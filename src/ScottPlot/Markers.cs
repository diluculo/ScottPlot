﻿using System;
using System.Collections.Generic;
using System.Drawing;
<<<<<<< HEAD
using System.Drawing.Drawing2D;
using System.Linq;
using System.Text;
using System.Threading.Tasks;
=======
>>>>>>> b28f60f1
using System.Runtime.InteropServices;

namespace ScottPlot
{
    public enum MarkerShape
    {
        // TODO: replace this with ScottPlot.Marker in the next major version of ScottPlot
        none,
        filledCircle,
        filledSquare,
        openCircle,
        openSquare,
        filledDiamond,
        openDiamond,
        asterisk,
        hashTag,
        cross,
        eks,
        verticalBar,
        triUp,
        triDown,
        filledTriangle,
        openTriangle,
    }

    public class MarkerTools
    {
        public static void DrawMarker(Graphics gfx, PointF pixelLocation, MarkerShape shape, float size, Color color)
        {
            if (size == 0 || shape == MarkerShape.none)
                return;

            Pen pen = new Pen(color);

            Brush brush = new SolidBrush(color);

            // Improve marker vs. line alignment on Linux and MacOS
            // https://github.com/ScottPlot/ScottPlot/issues/340
            // https://github.com/ScottPlot/ScottPlot/pull/1660
            if (!RuntimeInformation.IsOSPlatform(OSPlatform.Windows))
            {
                pixelLocation = new PointF(pixelLocation.X + .5f, pixelLocation.Y);
            }

            PointF corner1 = new PointF(pixelLocation.X - size / 2, pixelLocation.Y - size / 2);
            PointF corner2 = new PointF(pixelLocation.X + size / 2, pixelLocation.Y + size / 2);
            SizeF bounds = new SizeF(size, size);
            RectangleF rect = new RectangleF(corner1, bounds);

            switch (shape)
            {
                case MarkerShape.filledCircle:
                    gfx.FillEllipse(brush, rect);
                    break;
                case MarkerShape.openCircle:
                    gfx.DrawEllipse(pen, rect);
                    break;
                case MarkerShape.filledSquare:
                    gfx.FillRectangle(brush, rect);
                    break;
                case MarkerShape.openSquare:
                    gfx.DrawRectangle(pen, corner1.X, corner1.Y, size, size);
                    break;
                case MarkerShape.filledDiamond:

                    // Create points that define polygon.
                    PointF point1 = new PointF(pixelLocation.X, pixelLocation.Y + size / 2);
                    PointF point2 = new PointF(pixelLocation.X - size / 2, pixelLocation.Y);
                    PointF point3 = new PointF(pixelLocation.X, pixelLocation.Y - size / 2);
                    PointF point4 = new PointF(pixelLocation.X + size / 2, pixelLocation.Y);

                    PointF[] curvePoints = { point1, point2, point3, point4 };

                    //Draw polygon to screen
                    gfx.FillPolygon(brush, curvePoints);
                    break;
                case MarkerShape.openDiamond:

                    // Create points that define polygon.
                    PointF point5 = new PointF(pixelLocation.X, pixelLocation.Y + size / 2);
                    PointF point6 = new PointF(pixelLocation.X - size / 2, pixelLocation.Y);
                    PointF point7 = new PointF(pixelLocation.X, pixelLocation.Y - size / 2);
                    PointF point8 = new PointF(pixelLocation.X + size / 2, pixelLocation.Y);

                    PointF[] curvePoints2 = { point5, point6, point7, point8 };

                    //Draw polygon to screen
                    gfx.DrawPolygon(pen, curvePoints2);

                    break;
                case MarkerShape.asterisk:
                    Font drawFont = new Font("CourierNew", size * 3);
                    SizeF textSize = Drawing.GDI.MeasureString(gfx, "*", drawFont);
                    PointF asteriskPoint = new PointF(pixelLocation.X - textSize.Width / 2, pixelLocation.Y - textSize.Height / 4);
                    gfx.DrawString("*", drawFont, brush, asteriskPoint);

                    break;
                case MarkerShape.hashTag:
                    Font drawFont2 = new Font("CourierNew", size * 2);
                    SizeF textSize2 = Drawing.GDI.MeasureString(gfx, "#", drawFont2);
                    PointF asteriskPoint2 = new PointF(pixelLocation.X - textSize2.Width / 2, pixelLocation.Y - textSize2.Height / 3);
                    gfx.DrawString("#", drawFont2, brush, asteriskPoint2);

                    break;
                case MarkerShape.cross:
                    Font drawFont3 = new Font("CourierNew", size * 2);
                    SizeF textSize3 = Drawing.GDI.MeasureString(gfx, "+", drawFont3);
                    PointF asteriskPoint3 = new PointF(pixelLocation.X - textSize3.Width / (5 / 2), pixelLocation.Y - textSize3.Height / 2);
                    gfx.DrawString("+", drawFont3, brush, asteriskPoint3);

                    break;
                case MarkerShape.eks:
                    Font drawFont4 = new Font("CourierNew", size * 2);
                    SizeF textSize4 = Drawing.GDI.MeasureString(gfx, "x", drawFont4);
                    PointF asteriskPoint4 = new PointF(pixelLocation.X - textSize4.Width / (5 / 2), pixelLocation.Y - textSize4.Height / 2);
                    gfx.DrawString("x", drawFont4, brush, asteriskPoint4);

                    break;
                case MarkerShape.verticalBar:
                    Font drawFont5 = new Font("CourierNew", size * 2);
                    SizeF textSize5 = Drawing.GDI.MeasureString(gfx, "|", drawFont5);
                    PointF asteriskPoint5 = new PointF(pixelLocation.X - textSize5.Width / (5 / 2), pixelLocation.Y - textSize5.Height / 2);
                    gfx.DrawString("|", drawFont5, brush, asteriskPoint5);

                    break;
                case MarkerShape.triUp:
                    // Create points that define polygon.
                    PointF point9 = new PointF(pixelLocation.X, pixelLocation.Y - size);
                    PointF point10 = new PointF(pixelLocation.X, pixelLocation.Y);
                    PointF point11 = new PointF(pixelLocation.X - size * (float)0.866, pixelLocation.Y + size * (float)0.5);
                    PointF point12 = new PointF(pixelLocation.X, pixelLocation.Y);
                    PointF point13 = new PointF(pixelLocation.X + size * (float)0.866, (pixelLocation.Y + size * (float)0.5));


                    PointF[] curvePoints3 = { point12, point9, point10, point11, point12, point13 };

                    //Draw polygon to screen
                    gfx.DrawPolygon(pen, curvePoints3);

                    break;
                case MarkerShape.triDown:
                    // Create points that define polygon.
                    PointF point14 = new PointF(pixelLocation.X, pixelLocation.Y + size);
                    PointF point15 = new PointF(pixelLocation.X, pixelLocation.Y);
                    PointF point16 = new PointF(pixelLocation.X - size * (float)0.866, pixelLocation.Y - size * (float)0.5);
                    PointF point17 = new PointF(pixelLocation.X, pixelLocation.Y);
                    PointF point18 = new PointF(pixelLocation.X + size * (float)0.866, (pixelLocation.Y - size * (float)0.5));


                    PointF[] curvePoints4 = { point17, point14, point15, point16, point17, point18 };

                    //Draw polygon to screen
                    gfx.DrawPolygon(pen, curvePoints4);

                    break;
                case MarkerShape.filledTriangle:

                    // Create points that define polygon.
                    PointF point19 = new PointF(pixelLocation.X, pixelLocation.Y - size);
                    PointF point20 = new PointF(pixelLocation.X - (float)0.866 * size / 2, pixelLocation.Y + size / 2);
                    PointF point21 = new PointF(pixelLocation.X + (float)0.866 * size / 2, pixelLocation.Y + size / 2);

                    PointF[] curvePoints5 = { point19, point20, point21 };

                    //Draw polygon to screen
                    gfx.FillPolygon(brush, curvePoints5);
                    break;
                case MarkerShape.openTriangle:

                    // Create points that define polygon.
                    PointF point22 = new PointF(pixelLocation.X, pixelLocation.Y - size);
                    PointF point23 = new PointF(pixelLocation.X - (float)0.866 * size / 2, pixelLocation.Y + size / 2);
                    PointF point24 = new PointF(pixelLocation.X + (float)0.866 * size / 2, pixelLocation.Y + size / 2);

                    PointF[] curvePoints6 = { point22, point23, point24 };

                    //Draw polygon to screen
                    gfx.DrawPolygon(pen, curvePoints6);

                    break;
                case MarkerShape.none:
                    break;
                default:
                    throw new NotImplementedException($"unsupported marker type: {shape}");
            }
        }

        public static void DrawMarkers(Graphics gfx, ICollection<PointF> pixelLocations, MarkerShape shape, float size, Color color)
        {
            if (size == 0 || shape == MarkerShape.none)
                return;

            Pen pen = new Pen(color);

            Brush brush = new SolidBrush(color);

            float halfsize = size / 2;
            float quartersize = size / 4;
            float halfsqrt3size = (float)0.866 * size;
            float halfsqrt2size = (float)0.707 * size;
            float quartersqrt2size = halfsqrt2size / 2;
            float quartersqrt3size = halfsqrt3size / 2;

            // adjust marker offset to improve rendering on Linux and MacOS
            float markerOffsetX = (RuntimeInformation.IsOSPlatform(OSPlatform.Windows)) ? 0 : 1;
            switch (shape)
            {
                case MarkerShape.filledCircle:
                    foreach (PointF point in pixelLocations)
                    {
                        gfx.FillEllipse(brush: brush, x: point.X - halfsize + markerOffsetX, y: point.Y - halfsize, width: size, height: size);
                    }

                    break;
                case MarkerShape.openCircle:
                    foreach (PointF point in pixelLocations)
                    {
                        gfx.DrawEllipse(pen: pen, x: point.X - halfsize + markerOffsetX, y: point.Y - halfsize, width: size, height: size);
                    }

                    break;
                case MarkerShape.filledSquare:
                    foreach (PointF point in pixelLocations)
                    {
                        gfx.FillRectangle(brush: brush, x: point.X - halfsize + markerOffsetX, y: point.Y - halfsize, width: size, height: size);
                    }

                    break;
                case MarkerShape.openSquare:
                    foreach (PointF point in pixelLocations)
                    {
                        gfx.DrawRectangle(pen: pen, x: point.X - halfsize + markerOffsetX, y: point.Y - halfsize, width: size, height: size);
                    }

                    break;
                case MarkerShape.filledDiamond:
                    foreach (PointF point in pixelLocations)
                    {
                        // Create points that define polygon.
                        PointF point1 = new PointF(point.X + markerOffsetX, point.Y + halfsize);
                        PointF point2 = new PointF(point.X + markerOffsetX - halfsize, point.Y);
                        PointF point3 = new PointF(point.X + markerOffsetX, point.Y - halfsize);
                        PointF point4 = new PointF(point.X + markerOffsetX + halfsize, point.Y);

                        PointF[] curvePoints = { point1, point2, point3, point4 };

                        //Fill polygon to screen
                        gfx.FillPolygon(brush, curvePoints);
                    }

                    break;
                case MarkerShape.openDiamond:
                    foreach (PointF point in pixelLocations)
                    {
                        // Create points that define polygon.
                        PointF point5 = new PointF(point.X + markerOffsetX, point.Y + halfsize);
                        PointF point6 = new PointF(point.X + markerOffsetX - halfsize, point.Y);
                        PointF point7 = new PointF(point.X + markerOffsetX, point.Y - halfsize);
                        PointF point8 = new PointF(point.X + markerOffsetX + halfsize, point.Y);

                        PointF[] curvePoints2 = { point5, point6, point7, point8 };

                        //Draw polygon to screen
                        gfx.DrawPolygon(pen, curvePoints2);
                    }

                    break;
                case MarkerShape.asterisk:
                    //Font drawFont = new Font("CourierNew", size * 3);
                    //SizeF textSize = Drawing.GDI.MeasureString(gfx, "*", drawFont);
                    //float halfWidth = textSize.Width / 2;
                    //float quarterHeight = textSize.Height / 4;
                    foreach (PointF point in pixelLocations)
                    {
                        //gfx.DrawString("*", drawFont, brush, point.X - halfWidth, point.Y - quarterHeight);
                        // horizontal line of the *
                        gfx.DrawLine(pen, point.X + markerOffsetX - halfsize, point.Y, point.X + markerOffsetX + halfsize, point.Y);
                        // vertical line of the *
                        gfx.DrawLine(pen, point.X + markerOffsetX, point.Y - halfsize, point.X + markerOffsetX, point.Y + halfsize);
                        // bottom-left / top-right line of the *
                        gfx.DrawLine(pen, point.X + markerOffsetX - quartersqrt2size, point.Y - quartersqrt2size, point.X + markerOffsetX + quartersqrt2size, point.Y + quartersqrt2size);
                        // top-left / bottom-right line of the *
                        gfx.DrawLine(pen, point.X + markerOffsetX - quartersqrt2size, point.Y + quartersqrt2size, point.X + markerOffsetX + quartersqrt2size, point.Y - quartersqrt2size);
                    }

                    break;
                case MarkerShape.hashTag:
                    Font drawFont2 = new Font("CourierNew", size * 2);
                    SizeF textSize2 = Drawing.GDI.MeasureString(gfx, "#", drawFont2);
                    float halfWidth2 = textSize2.Width / 2;
                    float quarterHeight2 = textSize2.Height / 4;
                    foreach (PointF point in pixelLocations)
                    {
                        gfx.DrawString("#", drawFont2, brush, point.X - halfWidth2, point.Y - quarterHeight2);
                    }

                    break;
                case MarkerShape.cross:
                    //Font drawFont3 = new Font("CourierNew", size * 2);
                    //SizeF textSize3 = Drawing.GDI.MeasureString(gfx, "+", drawFont3);
                    //float halfWidth3 = textSize3.Width / (5 / 2);
                    //float quarterHeight3 = textSize3.Height / 2;
                    foreach (PointF point in pixelLocations)
                    {
                        //gfx.DrawString("+", drawFont3, brush, point.X - halfWidth3, point.Y - quarterHeight3);
                        // horizontal line of the +
                        gfx.DrawLine(pen, point.X + markerOffsetX - halfsize, point.Y, point.X + markerOffsetX + halfsize, point.Y);
                        // vertical line of the +
                        gfx.DrawLine(pen, point.X + markerOffsetX, point.Y - halfsize, point.X + markerOffsetX, point.Y + halfsize);
                    }

                    break;
                case MarkerShape.eks:
                    //Font drawFont4 = new Font("CourierNew", size * 2);
                    //SizeF textSize4 = Drawing.GDI.MeasureString(gfx, "x", drawFont4);
                    //float halfWidth4 = textSize4.Width / (5 / 2);
                    //float quarterHeight4 = textSize4.Height / 2;
                    foreach (PointF point in pixelLocations)
                    {
                        //gfx.DrawString("x", drawFont4, brush, point.X - halfWidth4, point.Y - quarterHeight4);
                        // bottom-left / top-right line of the x
                        gfx.DrawLine(pen, point.X + markerOffsetX - quartersqrt2size, point.Y - quartersqrt2size, point.X + markerOffsetX + quartersqrt2size, point.Y + quartersqrt2size);
                        // top-left / bottom-right line of the x
                        gfx.DrawLine(pen, point.X + markerOffsetX - quartersqrt2size, point.Y + quartersqrt2size, point.X + markerOffsetX + quartersqrt2size, point.Y - quartersqrt2size);
                    }

                    break;
                case MarkerShape.verticalBar:
                    //Font drawFont5 = new Font("CourierNew", size * 2);
                    //SizeF textSize5 = Drawing.GDI.MeasureString(gfx, "|", drawFont5);
                    //float halfWidth5 = textSize5.Width / (5 / 2);
                    //float quarterHeight5 = textSize5.Height / 2;
                    foreach (PointF point in pixelLocations)
                    {
                        //gfx.DrawString("|", drawFont5, brush, point.X - halfWidth5, point.Y - quarterHeight5);
                        // vertical line of the *
                        gfx.DrawLine(pen, point.X + markerOffsetX, point.Y - halfsize, point.X + markerOffsetX, point.Y + halfsize);
                    }

                    break;
                case MarkerShape.triUp:
                    foreach (PointF point in pixelLocations)
                    {
                        // Create points that define polygon.
                        PointF point9 = new PointF(point.X + markerOffsetX, point.Y - halfsize);
                        PointF point10 = new PointF(point.X + markerOffsetX, point.Y);
                        PointF point11 = new PointF(point.X + markerOffsetX - quartersqrt3size, point.Y + quartersize);
                        PointF point12 = new PointF(point.X + markerOffsetX, point.Y);
                        PointF point13 = new PointF(point.X + markerOffsetX + quartersqrt3size, point.Y + quartersize);

                        PointF[] curvePoints3 = { point12, point9, point10, point11, point12, point13 };

                        //Draw polygon to screen
                        gfx.DrawPolygon(pen, curvePoints3);
                    }

                    break;
                case MarkerShape.triDown:
                    foreach (PointF point in pixelLocations)
                    {
                        // Create points that define polygon.
                        PointF point14 = new PointF(point.X + markerOffsetX, point.Y + halfsize);
                        PointF point15 = new PointF(point.X + markerOffsetX, point.Y);
                        PointF point16 = new PointF(point.X + markerOffsetX - quartersqrt3size, point.Y - quartersize);
                        PointF point17 = new PointF(point.X + markerOffsetX, point.Y);
                        PointF point18 = new PointF(point.X + markerOffsetX + quartersqrt3size, point.Y - quartersize);

                        PointF[] curvePoints4 = { point17, point14, point15, point16, point17, point18 };

                        //Draw polygon to screen
                        gfx.DrawPolygon(pen, curvePoints4);
                    }

                    break;
                case MarkerShape.filledTriangle:
                    foreach (PointF point in pixelLocations)
                    {
                        // Create points that define polygon.
                        PointF point19 = new PointF(point.X + markerOffsetX, point.Y - halfsize);
                        PointF point20 = new PointF(point.X + markerOffsetX - quartersqrt3size, point.Y + quartersize);
                        PointF point21 = new PointF(point.X + markerOffsetX + quartersqrt3size, point.Y + quartersize);

                        PointF[] curvePoints5 = { point19, point20, point21 };

                        //Draw polygon to screen
                        gfx.FillPolygon(brush, curvePoints5);
                    }

                    break;
                case MarkerShape.openTriangle:
                    foreach (PointF point in pixelLocations)
                    {
                        // Create points that define polygon.
                        PointF point22 = new PointF(point.X + markerOffsetX, point.Y - halfsize);
                        PointF point23 = new PointF(point.X + markerOffsetX - quartersqrt3size, point.Y + quartersize);
                        PointF point24 = new PointF(point.X + markerOffsetX + quartersqrt3size, point.Y + quartersize);

                        PointF[] curvePoints6 = { point22, point23, point24 };

                        //Draw polygon to screen
                        gfx.DrawPolygon(pen, curvePoints6);
                    }

                    break;
                case MarkerShape.none:
                    break;
                default:
                    throw new NotImplementedException($"unsupported marker type: {shape}");
            }
        }

        public static void DrawMarkers(Graphics gfx, ICollection<PointF> pixelLocations, MarkerShape shape, float size, Color color)
        {
            foreach (PointF pt in pixelLocations)
            {
                DrawMarker(gfx, pt, shape, size, color);
            }
        }
    }
}<|MERGE_RESOLUTION|>--- conflicted
+++ resolved
@@ -1,13 +1,6 @@
 ﻿using System;
 using System.Collections.Generic;
 using System.Drawing;
-<<<<<<< HEAD
-using System.Drawing.Drawing2D;
-using System.Linq;
-using System.Text;
-using System.Threading.Tasks;
-=======
->>>>>>> b28f60f1
 using System.Runtime.InteropServices;
 
 namespace ScottPlot
@@ -197,230 +190,6 @@
 
         public static void DrawMarkers(Graphics gfx, ICollection<PointF> pixelLocations, MarkerShape shape, float size, Color color)
         {
-            if (size == 0 || shape == MarkerShape.none)
-                return;
-
-            Pen pen = new Pen(color);
-
-            Brush brush = new SolidBrush(color);
-
-            float halfsize = size / 2;
-            float quartersize = size / 4;
-            float halfsqrt3size = (float)0.866 * size;
-            float halfsqrt2size = (float)0.707 * size;
-            float quartersqrt2size = halfsqrt2size / 2;
-            float quartersqrt3size = halfsqrt3size / 2;
-
-            // adjust marker offset to improve rendering on Linux and MacOS
-            float markerOffsetX = (RuntimeInformation.IsOSPlatform(OSPlatform.Windows)) ? 0 : 1;
-            switch (shape)
-            {
-                case MarkerShape.filledCircle:
-                    foreach (PointF point in pixelLocations)
-                    {
-                        gfx.FillEllipse(brush: brush, x: point.X - halfsize + markerOffsetX, y: point.Y - halfsize, width: size, height: size);
-                    }
-
-                    break;
-                case MarkerShape.openCircle:
-                    foreach (PointF point in pixelLocations)
-                    {
-                        gfx.DrawEllipse(pen: pen, x: point.X - halfsize + markerOffsetX, y: point.Y - halfsize, width: size, height: size);
-                    }
-
-                    break;
-                case MarkerShape.filledSquare:
-                    foreach (PointF point in pixelLocations)
-                    {
-                        gfx.FillRectangle(brush: brush, x: point.X - halfsize + markerOffsetX, y: point.Y - halfsize, width: size, height: size);
-                    }
-
-                    break;
-                case MarkerShape.openSquare:
-                    foreach (PointF point in pixelLocations)
-                    {
-                        gfx.DrawRectangle(pen: pen, x: point.X - halfsize + markerOffsetX, y: point.Y - halfsize, width: size, height: size);
-                    }
-
-                    break;
-                case MarkerShape.filledDiamond:
-                    foreach (PointF point in pixelLocations)
-                    {
-                        // Create points that define polygon.
-                        PointF point1 = new PointF(point.X + markerOffsetX, point.Y + halfsize);
-                        PointF point2 = new PointF(point.X + markerOffsetX - halfsize, point.Y);
-                        PointF point3 = new PointF(point.X + markerOffsetX, point.Y - halfsize);
-                        PointF point4 = new PointF(point.X + markerOffsetX + halfsize, point.Y);
-
-                        PointF[] curvePoints = { point1, point2, point3, point4 };
-
-                        //Fill polygon to screen
-                        gfx.FillPolygon(brush, curvePoints);
-                    }
-
-                    break;
-                case MarkerShape.openDiamond:
-                    foreach (PointF point in pixelLocations)
-                    {
-                        // Create points that define polygon.
-                        PointF point5 = new PointF(point.X + markerOffsetX, point.Y + halfsize);
-                        PointF point6 = new PointF(point.X + markerOffsetX - halfsize, point.Y);
-                        PointF point7 = new PointF(point.X + markerOffsetX, point.Y - halfsize);
-                        PointF point8 = new PointF(point.X + markerOffsetX + halfsize, point.Y);
-
-                        PointF[] curvePoints2 = { point5, point6, point7, point8 };
-
-                        //Draw polygon to screen
-                        gfx.DrawPolygon(pen, curvePoints2);
-                    }
-
-                    break;
-                case MarkerShape.asterisk:
-                    //Font drawFont = new Font("CourierNew", size * 3);
-                    //SizeF textSize = Drawing.GDI.MeasureString(gfx, "*", drawFont);
-                    //float halfWidth = textSize.Width / 2;
-                    //float quarterHeight = textSize.Height / 4;
-                    foreach (PointF point in pixelLocations)
-                    {
-                        //gfx.DrawString("*", drawFont, brush, point.X - halfWidth, point.Y - quarterHeight);
-                        // horizontal line of the *
-                        gfx.DrawLine(pen, point.X + markerOffsetX - halfsize, point.Y, point.X + markerOffsetX + halfsize, point.Y);
-                        // vertical line of the *
-                        gfx.DrawLine(pen, point.X + markerOffsetX, point.Y - halfsize, point.X + markerOffsetX, point.Y + halfsize);
-                        // bottom-left / top-right line of the *
-                        gfx.DrawLine(pen, point.X + markerOffsetX - quartersqrt2size, point.Y - quartersqrt2size, point.X + markerOffsetX + quartersqrt2size, point.Y + quartersqrt2size);
-                        // top-left / bottom-right line of the *
-                        gfx.DrawLine(pen, point.X + markerOffsetX - quartersqrt2size, point.Y + quartersqrt2size, point.X + markerOffsetX + quartersqrt2size, point.Y - quartersqrt2size);
-                    }
-
-                    break;
-                case MarkerShape.hashTag:
-                    Font drawFont2 = new Font("CourierNew", size * 2);
-                    SizeF textSize2 = Drawing.GDI.MeasureString(gfx, "#", drawFont2);
-                    float halfWidth2 = textSize2.Width / 2;
-                    float quarterHeight2 = textSize2.Height / 4;
-                    foreach (PointF point in pixelLocations)
-                    {
-                        gfx.DrawString("#", drawFont2, brush, point.X - halfWidth2, point.Y - quarterHeight2);
-                    }
-
-                    break;
-                case MarkerShape.cross:
-                    //Font drawFont3 = new Font("CourierNew", size * 2);
-                    //SizeF textSize3 = Drawing.GDI.MeasureString(gfx, "+", drawFont3);
-                    //float halfWidth3 = textSize3.Width / (5 / 2);
-                    //float quarterHeight3 = textSize3.Height / 2;
-                    foreach (PointF point in pixelLocations)
-                    {
-                        //gfx.DrawString("+", drawFont3, brush, point.X - halfWidth3, point.Y - quarterHeight3);
-                        // horizontal line of the +
-                        gfx.DrawLine(pen, point.X + markerOffsetX - halfsize, point.Y, point.X + markerOffsetX + halfsize, point.Y);
-                        // vertical line of the +
-                        gfx.DrawLine(pen, point.X + markerOffsetX, point.Y - halfsize, point.X + markerOffsetX, point.Y + halfsize);
-                    }
-
-                    break;
-                case MarkerShape.eks:
-                    //Font drawFont4 = new Font("CourierNew", size * 2);
-                    //SizeF textSize4 = Drawing.GDI.MeasureString(gfx, "x", drawFont4);
-                    //float halfWidth4 = textSize4.Width / (5 / 2);
-                    //float quarterHeight4 = textSize4.Height / 2;
-                    foreach (PointF point in pixelLocations)
-                    {
-                        //gfx.DrawString("x", drawFont4, brush, point.X - halfWidth4, point.Y - quarterHeight4);
-                        // bottom-left / top-right line of the x
-                        gfx.DrawLine(pen, point.X + markerOffsetX - quartersqrt2size, point.Y - quartersqrt2size, point.X + markerOffsetX + quartersqrt2size, point.Y + quartersqrt2size);
-                        // top-left / bottom-right line of the x
-                        gfx.DrawLine(pen, point.X + markerOffsetX - quartersqrt2size, point.Y + quartersqrt2size, point.X + markerOffsetX + quartersqrt2size, point.Y - quartersqrt2size);
-                    }
-
-                    break;
-                case MarkerShape.verticalBar:
-                    //Font drawFont5 = new Font("CourierNew", size * 2);
-                    //SizeF textSize5 = Drawing.GDI.MeasureString(gfx, "|", drawFont5);
-                    //float halfWidth5 = textSize5.Width / (5 / 2);
-                    //float quarterHeight5 = textSize5.Height / 2;
-                    foreach (PointF point in pixelLocations)
-                    {
-                        //gfx.DrawString("|", drawFont5, brush, point.X - halfWidth5, point.Y - quarterHeight5);
-                        // vertical line of the *
-                        gfx.DrawLine(pen, point.X + markerOffsetX, point.Y - halfsize, point.X + markerOffsetX, point.Y + halfsize);
-                    }
-
-                    break;
-                case MarkerShape.triUp:
-                    foreach (PointF point in pixelLocations)
-                    {
-                        // Create points that define polygon.
-                        PointF point9 = new PointF(point.X + markerOffsetX, point.Y - halfsize);
-                        PointF point10 = new PointF(point.X + markerOffsetX, point.Y);
-                        PointF point11 = new PointF(point.X + markerOffsetX - quartersqrt3size, point.Y + quartersize);
-                        PointF point12 = new PointF(point.X + markerOffsetX, point.Y);
-                        PointF point13 = new PointF(point.X + markerOffsetX + quartersqrt3size, point.Y + quartersize);
-
-                        PointF[] curvePoints3 = { point12, point9, point10, point11, point12, point13 };
-
-                        //Draw polygon to screen
-                        gfx.DrawPolygon(pen, curvePoints3);
-                    }
-
-                    break;
-                case MarkerShape.triDown:
-                    foreach (PointF point in pixelLocations)
-                    {
-                        // Create points that define polygon.
-                        PointF point14 = new PointF(point.X + markerOffsetX, point.Y + halfsize);
-                        PointF point15 = new PointF(point.X + markerOffsetX, point.Y);
-                        PointF point16 = new PointF(point.X + markerOffsetX - quartersqrt3size, point.Y - quartersize);
-                        PointF point17 = new PointF(point.X + markerOffsetX, point.Y);
-                        PointF point18 = new PointF(point.X + markerOffsetX + quartersqrt3size, point.Y - quartersize);
-
-                        PointF[] curvePoints4 = { point17, point14, point15, point16, point17, point18 };
-
-                        //Draw polygon to screen
-                        gfx.DrawPolygon(pen, curvePoints4);
-                    }
-
-                    break;
-                case MarkerShape.filledTriangle:
-                    foreach (PointF point in pixelLocations)
-                    {
-                        // Create points that define polygon.
-                        PointF point19 = new PointF(point.X + markerOffsetX, point.Y - halfsize);
-                        PointF point20 = new PointF(point.X + markerOffsetX - quartersqrt3size, point.Y + quartersize);
-                        PointF point21 = new PointF(point.X + markerOffsetX + quartersqrt3size, point.Y + quartersize);
-
-                        PointF[] curvePoints5 = { point19, point20, point21 };
-
-                        //Draw polygon to screen
-                        gfx.FillPolygon(brush, curvePoints5);
-                    }
-
-                    break;
-                case MarkerShape.openTriangle:
-                    foreach (PointF point in pixelLocations)
-                    {
-                        // Create points that define polygon.
-                        PointF point22 = new PointF(point.X + markerOffsetX, point.Y - halfsize);
-                        PointF point23 = new PointF(point.X + markerOffsetX - quartersqrt3size, point.Y + quartersize);
-                        PointF point24 = new PointF(point.X + markerOffsetX + quartersqrt3size, point.Y + quartersize);
-
-                        PointF[] curvePoints6 = { point22, point23, point24 };
-
-                        //Draw polygon to screen
-                        gfx.DrawPolygon(pen, curvePoints6);
-                    }
-
-                    break;
-                case MarkerShape.none:
-                    break;
-                default:
-                    throw new NotImplementedException($"unsupported marker type: {shape}");
-            }
-        }
-
-        public static void DrawMarkers(Graphics gfx, ICollection<PointF> pixelLocations, MarkerShape shape, float size, Color color)
-        {
             foreach (PointF pt in pixelLocations)
             {
                 DrawMarker(gfx, pt, shape, size, color);
