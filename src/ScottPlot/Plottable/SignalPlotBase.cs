﻿using ScottPlot.Drawing;
using ScottPlot.MinMaxSearchStrategies;
using System;
using System.Collections.Generic;
using System.Drawing;
using System.Drawing.Drawing2D;
using System.Linq;
using System.Linq.Expressions;

namespace ScottPlot.Plottable
{
<<<<<<< HEAD
    public abstract class SignalPlotBase<T> : IPlottable, IHasLine, IHasMarker, IIsHighlightable, IHasPointsGenericX<double, T> where T : struct, IComparable
=======
    public abstract class SignalPlotBase<T> : IPlottable, IHasLine, IHasMarker, IHighlightable, IHasColor, IHasPointsGenericX<double, T> where T : struct, IComparable
>>>>>>> b28f60f1
    {
        protected IMinMaxSearchStrategy<T> Strategy = new SegmentedTreeMinMaxSearchStrategy<T>();
        protected bool MaxRenderIndexLowerYSPromise = false;
        protected bool MaxRenderIndexHigherMinRenderIndexPromise = false;
        protected bool FillColor1MustBeSetPromise = false;
        protected bool FillColor2MustBeSetPromise = false;
        public int XAxisIndex { get; set; } = 0;
        public int YAxisIndex { get; set; } = 0;
        public bool IsVisible { get; set; } = true;
        public bool StepDisplay { get; set; } = false;
<<<<<<< HEAD
        public float MarkerSize { get; set; } = 5;
=======

        public float _markerSize = 5;
        public float MarkerSize
        {
            get => IsHighlighted ? _markerSize * HighlightCoefficient : _markerSize;
            set { _markerSize = value; }
        }

>>>>>>> b28f60f1
        public MarkerShape MarkerShape { get; set; } = MarkerShape.filledCircle;
        public double OffsetX { get; set; } = 0;
        public T OffsetY { get; set; } = default;

        private double _lineWidth = 1;
        public double LineWidth
        {
            get => IsHighlighted ? _lineWidth * HighlightCoefficient : _lineWidth;
            set { _lineWidth = value; }
        }

        public string Label { get; set; } = null;
        public Color Color { get; set; } = Color.Green;
        public Color LineColor { get => Color; set { Color = value; } }
        public Color MarkerColor { get => Color; set { Color = value; } }
        public LineStyle LineStyle { get; set; } = LineStyle.Solid;

        public bool IsHighlighted { get; set; } = false;
<<<<<<< HEAD
        public double HighlightCoefficient { get; set; } = 2;
=======
        public float HighlightCoefficient { get; set; } = 2;
>>>>>>> b28f60f1

        /// <summary>
        /// If enabled, parallel processing will be used to calculate pixel positions for high density datasets.
        /// </summary>
        public bool UseParallel { get; set; } = true;


        /// <summary>
        /// If fill above and/or below is enabled, this defines the baseline level.
        /// </summary>
        public double BaselineY { get; set; } = 0;

        /// <summary>
        /// If fill is enabled, a baseline will be drawn using this color.
        /// </summary>
        public Color BaselineColor { get; set; } = Color.Black;

        /// <summary>
        /// If fill is enabled, a baseline will be drawn using this width.
        /// </summary>
        public float BaselineWidth { get; set; } = 1;

        /// <summary>
        /// If fill is enabled, this color will be used to fill the area below the curve above BaselineY.
        /// </summary>
        [Obsolete("Use the Fill() methods of this object to configure this setting")]
        public Color? GradientFillColor1 { get => _GradientFillColor1; set => _GradientFillColor1 = value; }
        public Color? _GradientFillColor1 = null;

        /// <summary>
        /// If fill is enabled, this color will be used to fill the area above the curve below BaselineY.
        /// </summary>
        [Obsolete("Use the Fill() methods of this object to configure this setting")]
        public Color? GradientFillColor2 { get => _GradientFillColor2; set => _GradientFillColor2 = value; }
        public Color? _GradientFillColor2 = null;

        protected FillType _FillType = FillType.NoFill;
        protected Color? _FillColor1 = null;
        protected Color? _FillColor2 = null;

        /// <summary>
        /// When markers are visible on the line (low density mode) this is True
        /// </summary>
        private bool ShowMarkersInLegend { get; set; } = false;

        protected T[] _Ys;
        public virtual T[] Ys
        {
            get => _Ys;
            set
            {
                if (value == null)
                    throw new Exception("Y data cannot be null");

                MaxRenderIndexLowerYSPromise = MaxRenderIndex > value.Length - 1;

                _Ys = value;
                Strategy.SourceArray = _Ys;
            }
        }

        private double _SampleRate = 1;
        public double SampleRate
        {
            get => _SampleRate;
            set
            {
                if (value <= 0)
                    throw new Exception("SampleRate must be greater then zero");
                _SampleRate = value;
                _SamplePeriod = 1.0 / value;
            }
        }

        private double _SamplePeriod = 1;
        public double SamplePeriod
        {
            get => _SamplePeriod;
            set
            {
                if (_SamplePeriod <= 0)
                    throw new Exception("SamplePeriod must be greater then zero");
                _SamplePeriod = value;
                _SampleRate = 1.0 / value;
            }
        }

        protected int _MinRenderIndex = 0;
        public int MinRenderIndex
        {
            get => _MinRenderIndex;
            set
            {
                if (value < 0)
                    throw new ArgumentException("MinRenderIndex must be positive");

                MaxRenderIndexHigherMinRenderIndexPromise = value > MaxRenderIndex;

                _MinRenderIndex = value;
            }
        }
        protected int _maxRenderIndex = 0;
        public int MaxRenderIndex
        {
            get => _maxRenderIndex;
            set
            {
                if (value < 0)
                    throw new ArgumentException("MaxRenderIndex must be positive");

                MaxRenderIndexHigherMinRenderIndexPromise = MinRenderIndex > value;

                MaxRenderIndexLowerYSPromise = value > _Ys.Length - 1;

                _maxRenderIndex = value;
            }
        }

        private int DensityLevelCount = 0;
        private Color[] PenColorsByDensity;
        public Color[] DensityColors
        {
            set
            {
                if (value != null)
                {
                    // turn the ramp into a pen triangle
                    DensityLevelCount = value.Length * 2 - 1;
                    PenColorsByDensity = new Color[DensityLevelCount];
                    for (int i = 0; i < value.Length; i++)
                    {
                        PenColorsByDensity[i] = value[i];
                        PenColorsByDensity[DensityLevelCount - 1 - i] = value[i];
                    }
                }
            }
        }

        [Obsolete("Use the Fill() methods of this object to configure this setting")]
        public FillType FillType
        {
            get => _FillType;
            set
            {
                FillColor1MustBeSetPromise = (_FillColor1 == null && value != FillType.NoFill);

                FillColor2MustBeSetPromise = (_FillColor2 == null && value == FillType.FillAboveAndBelow);

                _FillType = value;
            }
        }

        [Obsolete("Use the Fill() methods of this object to configure this setting")]
        public Color? FillColor1
        {
            get => _FillColor1;
            set
            {
                FillColor1MustBeSetPromise = (value == null && FillType != FillType.NoFill);

                _FillColor1 = value;
            }
        }

        [Obsolete("Use the Fill() methods of this object to configure this setting")]
        public Color? FillColor2
        {
            get => _FillColor2;
            set
            {
                FillColor2MustBeSetPromise = (value == null && FillType == FillType.FillAboveAndBelow);

                _FillColor2 = value;
            }
        }

        /// <summary>
        /// This expression adds two parameters of the generic type used by this signal plot.
        /// </summary>
        private readonly Func<T, T, T> AddYsGenericExpression;

        /// <summary>
        /// Add two Y values (of the generic type used by this signal plot) and return the result as a double
        /// </summary>
        private double AddYs(T y1, T y2) => Convert.ToDouble(AddYsGenericExpression(y1, y2));

        /// <summary>
        /// Add two Y values (of the generic type used by this signal plot) and return the result as a the same type
        /// </summary>
        private T AddYsGeneric(T y1, T y2) => AddYsGenericExpression(y1, y2);

        public SignalPlotBase()
        {
            ParameterExpression paramA = Expression.Parameter(typeof(T), "a");
            ParameterExpression paramB = Expression.Parameter(typeof(T), "b");
            BinaryExpression bodyAdd = Expression.Add(paramA, paramB);
            AddYsGenericExpression = Expression.Lambda<Func<T, T, T>>(bodyAdd, paramA, paramB).Compile();
        }

        /// <summary>
        /// Replace a single Y value
        /// </summary>
        /// <param name="index">array index to replace</param>
        /// <param name="newValue">new value</param>
        public void Update(int index, T newValue) => Strategy.updateElement(index, newValue);

        /// <summary>
        /// Replace a range of Y values
        /// </summary>
        /// <param name="firstIndex">index to begin replacing</param>
        /// <param name="lastIndex">last index to replace</param>
        /// <param name="newData">source for new data</param>
        /// <param name="fromData">source data offset</param>
        public void Update(int firstIndex, int lastIndex, T[] newData, int fromData = 0) =>
            Strategy.updateRange(firstIndex, lastIndex, newData, fromData);

        /// <summary>
        /// Replace all Y values from the given index through the end of the array
        /// </summary>
        /// <param name="firstIndex">first index to begin replacing</param>
        /// <param name="newData">new values</param>
        public void Update(int firstIndex, T[] newData) => Update(firstIndex, newData.Length, newData);

        /// <summary>
        /// Replace all Y values with new ones
        /// </summary>
        /// <param name="newData">new Y values</param>
        public void Update(T[] newData) => Update(0, newData.Length, newData);

        public virtual AxisLimits GetAxisLimits()
        {
            double xMin = _SamplePeriod * MinRenderIndex;
            double xMax = _SamplePeriod * MaxRenderIndex;
            Strategy.MinMaxRangeQuery(MinRenderIndex, MaxRenderIndex, out double yMin, out double yMax);

            if (double.IsNaN(yMin) || double.IsNaN(yMax))
                throw new InvalidOperationException("Signal data must not contain NaN");
            if (double.IsInfinity(yMin) || double.IsInfinity(yMax))
                throw new InvalidOperationException("Signal data must not contain Infinity");

            double offsetY = Convert.ToDouble(OffsetY);
            return new AxisLimits(
                xMin: xMin + OffsetX,
                xMax: xMax + OffsetX,
                yMin: yMin + offsetY,
                yMax: yMax + offsetY);
        }

        /// <summary>
        /// Render when the data is zoomed out so much that it just looks like a vertical line.
        /// </summary>
        private void RenderSingleLine(PlotDimensions dims, Graphics gfx, Pen penHD)
        {
            // this function is for when the graph is zoomed so far out its entire display is a single vertical pixel column
            Strategy.MinMaxRangeQuery(MinRenderIndex, MaxRenderIndex, out double yMin, out double yMax);
            double offsetY = Convert.ToDouble(OffsetY);
            PointF point1 = new(dims.GetPixelX(OffsetX), dims.GetPixelY(yMin + offsetY));
            PointF point2 = new(dims.GetPixelX(OffsetX), dims.GetPixelY(yMax + offsetY));
            gfx.DrawLine(penHD, point1, point2);
        }

        /// <summary>
        /// Render when the data is zoomed in such that there is more than 1 column per data point.
        /// Rendering is accomplished by drawing a straight line from point to point.
        /// </summary>
        private void RenderLowDensity(PlotDimensions dims, Graphics gfx, int visibleIndex1, int visibleIndex2, Brush brush, Pen penLD, Pen penHD)
        {
            int capacity = visibleIndex2 - visibleIndex1 + 2;
            List<PointF> linePoints = new(capacity);
            if (visibleIndex2 > _Ys.Length - 2)
                visibleIndex2 = _Ys.Length - 2;
            if (visibleIndex2 > MaxRenderIndex - 1)
                visibleIndex2 = MaxRenderIndex - 1;
            if (visibleIndex1 < 0)
                visibleIndex1 = 0;
            if (visibleIndex1 < MinRenderIndex)
                visibleIndex1 = MinRenderIndex;

            for (int i = visibleIndex1; i <= visibleIndex2 + 1; i++)
            {
                double yCoordinateWithOffset = AddYs(Ys[i], OffsetY);
                float yPixel = dims.GetPixelY(yCoordinateWithOffset);
                float xPixel = dims.GetPixelX(_SamplePeriod * i + OffsetX);
                PointF linePoint = new(xPixel, yPixel);
                linePoints.Add(linePoint);
            }

            if (linePoints.Count > 1)
            {

                PointF[] pointsArray = linePoints.ToArray();
                ValidatePoints(pointsArray);

                if (StepDisplay)
                    pointsArray = GetStepPoints(pointsArray);

                if (penLD.Width > 0)
                    gfx.DrawLines(penLD, pointsArray);

                switch (_FillType)
                {
                    case FillType.NoFill:
                        break;
                    case FillType.FillAbove:
                        FillToInfinity(dims, gfx, linePoints[0].X, linePoints[linePoints.Count - 1].X, pointsArray, true);
                        break;
                    case FillType.FillBelow:
                        FillToInfinity(dims, gfx, linePoints[0].X, linePoints[linePoints.Count - 1].X, pointsArray, false);
                        break;
                    case FillType.FillAboveAndBelow:
                        FillToBaseline(dims, gfx, linePoints[0].X, linePoints[linePoints.Count - 1].X, pointsArray, BaselineY);
                        break;
                    default:
                        throw new InvalidOperationException("unsupported fill type");
                }

                if ((MarkerSize > 0) && (MarkerShape != MarkerShape.none))
                {
                    // make markers transition away smoothly by making them smaller as the user zooms out
                    float pixelsBetweenPoints = (float)(_SamplePeriod * dims.DataWidth / dims.XSpan);
                    float zoomTransitionScale = Math.Min(1, pixelsBetweenPoints / 10);
                    float markerPxDiameter = MarkerSize * zoomTransitionScale;
                    float markerPxRadius = markerPxDiameter / 2;
                    if (markerPxRadius > .25)
                    {
                        ShowMarkersInLegend = true;

<<<<<<< HEAD
                        // draw a marker at each point
                        MarkerTools.DrawMarkers(gfx, linePoints, MarkerShape, (IsHighlighted ? (float)HighlightCoefficient : 1) * MarkerSize, Color);
=======
                        foreach (PointF point in linePoints)
                        {
                            MarkerTools.DrawMarker(gfx, point, MarkerShape, markerPxDiameter, Color);
                        }
>>>>>>> b28f60f1
                    }
                    else
                    {
                        ShowMarkersInLegend = false;
                    }
                }
            }
        }

        /// <summary>
        /// Convert scatter plot points (connected by diagnal lines) to step plot points (connected by right angles)
        /// by inserting an extra point between each of the original data points.
        /// </summary>
        protected PointF[] GetStepPoints(PointF[] pointsArray)
        {
            PointF[] pointsStep = new PointF[pointsArray.Length * 2 - 1];

            for (int i = 0; i < pointsArray.Length - 1; i++)
            {
                pointsStep[i * 2] = pointsArray[i];
                pointsStep[i * 2 + 1] = new PointF(pointsArray[i + 1].X, pointsArray[i].Y);
            }

            pointsStep[pointsStep.Length - 1] = pointsArray[pointsArray.Length - 1];

            return pointsStep;
        }

        private class IntervalMinMax
        {
            public float x;
            public float Min;
            public float Max;
            public IntervalMinMax(float x, float Min, float Max)
            {
                this.x = x;
                this.Min = Min;
                this.Max = Max;
            }
            public IEnumerable<PointF> GetPoints()
            {
                yield return new PointF(x, Min);
                yield return new PointF(x, Max);
            }
        }

        private IntervalMinMax CalcInterval(int xPx, double offsetPoints, double columnPointCount, PlotDimensions dims)
        {
            int index1 = (int)(offsetPoints + columnPointCount * xPx);
            int index2 = (int)(offsetPoints + columnPointCount * (xPx + 1));

            if (index1 < 0)
                index1 = 0;
            if (index1 < MinRenderIndex)
                index1 = MinRenderIndex;

            if (index2 > _Ys.Length - 1)
                index2 = _Ys.Length - 1;
            if (index2 > MaxRenderIndex)
                index2 = MaxRenderIndex;

            // get the min and max value for this column                
            Strategy.MinMaxRangeQuery(index1, index2, out double lowestValue, out double highestValue);
            float yPxHigh = dims.GetPixelY(lowestValue + Convert.ToDouble(OffsetY));
            float yPxLow = dims.GetPixelY(highestValue + Convert.ToDouble(OffsetY));
            return new IntervalMinMax(xPx, yPxLow, yPxHigh);
        }

        /// <summary>
        /// Render the data when there is more than one data point per pixel column.
        /// Each pixel column therefore represents multiple data points.
        /// Rendering is optimized by determining the min/max for each pixel column, then a single line is drawn connecting those values.
        /// </summary>
        private void RenderHighDensity(PlotDimensions dims, Graphics gfx, double offsetPoints, double columnPointCount, Pen penHD)
        {
            int dataColumnFirst = (int)Math.Ceiling((-1 - offsetPoints + MinRenderIndex) / columnPointCount - 1);
            int dataColumnLast = (int)Math.Ceiling((MaxRenderIndex - offsetPoints) / columnPointCount);
            dataColumnFirst = Math.Max(0, dataColumnFirst);
            dataColumnLast = Math.Min((int)dims.DataWidth, dataColumnLast);
            if (dataColumnFirst >= dataColumnLast)
                return;

            var columns = Enumerable.Range(dataColumnFirst, dataColumnLast - dataColumnFirst);
            float xPixelStart = dataColumnFirst + dims.DataOffsetX;
            float xPixelEnd = dataColumnLast + dims.DataOffsetX;

            IEnumerable<IntervalMinMax> intervals;
            if (UseParallel)
            {
                intervals = columns
                    .AsParallel()
                    .AsOrdered()
                    .Select(xPx => CalcInterval(xPx, offsetPoints, columnPointCount, dims))
                    .AsSequential();
            }
            else
            {
                intervals = columns
                    .Select(xPx => CalcInterval(xPx, offsetPoints, columnPointCount, dims));
            }

            PointF[] linePoints = intervals
                .SelectMany(c => c.GetPoints())
                .ToArray();

            // adjust order of points to enhance anti-aliasing
            PointF buf;
            for (int i = 1; i < linePoints.Length / 2; i++)
            {
                if (linePoints[i * 2].Y >= linePoints[i * 2 - 1].Y)
                {
                    buf = linePoints[i * 2];
                    linePoints[i * 2] = linePoints[i * 2 + 1];
                    linePoints[i * 2 + 1] = buf;
                }
            }

            for (int i = 0; i < linePoints.Length; i++)
                linePoints[i].X += dims.DataOffsetX;

            if (linePoints.Length > 0)
            {
                ValidatePoints(linePoints);
                gfx.DrawLines(penHD, linePoints);
            }

            switch (_FillType)
            {
                case FillType.NoFill:
                    break;
                case FillType.FillAbove:
                    FillToInfinity(dims, gfx, xPixelStart, xPixelEnd, linePoints, true);
                    break;
                case FillType.FillBelow:
                    FillToInfinity(dims, gfx, xPixelStart, xPixelEnd, linePoints, false);
                    break;
                case FillType.FillAboveAndBelow:
                    FillToBaseline(dims, gfx, xPixelStart, xPixelEnd, linePoints, BaselineY);
                    break;
                default:
                    throw new InvalidOperationException("unsupported fill type");
            }
        }

        /// <summary>
        /// Shade the region abvove or below the curve (to infinity) by drawing a polygon to the edge of the visible plot area.
        /// </summary>
        internal void FillToInfinity(PlotDimensions dims, Graphics gfx, float xPxStart, float xPxEnd, PointF[] linePoints, bool fillToPositiveInfinity)
        {
            if ((int)(xPxEnd - xPxStart) == 0 || (int)dims.Height == 0)
                return;
            float minVal = 0;
            float maxVal = (dims.DataHeight * (fillToPositiveInfinity ? -1 : 1)) + dims.DataOffsetY;

            PointF first = new(xPxStart, maxVal);
            PointF last = new(xPxEnd, maxVal);

            PointF[] points = new PointF[] { first }
                            .Concat(linePoints)
                            .Concat(new PointF[] { last })
                            .ToArray();

            Rectangle gradientRectangle = new(
                    x: (int)first.X,
                    y: (int)minVal - (fillToPositiveInfinity ? 2 : 0),
                    width: (int)(last.X - first.X),
                    height: (int)dims.Height);

            using var brush = new LinearGradientBrush(gradientRectangle, _FillColor1.Value, _GradientFillColor1 ?? _FillColor1.Value, LinearGradientMode.Vertical);
            gfx.FillPolygon(brush, points);
        }

        private PointF? GetIntersection(PointF point1, PointF point2, PointF baselineStart, PointF baselineEnd)
        {
            double a1 = point2.Y - point1.Y;
            double b1 = point1.X - point2.X;
            double c1 = a1 * (point1.X) + b1 * (point1.Y);

            double a2 = baselineEnd.Y - baselineStart.Y;
            double b2 = baselineStart.X - baselineEnd.X;
            double c2 = a2 * (baselineStart.X) + b2 * (baselineStart.Y);

            double d = a1 * b2 - a2 * b1;

            if (d == 0)
            {
                // Lines do not intersect. This could also be the case if the plot is zoomed out too much.
                return null;
            }
            else
            {
                double x = (b2 * c1 - b1 * c2) / d;
                double y = (a1 * c2 - a2 * c1) / d;
                return new PointF((float)x, (float)y);
            }
        }

        /// <summary>
        /// Shade the region abvove and below the curve (to the baseline level) by drawing two polygons
        /// </summary>
        internal void FillToBaseline(PlotDimensions dims, Graphics gfx, float xPxStart, float xPxEnd, PointF[] linePoints, double baselineY)
        {
            int baseline = (int)dims.GetPixelY(baselineY);

            PointF first = new(xPxStart, baseline);
            PointF last = new(xPxEnd, baseline);

            PointF[] points = new PointF[] { first }
                            .Concat(linePoints)
                            .Concat(new PointF[] { last })
                            .ToArray();

            PointF baselinePointStart = new(linePoints[0].X, baseline);
            PointF baselinePointEnd = new(linePoints[linePoints.Length - 1].X, baseline);

            var pointList = points.ToList();
            int newlyAddedItems = 0;
            for (int i = 1; i < points.Length + newlyAddedItems; ++i)
            {
                if ((pointList[i - 1].Y > baseline && pointList[i].Y < baseline) ||
                    (pointList[i - 1].Y < baseline && pointList[i].Y > baseline))
                {
                    var intersection = GetIntersection(pointList[i], pointList[i - 1], baselinePointStart, baselinePointEnd);
                    if (intersection != null)
                    {
                        pointList.Insert(i, intersection.Value);
                        newlyAddedItems++;
                        i++;
                    }
                }
            }

            var dataAreaRect = new Rectangle(0, 0, (int)dims.Width, (int)dims.Height);

            // Above graph
            if (dataAreaRect.Height > 0 && dataAreaRect.Width > 0)
            {
                var color = _GradientFillColor1 ?? _FillColor1.Value;
                var edgeColor = _FillColor1.Value;
                using var brush = new LinearGradientBrush(dataAreaRect, color, edgeColor, LinearGradientMode.Vertical);
                gfx.FillPolygon(brush,
                    new PointF[] { first }
                    .Concat(pointList.Where(p => p.Y <= baseline).ToArray())
                    .Concat(new PointF[] { last })
                    .ToArray());
            }

            // Below graph
            if (dataAreaRect.Height > 0 && dataAreaRect.Width > 0)
            {
                var color = _FillColor2.Value;
                var edgeColor = _GradientFillColor2 ?? _FillColor2.Value;
                using var brush = new LinearGradientBrush(dataAreaRect, color, edgeColor, LinearGradientMode.Vertical);
                gfx.FillPolygon(brush,
                    new PointF[] { first }
                    .Concat(pointList.Where(p => p.Y >= baseline).ToArray())
                    .Concat(new PointF[] { last })
                    .ToArray());
            }

            // Draw baseline
            using var baselinePen = GDI.Pen(BaselineColor, BaselineWidth);
            gfx.DrawLine(baselinePen, baselinePointStart, baselinePointEnd);
        }

        /// <summary>
        /// Render similar to high density mode except use multiple colors to represent density distributions.
        /// </summary>
        private void RenderHighDensityDistributionParallel(PlotDimensions dims, Graphics gfx, double offsetPoints, double columnPointCount)
        {
            int xPxStart = (int)Math.Ceiling((-1 - offsetPoints) / columnPointCount - 1);
            int xPxEnd = (int)Math.Ceiling((_Ys.Length - offsetPoints) / columnPointCount);
            xPxStart = Math.Max(0, xPxStart);
            xPxEnd = Math.Min((int)dims.DataWidth, xPxEnd);
            if (xPxStart >= xPxEnd)
                return;

            int capacity = (xPxEnd - xPxStart) * 2 + 1;
            List<PointF> linePoints = new(capacity);

            var levelValues = Enumerable.Range(xPxStart, xPxEnd - xPxStart)
                .AsParallel()
                .AsOrdered()
                .Select(xPx =>
                {
                    // determine data indexes for this pixel column
                    int index1 = (int)(offsetPoints + columnPointCount * xPx);
                    int index2 = (int)(offsetPoints + columnPointCount * (xPx + 1));

                    if (index1 < 0)
                        index1 = 0;
                    if (index1 > _Ys.Length - 1)
                        index1 = _Ys.Length - 1;
                    if (index2 > _Ys.Length - 1)
                        index2 = _Ys.Length - 1;

                    var indexes = Enumerable.Range(0, DensityLevelCount + 1).Select(x => x * (index2 - index1 - 1) / (DensityLevelCount));

                    var levelsValues = new ArraySegment<T>(_Ys, index1, index2 - index1)
                        .OrderBy(x => x)
                        .Where((y, i) => indexes.Contains(i)).ToArray();
                    return (xPx, levelsValues);
                })
                .ToArray();

            List<PointF[]> linePointsLevels = levelValues
                .Select(x => x.levelsValues
                              .Select(y => new PointF(
                                    x: x.xPx + dims.DataOffsetX,
                                    y: dims.GetPixelY(AddYs(y, OffsetY))))
                              .ToArray())
                .ToList();

            for (int i = 0; i < DensityLevelCount; i++)
            {
                linePoints.Clear();
                for (int j = 0; j < linePointsLevels.Count; j++)
                {
                    if (i + 1 < linePointsLevels[j].Length)
                    {
                        linePoints.Add(linePointsLevels[j][i]);
                        linePoints.Add(linePointsLevels[j][i + 1]);
                    }
                }

                PointF[] pointsArray = linePoints.ToArray();
                ValidatePoints(pointsArray);

                using (Pen densityPen = GDI.Pen(PenColorsByDensity[i]))
                {
                    gfx.DrawLines(densityPen, pointsArray);
                }

                switch (_FillType)
                {
                    case FillType.NoFill:
                        break;
                    case FillType.FillAbove:
                        FillToInfinity(dims, gfx, xPxStart, xPxEnd, pointsArray, true);
                        break;
                    case FillType.FillBelow:
                        FillToInfinity(dims, gfx, xPxStart, xPxEnd, pointsArray, false);
                        break;
                    case FillType.FillAboveAndBelow:
                        FillToBaseline(dims, gfx, xPxStart, xPxEnd, pointsArray, BaselineY);
                        break;
                    default:
                        throw new InvalidOperationException("unsupported fill type");
                }
            }
        }

        public override string ToString()
        {
            string label = string.IsNullOrWhiteSpace(this.Label) ? "" : $" ({this.Label})";
            return $"PlottableSignalBase{label} with {PointCount} points ({typeof(T).Name})";
        }

        public int PointCount { get => _Ys.Length; }

        public LegendItem[] GetLegendItems()
        {
            var singleLegendItem = new LegendItem(this)
            {
                label = Label,
                color = Color,
                lineStyle = LineStyle,
                lineWidth = (IsHighlighted ? HighlightCoefficient : 1) * LineWidth,
                markerShape = ShowMarkersInLegend ? MarkerShape.filledCircle : MarkerShape.none,
                markerSize = ShowMarkersInLegend ? (IsHighlighted ? (float)HighlightCoefficient : 1) * MarkerSize : 0
            };
            return new LegendItem[] { singleLegendItem };
        }

        public virtual void Render(PlotDimensions dims, Bitmap bmp, bool lowQuality = false)
        {
            using var gfx = GDI.Graphics(bmp, dims, lowQuality);
            using var brush = GDI.Brush(Color);
            using var penLD = GDI.Pen(Color, (float)((IsHighlighted ? HighlightCoefficient : 1) * LineWidth), LineStyle, true);
            using var penHD = GDI.Pen(Color, (float)((IsHighlighted ? HighlightCoefficient : 1) * LineWidth), LineStyle.Solid, true);

            double dataSpanUnits = _Ys.Length * _SamplePeriod;
            double columnSpanUnits = dims.XSpan / dims.DataWidth;
            double columnPointCount = (columnSpanUnits / dataSpanUnits) * _Ys.Length;
            double offsetUnits = dims.XMin - OffsetX;
            double offsetPoints = offsetUnits / _SamplePeriod;
            int visibleIndex1 = (int)(offsetPoints);
            int visibleIndex2 = (int)(offsetPoints + columnPointCount * (dims.DataWidth + 1));
            int visiblePointCount = visibleIndex2 - visibleIndex1;
            double pointsPerPixelColumn = visiblePointCount / dims.DataWidth;
            double dataWidthPx2 = visibleIndex2 - visibleIndex1 + 2;
            bool densityLevelsAvailable = DensityLevelCount > 0 && pointsPerPixelColumn > DensityLevelCount;
            double firstPointX = dims.GetPixelX(OffsetX);
            double lastPointX = dims.GetPixelX(_SamplePeriod * (_Ys.Length - 1) + OffsetX);
            double dataWidthPx = lastPointX - firstPointX;
            double columnsWithData = Math.Min(dataWidthPx, dataWidthPx2);

            if (columnsWithData < 1)
            {
                RenderSingleLine(dims, gfx, penHD);
            }
            else if (pointsPerPixelColumn > 1)
            {
                if (densityLevelsAvailable)
                    RenderHighDensityDistributionParallel(dims, gfx, offsetPoints, columnPointCount);
                else
                    RenderHighDensity(dims, gfx, offsetPoints, columnPointCount, penHD);
            }
            else
            {
                RenderLowDensity(dims, gfx, visibleIndex1, visibleIndex2, brush, penLD, penHD);
            }
        }

        protected void ValidatePoints(PointF[] points)
        {
            foreach (PointF pt in points)
                if (float.IsNaN(pt.Y))
                    throw new InvalidOperationException("Data must not contain NaN");
        }

        public void ValidateData(bool deep = false)
        {
            // check Y values
            if (Ys is null)
                throw new InvalidOperationException("ys cannot be null");
            if (deep)
                Validate.AssertAllReal("ys", Ys);

            // check render indexes
            if (MinRenderIndex < 0 || MinRenderIndex > MaxRenderIndex)
                throw new IndexOutOfRangeException("minRenderIndex must be between 0 and maxRenderIndex");
            if ((MaxRenderIndex > Ys.Length - 1) || MaxRenderIndex < 0)
                throw new IndexOutOfRangeException("maxRenderIndex must be a valid index for ys[]");
            if (MaxRenderIndexLowerYSPromise)
                throw new IndexOutOfRangeException("maxRenderIndex must be a valid index for ys[]");
            if (MaxRenderIndexHigherMinRenderIndexPromise)
                throw new IndexOutOfRangeException("minRenderIndex must be lower maxRenderIndex");

            // check misc styling options
            if (FillColor1MustBeSetPromise)
                throw new InvalidOperationException($"A Color must be assigned to FillColor1 to use fill type '{_FillType}'");
            if (FillColor2MustBeSetPromise)
                throw new InvalidOperationException($"A Color must be assigned to FillColor2 to use fill type '{_FillType}'");
        }

        /// <summary>
        /// Return the X/Y coordinates of the point nearest the X position
        /// </summary>
        /// <param name="x">X position in plot space</param>
        /// <returns></returns>
        public (double x, T y, int index) GetPointNearestX(double x)
        {
            int index = (int)((x - OffsetX) / SamplePeriod);
            index = Math.Max(index, MinRenderIndex);
            index = Math.Min(index, MaxRenderIndex);
            return (OffsetX + index * SamplePeriod, AddYsGeneric(Ys[index], OffsetY), index);
        }

        /// <summary>
        /// Configure the signal plot to only show the curve with no filled area above or below it
        /// </summary>
        public void FillDisable()
        {
            _FillType = FillType.FillBelow;
            _GradientFillColor1 = null;
            _GradientFillColor2 = null;
        }

        /// <summary>
        /// Show a solid color beneath the curve
        /// </summary>
        public void FillBelow(System.Drawing.Color? color = null, double alpha = .2)
        {
            _FillType = FillType.FillBelow;
            _FillColor1 = GDI.Semitransparent(color ?? Color, alpha);
        }

        /// <summary>
        /// Show a two-color gradient beneath the curve
        /// </summary>
        public void FillBelow(System.Drawing.Color upperColor, System.Drawing.Color lowerColor, double alpha = .2)
        {
            _FillType = FillType.FillBelow;
            _FillColor1 = GDI.Semitransparent(upperColor, alpha);
            _GradientFillColor1 = GDI.Semitransparent(lowerColor, alpha);
        }

        /// <summary>
        /// Show a solid color above the curve
        /// </summary>
        public void FillAbove(System.Drawing.Color? color = null, double alpha = .2)
        {
            _FillType = FillType.FillAbove;
            _FillColor1 = GDI.Semitransparent(color ?? Color, alpha);
        }

        /// <summary>
        /// Show a two-color gradient above the curve
        /// </summary>
        public void FillAbove(System.Drawing.Color lowerColor, System.Drawing.Color upperColor, double alpha = .2)
        {
            _FillType = FillType.FillAbove;
            _FillColor1 = GDI.Semitransparent(upperColor, alpha);
            _GradientFillColor1 = GDI.Semitransparent(lowerColor, alpha);
        }

        /// <summary>
        /// Fill the area between the curve and the <see cref="BaselineY"/> value
        /// </summary>
        public void FillAboveAndBelow(System.Drawing.Color colorAbove, System.Drawing.Color colorBelow, double alpha = .2)
        {
            _FillType = FillType.FillAboveAndBelow;
            _FillColor1 = GDI.Semitransparent(colorAbove, alpha);
            _FillColor2 = GDI.Semitransparent(colorBelow, alpha);
        }

        /// <summary>
        /// Fill the area between the curve and the edge of the display area using two gradients
        /// </summary>
        /// <param name="above1">Color above the line next to the curve</param>
        /// <param name="above2">Color above the line next to the upper edge of the plot area</param>
        /// <param name="below1">Color below the line next to the curve</param>
        /// <param name="below2">Color below the line next to the lower edge of the plot area</param>
        /// <param name="alpha">Apply this opacity to all colors</param>
        public void FillAboveAndBelow(System.Drawing.Color above1, System.Drawing.Color above2,
            System.Drawing.Color below1, System.Drawing.Color below2, double alpha = .2)
        {
            _FillType = FillType.FillAboveAndBelow;

            _FillColor1 = GDI.Semitransparent(above1, alpha);
            _GradientFillColor1 = GDI.Semitransparent(above2, alpha);

            _FillColor2 = GDI.Semitransparent(below2, alpha);
            _GradientFillColor2 = GDI.Semitransparent(below1, alpha);
        }
    }
}<|MERGE_RESOLUTION|>--- conflicted
+++ resolved
@@ -9,11 +9,7 @@
 
 namespace ScottPlot.Plottable
 {
-<<<<<<< HEAD
-    public abstract class SignalPlotBase<T> : IPlottable, IHasLine, IHasMarker, IIsHighlightable, IHasPointsGenericX<double, T> where T : struct, IComparable
-=======
     public abstract class SignalPlotBase<T> : IPlottable, IHasLine, IHasMarker, IHighlightable, IHasColor, IHasPointsGenericX<double, T> where T : struct, IComparable
->>>>>>> b28f60f1
     {
         protected IMinMaxSearchStrategy<T> Strategy = new SegmentedTreeMinMaxSearchStrategy<T>();
         protected bool MaxRenderIndexLowerYSPromise = false;
@@ -24,9 +20,6 @@
         public int YAxisIndex { get; set; } = 0;
         public bool IsVisible { get; set; } = true;
         public bool StepDisplay { get; set; } = false;
-<<<<<<< HEAD
-        public float MarkerSize { get; set; } = 5;
-=======
 
         public float _markerSize = 5;
         public float MarkerSize
@@ -35,7 +28,6 @@
             set { _markerSize = value; }
         }
 
->>>>>>> b28f60f1
         public MarkerShape MarkerShape { get; set; } = MarkerShape.filledCircle;
         public double OffsetX { get; set; } = 0;
         public T OffsetY { get; set; } = default;
@@ -54,11 +46,7 @@
         public LineStyle LineStyle { get; set; } = LineStyle.Solid;
 
         public bool IsHighlighted { get; set; } = false;
-<<<<<<< HEAD
-        public double HighlightCoefficient { get; set; } = 2;
-=======
         public float HighlightCoefficient { get; set; } = 2;
->>>>>>> b28f60f1
 
         /// <summary>
         /// If enabled, parallel processing will be used to calculate pixel positions for high density datasets.
@@ -386,15 +374,10 @@
                     {
                         ShowMarkersInLegend = true;
 
-<<<<<<< HEAD
-                        // draw a marker at each point
-                        MarkerTools.DrawMarkers(gfx, linePoints, MarkerShape, (IsHighlighted ? (float)HighlightCoefficient : 1) * MarkerSize, Color);
-=======
                         foreach (PointF point in linePoints)
                         {
                             MarkerTools.DrawMarker(gfx, point, MarkerShape, markerPxDiameter, Color);
                         }
->>>>>>> b28f60f1
                     }
                     else
                     {
@@ -762,9 +745,9 @@
                 label = Label,
                 color = Color,
                 lineStyle = LineStyle,
-                lineWidth = (IsHighlighted ? HighlightCoefficient : 1) * LineWidth,
+                lineWidth = LineWidth,
                 markerShape = ShowMarkersInLegend ? MarkerShape.filledCircle : MarkerShape.none,
-                markerSize = ShowMarkersInLegend ? (IsHighlighted ? (float)HighlightCoefficient : 1) * MarkerSize : 0
+                markerSize = ShowMarkersInLegend ? MarkerSize : 0
             };
             return new LegendItem[] { singleLegendItem };
         }
@@ -773,8 +756,8 @@
         {
             using var gfx = GDI.Graphics(bmp, dims, lowQuality);
             using var brush = GDI.Brush(Color);
-            using var penLD = GDI.Pen(Color, (float)((IsHighlighted ? HighlightCoefficient : 1) * LineWidth), LineStyle, true);
-            using var penHD = GDI.Pen(Color, (float)((IsHighlighted ? HighlightCoefficient : 1) * LineWidth), LineStyle.Solid, true);
+            using var penLD = GDI.Pen(Color, (float)LineWidth, LineStyle, true);
+            using var penHD = GDI.Pen(Color, (float)LineWidth, LineStyle.Solid, true);
 
             double dataSpanUnits = _Ys.Length * _SamplePeriod;
             double columnSpanUnits = dims.XSpan / dims.DataWidth;
