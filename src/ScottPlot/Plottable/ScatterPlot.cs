﻿using ScottPlot.Drawing;
using System;
using System.Collections.Generic;
using System.Drawing;
using System.Drawing.Drawing2D;
using System.Linq;

namespace ScottPlot.Plottable
{
    /// <summary>
    /// The scatter plot renders X/Y pairs as points and/or connected lines.
    /// Scatter plots can be extremely slow for large datasets, so use Signal plots in these situations.
    /// </summary>
<<<<<<< HEAD
    public class ScatterPlot : IPlottable, IHasPoints, IHasLine, IHasMarker, IIsHighlightable
=======
    public class ScatterPlot : IPlottable, IHasPoints, IHasLine, IHasMarker, IHighlightable, IHasColor
>>>>>>> b28f60f1
    {
        // data
        public double[] Xs { get; private set; }
        public double[] Ys { get; private set; }
        public double[] XError { get; set; }
        public double[] YError { get; set; }

        /// <summary>
        /// Add this value to each X value before plotting (axis units)
        /// </summary>
        public double OffsetX { get; set; } = 0;

        /// <summary>
        /// Add this value to each Y value before plotting (axis units)
        /// </summary>
        public double OffsetY { get; set; } = 0;

        public int PointCount => Ys.Length;

        // customization
        public bool IsVisible { get; set; } = true;
        public int XAxisIndex { get; set; } = 0;
        public int YAxisIndex { get; set; } = 0;
        public string Label;
        public Color Color { get; set; } = Color.Black;
<<<<<<< HEAD
        public LineStyle LineStyle { get; set; } = LineStyle.Solid;
        public MarkerShape MarkerShape { get; set; } = MarkerShape.filledCircle;
        public double LineWidth { get; set; } = 1;
        public double ErrorLineWidth = 1;
        public float ErrorCapSize = 3;
        public float MarkerSize { get; set; } = 5;
        public bool StepDisplay = false;

        public bool IsHighlighted { get; set; } = false;
        public double HighlightCoefficient { get; set; } = 2;
=======
        public Color LineColor { get => Color; set { Color = value; } }
        public Color MarkerColor { get => Color; set { Color = value; } }
        public LineStyle LineStyle { get; set; } = LineStyle.Solid;
        public MarkerShape MarkerShape { get; set; } = MarkerShape.filledCircle;

        private double _lineWidth = 1;
        public double LineWidth
        {
            get => IsHighlighted ? _lineWidth * HighlightCoefficient : _lineWidth;
            set { _lineWidth = value; }
        }

        private double _errorLineWidth = 1;
        public double ErrorLineWidth
        {
            get => IsHighlighted ? _errorLineWidth * HighlightCoefficient : _errorLineWidth;
            set { _errorLineWidth = value; }
        }

        public float ErrorCapSize = 3;

        public float _markerSize = 5;
        public float MarkerSize
        {
            get => IsHighlighted ? _markerSize * HighlightCoefficient : _markerSize;
            set { _markerSize = value; }
        }

        public bool StepDisplay = false;

        public bool IsHighlighted { get; set; } = false;
        public float HighlightCoefficient { get; set; } = 2;
>>>>>>> b28f60f1

        [Obsolete("Scatter plot arrowheads have been deprecated. Use the Arrow plot type instead.", true)]
        public bool IsArrow { get => ArrowheadWidth > 0 && ArrowheadLength > 0; }

        [Obsolete("Scatter plot arrowheads have been deprecated. Use the Arrow plot type instead.", true)]
        public float ArrowheadWidth = 0;

        [Obsolete("Scatter plot arrowheads have been deprecated. Use the Arrow plot type instead.", true)]
        public float ArrowheadLength = 0;

        // TODO: think about better/additional API ?
        public int? MinRenderIndex { get; set; }
        public int? MaxRenderIndex { get; set; }

        public ScatterPlot(double[] xs, double[] ys, double[] errorX = null, double[] errorY = null)
        {
            Xs = xs;
            Ys = ys;
            XError = errorX;
            YError = errorY;
        }

        /// <summary>
        /// Replace the Xs array with a new one
        /// </summary>
        public void UpdateX(double[] xs)
        {
            if (xs is null)
                throw new ArgumentException("xs must not be null");
            if (xs.Length != Ys.Length)
                throw new ArgumentException("xs and ys must have the same length");

            Xs = xs;
        }

        /// <summary>
        /// Replace the Ys array with a new one
        /// </summary>
        public void UpdateY(double[] ys)
        {
            if (ys is null)
                throw new ArgumentException("ys must not be null");
            if (Xs.Length != ys.Length)
                throw new ArgumentException("xs and ys must have the same length");

            Ys = ys;
        }

        /// <summary>
        /// Replace Xs and Ys arrays with new ones
        /// </summary>
        public void Update(double[] xs, double[] ys)
        {
            if (xs is null)
                throw new ArgumentException("xs must not be null");
            if (ys is null)
                throw new ArgumentException("ys must not be null");
            if (xs.Length != ys.Length)
                throw new ArgumentException("xs and ys must have the same length");

            Xs = xs;
            Ys = ys;
        }

        public void ValidateData(bool deep = false)
        {
            Validate.AssertHasElements("xs", Xs);
            Validate.AssertHasElements("ys", Ys);
            Validate.AssertEqualLength("xs and ys", Xs, Ys);

            if (MaxRenderIndex != null)
            {
                if ((MaxRenderIndex > Ys.Length - 1) || MaxRenderIndex < 0)
                    throw new IndexOutOfRangeException("maxRenderIndex must be a valid index for ys[]");
            }

            if (MinRenderIndex != null)
            {
                if (MinRenderIndex < 0)
                    throw new IndexOutOfRangeException("minRenderIndex must be between 0 and maxRenderIndex");
                if (MaxRenderIndex != null && MinRenderIndex > MaxRenderIndex)
                    throw new IndexOutOfRangeException("minRenderIndex must be between 0 and maxRenderIndex");
            }


            if (XError != null)
            {
                Validate.AssertHasElements("errorX", Xs);
                Validate.AssertEqualLength("xs and errorX", Xs, XError);
            }

            if (YError != null)
            {
                Validate.AssertHasElements("errorY", Ys);
                Validate.AssertEqualLength("ys and errorY", Ys, YError);
            }

            if (deep)
            {
                Validate.AssertAllReal("xs", Xs);
                Validate.AssertAllReal("ys", Ys);

                if (XError != null)
                    Validate.AssertAllReal("errorX", XError);

                if (YError != null)
                    Validate.AssertAllReal("errorY", YError);
            }
        }

        public override string ToString()
        {
            string label = string.IsNullOrWhiteSpace(this.Label) ? "" : $" ({this.Label})";
            return $"PlottableScatter{label} with {PointCount} points";
        }

        public AxisLimits GetAxisLimits()
        {
            ValidateData(deep: false);
            int from = MinRenderIndex ?? 0;
            int to = MaxRenderIndex ?? (Xs.Length - 1);

            // TODO: don't use an array for this
            double[] limits = new double[4];

            if (XError == null)
            {
                var XsRange = Xs.Skip(from).Take(to - from + 1);
                limits[0] = XsRange.Min();
                limits[1] = XsRange.Max();
            }
            else
            {
                var XsAndError = Xs.Zip(XError, (x, e) => (x, e)).Skip(from).Take(to - from + 1);
                limits[0] = XsAndError.Min(p => p.x - p.e);
                limits[1] = XsAndError.Max(p => p.x + p.e);
            }

            if (YError == null)
            {
                var YsRange = Ys.Skip(from).Take(to - from + 1);
                limits[2] = YsRange.Min();
                limits[3] = YsRange.Max();
            }
            else
            {
                var YsAndError = Ys.Zip(YError, (y, e) => (y, e)).Skip(from).Take(to - from + 1);
                limits[2] = YsAndError.Min(p => p.y - p.e);
                limits[3] = YsAndError.Max(p => p.y + p.e);
            }

            if (double.IsNaN(limits[0]) || double.IsNaN(limits[1]))
                throw new InvalidOperationException("X data must not contain NaN");
            if (double.IsNaN(limits[2]) || double.IsNaN(limits[3]))
                throw new InvalidOperationException("Y data must not contain NaN");

            if (double.IsInfinity(limits[0]) || double.IsInfinity(limits[1]))
                throw new InvalidOperationException("X data must not contain Infinity");
            if (double.IsInfinity(limits[2]) || double.IsInfinity(limits[3]))
                throw new InvalidOperationException("Y data must not contain Infinity");

            return new AxisLimits(
                xMin: limits[0] + OffsetX,
                xMax: limits[1] + OffsetX,
                yMin: limits[2] + OffsetY,
                yMax: limits[3] + OffsetY);
        }

        public void Render(PlotDimensions dims, Bitmap bmp, bool lowQuality = false)
        {
            if (IsVisible == false)
                return;

            using (var gfx = GDI.Graphics(bmp, dims, lowQuality))
            using (var penLine = GDI.Pen(Color, (IsHighlighted ? HighlightCoefficient : 1) * LineWidth, LineStyle, true))
            using (var penLineError = GDI.Pen(Color, ErrorLineWidth, LineStyle.Solid, true))
            {
                int from = MinRenderIndex ?? 0;
                int to = MaxRenderIndex ?? (Xs.Length - 1);
                PointF[] points = new PointF[to - from + 1];
                for (int i = from; i <= to; i++)
                {
                    float x = dims.GetPixelX(Xs[i] + OffsetX);
                    float y = dims.GetPixelY(Ys[i] + OffsetY);
                    if (float.IsNaN(x) || float.IsNaN(y))
                        throw new NotImplementedException("Data must not contain NaN");
                    points[i - from] = new PointF(x, y);
                }

                if (YError != null)
                {
                    for (int i = 0; i < points.Count(); i++)
                    {
                        double yWithOffset = Ys[i] + OffsetY;
                        float yBot = dims.GetPixelY(yWithOffset - YError[i + from]);
                        float yTop = dims.GetPixelY(yWithOffset + YError[i + from]);
                        gfx.DrawLine(penLineError, points[i].X, yBot, points[i].X, yTop);
                        gfx.DrawLine(penLineError, points[i].X - ErrorCapSize, yBot, points[i].X + ErrorCapSize, yBot);
                        gfx.DrawLine(penLineError, points[i].X - ErrorCapSize, yTop, points[i].X + ErrorCapSize, yTop);
                    }
                }

                if (XError != null)
                {
                    for (int i = 0; i < points.Length; i++)
                    {
                        double xWithOffset = Xs[i] + OffsetX;
                        float xLeft = dims.GetPixelX(xWithOffset - XError[i + from]);
                        float xRight = dims.GetPixelX(xWithOffset + XError[i + from]);
                        gfx.DrawLine(penLineError, xLeft, points[i].Y, xRight, points[i].Y);
                        gfx.DrawLine(penLineError, xLeft, points[i].Y - ErrorCapSize, xLeft, points[i].Y + ErrorCapSize);
                        gfx.DrawLine(penLineError, xRight, points[i].Y - ErrorCapSize, xRight, points[i].Y + ErrorCapSize);
                    }
                }

                // draw the lines connecting points
                if (LineWidth > 0 && points.Length > 1 && LineStyle != LineStyle.None)
                {
                    if (StepDisplay)
                    {
                        PointF[] pointsStep = new PointF[points.Length * 2 - 1];
                        for (int i = 0; i < points.Length - 1; i++)
                        {
                            pointsStep[i * 2] = points[i];
                            pointsStep[i * 2 + 1] = new PointF(points[i + 1].X, points[i].Y);
                        }
                        pointsStep[pointsStep.Length - 1] = points[points.Length - 1];
                        gfx.DrawLines(penLine, pointsStep);
                    }
                    else
                    {
                        gfx.DrawLines(penLine, points);
                    }
                }

                // draw a marker at each point
                if ((MarkerSize > 0) && (MarkerShape != MarkerShape.none))
                {
<<<<<<< HEAD
                    MarkerTools.DrawMarkers(gfx, points, MarkerShape, (IsHighlighted ? (float)HighlightCoefficient : 1) * MarkerSize, Color);
=======
                    MarkerTools.DrawMarkers(gfx, points, MarkerShape, MarkerSize, Color);
>>>>>>> b28f60f1
                }
            }
        }

        public LegendItem[] GetLegendItems()
        {
            var singleLegendItem = new LegendItem(this)
            {
                label = Label,
                color = Color,
                lineStyle = LineStyle,
                lineWidth = (IsHighlighted ? HighlightCoefficient : 1) * LineWidth,
                markerShape = MarkerShape,
                markerSize = (IsHighlighted ? (float)HighlightCoefficient : 1) * MarkerSize,
            };
            return new LegendItem[] { singleLegendItem };
        }

        /// <summary>
        /// Return the X/Y coordinates of the point nearest the X position
        /// </summary>
        /// <param name="x">X position in plot space</param>
        /// <returns></returns>
        public (double x, double y, int index) GetPointNearestX(double x)
        {
            int from = MinRenderIndex ?? 0;
            int to = MaxRenderIndex ?? (Xs.Length - 1);
            double minDistance = Math.Abs(Xs[from] - x);
            int minIndex = 0;
            for (int i = from; i <= to; i++)
            {
                double currDistance = Math.Abs(Xs[i] - x);
                if (currDistance < minDistance)
                {
                    minIndex = i;
                    minDistance = currDistance;
                }
            }

            return (Xs[minIndex], Ys[minIndex], minIndex);
        }

        /// <summary>
        /// Return the X/Y coordinates of the point nearest the Y position
        /// </summary>
        /// <param name="y">Y position in plot space</param>
        /// <returns></returns>
        public (double x, double y, int index) GetPointNearestY(double y)
        {
            int from = MinRenderIndex ?? 0;
            int to = MaxRenderIndex ?? (Ys.Length - 1);
            double minDistance = Math.Abs(Ys[from] - y);
            int minIndex = 0;
            for (int i = from; i <= to; i++)
            {
                double currDistance = Math.Abs(Ys[i] - y);
                if (currDistance < minDistance)
                {
                    minIndex = i;
                    minDistance = currDistance;
                }
            }

            return (Xs[minIndex], Ys[minIndex], minIndex);
        }

        /// <summary>
        /// Return the position and index of the data point nearest the given coordinate
        /// </summary>
        /// <param name="x">location in coordinate space</param>
        /// <param name="y">location in coordinate space</param>
        /// <param name="xyRatio">Ratio of pixels per unit (X/Y) when rendered</param>
        public (double x, double y, int index) GetPointNearest(double x, double y, double xyRatio = 1)
        {
            int from = MinRenderIndex ?? 0;
            int to = MaxRenderIndex ?? (Ys.Length - 1);

            List<(double x, double y)> points = Xs.Zip(Ys, (first, second) => (first, second)).Skip(from).Take(to - from + 1).ToList();

            double xyRatioSquared = xyRatio * xyRatio;
            double pointDistanceSquared(double x1, double y1) =>
                (x1 - x) * (x1 - x) * xyRatioSquared + (y1 - y) * (y1 - y);

            double minDistance = pointDistanceSquared(points[0].x, points[0].y);
            int minIndex = 0;
            for (int i = 1; i < points.Count; i++)
            {
                double currDistance = pointDistanceSquared(points[i].x, points[i].y);
                if (currDistance < minDistance)
                {
                    minIndex = i;
                    minDistance = currDistance;
                }
            }

            return (Xs[minIndex], Ys[minIndex], minIndex);
        }
    }
}<|MERGE_RESOLUTION|>--- conflicted
+++ resolved
@@ -11,11 +11,7 @@
     /// The scatter plot renders X/Y pairs as points and/or connected lines.
     /// Scatter plots can be extremely slow for large datasets, so use Signal plots in these situations.
     /// </summary>
-<<<<<<< HEAD
-    public class ScatterPlot : IPlottable, IHasPoints, IHasLine, IHasMarker, IIsHighlightable
-=======
     public class ScatterPlot : IPlottable, IHasPoints, IHasLine, IHasMarker, IHighlightable, IHasColor
->>>>>>> b28f60f1
     {
         // data
         public double[] Xs { get; private set; }
@@ -41,18 +37,6 @@
         public int YAxisIndex { get; set; } = 0;
         public string Label;
         public Color Color { get; set; } = Color.Black;
-<<<<<<< HEAD
-        public LineStyle LineStyle { get; set; } = LineStyle.Solid;
-        public MarkerShape MarkerShape { get; set; } = MarkerShape.filledCircle;
-        public double LineWidth { get; set; } = 1;
-        public double ErrorLineWidth = 1;
-        public float ErrorCapSize = 3;
-        public float MarkerSize { get; set; } = 5;
-        public bool StepDisplay = false;
-
-        public bool IsHighlighted { get; set; } = false;
-        public double HighlightCoefficient { get; set; } = 2;
-=======
         public Color LineColor { get => Color; set { Color = value; } }
         public Color MarkerColor { get => Color; set { Color = value; } }
         public LineStyle LineStyle { get; set; } = LineStyle.Solid;
@@ -85,7 +69,6 @@
 
         public bool IsHighlighted { get; set; } = false;
         public float HighlightCoefficient { get; set; } = 2;
->>>>>>> b28f60f1
 
         [Obsolete("Scatter plot arrowheads have been deprecated. Use the Arrow plot type instead.", true)]
         public bool IsArrow { get => ArrowheadWidth > 0 && ArrowheadLength > 0; }
@@ -260,7 +243,7 @@
                 return;
 
             using (var gfx = GDI.Graphics(bmp, dims, lowQuality))
-            using (var penLine = GDI.Pen(Color, (IsHighlighted ? HighlightCoefficient : 1) * LineWidth, LineStyle, true))
+            using (var penLine = GDI.Pen(Color, LineWidth, LineStyle, true))
             using (var penLineError = GDI.Pen(Color, ErrorLineWidth, LineStyle.Solid, true))
             {
                 int from = MinRenderIndex ?? 0;
@@ -324,11 +307,7 @@
                 // draw a marker at each point
                 if ((MarkerSize > 0) && (MarkerShape != MarkerShape.none))
                 {
-<<<<<<< HEAD
-                    MarkerTools.DrawMarkers(gfx, points, MarkerShape, (IsHighlighted ? (float)HighlightCoefficient : 1) * MarkerSize, Color);
-=======
                     MarkerTools.DrawMarkers(gfx, points, MarkerShape, MarkerSize, Color);
->>>>>>> b28f60f1
                 }
             }
         }
@@ -340,9 +319,9 @@
                 label = Label,
                 color = Color,
                 lineStyle = LineStyle,
-                lineWidth = (IsHighlighted ? HighlightCoefficient : 1) * LineWidth,
+                lineWidth = LineWidth,
                 markerShape = MarkerShape,
-                markerSize = (IsHighlighted ? (float)HighlightCoefficient : 1) * MarkerSize,
+                markerSize = MarkerSize,
             };
             return new LegendItem[] { singleLegendItem };
         }
