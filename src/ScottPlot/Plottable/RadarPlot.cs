--- conflicted
+++ resolved
@@ -45,16 +45,12 @@
         /// Updates the internal data array <see cref="Norm"/> that holds the values to be plotted. It also computes the normalization values for the axes, which are later needed in <see cref="Render(PlotDimensions, Bitmap, bool)"/>.
         /// </summary>
         /// <param name="values">Values to be plotted. Rows correspond to the <see cref="GroupLabels"/> property and columns to the <see cref="CategoryLabels"/> property</param>
-<<<<<<< HEAD
-        /// <param name="maxValues">Only needed for user-normalizing (scaling) of the axis. Typically this would be null unless the user wants to manually set the axis's upper limit. If <see cref="IndependentAxes"/> is set to <see langword="false"/>, then only the first element of this array is considered (all axis are normalized by the same factor). If <see cref="IndependentAxes"/> is set to <see langword="true"/>, then its elements correspond to each axes (categories) which are normalized independently.</param>
-=======
-        /// <param name="maxValues">Only needed for user-normalizing (scaling) of the axes. If <see cref="IndependentAxes"/> is set to <see langword="false"/>, then only the first element of this array is considered (all axis are normalized by the same factor). If <see cref="IndependentAxes"/> is set to <see langword="true"/>, then its elements correspond to each axis (categories) and are normalized independently.</param>
->>>>>>> dd69f8dc
+        /// <param name="maxValues">Only needed for user-normalizing (scaling) of the axes. Typically this would be null unless the user wants to manually set the axes upper limit. If <see cref="IndependentAxes"/> is set to <see langword="false"/>, then only the first element of this array is considered (all axes are normalized by the same factor). If <see cref="IndependentAxes"/> is set to <see langword="true"/>, then its elements correspond to each axis (categories) which are normalized independently.</param>
         public void Update(double[,] values, double[] maxValues = null)
         {
             // The passed values are copied into the internal array 'Norm', which stores the plot's data.
             // Consider (@swharden and @bclehmann) if this is needed or desirable: do we want to allow the user to update its "value" array and call Render, (similarly to SignalPlot)? After all, in SignalPlot, the Update() method is used whenever the array is redimensioned but not when the array values are modified.
-            // If so, then the Array.Copy could be left out (just keep a reference to 'values'); and move the normalization at the beginning of the Render() method.
+            // If so, then the Array.Copy could be left out (just keep a reference to 'values'), and move the normalization at the beginning of the Render() method.
             Norm = new double[values.GetLength(0), values.GetLength(1)];
             Array.Copy(values, 0, Norm, 0, values.Length);
 
