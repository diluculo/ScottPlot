--- conflicted
+++ resolved
@@ -14,12 +14,9 @@
         public static ScottPlot.Drawing.Palette Aurora => new(new ScottPlot.Drawing.Colorsets.Aurora());
         public static ScottPlot.Drawing.Palette Category10 => new(new ScottPlot.Drawing.Colorsets.Category10());
         public static ScottPlot.Drawing.Palette Category20 => new(new ScottPlot.Drawing.Colorsets.Category20());
-<<<<<<< HEAD
         public static ScottPlot.Drawing.Palette ColorblindFriendly => new(new ScottPlot.Drawing.Colorsets.ColorblindFriendly());
-=======
         public static ScottPlot.Drawing.Palette Dark => new(new ScottPlot.Drawing.Colorsets.Dark());
         public static ScottPlot.Drawing.Palette DarkPastel => new(new ScottPlot.Drawing.Colorsets.DarkPastel());
->>>>>>> ff697ee8
         public static ScottPlot.Drawing.Palette Frost => new(new ScottPlot.Drawing.Colorsets.Frost());
         public static ScottPlot.Drawing.Palette Microcharts => new(new ScottPlot.Drawing.Colorsets.Microcharts());
         public static ScottPlot.Drawing.Palette Nord => new(new ScottPlot.Drawing.Colorsets.Nord());
@@ -55,12 +52,9 @@
         public static Palette Aurora => new(new Colorsets.Aurora());
         public static Palette Category10 => new(new Colorsets.Category10());
         public static Palette Category20 => new(new Colorsets.Category20());
-<<<<<<< HEAD
         public static Palette ColorblindFriendly => new(new Colorsets.ColorblindFriendly());
-=======
         public static Palette Dark => new(new Colorsets.Dark());
         public static Palette DarkPastel => new(new Colorsets.DarkPastel());
->>>>>>> ff697ee8
         public static Palette Frost => new(new Colorsets.Frost());
         public static Palette Microcharts => new(new Colorsets.Microcharts());
         public static Palette Nord => new(new Colorsets.Nord());
