--- conflicted
+++ resolved
@@ -26,15 +26,9 @@
         public static ScottPlot.Drawing.Palette OneHalf => new(new ScottPlot.Drawing.Colorsets.OneHalf());
         public static ScottPlot.Drawing.Palette OneHalfDark => new(new ScottPlot.Drawing.Colorsets.OneHalfDark());
         public static ScottPlot.Drawing.Palette PolarNight => new(new ScottPlot.Drawing.Colorsets.PolarNight());
-<<<<<<< HEAD
         public static ScottPlot.Drawing.Palette Redness => new(new ScottPlot.Drawing.Colorsets.Redness());
-        public static ScottPlot.Drawing.Palette SnowStorm => new(new ScottPlot.Drawing.Colorsets.Snowstorm());
-        public static ScottPlot.Drawing.Palette xgfs25 => new(new ScottPlot.Drawing.Colorsets.Tsitsulin());        
-=======
-        public static ScottPlot.Drawing.Palette SnowStorm => new(new ScottPlot.Drawing.Colorsets.Snowstorm());
-        public static ScottPlot.Drawing.Palette Redness => new(new ScottPlot.Drawing.Colorsets.Redness());
+        public static ScottPlot.Drawing.Palette SnowStorm => new(new ScottPlot.Drawing.Colorsets.Snowstorm());        
         public static ScottPlot.Drawing.Palette Tsitsulin => new(new ScottPlot.Drawing.Colorsets.Tsitsulin());
->>>>>>> 208b6291
 
         /// <summary>
         /// Create a new color palette from an array of HTML colors
@@ -60,76 +54,4 @@
                 .ToArray();
         }
     }
-<<<<<<< HEAD
-}
-
-namespace ScottPlot.Drawing
-{
-    /* This module will be retired in ScottPlot 5 */
-    public class Palette
-    {
-        public static Palette Aurora => new(new Colorsets.Aurora());
-        public static Palette Category10 => new(new Colorsets.Category10());
-        public static Palette Category20 => new(new Colorsets.Category20());
-        public static Palette ColorblindFriendly => new(new Colorsets.ColorblindFriendly());
-        public static Palette Dark => new(new Colorsets.Dark());
-        public static Palette DarkPastel => new(new Colorsets.DarkPastel());
-        public static Palette Frost => new(new Colorsets.Frost());
-        public static Palette Microcharts => new(new Colorsets.Microcharts());
-        public static Palette Nord => new(new Colorsets.Nord());
-        public static Palette OneHalf => new(new Colorsets.OneHalf());
-        public static Palette OneHalfDark => new(new Colorsets.OneHalfDark());
-        public static Palette PolarNight => new(new Colorsets.PolarNight());
-        public static Palette Redness => new(new Colorsets.Redness());
-        public static Palette SnowStorm => new(new Colorsets.Snowstorm());
-        public static Palette xgfs25 => new(new Colorsets.Tsitsulin());
-        
-        private readonly IPalette cset;
-        public readonly string Name;
-
-        public Palette(IPalette colorset)
-        {
-            cset = colorset ?? new Colorsets.Category10();
-            Name = cset.GetType().Name;
-        }
-
-        public Palette(string[] htmlColors, string name = "Custom")
-        {
-            cset = new Colorsets.Custom(htmlColors);
-            Name = name;
-        }
-
-        public override string ToString() => Name;
-
-        public int GetInt32(int index)
-        {
-            var (r, g, b) = cset.GetRGB(index);
-            return 255 << 24 | r << 16 | g << 8 | b;
-        }
-
-        public Color GetColor(int index)
-        {
-            return Color.FromArgb(GetInt32(index));
-        }
-
-        public Color GetColor(int index, double alpha = 1)
-        {
-            return Color.FromArgb(alpha: (int)(alpha * 255), baseColor: GetColor(index));
-        }
-
-        public Color[] GetColors(int count, int offset = 0, double alpha = 1)
-        {
-            return Enumerable.Range(offset, count)
-                .Select(x => GetColor(x, alpha))
-                .ToArray();
-        }
-
-        // TODO: make this a property in ScottPlot 5
-        public int Count()
-        {
-            return cset.Count();
-        }
-    }
-=======
->>>>>>> 208b6291
 }