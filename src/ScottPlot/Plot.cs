--- conflicted
+++ resolved
@@ -1191,196 +1191,6 @@
             return pie;
         }
 
-<<<<<<< HEAD
-        public PlottableBar PlotWaterfall(
-            double[] xs,
-            double[] ys,
-            double[] errorY = null,
-            string label = null,
-            double barWidth = .8,
-            double xOffset = 0,
-            bool fill = true,
-            Color? fillColor = null,
-            double outlineWidth = 1,
-            Color? outlineColor = null,
-            double errorLineWidth = 1,
-            double errorCapSize = .38,
-            Color? errorColor = null,
-            bool horizontal = false,
-            bool showValues = false,
-            Color? valueColor = null,
-            bool autoAxis = true,
-            Color? negativeColor = null
-            )
-        {
-            double[] yOffsets = Enumerable.Range(0, ys.Length).Select(count => ys.Take(count).Sum()).ToArray();
-            return PlotBar(
-                xs,
-                ys,
-                errorY,
-                label,
-                barWidth,
-                xOffset,
-                fill,
-                fillColor,
-                outlineWidth,
-                outlineColor,
-                errorLineWidth,
-                errorCapSize,
-                errorColor,
-                horizontal,
-                showValues,
-                valueColor,
-                autoAxis,
-                yOffsets,
-                negativeColor
-            );
-        }
-
-        public PlottableBar PlotBar(
-            double[] xs,
-            double[] ys,
-            double[] errorY = null,
-            string label = null,
-            double barWidth = .8,
-            double xOffset = 0,
-            bool fill = true,
-            Color? fillColor = null,
-            double outlineWidth = 1,
-            Color? outlineColor = null,
-            double errorLineWidth = 1,
-            double errorCapSize = .38,
-            Color? errorColor = null,
-            bool horizontal = false,
-            bool showValues = false,
-            Color? valueColor = null,
-            bool autoAxis = true,
-            double[] yOffsets = null,
-            Color? negativeColor = null
-            )
-        {
-            if (fillColor == null)
-                fillColor = settings.GetNextColor();
-
-            if (outlineColor == null)
-                outlineColor = Color.Black;
-
-            if (errorColor == null)
-                errorColor = Color.Black;
-
-            if (valueColor == null)
-                valueColor = Color.Black;
-
-            if (!negativeColor.HasValue)
-            {
-                negativeColor = fillColor;
-            }
-
-            PlottableBar barPlot = new PlottableBar(
-                xs: xs,
-                ys: ys,
-                barWidth: barWidth,
-                xOffset: xOffset,
-                fill: fill,
-                fillColor: fillColor.Value,
-                label: label,
-                yErr: errorY,
-                errorLineWidth: errorLineWidth,
-                errorCapSize: errorCapSize,
-                errorColor: errorColor.Value,
-                outlineWidth: outlineWidth,
-                outlineColor: outlineColor.Value,
-                horizontal: horizontal,
-                showValues: showValues,
-                valueColor: valueColor.Value,
-                yOffsets: yOffsets,
-                negativeColor: negativeColor.Value
-                );
-
-            Add(barPlot);
-
-            if (autoAxis)
-            {
-                // perform a tight axis adjustment
-                AxisAuto(0, 0);
-                double[] tightAxisLimits = Axis();
-
-                // now loosen it up a bit
-                AxisAuto();
-
-                if (horizontal)
-                {
-                    if (tightAxisLimits[0] == 0)
-                        Axis(x1: 0);
-                    else if (tightAxisLimits[1] == 0)
-                        Axis(x2: 0);
-                }
-                else
-                {
-                    if (tightAxisLimits[2] == 0)
-                        Axis(y1: 0);
-                    else if (tightAxisLimits[3] == 0)
-                        Axis(y2: 0);
-                }
-            }
-
-            return barPlot;
-        }
-
-        /// <summary>
-        /// Create a series of bar plots given a 2D dataset
-        /// </summary>
-        /// <param name="groupLabels">displayed as horizontal axis tick labels</param>
-        /// <param name="seriesLabels">displayed in the legend</param>
-        /// <param name="ys">Array of arrays (one per series) that contan one point per group</param>
-        /// <returns></returns>
-        public PlottableBar[] PlotBarGroups(
-                string[] groupLabels,
-                string[] seriesLabels,
-                double[][] ys,
-                double[][] yErr = null,
-                double groupWidthFraction = 0.8,
-                double barWidthFraction = 0.8,
-                double errorCapSize = 0.38,
-                bool showValues = false
-            )
-        {
-            if (groupLabels is null || seriesLabels is null || ys is null)
-                throw new ArgumentException("labels and ys cannot be null");
-
-            if (seriesLabels.Length != ys.Length)
-                throw new ArgumentException("groupLabels and ys must be the same length");
-
-            foreach (double[] subArray in ys)
-                if (subArray.Length != groupLabels.Length)
-                    throw new ArgumentException("all arrays inside ys must be the same length as groupLabels");
-
-            int seriesCount = ys.Length;
-            double barWidth = groupWidthFraction / seriesCount;
-            PlottableBar[] bars = new PlottableBar[seriesCount];
-            bool containsNegativeY = false;
-            for (int i = 0; i < seriesCount; i++)
-            {
-                double offset = i * barWidth;
-                double[] barYs = ys[i];
-                double[] barYerr = yErr?[i];
-                double[] barXs = DataGen.Consecutive(barYs.Length);
-                containsNegativeY |= barYs.Where(y => y < 0).Any();
-                bars[i] = PlotBar(barXs, barYs, barYerr, seriesLabels[i], barWidth * barWidthFraction, offset,
-                    errorCapSize: errorCapSize, showValues: showValues);
-            }
-
-            if (containsNegativeY)
-            {
-                AxisAuto();
-            }
-            XTicks(DataGen.Consecutive(groupLabels.Length, offset: (groupWidthFraction - barWidth) / 2), groupLabels);
-
-            return bars;
-        }
-
-=======
->>>>>>> 912ddbe1
         public PlottableOHLC PlotOHLC(
             OHLC[] ohlcs,
             Color? colorUp = null,
