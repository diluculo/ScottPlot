--- conflicted
+++ resolved
@@ -322,8 +322,16 @@
 
             return name;
         }
-
-<<<<<<< HEAD
+      
+        public static int SimpleHash(double[] input)
+        {
+            byte[] bytes = input.SelectMany(n => { return BitConverter.GetBytes(n); }).ToArray();
+            int hash = 0;
+            foreach (byte b in bytes)
+                hash = (hash * 31) ^ b;
+            return hash;
+        }
+
         public enum IntensityMode
         {
             gaussian,
@@ -396,15 +404,6 @@
             }
 
             return output;
-=======
-        public static int SimpleHash(double[] input)
-        {
-            byte[] bytes = input.SelectMany(n => { return BitConverter.GetBytes(n); }).ToArray();
-            int hash = 0;
-            foreach (byte b in bytes)
-                hash = (hash * 31) ^ b;
-            return hash;
->>>>>>> 85cc7b02
         }
     }
 }