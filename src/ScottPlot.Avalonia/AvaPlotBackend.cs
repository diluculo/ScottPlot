﻿using Avalonia.Controls;
using Avalonia.VisualTree;
using ScottPlot.Interactive;
using System.Collections.Generic;
using System.Drawing;
using System.Threading.Tasks;
<<<<<<< HEAD
using Avalonia.Controls;
using Avalonia.VisualTree;
using ScottPlot.Drawing;
using ScottPlot.Interactive;

=======
>>>>>>> 4bf514cf
using Ava = global::Avalonia;

namespace ScottPlot.Avalonia
{
    internal class AvaPlotBackend : ScottPlot.Interactive.ControlBackend
    {
        private AvaPlot view;
        public AvaPlotBackend(AvaPlot view)
        {
            this.view = view;
        }

        public override void InitializeScottPlot()
        {
            view.Find<TextBlock>("lblVersion").Text = Tools.GetVersionString();
            //isDesignerMode = DesignerProperties.GetIsInDesignMode(this);
            isDesignerMode = false;

            settings = plt.GetSettings(showWarning: false);

            var mainGrid = view.Find<Ava.Controls.Grid>("mainGrid");

            if (isDesignerMode)
            {
                // hide the plot
                mainGrid.RowDefinitions[1].Height = new GridLength(0);
            }
            else
            {
                // hide the version info
                mainGrid.RowDefinitions[0].Height = new GridLength(0);
<<<<<<< HEAD
                using (var bmp = new Bitmap(1, 1))
                using (var gfx = GDI.Graphics(bmp, lowQuality: true))
                {
                    dpiScaleOutput = gfx.DpiX / 96;
                }
=======
                //dpiScaleInput = settings.gfxFigure.DpiX / 96; THIS IS ONLY NECESSARY ON WPF
                dpiScaleOutput = settings.gfxFigure.DpiX / 96;
>>>>>>> 4bf514cf
                view.Find<StackPanel>("canvasDesigner").Background = view.transparentBrush;
                var canvasPlot = view.Find<Canvas>("canvasPlot");
                canvasPlot.Background = view.transparentBrush;
                CanvasSizeChanged((int)(canvasPlot.Bounds.Width), (int)(canvasPlot.Bounds.Height));
            }
        }

        public void SetAltPressed(bool value)
        {
            isAltPressed = value;
        }

        public void SetCtrlPressed(bool value)
        {
            isCtrlPressed = value;
        }

        public void SetShiftPressed(bool value)
        {
            isShiftPressed = value;
        }

        public override async void SaveImage()
        {
            SaveFileDialog savefile = new SaveFileDialog();
            savefile.InitialFileName = "ScottPlot.png";

            var filtersPNG = new FileDialogFilter();
            filtersPNG.Name = "PNG Files";
            filtersPNG.Extensions.Add("png");

            var filtersJPEG = new FileDialogFilter();
            filtersJPEG.Name = "JPG Files";
            filtersJPEG.Extensions.Add("jpg");
            filtersJPEG.Extensions.Add("jpeg");

            var filtersBMP = new FileDialogFilter();
            filtersBMP.Name = "BMP Files";
            filtersBMP.Extensions.Add("bmp");

            var filtersTIFF = new FileDialogFilter();
            filtersTIFF.Name = "TIF Files";
            filtersTIFF.Extensions.Add("tif");
            filtersTIFF.Extensions.Add("tiff");

            var filtersGeneric = new FileDialogFilter();
            filtersGeneric.Name = "All Files";
            filtersGeneric.Extensions.Add("*");

            savefile.Filters.Add(filtersPNG);
            savefile.Filters.Add(filtersJPEG);
            savefile.Filters.Add(filtersBMP);
            savefile.Filters.Add(filtersTIFF);
            savefile.Filters.Add(filtersGeneric);


            Task<string> filenameTask = savefile.ShowAsync((Window)view.GetVisualRoot());
            await filenameTask;

            if (filenameTask.Exception != null)
            {
                return;
            }

            if ((filenameTask.Result ?? "") != "")
                plt.SaveFig(filenameTask.Result);
        }

        public override void SetImagePlot(bool lowQuality)
        {
            view.Find<Ava.Controls.Image>("imagePlot").Source = BmpImageFromBmp(plt.GetBitmap(true, lowQuality));
        }

        public override void OpenInNewWindow()
        {
            new AvaPlotViewer(plt.Copy()).Show();
        }

        public override void OpenHelp()
        {
            new HelpWindow().Show();
        }
        public static Ava.Media.Imaging.Bitmap BmpImageFromBmp(System.Drawing.Bitmap bmp)
        {
            using (var memory = new System.IO.MemoryStream())
            {
                bmp.Save(memory, System.Drawing.Imaging.ImageFormat.Png);
                memory.Position = 0;

                var bitmapImage = new Ava.Media.Imaging.Bitmap(memory);

                return bitmapImage;
            }
        }

        public override List<ContextMenuItem> DefaultRightClickMenu()
        {
            var list = new List<ContextMenuItem>();
            list.Add(new ContextMenuItem()
            {
                itemName = "Save Image",
                onClick = () => SaveImage()
            });
            list.Add(new ContextMenuItem()
            {
                itemName = "Open in New Window",
                onClick = () => OpenInNewWindow()
            });
            list.Add(new ContextMenuItem()
            {
                itemName = "Help",
                onClick = () => OpenHelp()
            });

            return list;
        }

        public override void MouseMovedWithoutInteraction(PointF mouseLocation)
        {
            //nop
        }

        public override void CopyImage()
        {
            //nop
        }
    }

}<|MERGE_RESOLUTION|>--- conflicted
+++ resolved
@@ -4,14 +4,6 @@
 using System.Collections.Generic;
 using System.Drawing;
 using System.Threading.Tasks;
-<<<<<<< HEAD
-using Avalonia.Controls;
-using Avalonia.VisualTree;
-using ScottPlot.Drawing;
-using ScottPlot.Interactive;
-
-=======
->>>>>>> 4bf514cf
 using Ava = global::Avalonia;
 
 namespace ScottPlot.Avalonia
@@ -43,16 +35,11 @@
             {
                 // hide the version info
                 mainGrid.RowDefinitions[0].Height = new GridLength(0);
-<<<<<<< HEAD
                 using (var bmp = new Bitmap(1, 1))
                 using (var gfx = GDI.Graphics(bmp, lowQuality: true))
                 {
                     dpiScaleOutput = gfx.DpiX / 96;
                 }
-=======
-                //dpiScaleInput = settings.gfxFigure.DpiX / 96; THIS IS ONLY NECESSARY ON WPF
-                dpiScaleOutput = settings.gfxFigure.DpiX / 96;
->>>>>>> 4bf514cf
                 view.Find<StackPanel>("canvasDesigner").Background = view.transparentBrush;
                 var canvasPlot = view.Find<Canvas>("canvasPlot");
                 canvasPlot.Background = view.transparentBrush;
