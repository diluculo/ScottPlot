--- conflicted
+++ resolved
@@ -1,73 +1,17 @@
 ﻿using ScottPlot;
-using ScottPlot.Plottables;
 
 namespace Sandbox.WinForms;
 
 public partial class Form1 : Form
 {
-    LabelPlot? labelBeingDragged = null;
     public Form1()
     {
         InitializeComponent();
 
-<<<<<<< HEAD
-        formsPlot1.Plot.Axes.SetLimits(-1, 10, -1, 1);
-        var label = formsPlot1.Plot.Add.LabelPlot("Une belle étiquette\nAvec sa description\nEt d'autres informations", 3, 0, 3, 0);
-
-        label.Label.BorderColor = Colors.Blue;
-        label.Label.BackColor = Colors.Blue.WithAlpha(.5);
-        label.Label.Padding = 5;
-
-        label.LineStyle = new LineStyle()
-        {
-            Color = label.Label.BorderColor,
-            Width = label.Label.BorderWidth,
-        };
-
-        formsPlot1.MouseDown += FormsPlot1_MouseDown;
-        formsPlot1.MouseUp += FormsPlot1_MouseUp;
-        formsPlot1.MouseMove += FormsPlot1_MouseMove;
-    }
-
-    private void FormsPlot1_MouseMove(object? sender, MouseEventArgs e)
-    {
-        if (labelBeingDragged is null) return;
-        labelBeingDragged.Move(e.X, e.Y);
-        formsPlot1.Refresh();
-    }
-
-    private void FormsPlot1_MouseUp(object? sender, MouseEventArgs e)
-    {
-        labelBeingDragged = null;
-        formsPlot1.Interaction.Enable();
-        formsPlot1.Refresh();
-    }
-
-    private void FormsPlot1_MouseDown(object? sender, MouseEventArgs e)
-    {
-        LabelPlot? labelUnderMouse = GetLabelUnderMouse(e.X, e.Y);
-        if (labelUnderMouse is not null)
-        {
-            labelBeingDragged = labelUnderMouse;
-            labelBeingDragged.StartMove(e.X, e.Y);
-            formsPlot1.Interaction.Disable();
-        }
-    }
-
-    private LabelPlot? GetLabelUnderMouse(float x, float y)
-    {
-        foreach (LabelPlot label in formsPlot1.Plot.GetPlottables<LabelPlot>())
-        {
-            if (label.IsUnderMouse(x, y)) return label;
-        }
-
-        return null;
-=======
         Func<double, double> func = new((x) => Math.Sin(x) * Math.Sin(x / 2));
 
         var f = formsPlot1.Plot.Add.Function(func);
-        f.MinX = -3;
-        f.MaxX = 3;
->>>>>>> e8e7d84f
+        // f.MinX = -3;
+        // f.MaxX = 3;
     }
 }