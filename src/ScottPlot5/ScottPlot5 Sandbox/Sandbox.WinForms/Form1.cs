﻿using ScottPlot;

namespace Sandbox.WinForms;

public partial class Form1 : Form
{
    public Form1()
    {
        InitializeComponent();

<<<<<<< HEAD
        Func<double, double> func = new((x) => Math.Sin(x) * Math.Sin(x / 2));

        var f = formsPlot1.Plot.Add.Function(func);
        // f.MinX = -3;
        // f.MaxX = 3;
=======
        formsPlot1.Plot.Add.Signal(Generate.Sin());
        formsPlot1.Plot.Add.Signal(Generate.Cos());
>>>>>>> 763fc405
    }
}<|MERGE_RESOLUTION|>--- conflicted
+++ resolved
@@ -8,15 +8,7 @@
     {
         InitializeComponent();
 
-<<<<<<< HEAD
-        Func<double, double> func = new((x) => Math.Sin(x) * Math.Sin(x / 2));
-
-        var f = formsPlot1.Plot.Add.Function(func);
-        // f.MinX = -3;
-        // f.MaxX = 3;
-=======
         formsPlot1.Plot.Add.Signal(Generate.Sin());
         formsPlot1.Plot.Add.Signal(Generate.Cos());
->>>>>>> 763fc405
     }
 }