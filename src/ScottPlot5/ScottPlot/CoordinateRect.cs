﻿using SkiaSharp;

namespace ScottPlot;

/// <summary>
/// Describes a rectangle in 2D coordinate space.
/// </summary>
public struct CoordinateRect
{
    public double XMin { get; set; }
    public double YMin { get; set; }
    public double XMax { get; set; }
    public double YMax { get; set; }

    public double XCenter => (XMax + XMin) / 2;
    public double YCenter => (YMax + YMin) / 2;
    public double Width => XMax - XMin;
    public double Height => YMax - YMin;
    public double Area => Width * Height;
    public bool HasArea => (Area != 0 && !double.IsNaN(Area) && !double.IsInfinity(Area));
    public CoordinateRange XRange => new(XMin, XMax);
    public CoordinateRange YRange => new(YMin, YMax);

    public CoordinateRect(CoordinateRange xRange, CoordinateRange yRange)
    {
        XMin = xRange.Min;
        XMax = xRange.Max;
        YMin = yRange.Min;
        YMax = yRange.Max;
    }

    public CoordinateRect(Coordinates pt1, Coordinates pt2)
    {
        XMin = Math.Min(pt1.X, pt2.X);
        XMax = Math.Max(pt1.X, pt2.X);
        YMin = Math.Min(pt1.Y, pt2.Y);
        YMax = Math.Max(pt1.Y, pt2.Y);
    }

    public CoordinateRect(double xMin, double xMax, double yMin, double yMax)
    {
        XMin = xMin;
        XMax = xMax;
        YMin = yMin;
        YMax = yMax;
    }

    public static CoordinateRect Empty => new(double.NaN, double.NaN, double.NaN, double.NaN);

<<<<<<< HEAD
=======
    public CoordinateRange XRange => new(XMin, XMax);

    public CoordinateRange YRange => new(YMin, YMax);

    public CoordinateRect WithTranslation(Coordinates p) => new(XMin + p.X, XMax + p.X, YMin + p.Y, YMax + p.Y);

>>>>>>> 96447d3f
    public override string ToString()
    {
        return $"PixelRect: XMin={XMin} XMax={XMax} YMin={YMin} YMax={YMax}";
    }
}<|MERGE_RESOLUTION|>--- conflicted
+++ resolved
@@ -47,15 +47,12 @@
 
     public static CoordinateRect Empty => new(double.NaN, double.NaN, double.NaN, double.NaN);
 
-<<<<<<< HEAD
-=======
     public CoordinateRange XRange => new(XMin, XMax);
 
     public CoordinateRange YRange => new(YMin, YMax);
 
     public CoordinateRect WithTranslation(Coordinates p) => new(XMin + p.X, XMax + p.X, YMin + p.Y, YMax + p.Y);
 
->>>>>>> 96447d3f
     public override string ToString()
     {
         return $"PixelRect: XMin={XMin} XMax={XMax} YMin={YMin} YMax={YMax}";
