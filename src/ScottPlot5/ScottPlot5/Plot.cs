﻿using ScottPlot.AxisPanels;
using ScottPlot.Control;
using ScottPlot.Legends;
using ScottPlot.Primitives;
using ScottPlot.Rendering;
using ScottPlot.Stylers;

namespace ScottPlot;

public class Plot : IDisposable
{
    public List<IPlottable> PlottableList { get; } = [];
    public PlottableAdder Add { get; }
    public RenderManager RenderManager { get; }
    public RenderDetails LastRender => RenderManager.LastRender;
    public LayoutManager Layout { get; private set; }

    public BackgroundStyle FigureBackground = new() { Color = Colors.White };
    public BackgroundStyle DataBackground = new() { Color = Colors.Transparent };

    public IZoomRectangle ZoomRectangle { get; set; } = new StandardZoomRectangle();
    public double ScaleFactor { get; set; } = 1.0;

    public AxisManager Axes { get; }

    public PlotStyler Style { get; }

    public Legend Legend { get; set; }

    public IPlottable Benchmark { get; set; } = new Plottables.Benchmark();

    public Plot()
    {
        Axes = new(this);
        Add = new(this);
        Style = new(this);
        RenderManager = new(this);
        Legend = new(this);
        Layout = new(this);
    }

    public void Dispose()
    {
        DataBackground?.Dispose();
        FigureBackground?.Dispose();
        PlottableList.Clear();
        Axes.Clear();
    }

<<<<<<< HEAD
    #region Mouse Interaction

    /// <summary>
    /// Apply a click-drag pan operation to the plot
    /// </summary>
    public void MousePan(MultiAxisLimitManager originalLimits, Pixel mouseDown, Pixel mouseNow)
    {
        float pixelDeltaX = -(mouseNow.X - mouseDown.X);
        float pixelDeltaY = mouseNow.Y - mouseDown.Y;

        float scaledDeltaX = pixelDeltaX / (float)ScaleFactor;
        float scaledDeltaY = pixelDeltaY / (float)ScaleFactor;

        // restore mousedown limits
        originalLimits.Apply(this);

        // pan in the direction opposite of the mouse movement
        Axes.XAxes.ForEach(xAxis => xAxis.Range.PanMouse(scaledDeltaX, RenderManager.LastRender.DataRect.Width));
        Axes.YAxes.ForEach(yAxis => yAxis.Range.PanMouse(scaledDeltaY, RenderManager.LastRender.DataRect.Height));
    }

    /// <summary>
    /// Apply a click-drag zoom operation to the plot
    /// </summary>
    public void MouseZoom(MultiAxisLimitManager originalLimits, Pixel mouseDown, Pixel mouseNow)
    {
        float pixelDeltaX = mouseNow.X - mouseDown.X;
        float pixelDeltaY = -(mouseNow.Y - mouseDown.Y);

        // restore mousedown limits
        originalLimits.Apply(this);

        // apply zoom for each axis
        Axes.XAxes.ForEach(xAxis => xAxis.Range.ZoomMouseDelta(pixelDeltaX, RenderManager.LastRender.DataRect.Width));
        Axes.YAxes.ForEach(yAxis => yAxis.Range.ZoomMouseDelta(pixelDeltaY, RenderManager.LastRender.DataRect.Height));
    }

    /// <summary>
    /// Zoom into the coordinate corresponding to the given pixel.
    /// Fractional values >1 zoom in and <1 zoom out.
    /// </summary>
    public void MouseZoom(double fracX, double fracY, Pixel pixel)
    {
        Coordinates mouseCoordinate = GetCoordinates(pixel);

        MultiAxisLimitManager originalLimits = new(this);

        // restore mousedown limits
        originalLimits.Apply(this);

        // apply zoom for each axis
        Pixel scaledPixel = new(pixel.X / ScaleFactor, pixel.Y / ScaleFactor);
        Axes.XAxes.ForEach(xAxis => xAxis.Range.ZoomFrac(fracX, xAxis.GetCoordinate(scaledPixel.X, RenderManager.LastRender.DataRect)));
        Axes.YAxes.ForEach(yAxis => yAxis.Range.ZoomFrac(fracY, yAxis.GetCoordinate(scaledPixel.Y, RenderManager.LastRender.DataRect)));
    }

    /// <summary>
    /// Update the shape of the zoom rectangle
    /// </summary>
    /// <param name="mouseDown">Location of the mouse at the start of the drag</param>
    /// <param name="mouseNow">Location of the mouse now (after dragging)</param>
    /// <param name="vSpan">If true, shade the full region between two X positions</param>
    /// <param name="hSpan">If true, shade the full region between two Y positions</param>
    public void MouseZoomRectangle(Pixel mouseDown, Pixel mouseNow, bool vSpan, bool hSpan)
    {
        Pixel scaledMouseDown = new(mouseDown.X / ScaleFactor, mouseDown.Y / ScaleFactor);
        Pixel scaledMouseNow = new(mouseNow.X / ScaleFactor, mouseNow.Y / ScaleFactor);
        ZoomRectangle.Update(scaledMouseDown, scaledMouseNow);
        ZoomRectangle.VerticalSpan = vSpan;
        ZoomRectangle.HorizontalSpan = hSpan;
    }
=======
    #region Pixel/Coordinate Conversion
>>>>>>> 531dc1e0

    /// <summary>
    /// Return the location on the screen (pixel) for a location on the plot (coordinates) on the default axes.
    /// The figure size and layout referenced will be the one from the last render.
    /// </summary>
    public Pixel GetPixel(Coordinates coordinates) => GetPixel(coordinates, Axes.Bottom, Axes.Left);

    /// <summary>
    /// Return the location on the screen (pixel) for a location on the plot (coordinates) on the given axes.
    /// The figure size and layout referenced will be the one from the last render.
    /// </summary>
    public Pixel GetPixel(Coordinates coordinates, IXAxis xAxis, IYAxis yAxis)
    {
        float xPixel = xAxis.GetPixel(coordinates.X, RenderManager.LastRender.DataRect);
        float yPixel = yAxis.GetPixel(coordinates.Y, RenderManager.LastRender.DataRect);

        if (ScaleFactor != 1)
        {
            xPixel *= (float)ScaleFactor;
            yPixel *= (float)ScaleFactor;
        }

        return new Pixel(xPixel, yPixel);
    }

    /// <summary>
    /// Return the coordinate for a specific pixel using measurements from the most recent render.
    /// </summary>
    public Coordinates GetCoordinates(Pixel pixel, IXAxis? xAxis = null, IYAxis? yAxis = null)
    {
        Pixel scaledPx = new(pixel.X / ScaleFactor, pixel.Y / ScaleFactor);
        PixelRect dataRect = RenderManager.LastRender.DataRect;
        double x = (xAxis ?? Axes.Bottom).GetCoordinate(scaledPx.X, dataRect);
        double y = (yAxis ?? Axes.Left).GetCoordinate(scaledPx.Y, dataRect);
        return new Coordinates(x, y);
    }

    /// <summary>
    /// Return the coordinate for a specific pixel using measurements from the most recent render.
    /// </summary>
    public Coordinates GetCoordinates(float x, float y, IXAxis? xAxis = null, IYAxis? yAxis = null)
    {
        Pixel px = new(x, y);
        return GetCoordinates(px, xAxis, yAxis);
    }

    /// <summary>
    /// Return a coordinate rectangle centered at a pixel
    /// </summary>
    public CoordinateRect GetCoordinateRect(float x, float y, float radius = 10)
    {
        PixelRect dataRect = RenderManager.LastRender.DataRect;
        double left = Axes.Bottom.GetCoordinate(x - radius, dataRect);
        double right = Axes.Bottom.GetCoordinate(x + radius, dataRect);
        double top = Axes.Left.GetCoordinate(y - radius, dataRect);
        double bottom = Axes.Left.GetCoordinate(y + radius, dataRect);
        return new CoordinateRect(left, right, bottom, top);
    }

    /// <summary>
    /// Return a coordinate rectangle centered at a pixel
    /// </summary>
    public CoordinateRect GetCoordinateRect(Pixel pixel, float radius = 10)
    {
        return GetCoordinateRect(pixel.X, pixel.Y, radius);
    }

    /// <summary>
    /// Return a coordinate rectangle centered at a pixel
    /// </summary>
    public CoordinateRect GetCoordinateRect(Coordinates coordinates, float radius = 10)
    {
        PixelRect dataRect = RenderManager.LastRender.DataRect;
        double radiusX = Axes.Bottom.GetCoordinateDistance(radius, dataRect);
        double radiusY = Axes.Left.GetCoordinateDistance(radius, dataRect);
        return coordinates.ToRect(radiusX, radiusY);
    }

    /// <summary>
    /// Get the axis under a given pixel
    /// </summary>
    /// <param name="pixel">Point</param>
    /// <returns>The axis at <paramref name="pixel" /> (or null)</returns>
    public IAxis? GetAxis(Pixel pixel)
    {
        IPanel? panel = GetPanel(pixel, axesOnly: true);
        return panel is null ? null : (IAxis)panel;
    }

    /// <summary>
    /// Get the panel under a given pixel
    /// </summary>
    /// <param name="pixel">Point</param>
    /// <returns>The panel at <paramref name="pixel" /> (or null)</returns>
    public IPanel? GetPanel(Pixel pixel, bool axesOnly)
    {
        PixelRect dataRect = RenderManager.LastRender.Layout.DataRect;

        // Reverse here so the "highest" axis is returned in the case some overlap.
        var panels = axesOnly
            ? Axes.GetPanels().Reverse()
            : Axes.GetPanels().Reverse().OfType<IAxis>();

        foreach (IPanel panel in panels)
        {
            float axisPanelSize = RenderManager.LastRender.Layout.PanelSizes[panel];
            float axisPanelOffset = RenderManager.LastRender.Layout.PanelOffsets[panel];
            PixelRect axisRect = panel.GetPanelRect(dataRect, axisPanelSize, axisPanelOffset);
            if (axisRect.Contains(pixel))
            {
                return panel;
            }
        }

        return null;
    }

    #endregion

    #region Rendering and Image Creation

    /// <summary>
    /// Force the plot to render once by calling <see cref="GetImage(int, int)"/> but don't return what was rendered.
    /// </summary>
    public void Render(int width = 400, int height = 300)
    {
        if (width < 1)
            throw new ArgumentException($"{nameof(width)} must be greater than 0");

        if (height < 1)
            throw new ArgumentException($"{nameof(height)} must be greater than 0");

        GetImage(width, height);
    }

    /// <summary>
    /// Render onto an existing canvas
    /// </summary>
    public void Render(SKCanvas canvas, int width, int height)
    {
        // TODO: obsolete this
        PixelRect rect = new(0, width, height, 0);
        RenderManager.Render(canvas, rect);
    }

    /// <summary>
    /// Render onto an existing canvas inside the given rectangle
    /// </summary>
    public void Render(SKCanvas canvas, PixelRect rect)
    {
        RenderManager.Render(canvas, rect);
    }

    public Image GetImage(int width, int height)
    {
        if (width < 1)
            throw new ArgumentException($"{nameof(width)} must be greater than 0");

        if (height < 1)
            throw new ArgumentException($"{nameof(height)} must be greater than 0");

        SKImageInfo info = new(width, height, SKColorType.Rgba8888, SKAlphaType.Premul);
        using SKSurface surface = SKSurface.Create(info);
        if (surface is null)
            throw new NullReferenceException($"invalid SKImageInfo");

        Render(surface.Canvas, width, height);
        return new Image(surface);
    }

    /// <summary>
    /// Render the plot and return an HTML img element containing a Base64-encoded PNG
    /// </summary>
    public string GetImageHtml(int width, int height)
    {
        Image img = GetImage(width, height);
        byte[] bytes = img.GetImageBytes();
        return ImageOperations.GetImageHtml(bytes);
    }

    public SavedImageInfo SaveJpeg(string filePath, int width, int height, int quality = 85)
    {
        using Image image = GetImage(width, height);
        return image.SaveJpeg(filePath, quality).WithRenderDetails(RenderManager.LastRender);
    }

    public SavedImageInfo SavePng(string filePath, int width, int height)
    {
        using Image image = GetImage(width, height);
        return image.SavePng(filePath).WithRenderDetails(RenderManager.LastRender);
    }

    public SavedImageInfo SaveBmp(string filePath, int width, int height)
    {
        using Image image = GetImage(width, height);
        return image.SaveBmp(filePath).WithRenderDetails(RenderManager.LastRender);
    }

    public SavedImageInfo SaveWebp(string filePath, int width, int height, int quality = 85)
    {
        using Image image = GetImage(width, height);
        return image.SaveWebp(filePath, quality).WithRenderDetails(RenderManager.LastRender);
    }

    public SavedImageInfo SaveSvg(string filePath, int width, int height)
    {
        using FileStream fs = new(filePath, FileMode.Create);
        using SKCanvas canvas = SKSvgCanvas.Create(new SKRect(0, 0, width, height), fs);
        Render(canvas, width, height);
        return new SavedImageInfo(filePath, (int)fs.Length).WithRenderDetails(RenderManager.LastRender);
    }

    public SavedImageInfo Save(string filePath, int width, int height, ImageFormat format = ImageFormat.Png, int quality = 85)
    {
        if (format == ImageFormat.Svg)
        {
            return SaveSvg(filePath, width, height).WithRenderDetails(RenderManager.LastRender);
        }

        if (format.IsRasterFormat())
        {
            using Image image = GetImage(width, height);
            return image.Save(filePath, format, quality).WithRenderDetails(RenderManager.LastRender);
        }

        throw new NotImplementedException(format.ToString());
    }

    public byte[] GetImageBytes(int width, int height, ImageFormat format = ImageFormat.Bmp)
    {
        using Image image = GetImage(width, height);
        byte[] bytes = image.GetImageBytes(format);
        return bytes;
    }

    /// <summary>
    /// Returns the content of the legend as a raster image
    /// </summary>
    public Image GetLegendImage() => Legend.GetImage(this);

    /// <summary>
    /// Returns the content of the legend as SVG (vector) image
    /// </summary>
    public string GetLegendSvgXml() => Legend.GetSvgXml(this);

    #endregion

    #region Helper Methods

    /// <summary>
    /// Return contents of <see cref="PlottableList"/>.
    /// </summary>
    public IEnumerable<IPlottable> GetPlottables()
    {
        return PlottableList;
    }

    /// <summary>
    /// Return all plottables in <see cref="PlottableList"/> of the given type.
    /// </summary>
    public IEnumerable<T> GetPlottables<T>() where T : IPlottable
    {
        return PlottableList.OfType<T>();
    }

    /// <summary>
    /// Remove the given plottable from the <see cref="PlottableList"/>.
    /// </summary>
    public void Remove(IPlottable plottable)
    {
        while (PlottableList.Contains(plottable))
        {
            PlottableList.Remove(plottable);
        }
    }

    /// <summary>
    /// Remove the given Panel from the <see cref="Axes"/>.
    /// </summary>
    public void Remove(IPanel panel)
    {
        Axes.Remove(panel);
    }

    /// <summary>
    /// Remove the given Axis from the <see cref="Axes"/>.
    /// </summary>
    public void Remove(IAxis axis)
    {
        Axes.Remove(axis);
    }

    /// <summary>
    /// Remove the given grid from the <see cref="Axes"/>.
    /// </summary>
    public void Remove(IGrid grid)
    {
        Axes.Remove(grid);
    }

    /// <summary>
    /// Remove all items of a specific type from the <see cref="PlottableList"/>.
    /// </summary>
    public void Remove(Type plotType)
    {
        List<IPlottable> itemsToRemove = PlottableList.Where(x => x.GetType() == plotType).ToList();

        foreach (IPlottable item in itemsToRemove)
        {
            PlottableList.Remove(item);
        }
    }

    /// <summary>
    /// Remove a all instances of a specific type from the <see cref="PlottableList"/>.
    /// </summary>
    /// <typeparam name="T">Type of <see cref="IPlottable"/> to be removed</typeparam>
    public void Remove<T>() where T : IPlottable
    {
        PlottableList.RemoveAll(x => x is T);
    }

    /// <summary>
    /// Remove all instances of a specific type from the <see cref="PlottableList"/> 
    /// that meet the <paramref name="predicate"/> criteraia.
    /// </summary>
    /// <param name="predicate">A function to test each element for a condition.</param>
    /// <typeparam name="T">Type of <see cref="IPlottable"/> to be removed</typeparam>
    public void Remove<T>(Func<T, bool> predicate) where T : IPlottable
    {
        List<T> toRemove = PlottableList.OfType<T>().Where(predicate).ToList();
        toRemove.ForEach(x => PlottableList.Remove(x));
    }

    /// <summary>
    /// Disable visibility for all grids
    /// </summary>
    public void HideGrid()
    {
        Axes.Grids.ForEach(x => x.IsVisible = false);
    }

    /// <summary>
    /// Enable visibility for all grids
    /// </summary>
    public void ShowGrid()
    {
        Axes.Grids.ForEach(x => x.IsVisible = true);
    }

    /// <summary>
    /// Helper method for setting visibility of the <see cref="Legend"/>
    /// </summary>
    public void ShowLegend(Alignment location = Alignment.LowerRight)
    {
        Legend.IsVisible = true;
        Legend.Location = location;
    }

    /// <summary>
    /// Helper method for displaying specific items in the legend
    /// </summary>
    public void ShowLegend(IEnumerable<LegendItem> items, Alignment location = Alignment.LowerRight)
    {
        ShowLegend(location);
        Legend.ManualItems.Clear();
        Legend.ManualItems.AddRange(items);
    }

    /// <summary>
    /// Helper method for setting visibility of the <see cref="Legend"/>
    /// </summary>
    public void HideLegend()
    {
        Legend.IsVisible = false;
    }

    /// <summary>
    /// Clears the <see cref="PlottableList"/> list
    /// </summary>
    public void Clear() => PlottableList.Clear();

    /// <summary>
    /// Shortcut to set text of the <see cref="TitlePanel"/> Label.
    /// Assign properties of <see cref="TitlePanel"/> Label to customize size, color, font, etc.
    /// </summary>
    public void Title(string text, float? size = null)
    {
        Axes.Title.Label.Text = text;
        Axes.Title.IsVisible = !string.IsNullOrWhiteSpace(text);
        if (size.HasValue)
            Axes.Title.Label.FontSize = size.Value;
    }

    /// <summary>
    /// Shortcut to set text of the <see cref="BottomAxis"/> Label
    /// Assign properties of <see cref="BottomAxis"/> Label to customize size, color, font, etc.
    /// </summary>
    public void XLabel(string label, float? size = null)
    {
        Axes.Bottom.Label.Text = label;
        if (size.HasValue)
            Axes.Bottom.Label.FontSize = size.Value;
    }

    /// <summary>
    /// Shortcut to set text of the <see cref="BottomAxis"/> Label
    /// Assign properties of <see cref="BottomAxis"/> Label to customize size, color, font, etc.
    /// </summary>
    public void YLabel(string label, float? size = null)
    {
        Axes.Left.Label.Text = label;
        if (size.HasValue)
            Axes.Left.Label.FontSize = size.Value;
    }

    /// <summary>
    /// Return the first default grid in use.
    /// Throws an exception if no default grids exist.
    /// </summary>
    public Grids.DefaultGrid GetDefaultGrid()
    {
        IEnumerable<Grids.DefaultGrid> defaultGrids = Axes.Grids.OfType<Grids.DefaultGrid>();
        if (defaultGrids.Any())
            return defaultGrids.First();
        else
            throw new InvalidOperationException("The plot has no default grids");
    }

    #endregion

    #region Developer Tools

    public void Developer_ShowAxisDetails(bool enable = true)
    {
        foreach (IPanel panel in Axes.GetAxes())
        {
            panel.ShowDebugInformation = enable;
        }
    }

    #endregion
}<|MERGE_RESOLUTION|>--- conflicted
+++ resolved
@@ -47,81 +47,7 @@
         Axes.Clear();
     }
 
-<<<<<<< HEAD
-    #region Mouse Interaction
-
-    /// <summary>
-    /// Apply a click-drag pan operation to the plot
-    /// </summary>
-    public void MousePan(MultiAxisLimitManager originalLimits, Pixel mouseDown, Pixel mouseNow)
-    {
-        float pixelDeltaX = -(mouseNow.X - mouseDown.X);
-        float pixelDeltaY = mouseNow.Y - mouseDown.Y;
-
-        float scaledDeltaX = pixelDeltaX / (float)ScaleFactor;
-        float scaledDeltaY = pixelDeltaY / (float)ScaleFactor;
-
-        // restore mousedown limits
-        originalLimits.Apply(this);
-
-        // pan in the direction opposite of the mouse movement
-        Axes.XAxes.ForEach(xAxis => xAxis.Range.PanMouse(scaledDeltaX, RenderManager.LastRender.DataRect.Width));
-        Axes.YAxes.ForEach(yAxis => yAxis.Range.PanMouse(scaledDeltaY, RenderManager.LastRender.DataRect.Height));
-    }
-
-    /// <summary>
-    /// Apply a click-drag zoom operation to the plot
-    /// </summary>
-    public void MouseZoom(MultiAxisLimitManager originalLimits, Pixel mouseDown, Pixel mouseNow)
-    {
-        float pixelDeltaX = mouseNow.X - mouseDown.X;
-        float pixelDeltaY = -(mouseNow.Y - mouseDown.Y);
-
-        // restore mousedown limits
-        originalLimits.Apply(this);
-
-        // apply zoom for each axis
-        Axes.XAxes.ForEach(xAxis => xAxis.Range.ZoomMouseDelta(pixelDeltaX, RenderManager.LastRender.DataRect.Width));
-        Axes.YAxes.ForEach(yAxis => yAxis.Range.ZoomMouseDelta(pixelDeltaY, RenderManager.LastRender.DataRect.Height));
-    }
-
-    /// <summary>
-    /// Zoom into the coordinate corresponding to the given pixel.
-    /// Fractional values >1 zoom in and <1 zoom out.
-    /// </summary>
-    public void MouseZoom(double fracX, double fracY, Pixel pixel)
-    {
-        Coordinates mouseCoordinate = GetCoordinates(pixel);
-
-        MultiAxisLimitManager originalLimits = new(this);
-
-        // restore mousedown limits
-        originalLimits.Apply(this);
-
-        // apply zoom for each axis
-        Pixel scaledPixel = new(pixel.X / ScaleFactor, pixel.Y / ScaleFactor);
-        Axes.XAxes.ForEach(xAxis => xAxis.Range.ZoomFrac(fracX, xAxis.GetCoordinate(scaledPixel.X, RenderManager.LastRender.DataRect)));
-        Axes.YAxes.ForEach(yAxis => yAxis.Range.ZoomFrac(fracY, yAxis.GetCoordinate(scaledPixel.Y, RenderManager.LastRender.DataRect)));
-    }
-
-    /// <summary>
-    /// Update the shape of the zoom rectangle
-    /// </summary>
-    /// <param name="mouseDown">Location of the mouse at the start of the drag</param>
-    /// <param name="mouseNow">Location of the mouse now (after dragging)</param>
-    /// <param name="vSpan">If true, shade the full region between two X positions</param>
-    /// <param name="hSpan">If true, shade the full region between two Y positions</param>
-    public void MouseZoomRectangle(Pixel mouseDown, Pixel mouseNow, bool vSpan, bool hSpan)
-    {
-        Pixel scaledMouseDown = new(mouseDown.X / ScaleFactor, mouseDown.Y / ScaleFactor);
-        Pixel scaledMouseNow = new(mouseNow.X / ScaleFactor, mouseNow.Y / ScaleFactor);
-        ZoomRectangle.Update(scaledMouseDown, scaledMouseNow);
-        ZoomRectangle.VerticalSpan = vSpan;
-        ZoomRectangle.HorizontalSpan = hSpan;
-    }
-=======
     #region Pixel/Coordinate Conversion
->>>>>>> 531dc1e0
 
     /// <summary>
     /// Return the location on the screen (pixel) for a location on the plot (coordinates) on the default axes.
