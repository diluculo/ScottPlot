﻿namespace ScottPlot.Plottables;

public class Heatmap : IPlottable, IHasColorAxis
{
    public bool IsVisible { get; set; } = true;
    public IAxes Axes { get; set; } = new Axes();
    private IColormap _colormap { get; set; } = new Colormaps.Viridis();
    public IColormap Colormap
    {
        get { return _colormap; }
        set
        {
            _colormap = value;
            Update();
        }
    }

    /// <summary>
    /// Indicates position of the data point relative to the rectangle used to represent it.
    /// An alignment of upper right means the rectangle will appear to the lower left of the point itself.
    /// </summary>
    private Alignment _cellAlignment { get; set; } = Alignment.MiddleCenter;
    public Alignment CellAlignment
    {
        get { return _cellAlignment; }
        set
        {
            _cellAlignment = value;
            Update();
        }
    }

    /// <summary>
    /// If defined, the this rectangle sets the axis boundaries of heatmap data.
    /// Note that the actual heatmap area is 1 cell larger than this rectangle.
    /// </summary>
    private CoordinateRect? _extent;
    public CoordinateRect? Extent
    {
        get { return _extent; }
        set
        {
            _extent = value;
            Update();
        }
    }

    /// <summary>
    /// This variable controls whether row 0 of the 2D source array is the top or bottom of the heatmap.
    /// When set to false (default), row 0 is the top of the heatmap.
    /// When set to true, row 0 of the source data will be displayed at the bottom.
    /// </summary>
    private bool _flipRows = false;
    public bool FlipRows
    {
        get { return _flipRows; }
        set
        {
            _flipRows = value;
            Update();
        }
    }
    /// <summary>
    /// This variable controls whether the first sample in each column of the 2D source array is the left or right of the heatmap.
    /// When set to false (default), sample 0 is the left of the heatmap.
    /// When set to true, sample 0 of the source data will be displayed at the right.
    /// </summary>
    private bool _flipColumns = false;
    public bool FlipColumns
    {
        get { return _flipColumns; }
        set
        {
            _flipColumns = value;
            Update();
        }
    }

    /// <summary>
    /// If true, pixels in the final image will be interpolated to give the heatmap a smooth appearance.
    /// If false, the heatmap will appear as individual rectangles with sharp edges.
    /// </summary>
    private bool _smooth { get; set; } = false;
    public bool Smooth
    {
        get { return _smooth; }
        set
        {
            _smooth = value;
            Update();
        }
    }

    /// <summary>
    /// Actual extent of the heatmap bitmap after alignment has been applied
    /// </summary>
    private CoordinateRect AlignedExtent
    {
        get
        {
<<<<<<< HEAD
            double xOffset = Math.Abs(CellWidth) * CellAlignment.HorizontalFraction();
            double yOffset = Math.Abs(CellHeight) * CellAlignment.VerticalFraction();

            Coordinates cellOffset = new(-xOffset, -yOffset);
=======
            double x = CellWidth * CellAlignment.HorizontalFraction();
            double y = CellHeight * CellAlignment.VerticalFraction();
            Coordinates cellOffset = new(-x, -y);
>>>>>>> 9d8cd790
            return ExtentOrDefault.WithTranslation(cellOffset);
        }
    }

    /// <summary>
    /// Extent used at render time.
    /// Supplies the user-provided extent if available, 
    /// otherwise a heatmap centered at the origin with cell size 1.
    /// </summary>
    private CoordinateRect ExtentOrDefault
    {
        get
        {
            if (Extent.HasValue)
            {
                var extent = Extent.Value;
                //user will provide the extends to the data. The image will be one cell wider and taller so we need to add that on (it is being added on in teh default case).
                double cellwidth = extent.Width / (Intensities.GetLength(1) - 1);
                double cellheight = extent.Height / (Intensities.GetLength(0) - 1);
                if (extent.Left < extent.Right) extent.Right += cellwidth;
                if (extent.Left > extent.Right) extent.Left -= cellwidth; //cellwidth will be negative if extent is flipped
                if (extent.Bottom < extent.Top) extent.Top += cellheight;
                if (extent.Bottom > extent.Top) extent.Bottom -= cellheight; //cellheight will be negative if extent is inverted

                return extent;
            }

            return new CoordinateRect(
                left: 0,
                right: Intensities.GetLength(1),
                bottom: 0,
                top: Intensities.GetLength(0));
        }
    }

    /// <summary>
    /// Width of a single cell from the heatmap (in coordinate units)
    /// </summary>
    private double CellWidth => ExtentOrDefault.Width / Intensities.GetLength(1);

    /// <summary>
    /// Height of a single cell from the heatmap (in coordinate units)
    /// </summary>
    private double CellHeight => ExtentOrDefault.Height / Intensities.GetLength(0);

    /// <summary>
    /// This object holds data values for the heatmap.
    /// After editing contents users must call <see cref="Update"/> before changes
    /// appear on the heatmap.
    /// </summary>
    public readonly double[,] Intensities;

    /// <summary>
    /// Height of the heatmap data (rows)
    /// </summary>
    int Height => Intensities.GetLength(0);

    /// <summary>
    /// Width of the heatmap data (columns)
    /// </summary>
    int Width => Intensities.GetLength(1);

    /// <summary>
    /// Generated and stored when <see cref="Update"/> is called
    /// </summary>
    private SKBitmap? Bitmap = null;

    public Heatmap(double[,] intensities)
    {
        Intensities = intensities;
    }

    ~Heatmap()
    {
        Bitmap?.Dispose();
    }

    /// <summary>
    /// Return heatmap as an array of ARGB values,
    /// scaled according to the heatmap setting,
    /// and in the order necessary to create a bitmap.
    /// </summary>
    private uint[] GetArgbValues()
    {
        Range range = GetRange();
        uint[] argb = new uint[Intensities.Length];
        bool FlipY = FlipRows ^ (ExtentOrDefault.Top < ExtentOrDefault.Bottom);
        bool FlipX = FlipColumns ^ (ExtentOrDefault.Left > ExtentOrDefault.Right);

        for (int y = 0; y < Height; y++)
        {
            int rowOffset = FlipY ? (Height - 1 - y) * Width : y * Width;
            for (int x = 0; x < Width; x++)
            {
                int xIndex = FlipX ? (Width - 1 - x) : x;
                argb[rowOffset + x] = Colormap.GetColor(Intensities[y, xIndex], range).ARGB;
            }
        }

        return argb;
    }

    public void Update()
    {
        uint[] argbs = GetArgbValues();
        Bitmap?.Dispose();
        Bitmap = Drawing.BitmapFromArgbs(argbs, Width, Height);
    }

    public AxisLimits GetAxisLimits()
    {
        return new(AlignedExtent);
    }

    /// <summary>
    /// Return the position in the array beneath the given point
    /// </summary>
    public (int x, int y) GetIndexes(Coordinates coordinates)
    {
        CoordinateRect rect = AlignedExtent;

        double distanceFromLeft = coordinates.X - rect.Left;
        int xIndex = (int)(distanceFromLeft / CellWidth);

        double distanceFromTop = rect.Top - coordinates.Y;
        int yIndex = (int)(distanceFromTop / CellHeight);

        return (xIndex, yIndex);
    }

    /// <summary>
    /// Return the value of the cell beneath the given point.
    /// Returns NaN if the point is outside the heatmap area.
    /// </summary>
    public double GetValue(Coordinates coordinates)
    {
        CoordinateRect rect = AlignedExtent;

        if (!rect.Contains(coordinates))
            return double.NaN;

        (int xIndex, int yIndex) = GetIndexes(coordinates);

        return Intensities[yIndex, xIndex];
    }

    public IEnumerable<LegendItem> LegendItems => Enumerable.Empty<LegendItem>();

    public Range GetRange() => Range.GetRange(Intensities);

    public void Render(RenderPack rp)
    {
        if (Bitmap is null)
            Update(); // automatically generate the bitmap on first render if it was not generated manually

        using SKPaint paint = new()
        {
            FilterQuality = Smooth ? SKFilterQuality.High : SKFilterQuality.None
        };

        SKRect rect = Axes.GetPixelRect(AlignedExtent).ToSKRect();

        rp.Canvas.DrawBitmap(Bitmap, rect, paint);
    }
}<|MERGE_RESOLUTION|>--- conflicted
+++ resolved
@@ -98,16 +98,9 @@
     {
         get
         {
-<<<<<<< HEAD
             double xOffset = Math.Abs(CellWidth) * CellAlignment.HorizontalFraction();
             double yOffset = Math.Abs(CellHeight) * CellAlignment.VerticalFraction();
-
             Coordinates cellOffset = new(-xOffset, -yOffset);
-=======
-            double x = CellWidth * CellAlignment.HorizontalFraction();
-            double y = CellHeight * CellAlignment.VerticalFraction();
-            Coordinates cellOffset = new(-x, -y);
->>>>>>> 9d8cd790
             return ExtentOrDefault.WithTranslation(cellOffset);
         }
     }
