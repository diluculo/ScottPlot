﻿using SkiaSharp;
using System.Net.Security;

namespace ScottPlot.Legends;

public class Legend
{
    public bool IsVisible { get; set; } = false;
    public Alignment Alignment { get; set; } = Alignment.LowerRight;
    public PixelPadding Margin { get; set; } = new PixelPadding(8);
    public PixelPadding Padding { get; set; } = new PixelPadding(3);
    public PixelPadding ItemPadding { get; set; } = new PixelPadding(3);

    public FontStyle Font { get; set; } = new();
    public LineStyle OutlineStyle { get; set; } = new();
    public FillStyle BackgroundFill { get; set; } = new() { Color = Colors.White };
    public FillStyle ShadowFill { get; set; } = new() { Color = Colors.Black.WithOpacity(.2) };

    public float ShadowOffset = 3;
    public Alignment ShadowAlignment = Alignment.LowerRight;

    private const float SymbolWidth = 20;
    private const float SymbolLabelSeparation = 5;
    public List<LegendItem> ManualItems { get; set; } = new();

    private readonly Plot Plot;

    public Legend(Plot plot)
    {
        Plot = plot;
    }

    public void Render(RenderPack rp)
    {
        if (!IsVisible)
            return;

<<<<<<< HEAD
=======
        IEnumerable<LegendItem> allItems = GetItems();

        LegendItem[] items = GetAllLegendItems(allItems).Where(x => x.IsVisible).ToArray();
        if (!items.Any())
            return;

>>>>>>> 443530e7
        // measure all items to determine dimensions of the legend
        using SKPaint paint = new();
        SizedLegendItem[] sizedItems = GetSizedLegendItems(rp.Plot, paint);

        if (sizedItems?.Any() != true)
            return;

        float maxWidth = sizedItems.Select(x => x.Size.WithChildren.Width).Max();
        float totalheight = sizedItems.Select(x => x.Size.WithChildren.Height).Sum();

        PixelSize legendSize = new(maxWidth + Padding.Left + Padding.Right, totalheight + Padding.Top + Padding.Bottom);
        PixelRect legendRect = legendSize.AlignedInside(rp.DataRect, Alignment, Margin);
        PixelRect legendShadowRect = legendRect.WithDelta(ShadowOffset, ShadowOffset, Alignment);
        Pixel offset = new(legendRect.Left + Padding.Left, legendRect.Top + Padding.Top);

        // render the legend panel
        RenderLegend(sizedItems, rp.Canvas, paint, offset, legendRect, legendShadowRect);
    }

    public void AsSvg(ScottPlot.Plot plot, Stream svgStream, int maxWidth = 0, int maxHeight = 0)
    {
        if (svgStream is null)
            throw new NullReferenceException($"invalid Stream");

        var canvas = RenderToObject(plot, svgStream: svgStream, maxWidth: maxWidth, maxHeight: maxHeight) as SKCanvas;
        canvas?.Dispose();
    }

    public Image GetImage(Plot plot, int maxWidth = 0, int maxHeight = 0)
    {
        SKSurface? surface = RenderToObject(plot, maxWidth: maxWidth, maxHeight: maxHeight) as SKSurface
            ?? throw new NullReferenceException();
        SKImage skimg = surface.Snapshot();
        surface.Dispose();
        return new Image(skimg);
    }

    public SvgImage GetSvgImage(Plot plot)
    {
        using SKPaint paint = new();
        SizedLegendItem[] sizedItems = GetSizedLegendItems(plot, paint);
        float maxWidth = sizedItems.Select(x => x.Size.WithChildren.Width).Max() + Padding.Left + Padding.Right + 2 * ShadowOffset;
        float totalHeight = sizedItems.Select(x => x.Size.WithChildren.Height).Sum() + Padding.Top + Padding.Bottom + 2 * ShadowOffset;
        int width = (int)Math.Ceiling(maxWidth);
        int height = (int)Math.Ceiling(totalHeight);

        PixelRect legendRect = new(0, width, 0, height);
        PixelRect legendShadowRect = legendRect.WithDelta(ShadowOffset, ShadowOffset, Alignment);
        Pixel offset = new(legendRect.Left + Padding.Left, legendRect.Top + Padding.Top);

        SvgImage svg = new(width, height);
        RenderLegend(sizedItems, svg.Canvas, paint, offset, legendRect, legendShadowRect);
        return svg;
    }

    private SKObject RenderToObject(ScottPlot.Plot plot, Stream? svgStream = null, int maxWidth = 0, int maxHeight = 0)
    {
        // measure all items to determine dimensions of the legend
        using SKPaint paint = new();
        SizedLegendItem[] sizedItems = GetSizedLegendItems(plot, paint);

        if (sizedItems.Any() != true)
            throw new InvalidOperationException($"empty legend items");

        float maxItemWidth = sizedItems.Select(x => x.Size.WithChildren.Width).Max() + Padding.Left + Padding.Right + 2 * ShadowOffset;
        if (maxWidth > 0)
            maxItemWidth = Math.Min(maxItemWidth, maxWidth);
        float totalheight = sizedItems.Select(x => x.Size.WithChildren.Height).Sum() + Padding.Top + Padding.Bottom + 2 * ShadowOffset;
        if (maxHeight > 0)
            totalheight = Math.Min(totalheight, maxHeight);

        PixelSize legendSize = new(maxItemWidth, totalheight);
        PixelRect legendRect = new(new Pixel(ShadowOffset, ShadowOffset), legendSize.Width - 2 * ShadowOffset, legendSize.Height - 2 * ShadowOffset);
        PixelRect legendShadowRect = legendRect.WithDelta(ShadowOffset, ShadowOffset, Alignment);
        Pixel offset = new(legendRect.Left + Padding.Left + ShadowOffset, legendRect.Top + Padding.Top + ShadowOffset);

        if (svgStream is null)
        {
            SKImageInfo info = new(
                width: (int)Math.Ceiling(legendSize.Width),
                height: (int)Math.Ceiling(legendSize.Height),
                colorType: SKColorType.Rgba8888,
                alphaType: SKAlphaType.Premul);

            SKSurface surface = SKSurface.Create(info) ?? throw new NullReferenceException($"invalid SKImageInfo");

            RenderLegend(sizedItems, surface.Canvas, paint, offset, legendRect, legendShadowRect);
            return surface;
        }

        SKCanvas canvas = SKSvgCanvas.Create(new SKRect(0, 0, legendSize.Width, legendSize.Height), svgStream);
        RenderLegend(sizedItems, canvas, paint, offset, legendRect, legendShadowRect);
        return canvas;
    }

    public IEnumerable<LegendItem> GetItems()
    {
        return Plot.PlottableList.SelectMany(x => x.LegendItems).Concat(ManualItems);
    }

    /// <summary>
    /// Recursively walk through children and return a flat array with all legend items
    /// </summary>
    private LegendItem[] GetAllLegendItems(IEnumerable<LegendItem> items)
    {
        List<LegendItem> allItems = new();
        foreach (LegendItem item in items)
        {
            allItems.Add(item);
            allItems.AddRange(GetAllLegendItems(item.Children));
        }
        return allItems.ToArray();
    }

    private SizedLegendItem[] GetSizedLegendItems(ScottPlot.Plot plot, SKPaint paint)
    {
        IEnumerable<LegendItem> allItems = plot.PlottableList.Where(x => x.IsVisible).SelectMany(x => x.LegendItems).Concat(ManualItems);

        LegendItem[] items = GetAllLegendItems(allItems).Where(x => x.IsVisible).ToArray();
        if (!items.Any())
            return Array.Empty<SizedLegendItem>();

        // measure all items to determine dimensions of the legend
        Font.ApplyToPaint(paint);
        return GetSizedLegendItems(items, paint);
    }

    private SizedLegendItem[] GetSizedLegendItems(IEnumerable<LegendItem> items, SKPaint paint)
    {
        List<SizedLegendItem> sizedItems = new();

        foreach (LegendItem item in items)
        {
            LegendItem[] visibleItems = GetAllLegendItems(item.Children).Where(x => x.IsVisible).ToArray();
            SizedLegendItem[] sizedChildren = GetSizedLegendItems(visibleItems, paint);
            LegendItemSize itemSize = Common.Measure(item, paint, sizedChildren, SymbolWidth, SymbolLabelSeparation, Padding, ItemPadding);
            SizedLegendItem sizedItem = new(item, itemSize, sizedChildren);
            sizedItems.Add(sizedItem);
        }

        return sizedItems.ToArray();
    }

    private void RenderLegend(SizedLegendItem[] sizedItems, SKCanvas canvas, SKPaint paint, Pixel offset, PixelRect legendRect, PixelRect legendShadowRect)
    {
        // render the legend panel
        Drawing.Fillectangle(canvas, legendShadowRect, ShadowFill.Color);
        Drawing.Fillectangle(canvas, legendRect, BackgroundFill.Color);
        Drawing.DrawRectangle(canvas, legendRect, OutlineStyle.Color, OutlineStyle.Width);

        // render all items inside the legend
        float yOffset = offset.Y;
        foreach (SizedLegendItem item in sizedItems)
        {
            Common.RenderItem(
                canvas: canvas,
                paint: paint,
                sizedItem: item,
                x: offset.X,
                y: yOffset,
                symbolWidth: SymbolWidth,
                symbolPadRight: SymbolLabelSeparation,
                itemPadding: ItemPadding);

            yOffset += item.Size.WithChildren.Height;
        }
    }
}<|MERGE_RESOLUTION|>--- conflicted
+++ resolved
@@ -35,15 +35,12 @@
         if (!IsVisible)
             return;
 
-<<<<<<< HEAD
-=======
         IEnumerable<LegendItem> allItems = GetItems();
 
         LegendItem[] items = GetAllLegendItems(allItems).Where(x => x.IsVisible).ToArray();
         if (!items.Any())
             return;
 
->>>>>>> 443530e7
         // measure all items to determine dimensions of the legend
         using SKPaint paint = new();
         SizedLegendItem[] sizedItems = GetSizedLegendItems(rp.Plot, paint);
