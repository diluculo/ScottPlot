--- conflicted
+++ resolved
@@ -107,9 +107,6 @@
 
         private void OnMouseWheel(object sender, PointerWheelEventArgs e)
         {
-<<<<<<< HEAD
-            Interaction.MouseWheelVertical(e.ToPixel(this), (float)e.Delta.Y);
-=======
             // Avalonia flips the delta vector when shift is held. This is seemingly intentional: https://github.com/AvaloniaUI/Avalonia/pull/7520
             float delta = (float)(e.KeyModifiers.HasFlag(KeyModifiers.Shift) ? e.Delta.X : e.Delta.Y);
 
@@ -117,7 +114,6 @@
             {
                 Backend.MouseWheelVertical(e.ToPixel(this), delta);
             }
->>>>>>> 7711e23f
         }
 
         private void OnKeyDown(object sender, KeyEventArgs e)
