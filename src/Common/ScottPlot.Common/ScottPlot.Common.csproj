﻿<Project Sdk="Microsoft.NET.Sdk">

<<<<<<< HEAD
	<PropertyGroup>
		<TargetFrameworks>net462;netstandard2.0;net6.0</TargetFrameworks>
		<LangVersion>latest</LangVersion>
		<Nullable>enable</Nullable>
		<ImplicitUsings>disable</ImplicitUsings>
	</PropertyGroup>
=======
    <PropertyGroup>

        <!-- 
            ScottPlot4 and ScottPlot5 projects import and compile source files (not this project file).
            This project exists to facilitate testing and code navigation in modern IDEs.
        -->

        <TargetFrameworks>netstandard2.0;</TargetFrameworks>
        <LangVersion>latest</LangVersion>
        <Nullable>enable</Nullable>

        <!-- No implicit or global usings because source files are imported directly so they must be self-contained. -->
        <ImplicitUsings>disable</ImplicitUsings>

        <!-- Not generating assemblies in this project is important to avoid naming conflicts. -->
        <GenerateTargetFrameworkAttribute>false</GenerateTargetFrameworkAttribute>
        <GenerateAssemblyInfo>false</GenerateAssemblyInfo>
    </PropertyGroup>
>>>>>>> 9a197e1c

</Project><|MERGE_RESOLUTION|>--- conflicted
+++ resolved
@@ -1,13 +1,4 @@
 ﻿<Project Sdk="Microsoft.NET.Sdk">
-
-<<<<<<< HEAD
-	<PropertyGroup>
-		<TargetFrameworks>net462;netstandard2.0;net6.0</TargetFrameworks>
-		<LangVersion>latest</LangVersion>
-		<Nullable>enable</Nullable>
-		<ImplicitUsings>disable</ImplicitUsings>
-	</PropertyGroup>
-=======
     <PropertyGroup>
 
         <!-- 
@@ -26,6 +17,4 @@
         <GenerateTargetFrameworkAttribute>false</GenerateTargetFrameworkAttribute>
         <GenerateAssemblyInfo>false</GenerateAssemblyInfo>
     </PropertyGroup>
->>>>>>> 9a197e1c
-
 </Project>