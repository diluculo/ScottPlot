--- conflicted
+++ resolved
@@ -2,11 +2,8 @@
 
 ## ScottPlot 4.1.47
 _not yet published on NuGet..._
-<<<<<<< HEAD
 * ScatterPlotList: New `Smoothness` property uses 2D interpolation to draw smooth lines between points (#1852, #1853) _Thanks @liuhongran626_
-=======
 * Axis: Improved corner notation for multi-axis plots (#1875) _Thanks @nassaleh_
->>>>>>> 1544938a
 
 ## ScottPlot 4.1.46
 _Published on [NuGet](https://www.nuget.org/profiles/ScottPlot) on 2022-06-05_
