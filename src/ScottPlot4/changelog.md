--- conflicted
+++ resolved
@@ -2,11 +2,8 @@
 
 ## ScottPlot 4.1.46
 _not yet published on NuGet..._
-<<<<<<< HEAD
 * Bracket: New plot type to highlight a range of data between two points in coordinate space (#1863) _Thanks @bclehmann_
-=======
 * Axis: Improved placement of horizontal axis tick labels when multiple axes are in use (#1861, #1848) _Thanks @bclehmann and @Shengcancheng_
->>>>>>> 3431180f
 * Crosshair: Now included in automatic axis limit detection. Use its `IgnoreAxisAuto` property to disable this functionality. (#1855, #1857) _Thanks @CarloToso and @bclehmann_
 * BarPlot: Improved automatic axis detection for bar plots containing negative values (#1855, #1857) _Thanks @CarloToso and @bclehmann_
 * IHittable: new interface to facilitate mouse click and hover hit detection (#1845) _Thanks @StendProg and @bclehmann_
