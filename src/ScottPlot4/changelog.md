# ScottPlot Changelog

## ScottPlot 4.1.59
_not yet published on NuGet..._
* Ticks: Improve datetime tick labels for systems with a 24-hour display format (#2132, #2135) _Thanks @MareMare and @bclehmann_
* Axis: `Plot.AddAxis()` now uses auto-incremented axis index unless one is explicitly defined (#2133) _Thanks @bclehmann and Discord/Nick_
* Axis: `Plot.GetAxesMatching()` was created to obtain a given vertical or horizontal axis (#2133) _Thanks @bclehmann and Discord/Nick_
* Axis: Corner label format can be customized for any axis by calling `CornerLabelFormat()` (#2134) _Thanks @ShannonZ_
* BarSeries: Improved rendering of negative values (#2147, #2152) _Thanks @fe-c_
<<<<<<< HEAD
* SignalPlot: Add `Smooth` option (#2174, #2137) _Thanks @rosdyana_
=======
* Function Plot: Added optional `XMin` and `XMax` fields which limit function rendering to a defined horizontal span (#2158, #2156, #2138) _Thanks @bclehmann and @phil100vol_
* FormsPlot: Plot viewer now has `RefreshLegendImage()` allowing the pop-out legend to be redrawn programmatically (#2157, #2153) _Thanks @rosdyana_
* Function Plot: Improved performance for functions which return null (#2158, #2156, #2138) _Thanks @bclehmann_
* BarSeries: improve support for negative and horizontal bar labels (#2148, #2159, #2152) _Thanks @bclehmann_
* Palette: Added `Normal` Palette based on [Anton Tsitsulin's Normal 6-color palette](http://tsitsul.in/blog/coloropt/) (#2161, #2010) _Thanks @martinkleppe_
* BarSeries: Added helper function to create a bar series from an array of values (#2161) _Thanks @KonH_
>>>>>>> cbe55713

## ScottPlot 4.1.58
_Published on [NuGet](https://www.nuget.org/profiles/ScottPlot) on 2022-09-08_
* Radar: New `Smooth` field allows radar areas to be drawn with smooth lines (#2067, #2065) _Thanks @theelderwand_
* Ticks: Setting manual ticks will now throw an immediate `ArgumentException` if positions and labels have different lengths (#2063) _Thanks @sergaent_
* VectorFieldList: New plot type for plotting arbitrary coordinate/vector pairs which are not confined to a grid (#2064, #2079) _Thanks @sjdemoor and @bclehmann_
* HLine and VLine: Line (but not position label) is hidden if `LineWidth` is `0` (#2085) _Thanks @A1145681_
* Controls: The cursor now reverts to `Configuration.DefaultCursor` after moving off draggable objects (#2091) _Thanks @kurupt44_
* Snapping: SnapNearest classes now expose `SnapIndex()` (#2099) _Thanks @BambOoxX_
* Background: Added optional arguments to `Style()` lets users place a custom background image behind their plot (#2016) _Thanks @apaaris_
* Axis Line: Remove the ability to drag invisible lines (#2110) _Thanks @A1145681_
* Controls: Draggable objects can now only be dragged with the left mouse button (#2111, #2120) _Thanks @A1145681_
* Heatmap: Prevent rendering artifacts by throwing an exception if the 2D array is larger than 2^15 in either dimension (#2119, #2116) _Thanks @dhgigisoave_

## ScottPlot 4.1.57
_Published on [NuGet](https://www.nuget.org/profiles/ScottPlot) on 2022-08-18_
* Scatter: Improved `GetPointNearest()` when `OnNaN` is `Gap` or `Ignore` (#2048) _Thanks @thopri_
* Heatmap and Image: Added `Coordinate[] ClippingPoints` to give users the ability to clip to an arbitrary polygon (#2049, #2052) _Thanks @xichaoqiang_
* Image: Improved automatic axis limits measurement when `HeightInAxisUnits` is defined
* Plot: Reduced anti-aliasing artifacts at the edge of frameless plots (#2051)

## ScottPlot 4.1.56
_Published on [NuGet](https://www.nuget.org/profiles/ScottPlot) on 2022-08-16_
* Signal: Improved accuracy of `GetIndexForX()` (#2044) _Thanks @CharlesMauldin_
* Palette: Added help messages for users attempting to create custom palettes (#1966) _Thanks @EFeru_

## ScottPlot 4.1.55
_Published on [NuGet](https://www.nuget.org/profiles/ScottPlot) on 2022-08-14_
* Scatter: Data may now contain NaN if the `OnNaN` field is customized. `Throw` throws an exception of NaN is detected (default behavior), `Ignore` skips over NaN values (connecting adjacent points with a line), and `Gap` breaks the line so NaN values appear as gaps. (#2040, #2041)
* Plot: Added a `AddFillError()` helper method to create a shaded error polygon for displaying beneath a scatter plot (#2037)

## ScottPlot 4.1.53
_Published on [NuGet](https://www.nuget.org/profiles/ScottPlot) on 2022-08-11_
* Scatter and Signal Plot: `GetYDataRange()` now returns the range of Y values between a range of X positions, useful for setting automatic axis limits when plots are zoomed-in (#1946, #1942, #1929) _Thanks @bclehmann_
* WPF Control: Right-click copy now renders high quality image to the clipboard (#1952) _Thanks @bclehmann_
* Radar, Coxcomb, and Pie Chart: New options to customize hatch pattern and color. See cookbook for examples. (#1948, #1943) _Thanks @bclehmann_
* Signal Plot: Improve support for plots with a single point (#1951, #1949) _Thanks @bclehmann and @Fruchtzwerg94_
* Draggable Marker Plots: Improved drag behavior when drag limits are in use (#1970) _Thanks @xmln17_
* Signal Plot: Added support for plotting `byte` arrays (#1945)
* Axis Line: Added properties to customize alignment of position labels (#1972) _Thanks @hamhub7_
* Plot: MatchAxis no longer modifies limits of unintended axes (#1980) _Thanks @PlayCreatively_
* Plot: Improved error reporting for invalid axis limits (#1994) _Thanks @Xerxes004_
* Signal Plot: Improved `GetPointNearestX()` accuracy for plots with high zoom (#1987, #2019, #2020) _Thanks @dhgigisoave_
* Draggable: `IDraggable` now has functions to facilitate snapping (#2006, #2007, #2022) _Thanks @Agorath_
* Palette: `ScottPlot.Palette` has been refactored to replace `ScottPlot.Drawing.Palette` and `ScottPlot.Drawing.Colorset` (#2024)
* Palette: Palettes now implement `IEnumerable` and colors can be retrieved using `foreach` (#2028)
* Render: Improved thread safety of the render lock system (#2030) _Thanks @anprevost_
* Scatter: Exposed `SmoothTension` to customize behavior when `Smooth` is enabled (#1878) _Thanks Michael99_

## ScottPlot 4.1.52
_Published on [NuGet](https://www.nuget.org/profiles/ScottPlot) on 2022-07-09_
* WinForms control: Fixed a bug introduced by the previous version which resulted in flickering while using the mouse to pan or zoom (#1938, #1913) _Thanks @AbeniMatteo_
* Plot: Added obsolete `GetLegendBitmap()` with message indicating `RenderLegend()` is to be used instead (#1937, #1936) _Thanks @johnfoll_
* Signal Plot: Improved performance using platform-specific fast paths for common data types to minimize allocations (#1927) _Thanks @AbeniMatteo, @StendProg, and @bclehmann_

## ScottPlot 4.1.51
_Published on [NuGet](https://www.nuget.org/profiles/ScottPlot) on 2022-06-30_
* WinForms Control: Fixed a bug that caused frequent mouse events to overflow the stack (#1906, #1913) _Thanks @AbeniMatteo_
* Performance: Improve string measurement performance using cached fonts (#1915) _Thanks @AbeniMatteo_
* Layout: Improve axis alignment when `ManualDataArea()` is used (#1901, #1907, #1911) _Thanks @dhgigisoave_
* Cookbook: Improve error message if recipes.json is not found (#1917) _Thanks @AbeniMatteo_

## ScottPlot 4.1.50
_Published on [NuGet](https://www.nuget.org/profiles/ScottPlot) on 2022-06-26_
* BarSeries: Lists passed into new BarSeries are preserved and can be modified after instantiation. Added a `Count` property. Added a `AddBarSeries()` overload that permits creating an empty BarSeries. (#1902)
* Markers: Improved performance for plot types that render multiple markers (#1910) _Thanks @AbeniMatteo_
* Plot: New `ManualDataArea()` function allows users to define pixel-perfect layouts (#1907, #1901) _Thanks @dhgigisoave_

## ScottPlot 4.1.49
_Published on [NuGet](https://www.nuget.org/profiles/ScottPlot) on 2022-06-21_
* BarSeries: A new type of bar plot which allows each bar to be individually customized and offers mouse collision detection (#1891, #1749) _Thanks @jhm-ciberman_
* SignalXY: When step mode is activated markers are now only drawn at original data points (#1896) _Thanks @grabul_
* SignalConst: Fixed indexing error affecting the Update() overload that accepted generic arrays (#1895, #1893) _Thanks @strontiumpku_
* Scatter and Signal: When `StepDisplay` is enabled, the new `StepDisplayRight` property can toggle step orientation (#1894, #1811) _Thanks @dhgigisoave_
* SignalXY: Markers now shown in legend when the plot is zoomed-in enough that they become visible on the plot itself

## ScottPlot 4.1.48
_Published on [NuGet](https://www.nuget.org/profiles/ScottPlot) on 2022-06-09_
* Plottable: Collapsed `IHasAxisLimits`, `IHasDataValidation`, and `IHasLegendItems` back into `IPlottable`, reverting a change introduced by the previous version. The intent of the original change was to promote interface segregation (e.g., colorbar has no axis limits). However, the purpose of this reversion is to maintain consistent behavior for users who implemented their own plottables implementing `IPlottable` and may not be aware of these new interfaces. (#1868, #1881)

## ScottPlot 4.1.47
_Published on [NuGet](https://www.nuget.org/profiles/ScottPlot) on 2022-06-07_
* Scatter Plot: New `Smooth` property allows data points to be connected by smooth lines (#1852, #1853) _Thanks @liuhongran626_
* Axis: Improved corner notation for multi-axis plots (#1875) _Thanks @nassaleh_
* Plottable: Optional segregated interfaces `IHasAxisLimits`, `IHasDataValidation`, and `IHasLegendItems` were broken-out of `IPlottable`. Note that this change was reverted in the subsequent release. (#1868, #1881)

## ScottPlot 4.1.46
_Published on [NuGet](https://www.nuget.org/profiles/ScottPlot) on 2022-06-05_
* Image: `AddImage()` has optional arguments to define rotation, scale, and anchor alignment. The `Image` plot type has new public properties allowing images to be stretched so position and size can be defined using axis units (see Cookbook). `Rotation` now respects all anchor alignments. (#1847) _Thanks @wtywtykk and @bclehmann_
* Bracket: New plot type to highlight a range of data between two points in coordinate space (#1863) _Thanks @bclehmann_
* Heatmap: Added `FlipVertically` property to invert orientation of original data (#1866, #1864) _Thanks @bclehmann and @vtozarks_
* Axis: Improved placement of horizontal axis tick labels when multiple axes are in use (#1861, #1848) _Thanks @bclehmann and @Shengcancheng_
* Crosshair: Now included in automatic axis limit detection. Use its `IgnoreAxisAuto` property to disable this functionality. (#1855, #1857) _Thanks @CarloToso and @bclehmann_
* BarPlot: Improved automatic axis detection for bar plots containing negative values (#1855, #1857) _Thanks @CarloToso and @bclehmann_
* IHittable: new interface to facilitate mouse click and hover hit detection (#1845) _Thanks @StendProg and @bclehmann_
* Tooltip: Added logic to enable detection of mouse hover or click (#1843, #1844, #1845) _Thanks @kkaiser41, @bclehmann, and @StendProg_
* Controls: All user controls now have a `LeftClickedPlottable` event that fires when a plottable implementing `IHittable` was left-clicked
* FormsPlot: Set `Configuration.EnablePlotObjectEditor` to `true` to allow users to launch a plot object property editor from the right-click menu (#1842, #1831) _Thanks @bradmartin333 and @BambOoxX_
* BarPlot: Fixed bug where zooming extremely far in would cause large fills to disappear (#1849, #1850) _Thanks @ChrisAtVault_

## ScottPlot 4.1.45
_Published on [NuGet](https://www.nuget.org/profiles/ScottPlot) on 2022-05-05_
* Plottables: Fields converted to properties and setters paired with getters to facilitate binding (#1831) _Thanks @bradmartin333_

## ScottPlot 4.1.44
_Published on [NuGet](https://www.nuget.org/profiles/ScottPlot) on 2022-05-05_
* SignalXY: Permit duplicate X values and improve exception messages when invalid X data is loaded (#1832) _Thanks @Niravk1997_

## ScottPlot 4.1.43
_Published on [NuGet](https://www.nuget.org/profiles/ScottPlot) on 2022-05-02_
* Draggable Scatter Plot: Fixed a bug where horizontal drag limits were applied to the vertical axis (#1795) _Thanks @m4se_
* Plot: Improved support for user-defined ticks when inverted axis mode is enabled (#1826, #1814) _Thanks @Xerxes004_
* Heatmap: Added `GetCellIndexes()` to return the heatmap data position for a given coordinate (#1822, #1787) _Thanks @tonpimenta_
* Controls: Added `LeftClicked` event to customize left-click actions in GUI environments (#1822, #1787)

## ScottPlot 4.1.42
_Published on [NuGet](https://www.nuget.org/profiles/ScottPlot) on 2022-05-01_
* SignalXY: Fixed bug causing plots to disappear when displaying partial data containing duplicated X values. (#1803, #1806) _Thanks @StendProg and @bernhardbreuss_
* SignalXY: X data is no longer required to be ascending when it is first assigned, improving support for plots utilizing min/max render indexing (#1771, #1777) _Thanks @bernhardbreuss_
* Grid: Calling `Plot.Grid(onTop: true)` will cause grid lines to be drawn on top of plottables (#1780, #1779, #1773) _Thanks @bclehmann and @KATAMANENI_
* FormsPlot: Fixed a bug that caused the default right-click menu to throw an exception when certain types of plottables were present (#1791, #1794) _Thanks @ShenxuanLi, @MareMare, and @StendProg_
* Avalonia: Improved middle-click-drag zoom-rectangle behavior (#1807) _Thanks @kivarsen_
* Avalonia: Improved position of right-click menu (#1809) _Thanks @kivarsen_
* Avalonia: Added double-click support which displays benchmark information by default (#1810) _Thanks @kivarsen_
* Axis: Improved support for switching between custom tick label format strings and custom formatter functions (#1813) _Thanks @schifazl_
* Plot: `AutomaticTickPositions()` can now be used to undo action of `ManualTickPositions()` (#1814)
* Plot: `AutomaticTickPositions()` optionally accepts an array of ticks and labels that can be displayed in addition to the automatic ones (#1814) _Thanks @Xerxes004_
* Signal Plot: Improved low density display when `LineStyle` is `None` (#1797) _Thanks @nassaleh_
* FormsPlot: Detached legend now restores initial legend visibility state on close (#1804) _Thanks @BambOoxX_

## ScottPlot 4.1.41
_Published on [NuGet](https://www.nuget.org/profiles/ScottPlot) on 2022-04-09_
* Plot: Added `Plot.GetImageHTML()` to make it easy to display ScottPlot images in .NET Interactive / Jupyter notebooks (#1772) _Thanks @StendProg and @Regenhardt_

## ScottPlot 4.1.40
_Published on [NuGet](https://www.nuget.org/profiles/ScottPlot) on 2022-04-07_
* SignalPlotXY: Improved support for custom markers (#1763, #1764) _Thanks @bclehmann and @ChrisCC6_
* Legend: `Plot.Legend()` accepts a nullable `Location` so legends can be enabled/disabled without changing position (#1765) _Thanks @envine_
* FormsPlot: The right-click menu now shows "detach legend" even if all plottable items with legends are set to invisible (#1765) _Thanks @envine_
* AxisLine: Added a `PositionLabelAxis` field that can be used to define a specific axis to draw the position label on in multi-axis plots (#1766) _Thanks @fuxinsen_

## ScottPlot 4.1.39
_Published on [NuGet](https://www.nuget.org/profiles/ScottPlot) on 2022-04-01_
* SignalPlotXY: Fixed bug where `GetPointNearestX()` did not check proximity to the final point (#1757) _Thanks @MareMare_

## ScottPlot 4.1.38
_Published on [NuGet](https://www.nuget.org/profiles/ScottPlot) on 2022-03-31_
* Bar plot: Improved automatic axis limit detection for bars with negative offset (#1750) _Thanks @painstgithub_
* Axis labels: Added a `rotation` argument to `Axis.LabelStyle()` to support flipping label orientation (#1754, #1194) _Thanks @zeticabrian_

## ScottPlot 4.1.37
_Published on [NuGet](https://www.nuget.org/profiles/ScottPlot) on 2022-03-25_
* Controls: Improved multi-axis support for mouse tracking by giving `GetMouseCoordinates()` optional axis index arguments (#1743) _Thanks @kv-gits_

## ScottPlot 4.1.36
_Published on [NuGet](https://www.nuget.org/profiles/ScottPlot) on 2022-03-19_
* Axis: Allow grid line and tick mark pixel snapping to be disabled (#1721, #1722) _Thanks @Xerxes004_
* Axis: `ResetLayout()` sets padding to original values to reverse changes made by adding colorbars (#1732, #1736) _Thanks @ccopsey_

## ScottPlot 4.1.35
_Published on [NuGet](https://www.nuget.org/profiles/ScottPlot) on 2022-03-06_
* Eto.Forms: Improved handling of events (#1719, #1718) _Thanks @rafntor and @VPKSoft_

## ScottPlot 4.1.34
_Published on [NuGet](https://www.nuget.org/profiles/ScottPlot) on 2022-03-03_
* Bubble plot: Added methods to get the point nearest the cursor (#1657, #1652, #1705) _Thanks @BambOoxX, @Maoyao233, and @adgriff2_
* Markers: Improved alignment of markers and lines on Linux and MacOS by half a pixel (#1660, #340)
* Plottable: Added `IsHighlighted` properties to make some plot types bold (#1660) _Thanks @BambOoxX_
* Plottable: Segregated existing functionality interfaces for `IHasLine`, `IHasMarker`, and `IHilightable` (#1660) _Thanks @BambOoxX_
* Plot: `AxisAuto()` now throws an exception of margins are defined outside the allowable range (#450, #1682) _Thanks @xichaoqiang_
* Plot: Added `PlotFillRightLeft` method for adding horizontal filled scatter plots (#450) _Thanks @xichaoqiang_
* Markers: All shapes are now drawn discretely instead of relying on text rendering for improved performance and consistency (#1668, #1660) _Thanks @BambOoxX_
* Scatter Plot: Support distinct `LineColor` and `MarkerColor` colors (#1668)
* SignalXY: Fix bug affecting the edge of the plot when step mode is active (#1703, #1699) _Thanks @PeppermintKing_
* SignalXY: Improve appearance of filled regions when step mode is active (#1703, #1697) _Thanks @PeppermintKing_
* Axis Span: Added options to customize fill pattern and border (#1692) _Thanks @BambOoxX_
* Markers: Additional customization options such as `MarkerLineWidth` (#1690) _Thanks @BambOoxX_
* Legend Viewer: New functionality to customize line, marker, and highlight options have been added to the the right-click menu of the Windows Forms control (#1655, #1651) _Thanks @BambOoxX_

## ScottPlot 4.1.33
_Published on [NuGet](https://www.nuget.org/profiles/ScottPlot) on 2022-02-04_
* Spline Interpolation: Added new methods for data smoothing including Bézier interpolation (#1593, #1606)
* Detachable Legend: Added an option to detach the legend to the right-click menu in the Windows Forms control. Clicking items in the detached legend toggles their visibility on the plot (#1589, #1573, #1326) _Thanks @BambOoxX_
* Marker: Added an optional `Text` (and `TextFont`) for displaying a message that moves with a marker (#1599)
* Heatmap: Heatmaps with custom X and Y sizing or positioning no longer call `AxisScaleLock()` automatically (#1145) _Thanks @bclehmann_
* Axis: GetCoordinateY() now returns more accurate coordinate (#1625, #1616) _Thanks @BambOoxX_
* Text: Now has `IsDraggable` field and improved mouseover detection that supports rotation (#1616, #1599) _Thanks @BambOoxX and @Niravk1997_
* Plot: `Frameless()` no longer results in an image with a 3 pixel transparent border (#1571, #1605) _Thanks @sjlai1993_
* Colorbar: `AddColorbar()` has new optional argument to enable placement on the left side of the plot (#1524) _Thanks @Niravk1997_
* Heatmap: Fixed bug affecting manually-scaled heatmaps (#1485) _Thanks @ZPYin, @mYcheng-95, and @bclehmann_
* Colorbar: Exposed `DataAreaPadding` to improve layout customization for multi-axis plots (#1637) _Thanks @ccopsey_

## ScottPlot 4.1.32
_Published on [NuGet](https://www.nuget.org/profiles/ScottPlot) on 2022-01-23_
* Interpolation: New cubic interpolation module with improved stability and simplified API (#1433) _Thanks @allopatin_
* Legend: `GetBitmap()` returns a transparent image instead of throwing an exception if there are no items in the legend (#1578) _Thanks @BambOoxX_
* Legend: Added `Count`, `HasItems`, and `GetItems()` so users can inspect legend contents to if/how they want to display it (#1578) _Thanks @BambOoxX_
* Plot: Exposed `GetDraggable()` to allow users to retrieve the plotted objects at specific pixel positions (#1578) _Thanks @BambOoxX_
* Axis Limits: Improved handling of axis limits for plots containing no data (#1581) _Thanks @EFeru_
* Repeating Axis Line: Improved display of text labels (#1586, #1557) _Thanks @BambOoxX_
* Axis: Improved multi-axis support for `GetPixel()` methods (#1584, #1587) _Thanks @ChrisCC6 and @BambOoxX_
* Error Bar: `Plot.AddErrorBars()` can now be used to place 1D or 2D error bars anywhere on the plot (#1466, #1588) _Thanks @bclehmann_
* Scatter Plot List: Added generic support to `ScatterPlotList<T>` as demonstrated in the cookbook (#1463, #1592) _Thanks @tyrbentsen_
* Draggable Scatter Plot: Created a new `ScatterPlotListDraggable` that supports dragging points and custom clamp logic as seen in the cookbook (#1422) _Thanks @EFeru and @BambOoxX_
* Axis: Users may now customize the number of minor ticks and grid lines when log scale is enabled (#1594, #1595, #1583) _Thanks @hibus_

## ScottPlot 4.1.31
_Published on [NuGet](https://www.nuget.org/profiles/ScottPlot) on 2022-01-17_
* MultiAxis: Improved support for draggable items placed on non-primary axes (#1556, #1545) _Thanks @BambOoxX_
* RepeatingAxisLine: New plot types `RepeatingVLine` and `RepeatingHLine` show a primary line and a user-defined number of harmonics. See cookbook for example and usage notes. (#1535, #1775) _Thanks @BambOoxX_
* Scatter: The new `ScatterPlotDraggable` plot type is for creating scatter plots with mouse-draggable points (#1560, #1422) _Thanks @BambOoxX and @EFeru_
* Controls: Improved middle-click-drag zoom rectangle support for plots with multiple axes (#1559, #1537) _Thanks @BambOoxX_
* Marker: New plot types `DraggableMarkerPlot` and `DraggableMarkerPlotInVector` give users options to add mouse-interactive markers to plots (#1558) _Thanks @BambOoxX_
* Bar Plot: New `ValueFormatter` option allows users to customize the text displayed above bars (#1542) _Thanks @jankri_
* Plot: `Title()` now has additional arguments for customizing text above the plot (#1564) _Thanks Hendri_

## ScottPlot 4.1.30
_Published on [NuGet](https://www.nuget.org/profiles/ScottPlot) on 2022-01-15_
* Plot: Improve values returned by `GetDataLimits()` when axis lines and spans are in use (#1415, #1505, #1532) _Thanks @EFeru_
* Rendering: Revert default text hinting from ClearType back to AntiAliased to improve text appearance on transparent backgrounds. Users may call `ScottPlot.Drawing.GDI.ClearType(true)` to opt-in to ClearType rendering which is superior for most situations. (#1553, #1550, #1528) _Thanks @r84r, @wangyexiang, @Elgot, @EFeru, and @saklanmazozgur_

## ScottPlot 4.1.29
_Published on [NuGet](https://www.nuget.org/profiles/ScottPlot) on 2022-01-02_
* WinForms Control: Improve ClearType text rendering by no longer defaulting to a transparent control background color (#1496)

## ScottPlot 4.1.28
_Published on [NuGet](https://www.nuget.org/profiles/ScottPlot) on 2022-01-01_
* Eto Control: New ScottPlot control for the Eto GUI framework (#1425, #1438) _Thanks @rafntor_
* Radar Plot: `OutlineWidth` now allows customization of the line around radar plots (#1426, #1277) _Thanks @Rayffer_
* Ticks: Improved minor tick and minor grid line placement (#1420, #1421) _Thanks @bclehmann and @at2software_
* Palette: Added Amber and Nero palettes (#1411, #1412) _Thanks @gauravagrwal_
* Style: Hazel style (#1414) _Thanks @gauravagrwal_
* MarkerPlot: Improved data area clipping (#1423, #1459) _Thanks @PremekTill, @lucabat, and @AndXaf_
* MarkerPlot: Improved key in legend (#1459, #1454) _Thanks @PremekTill and @Logicman111_
* Style: Plottables that implement `IStylable` are now styled when `Plot.Style()` is called. Styles are now improved for `ScaleBar` and `Colorbar` plot types. (#1451, #1447) _Thanks @diluculo_
* Population plot: Population plots `DataFormat` now have a `DataFormat` member that displays individual data points on top of a bar graph representing their mean and variance (#1440) Thanks _@Syntaxrabbit_
* SignalXY: Fixed bug affecting filled plots with zero area (#1476, #1477) _Thanks @chenxuuu_
* Cookbook: Added example showing how to place markers colored according to a colormap displayed in a colorbar (#1461) _Thanks @obnews_
* Ticks: Added option to invert tick mark direction (#1489, #1475) _Thanks @wangyexiang_
* FormsPlot: Improved support for WinForms 6 (#1430, #1483) _Thanks @SuperDaveOsbourne_
* Axes: Fixed bug where `AxisAuto()` failed to adjust all axes in multi-axis plots (#1497) _Thanks @Niravk1997_
* Radial Gauge Plot: Fixed bug affecting rendering of extremely small gauge angles (#1492, #1474) _Thanks @arthurits_
* Text plot and arrow plot: Now have `PixelOffsetX` and `PixelOffsetY` to facilitate small adjustments at render time (#1392)
* Image: New `Scale` property allows customization of image size (#1406)
* Axis: `Plot.GetDataLimits()` returns the boundaries of all data from all visible plottables regardless of the current axis limits (#1415) _Thanks @EFeru_
* Rendering: Improved support for scaled plots when passing scale as a `Plot.Render()` argument (#1416) _Thanks @Andreas_
* Text: Improved support for rotated text and background fills using custom alignments (#1417, #1516) _Thanks @riquich and @AndXaf_
* Text: Added options for custom borders (#1417, #1516) _Thanks @AndXaf and @MachineFossil_
* Plot: New `RemoveAxis()` method allows users to remove axes placed by `AddAxis()` (#1458) _Thanks @gobikulandaisamy_
* Benchmark: `Plot.BenchmarkTimes()` now returns an array of recent frame render times (#1493, #1491) _Thanks @anose001_
* Ticks: Disabling log-scaled minor ticks now disables tick label integer rounding (#1419) _Thanks @at2software_
* Rendering: Improve appearance of text by defaulting to ClearType font rendering (#1496, #823) _Thanks @Elgot_

## ScottPlot 4.1.27
_Published on [NuGet](https://www.nuget.org/profiles/ScottPlot) on 2021-10-24_
* Colorbar: Exposed fields for additional tick line and tick label customization (#1360) _Thanks @Maoyao233_
* Plot: Improved `AxisAutoY()` margins (#1363) _Thanks @Maoyao233_
* Radar Plot: `LineWidth` may now be customized (#1277, #1369) _Thanks @bclehmann_
* Controls: Stretching due to display scaling can be disabled with `Configuration.DpiStretch` in WPF and Avalonia controls (#1352, #1364) _Thanks @ktheijs and @bclehmann_
* Axes: Improved support for log-distributed minor tick and grid lines (#1386, #1393) _Thanks @at2software_
* Axes: `GetTicks()` can be used to get the tick positions and labels from the previous render
* WPF Control: Improved responsiveness while dragging with the mouse to pan or zoom (#1387, #1388) _Thanks @jbuckmccready_
* Layout: `MatchLayout()` has improved alignment for plots containing colorbars (#1338, #1349, #1351) _Thanks @dhgigisoave_
* Axes: Added multi-axis support for `SetInnerViewLimits()` and `SetOuterViewLimits()` (#1357, #1361) _Thanks @saroldhand_
* Axes: Created simplified overloads for `AxisAuto()` and `Margins()` that lack multi-axis arguments (#1367) _Thanks @cdytoby_
* Signal Plot: `FillAbove()`, `FillBelow()`, and `FillAboveAndBelow()` methods have been added to simplify configuration and reduce run-time errors. Direct access to fill-related fields has been deprecated. (#1401)
* Plot: `AddFill()` now has an overload to fill between two Y curves with shared X values
* Palette: Made all `Palette` classes public (#1394) _Thanks @Terebi42_
* Colorbar: Added `AutomaticTicks()` to let the user further customize tick positions and labels (#1403, #1362) _Thanks @bclehmann_
* Heatmap: Improved support for automatic tick placement in colorbars (#1403, #1362)
* Heatmap: Added `XMin`, `XMax`, `YMin`, and `YMax` to help configure placement and edge alignment (#1405) _Thanks @bclehmann_
* Coordinated Heatmap: This plot type has been deprecated now that the special functionality it provided is present in the standard `Heatmap` (#1405)
* Marker: Created a new `Marker` class to simplify the marker API. Currently it is a pass-through for `MarkerShape` enumeration members.
* Plot: `AddMarker()` makes it easy to place a styled marker at an X/Y position on the plot. (#1391)
* Plottable: `AddPoint()` now returns a `MarkerPlot` rather than a `ScatterPlot` with a single point (#1407)
* Axis lines: Added `Min` and `Max` properties to terminate the line at a finite point (#1390, #1399) _Thanks @bclehmann_

## ScottPlot 4.1.26
_Published on [NuGet](https://www.nuget.org/profiles/ScottPlot) on 2021-10-12_
* SignalPlotYX: Improve support for step display (#1342) _Thanks @EFeru_
* Heatmap: Improve automatic axis limit detection (#1278) _Thanks @bclehmann_
* Plot: Added `Margins()` to set default margins to use when `AxisAuto()` is called without arguments (#1345)
* Heatmap: Deprecated `ShowAxisLabels` in favor of tight margins (see cookbook) (#1278) _Thanks @bclehmann_
* Histogram: Fixed bug affecting binning of values at the upper edge of the final bin (#1348, #1350) _Thanks @jw-suh_
* NuGet: Packages have improved debug experience with SourceLink and snupkg format symbols (#1285)

## ScottPlot 4.1.25
* Palette: `ScottPlot.Palette` has been created and cookbook recipes have been updated to use it. The module it replaces (`ScottPlot.Drawing.Palette`) will not be marked obsolete until ScottPlot 5. (#1299, #1304)
* Style: Refactored to use static classes instead of enumeration members (#1299, #1291)
* NuGet: Improved System.Drawing.Common dependencies in user control packages (#1311, #1310) _Thanks @Kritner_
* Avalonia Control: Now targets .NET 5 (#1306, #1309) _Thanks @bclehmann_
* Plot: Fixed bug causing `GetPixel()` to return incorrect values for some axes (#1329, #1330) _Thanks @riquich_
* New Palettes:
  * `ColorblindFriendly` modeled after [Wong 2011](https://www.nature.com/articles/nmeth.1618.pdf) (#1312) _Thanks @arthurits_
  * `Dark` (#1313) _Thanks @arthurits_
  * `DarkPastel` (#1314) _Thanks @arthurits_
  * `Redness` (#1322) _Thanks @wbalbo_
  * `SummerSplash (#1317)` _Thanks @KanishkKhurana_
  * `Tsitsulin` 25-color optimal qualitative palette ([described here](http://tsitsul.in/blog/coloropt)) by [Anton Tsitsulin](http://tsitsul.in) (#1318) _Thanks @arthurits and @xgfs_
* New Styles:
  * `Burgundy` (#1319) _Thanks @arthurits_
  * `Earth` (#1320) _Thanks @martinkleppe_
  * `Pink` (#1234) _Thanks @nanrod_

## ScottPlot 4.1.23
* NuGet: use deterministic builds, add source link support, and include compiler flags (#1285)

## ScottPlot 4.1.22
* Coxcomb Plots: Added support for image labels (#1265, #1275) _Thanks @Rayffer_
* Palette: Added overloads for `GetColor()` and `GetColors()` to support transparency
* Plot Viewer: fixed bug causing render warning to appear in WinForms and Avalonia plot viewers (#1265, #1238) _Thanks @bukkideme, @Nexus452, and @bclehmann_

## ScottPlot 4.1.21
* Legend: Throw an exception if `RenderLegend()` is called on a plot with no labeled plottables (#1257)
* Radar: Improved support for category labels. (#1261, #1262) _Thanks @Rayffer_
* Controls: Now have a `Refresh()` method as an alias of `Render()` for manually redrawing the plot and updating the image on the screen. Using `Render()` in user controls is more similar to similar plotting libraries and less likely to be confused with `Plot.Render()` in documentation and warning messages. (#1264, #1270, #1263, #1245, #1165)
* Controls: Decreased visibility of the render warning (introduced in ScottPlot 4.1.19) by allowing it only to appear when the debugger is attached (#1165, #1264)
* Radial Gaugue Plot: Fixed divide-by-zero bug affecting normalized gauges (#1272) _Thanks @arthurits_

## ScottPlot 4.1.20
* Ticks: Fixed bug where corner labels would not render when multiplier or offset notation is in use (#1252, #1253) _Thanks @DavidBergstromSWE_

## ScottPlot 4.1.19
* Controls: Fixed bug where render warning message is not hidden if `RenderRequest()` is called (#1165) _Thanks @gigios_

## ScottPlot 4.1.18
* Ticks: Improve placement when axis scale lock is enabled (#1229, #1197)
* Plot: `SetViewLimits()` replaced by `SetOuterViewLimits()` and `SetInnerViewLimits()` (#1197) _Thanks @noob765_
* Plot: `EqualScaleMode` (an enumeration accepted by `AxisScaleLock()`) now has `PreserveSmallest` and `PreserveLargest` members to indicate which axis to prioritize when adjusting zoom level. The new default is `PreserveSmallest` which prevents data from falling off the edge of the plot when resizing. (#1197) _Thanks @noob765_
* Axis: Improved alignment of 90º rotated ticks (#1194, #1201) _Thanks @gigios_
* Controls: Fix bug where middle-click-drag zoom rectangle would persist if combined with scroll wheel events (#1226) _Thanks @Elgot_
* Scatter Plot: Fixed bug affecting plots where `YError` is set but `XError` is not (#1237, #1238) _Thanks @simmdan_
* Palette: Added `Microcharts` colorset (#1235) _Thanks @arthurits_
* SignalPlotXY: Added support for `FillType` (#1232) _Thanks @ddrrrr_
* Arrow: New plot type for rendering arrows on plots. Arrowhead functionality of scatter plots has been deprecated. (#1241, #1240)
* Controls: Automatic rendering has been deprecated. Users must call Render() manually at least once. (#1165, #1117)
* Radial Gauge Plots: `AddRadialGauge()` now adds a radial gauge plot (a new circular plot type where values are represented as arcs spanning a curve). See cookbook for examples and documentation. (#1242) _Thanks @arthurits_

## ScottPlot 4.1.17
* Improved `RadarPlot.Update()` default arguments (#1097) _Thanks @arthurits_
* Radar Plot: Improved `Update()` default arguments (#1097) _Thanks @arthurits_
* Crosshair: Added `XLabelOnTop` and `YLabelOnRight` options to improve multi-axis support and label customization (#1147) _Thanks @rutkowskit_
* Signal Plot: Added `StepDisplay` option to render signal plots as step plots when zoomed in (#1092, #1128) _Thanks @EFeru_
* Testing: Improved error reporting on failed XML documentation tests (#1127) _Thanks @StendProg_
* Histogram: Marked `ScottPlot.Statistics.Histogram` obsolete in favor of static methods in `ScottPlot.Statistics.Common` designed to create histograms and probability function curves (#1051, #1166). See cookbook for usage examples. _Thanks @breakwinz and @bclehmann_
* WpfPlot: Improve memory management for dynamically created and destroyed WpfPlot controls by properly unloading the dispatcher timer (#1115, #1117) _Thanks @RamsayGit, @bclehmann, @StendProg, and @Orace_
* Mouse Processing: Improved bug that affected fast drag-dropping of draggable objects (#1076)
* Rendering: Fixed clipping bug that caused some plot types to be rendered above data area frames (#1084)
* Plot: Added `Width` and `Height` properties
* Plot: `GetImageBytes()` now returns bytes for a PNG file for easier storage in cloud applications (#1107)
* Axis: Added a `GetSettings()` method for developers, testers, and experimenters to gain access to experimental objects which are normally private for extreme customization
* Axis: Axis ticks now have a `Ticks()` overload which allows selective control over major tick lines and major tick labels separately (#1118) _Thanks @kegesch_
* Plot: `AxisAuto()` now has `xAxisIndex` and `yAxisIndex` arguments to selectively adjust axes to fit data on a specified index (#1123)
* Crosshair: Refactored to use two `AxisLine`s so custom formatters can now be used and lines can be independently styled (#1173, #1172, #1122, 1195) _Thanks @Maoyao233 and @EFeru_
* ClevelandDotPlot: Improve automatic axis limit detection (#1185) _Thanks @Nextra_
* ScatterPlotList: Improved legend formatting (#1190) _Thanks @Maoyao233_
* Plot: Added an optional argument to `Frameless()` to reverse its behavior and deprecated `Frame()` (#1112, #1192) _Thanks @arthurits_
* AxisLine: Added `PositionLabel` option for displaying position as text (using a user-customizable formatter function) on the axis (#1122, #1195, #1172, #1173) _Thanks @EFeru and @Maoyao233_
* Radar Plot: Fixed rendering artifact that occurred when axis maximum is zero (#1139) _Thanks @petersesztak and @bclehmann_
* Mouse Processing: Improved panning behavior when view limits (axis boundaries) are active (#1148, #1203) _Thanks @at2software_
* Signal Plot: Fixed bug causing render artifacts when using fill modes (#1163, #1205)
* Scatter Plot: Added support for `OffsetX` and `OffsetY` (#1164, #1213)
* Coxcomb: Added a new plot type for categorical data. See cookbook for examples. (#1188) _Thanks @bclehmann_
* Axes: Added `LockLimits()` to control pan/zoom manipulation so individual axes can be manipulated in multi-axis plots. See demo application for example. (#1179, #1210) _Thanks @kkaiser41_
* Vector Plot: Add additional options to customize arrowhead style and position. See cookbook for examples. (#1202) _Thanks @hhubschle_
* Finance Plot: Fixed bug affecting plots with no data points (#1200) _Thanks @Maoyao233_
* Ticks: Improve display of rotated ticks on secondary axes (#1201) _Thanks @gigios_

## ScottPlot 4.1.16
* Made it easier to use custom color palettes (see cookbook) (#1058, #1082) _Thanks @EFeru_
* Added a `IgnoreAxisAuto` field to axis lines and spans (#999) _Thanks @kirsan31_
* Heatmaps now have a `Smooth` field which uses bicubic interpolation to display smooth heatmaps (#1003) _Thanks @xichaoqiang_
* Radar plots now have an `Update()` method for updating data values without clearing the plot (#1086, #1091) _Thanks @arthurits_
* Controls now automatically render after the list of plottables is modified (previously it was after the number of plottables changed). This behavior can be disabled by setting a public field in the control's `Configuration` module. (#1087, #1088) _Thanks @bftrock_
* New `Crosshair` plot type draws lines to highlight a point on the plot and labels their coordinates in the axes (#999, #1093) _Thanks @kirsan31_
* Added support for a custom `Func<double, string>` to be used as custom tick label formatters (see cookbook) (#926, #1070) _Thanks @damiandixon and @ssalsinha_
* Added `Move`, `MoveFirst`, and `MoveLast` to the `Plot` module for added control over which plottables appear on top (#1090) _Thanks @EFeru_
* Fixed bug preventing expected behavior when calling `AxisAutoX` and `AxisAutoY` (#1089) _Thanks @EFeru__

## ScottPlot 4.1.15
* Hide design-time error message component at run time to reduce flicking when resizing (#1073, #1075) _Thanks @Superberti and @bclehmann_
* Added a modern `Plot.GetBitmap()` overload suitable for the new stateless rendering system (#913 #1063)
* Controls now have `PlottableDragged` and `PlottableDropped` event handlers (#1072) _Thanks @JS-BGResearch_

## ScottPlot 4.1.14
* Add support for custom linestyles in SignalXY plots (#1017, #1016) _Thanks @StendProg and @breakwinz_
* Improved Avalonia dependency versioning (#1018, #1041) _Thanks @bclehmann_
* Controls now properly process `MouseEnter` and `MouseLeave` events (#999) _Thanks @kirsan31 and @breakwinz_
* Controls now have a `RenderRequest()` method that uses a render queue to facilitate non-blocking render calls (#813, #1034) _Thanks @StendProg_
* Added Last() to finance plots to make it easier to access the final OHLC (#1038) _Thanks @CalderWhite_
* Controls that fail to render in design mode now display the error message in a textbox to prevent Visual Studio exceptions (#1048) _Thanks @bclehmann_

## ScottPlot 4.1.13-beta
* `Plot.Render()` and `Plot.SaveFig()` now have a `scale` argument to allow for the creation of high resolution scaled plots (#983, #982, #981) _Thanks @PeterDavidson_
* A `BubblePlot` has been added to allow display of circles with custom colors and sizes. See cookbook for examples. (#984, #973, #960) _Thanks @PeterDavidson_
* Avalonia 0.10.3 is now supported (#986) _Thanks @bclehmann_
* Default version of System.Drawing.Common has been changed from `5.0.0` to `4.6.1` to minimize errors associated with downgrading (#1004, #1005, #993, #924, #655) _Thanks @bukkideme_

## ScottPlot 4.1.12-beta
* Added "Open in New Window" option to right-click menu (#958, #969) _Thanks @ademkaya and @bclehmann_
* User control `Configuration` module now has customizable scroll wheel zoom fraction (#940, #937) _Thanks @PassionateDeveloper86 and @StendProg_
* Added options to `Plot.AxisScaleLock()` to let the user define scaling behavior when the plot is resized (#933, #857) _Thanks @ricecakebear and @StendProg_
* Improved XML documentation for `DataGen` module (#903, #902) _Thanks @bclehmann_
* Fixed bug where tick labels would not render for axes with a single tick (#945, #828, #725, #925) _Thanks @saklanmazozgur and @audun_
* Added option to manually refine tick density (#828) _Thanks @ChrisAtVault and @bclehmann_
* Improved tick density calculations for DateTime axes (#725) _Thanks @bclehmann_
* Fixed SignalXY rendering artifact affecting the right edge of the plot (#929, #931) _Thanks @damiandixon and @StendProg_
* Improved line style customization for signal plots (#929, #931) _Thanks @damiandixon and @StendProg_
* Fixed bug where negative bar plots would default to red fill color (#968, #946) _Thanks @pietcoussens_
* Fixed bug where custom vertical margin was not respected when `AxisAuto()` was called with a middle-click (#943) _Thanks Andreas_
* Added a minimum distance the mouse must travel while click-dragging for the action to be considered a drag instead of a click (#962)
* Improved Histogram documentation and simplified access to probability curves (#930, #932, #971) _Thanks @LB767, @breakwinz, and @bclehmann_

## ScottPlot 4.1.11-beta
* FormsPlot mouse events are now properly forwarded to the base control (#892, #919) _Thanks @grabul_
* Prevent right-click menu from deploying after right-click-drag (#891, #917)
* Add offset support to SignalXY (#894, #890) _Thanks @StendProg_
* Eliminate rendering artifacts in SignalXY plots (#893, #889) _Thanks @StendProg and @grabul_
* Optimize cookbook generation and test execution (#901) _Thanks @bclehmann_

## ScottPlot 4.1.10-beta
* Fixed a bug where applying the Seabourn style modified axis frame and minor tick distribution (#866) _Thanks @oszymczak_
* Improved XML documentation and error reporting for getting legend bitmaps (#860) _Thanks @mzemljak_
* Fixed rendering bug affecting finance plots with thin borders (#837) _Thanks @AlgoExecutor_
* Improved argument names and XML docs for SMA and Bollinger band calculation methods (#830) _Thanks @ticool_
* Improved GetPointNearest support for generic signal plots (#809, #882, #886) _Thanks @StendProg, @at2software, and @mrradd_
* Added support for custom slice label colors in pie charts (#883, #844) _Thanks @bclehmann, @StendProg, and @Timothy343_
* Improved support for transparent heatmaps using nullable double arrays (#849, #852) _Thanks @bclehmann_
* Deprecated bar plot `IsHorizontal` and `IsVertical` in favor of an `Orientation` enumeration
* Deprecated bar plot `xs` and `ys` in favor of `positions` and `values` which are better orientation-agnostic names
* Added Lollipop and Cleveland plots as new types of bar plots (#842, #817) _Thanks @bclehmann_
* Fixed a bug where `Plot.AddBarGroups()` returned an array of nulls (#839) _Thanks @rhys-wootton_
* Fixed a bug affecting manual tick labels (#829) _Thanks @ohru131_
* Implemented an optional render queue to allow asynchronous rendering in user controls (#813) _Thanks @StendProg_

## ScottPlot 4.1.9-beta
* Improved support for negative DateTimes when using DateTime axis mode (#806, #807) _Thanks @StendProg and @at2software_
* Improved axis limit detection when using tooltips (#805, #811) _Thanks @bclehmann and @ChrisAtVault_
* Added `WickColor` field to candlestick plots (#803) _Thanks @bclehmann_
* Improved rendering of candlesticks that open and close at the same price (#803, #800) _Thanks @bclehmann and @AlgoExecutor_
* Improved rendering of SignalXY plots near the edge of the plot (#795) _Thanks @StendProg_
* new `AddScatterStep()` helper method creates a scatter plot with the step style (#808) _Thanks @KlaskSkovby_
* Marked `MultiPlot` obsolete
* Refactored `Colormap` module to use classes instead of reflection (#767, #773) _Thanks @StendProg_
* Refactored `OHLC` fields and finance plots to store `DateTime` and `TimeSpan` instead of `double` (#795)

## ScottPlot 4.1.8-beta
* Improved validation and error reporting for large heatmaps (#772) _Thanks @Matthias-C_
* Removed noisy console output in `ScatterPlotList` (#780) _Thanks @Scr0nch_
* Improved rendering bug in signal plots (#783, #788) _Thanks @AlgoExecutor and @StendProg_
* Fix bug that hid grid lines in frameless plots (#779)
* Improved appearance of marker-only scatter plots in the legend (#790) _Thanks @AlgoExecutor_
* `AddPoint()` now has a `label` argument to match `AddScatter()` (#787) _Thanks @AlgoExecutor_

## ScottPlot 4.1.7-beta
* Added support for image axis labels (#759, #446, #716) _Thanks @bclehmann_
* Added `MinRenderIndex` and `MaxRenderIndex` support to Scatter plots (#737, #763) _Thanks @StendProg_
* Improved display of horizontal manual axis tick labels (#724, #762) _Thanks @inqb and @Saklut_
* Added support for listing and retrieving colormaps by their names (#767, #773) _Thanks @StendProg_
* Enabled mouse pan and zoom for plots with infinitely small width and height (#768, #733, #764) _Thanks @saklanmazozgur_
* A descriptive exception is now thrown when attempting to create heatmaps of unsupported dimensions (#722) _Thanks @Matthias-C_

## ScottPlot 4.1.6-beta
* Fixed single point render bug in Signal plots (#744, #745) _Thanks @at2software and @StendProg_
* Improved display scaling support for WPF control (#721, #720) _Thanks @bclehmann_
* User control `OnAxesChanged` events now send the control itself as the sender object (#743, #756) _Thanks @at2software_
* Fixed configuration bug related to Alt + middle-click-drag-zoom (#741) _Thanks @JS-BGResearch and @bclehmann_
* Fixed render bug related to ALT + middle-click-drag zoom box (#742) _Thanks @bclehmann_
* Fixed render bug for extremely small plots (#735)
* Added a coordinated heatmap plot type (#707) _Thanks @StendProg_
* Improved appearance of heatmap edges (#713) _Thanks @StendProg_
* Improved design-time rendering of Windows Forms control
* Added and expanded XML documentation for Plot and Plottable classes
* Created a new cookbook website generator that combines reflection with XML documentation (#727, #738, #756)
* ScottPlot is now a reserved prefix on NuGet

## ScottPlot 4.1.5-beta
* Helper methods were added for creating scatter plots with just lines (`AddScatterLines()`) or just markers (`AddScatterPoints()`).
* Scatter and Signal plots have `GetPointNearest()` which now has a `xyRatio` argument to support identifying points near the cursor in pixel space (#709, #722) _Thanks @oszymczak, @StendProg, @bclehmann_
* Improved display of manual tick labels (#724) _Thanks @bclehmann_

## ScottPlot 4.1.4-beta
* User controls have been extensively redesigned (#683)
  * All user controls are almost entirely logic-free and pass events to `ScottPlot.Control`, a shared common back-end module which handles mouse interaction and pixel/coordinate conversions.
  * Controls no longer have a `Configure()` method with numerous named arguments, but instead a `Configuration` field with XML-documented public fields to customize behavior.
  * Renders occur automatically when the number of plottables changes, meaning you do not have to manually call `Render()` when plotting data for the first time. This behavior can be disabled in the configuration.
  * Avalonia 0.10.0 is now supported and uses this new back-end (#656, #700) _Thanks @bclehmann_
  * Events are used to provide custom right-click menu actions.
  * The right-click plot settings window (that was only available from the WinForms control) has been removed.
* New methods were added to `ScottPlot.Statistics.Common` which efficiently find the Nth smallest number, quartiles, or other quantiles from arrays of numbers (#690) _Thanks @bclehmann_
* New tooltip plot type (#696) _Thanks @bclehmann_
* Fixed simple moving average (SMA) calculation (#703) _Thanks @Saklut_
* Improved multi-axis rendering (#706) _Thanks @bclehmann_
* Improved `SetSourceAsync()` for segmented trees (#705, #692) _Thanks @jl0pd and @StendProg_
* Improved layout for axes with rotated ticks (#706, #699) _Thanks @MisterRedactus and @bclehmann_
* ScottPlot now multi-targets more platforms and supports the latest C# language version on modern platforms but restricts the language to C# 7.3 for .NET Framework projects (#691, #711) _Thanks @jl0pd_
* Improved project file to install `System.ValueTuple` when targeting .NET Framework 4.6.1 (#88, #691)

## ScottPlot 4.1.3-beta
* Scott will make a document to summarize 4.0 → 4.1 changes as we get closer to a non-beta release
* Fixed rendering bug affecting axis spans when zoomed far in (#662) _Thanks @StendProg_
* Improved Gaussian blur performance (#667) _Thanks @bclehmann_
* Largely refactored heatmaps (#679, #680) _Thanks @bclehmann_
* New `Colorbar` plot type (#681)
* Improved SMA and Bollinger band generators (#647) _Thanks @Saklut_
* Improved tick label rounding (#657)
* Improved setting of tick label color (#672)
* Improved fill above and below for scatter plots (#676) _Thanks @MithrilMan_
* Additional customizations for radar charts (#634, #628, #635) _Thanks @bclehmann and @SommerEngineering_

## ScottPlot 4.1.0

In November, 2020 ScottPlot 4.0 branched into a permanent `stable` branch, and ScottPlot 4.1 began development as beta / pre-release in the main branch. ScottPlot 4.0 continues to be maintained, but modifications are aimed at small bugfixes rather than large refactoring or the addition of new features. ScottPlot 4.1 merged into the master branch in November, 2020 (#605). Improvements are focused at enhanced performance, improved thread safety, support for multiple axes, and options for data validation.

* **Most plotting methods are unchanged so many users will not experience any breaking changes.**
* **Axis Limits**
  * Axis limits are described by a `AxisLimits` struct (previously `double[]` was used)
  * Methods which modify axis limits do not return anything (previously they returned `double[]`)
  * To get the latest axis limits call `Plot.AxisLimits()` which returns a `AxisLimits` object
* **Multiple Axes**
  * Multiple axes are now supported! There is no change to the traditional workflow if this feature is not used.
  * Most axis methods accept a `xAxisIndex` and `yAxisIndex` arguments to specify which axes they will modify or return
  * Most plottable objects have `xAxisIndex` and `yAxisIndex` fields which specify which axes they will render on
  * You can enable a second Y and X axis by calling `YLabel2` and `XLabel2()`
  * You can obtain an axis by calling `GetXAxis(xAxisIndex)` or `GetYAxis(yAxisIndex)`, then modify its public fields to customize its behavior
  * The default axes (left and bottom) both use axis index `0`
  * The secondary axes (right and top) both use axis index `1`
  * You can create additional axes by calling `Plot.AddAxis()` and customize it by modifying fields of the `Axis` it returns.
* **Layout**
  * The layout is re-calculated on every render, so it automatically adjusts to accommodate axis labels and ticks.
  * To achieve extra space around the data area, call `Layout()` to supply a minimum size for each axis.
  * To achieve a frameless plot where the data area fills the full figure, call `LayoutFrameless()`
* **Some namespaces and class names have changed**
  * The `Plottable` base class has been replaced with an `IPlottable` interface
  * Plottables have been renamed and moved into a `Plottable` namespace (e.g., `PlottableScatter` is  now `Plottable.ScatterPlot`)
  * Several enums have been renamed
* **The Settings module has been greatly refactored**
  * It is still private, but you can request it with `Plot.GetSettings()`
  * Many of its objects implement `IRenderable`, so their customization options are stored at the same level as their render methods.
* **The Render system is now stateless**
  * `Bitmap` objects are never stored. The `Render()` method will create and return a new `Bitmap` when called, or will render onto an existing `Bitmap` if it is supplied as an argument. This allows controls to manage their own performance optimization by optionally re-using a `Bitmap` for multiple renders.
  * Drawing is achieved with `using` statements which respect all `IDisposable` drawing objects, improving thread safety and garbage collection performance.

## ScottPlot 4.0.46
* Improved ticks for small plots (#724) _Thanks @Saklut_
* Improved display of manual ticks (#724) _Thanks @bclehmann_

## ScottPlot 4.0.45
* Fixed a bug that affected very small plots with the benchmark enabled (#626) _Thanks @martin-brajer_
* Improved labels in bar graphs using a yOffset (#584) _Thanks Terbaco_
* Added `RenderLock()` and `RenderUnlock()` to the Plot module to facilitate multi-threaded plot modification (#609) _Thanks @ZTaiIT1025_

## ScottPlot 4.0.44
* Improved limits for fixed-size axis spans (#586) _Thanks @Ichibot200 and @StendProg_
* Mouse drag/drop events now send useful event arguments (#593) _Thanks @charlescao460 and @StendProg_
* Fixed a bug that affected plots with extremely small (<1E-10) axis spans (#607) _Thanks @RFIsoft_
* `Plot.SaveFig()` now returns the full path to the file it created (#608)
* Fixed `AxisAuto()` bug affecting signal plots using min/max render indexes with a custom sample rate (#621) _Thanks @LB767_
* Fixed a bug affecting histogram normalization (#624) _Thanks @LB767_
* WPF and Windows Forms user controls now also target .NET 5

## ScottPlot 4.0.43
* Improved appearance of semi-transparent legend items (#567)
* Improved tick labels for ticks smaller than 1E-5 (#568) _Thanks @ozgur640_
* Improved support for Avalonia 0.10 (#571) _Thanks @bclehmann and @apkrymov_
* Improved positions for base16 ticks (#582, #581) _Thanks @bclehmann_

## ScottPlot 4.0.42
* Improved DPI scaling support when using WinForms in .NET Core applications (#563) _Thanks @Ichibot200_
* Improved DPI scaling support for draggable axis lines and spans (#563) _Thanks @Ichibot200_

## ScottPlot 4.0.41
* Improved density of DateTime ticks (#564, #561) _Thanks @StendProg and @waynetheron_
* Improved display of DateTime tick labels containing multiple spaces (#539, #564) _Thanks @StendProg_

## ScottPlot 4.0.40
* Added user control for Avalonia (#496, #503) _Thanks @bclehmann_
* Holding shift while left-click-dragging the edge of a span moves it instead of resizing it (#509) _Thanks @Torgano_
* CSV export is now culture invariant for improved support on systems where commas are decimal separators (#512) _Thanks Daniel_
* Added fill support to scatter plots (#529) _Thanks @AlexFsmn_
* Fix bug that occurred when calling `GetLegendBitmap()` before the plot was rendered (#527) _Thanks @el-aasi_
* Improved DateTime tick placement and added support for milliseconds (#539) _Thanks @StendProg_
* Pie charts now have an optional hollow center to produce donut plots (#534) _Thanks @bclehmann and @AlexFsmn_
* Added electrocardiogram (ECG) simulator to the DataGen module (#540) _Thanks @AteCoder_
* Improved mouse scroll wheel responsiveness by delaying high quality render (#545, #543, #550) _Thanks @StendProg_
* `Plot.PlotBitmap()` allows Bitmaps to be placed at specific coordinates (#528) _Thanks @AlexFsmn_
* `DataGen.SampleImage()` returns a sample Bitmap that can be used for testing
* Bar graphs now have a hatchStyle property to customize fill pattern (#555) _Thanks @bclehmann_
* Support timecode tick labels (#537) _Thanks @vrdriver and @StendProg_

## ScottPlot 4.0.39
* Legend now reflects LineStyle of Signal and SignalXY plots (#488) _Thanks @bclehmann_
* Improved mouse wheel zoom-to-cursor and middle-click-drag rectangle zoom in the WPF control for systems that use display scaling (#490) _Thanks @nashilnik_
* The `Configure()` method of user controls now has a `lowQualityAlways` argument to let the user easily enable/disable anti-aliasing at the control level. Previously this was only configurable by reaching into the control's plot object and calling its `AntiAlias()` method. (#499) _Thanks @RachamimYaakobov_
* SignalXY now supports parallel processing (#500) _Thanks @StendProg_
* SignalXY now respects index-based render limits (#493, #500) _Thanks @StendProg and @envine_

## ScottPlot 4.0.38
* Improved `Plot.PlotFillAboveBelow()` rendering of data with a non-zero baseline (#477) _Thanks @el-aasi_
* Added `Plot.PlotWaterfall()` for easy creation of waterfall-style bar plots (#463, #476) _Thanks @bclehmann_
* Axis tick labels can be displayed using notations other than base 10 by supplying `Plot.Ticks()` with `base` and `prefix` arguments, allowing axes that display binary (e.g., `0b100110`) or hexadecimal (eg., `0x4B0D10`) tick labels (#469, #457) _Thanks @bclehmann_
* Added options to `PlotBar()` to facilitate customization of text displayed above bars when `showValue` is enabled (#483) _Thanks @WillemWever_
* Plot objects are colored based on a pre-defined set of colors. The default colorset (category10) is the same palette of colors used by matplotlib. A new `Colorset` module has been created to better define this behavior, and `Plot.Colorset()` makes it easy to plot data using alternative colorsets. (#481)
* Fixed a bug that caused instability when a population plot is zoomed-out so much that its fractional distribution curve is smaller than a single pixel (#480) _Thanks @HowardWhile_
* Added `Plot.Remove()` method to make it easier to specifically remove an individual plottable after it has been plotted. `Plot.Clear()` is similar, but designed to remove classes of plot types rather than a specific plot object. (#479) _Thanks @cstyx and @Resonanz_
* Signal plots can now be created with a defined `minRenderIndex` (in addition to the already-supported `maxRenderIndex`) to facilitate partial display of large arrays (#474) _Thanks @bclehmann_

## ScottPlot 4.0.37
* Fixed a long-running issue related to strong assembly versioning that caused the WPF control to fail to render in the Visual Studio designer in .NET Framework (but not .NET Core) projects (#473, #466, #356) _Thanks @bhairav-thakkar, @riquich, @Helitune-RobMcKay, and @iu2kxv_
* User controls now also target `net472` (while still supporting `net461` and `netcoreapp3.0`) to produce a build folder with just 3 DLLs (compared to over 100 when building with .NET Framework 4.6.1)

## ScottPlot 4.0.36
* `PlotSignal()` and `PlotSignalXY()` plots now have an optional `useParallel` argument (and public property on the objects they return) to allow the user to decide whether parallel or sequential calculations will be performed. (#454, #419, #245, #72) _Thanks @StendProg_
* Improved minor tick alignment to prevent rare single-pixel artifacts (#417)
* Improved horizontal axis tick label positions in ruler mode (#453)
* Added a `Statistics.Interpolation` module to generate smooth interpolated splines from a small number of input data points. See advanced statistics cookbook example for usage information. (#459) _Thanks Hans-Peter Moser_
* Improved automatic axis adjustment when adding bar plots with negative values (#461, #462) _Thanks @bclehmann_
* Created `Drawing.Colormaps` module which has over a dozen colormaps for easily converting a fractional value to a color for use in plotting or heatmap displays (#457, #458) _Thanks @bclehmann_
* Updated `Plot.Clear()` to accept any `Plottable` as an argument, and all `Plottable` objects of the same type will be cleared (#464) _Thanks @imka-code_

## ScottPlot 4.0.35
* Added `processEvents` argument to `formsPlot2.Render()` to provide a performance enhancement when linking axes of two `FormsPlot` controls together (by calling `Plot.MatchAxis()` from the control's `AxesChanged` event, as seen in the _Linked Axes_ demo application) (#451, #452) _Thanks @StendProg and @robokamran_
* New `Plot.PlotVectorField()` method for displaying vector fields (sometimes called quiver plots) (#438, #439, #440) _Thanks @bclehmann and @hhubschle_
* Included an experimental colormap module which is likely to evolve over subsequent releases (#420, #424, #442) _Thanks @bclehmann_
* `PlotScatterHighlight()` was created as a type of scatter plot designed specifically for applications where "show value on hover" functionality is desired. Examples are both in the cookbook and WinForms and WPF demo applications. (#415, #414) _Thanks @bclehmann and @StendProg_
* `PlotRadar()` is a new plot type for creating Radar plots (also called spider plots or star plots). See cookbook and demo application for examples. (#428, #430) _Thanks @bclehmann_
* `PlotPlolygons()` is a new performance-optimized variant of `PlotPolygon()` designed for displaying large numbers of complex shapes (#426) _Thanks @StendProg_
* The WinForms control's `Configure()` now has a `showCoordinatesTooltip` argument to continuously display the position at the tip of the cursor as a tooltip (#410) _Thanks @jcbeppler_
* User controls now use SHIFT (previously ALT) to lock the horizontal axis and ALT (previously SHIFT) while left-click-dragging for zoom-to-region. Holding CTRL+SHIFT while right-click-dragging now zooms evenly, without X/Y distortion. (#436) _Thanks @tomwimmenhove and @StendProg_
* Parallel processing is now enabled by default. Performance improvements will be most noticeable on Signal plots. (#419, #245, #72)
* `Plot.PlotBar()` now has an `autoAxis` argument (which defaults `true`) that automatically adjusts the axis limits so the base of the bar graphs touch the edge of the plot area. (#406)
* OSX-specific DLLs are now only retrieved by NuGet on OSX (#433, #211, #212)
* Pie charts can now be made with `plt.PlotPie()`. See cookbook and demo application for examples. (#421, #423) _Thanks @bclehmann_
* `ScottPlot.FormsPlotViewer(Plot)` no longer resets the new window's plot to the default style (#416)  _Thanks @StendProg_
* Controls now have a `recalculateLayoutOnMouseUp` option to prevent resetting of manually-defined data area padding

## ScottPlot 4.0.34
* Improve display of `PlotSignalXY()` by not rendering markers when zoomed very far out (#402) _Thanks @gobikulandaisamy_
* Optimized rendering of solid lines which have a user-definable `LineStyle` property. This modification improves grid line rendering and increases performance for most types of plots. (#401, #327) _Thanks @bukkideme and @Ichibot200_

## ScottPlot 4.0.33
* Force grid lines to always draw using anti-aliasing. This compensates for a bug in `System.Drawing` that may cause diagonal line artifacts to appear when the user controls were panned or zoomed. (#401, #327) _Thanks @bukkideme and @Ichibot200_

## ScottPlot 4.0.32
* User controls now have a `GetMouseCoordinates()` method which returns the DPI-aware position of the mouse in graph coordinates (#379, #380) _Thanks @bclehmann_
* Default grid color was lightened in the user controls to match the default style (#372)
* New `PlotSignalXY()` method for high-speed rendering of signal data that has unevenly-spaced X coordinates (#374, #375) _Thanks @StendProg and @LogDogg_
* Modify `Tools.Log10()` to return `0` instead of `NaN`, improving automatic axis limit detection (#376, #377) _Thanks @bclehmann_
* WpfPlotViewer and FormsPlotViewer launch in center of parent window (#378)
* Improve reliability of `Plot.AxisAutoX()` and `Plot.AxisAutoY()` (#382)
* The `Configure()` method of FormsPlot and WpfPlot controls now have `middleClickMarginX` and `middleClickMarginY` arguments which define horizontal and vertical auto-axis margin used for middle-clicking. Setting horizontal margin to 0 is typical when plotting signals. (#383)
* `Plot.Grid()` and `Plot.Ticks()` now have a `snapToNearestPixel` argument which controls whether these lines appear anti-aliased or not. For static images non-anti-aliased grid lines and tick marks look best, but for continuously-panning plots anti-aliased lines look better. The default behavior is to enable snapping to the nearest pixel, consistent with previous releases. (#384)
* Mouse events (MouseDown, MouseMove, etc.) are now properly forwarded to the FormsPlot control (#390) _Thanks @Minu476_
* Improved rendering of very small candlesticks and OHLCs in financial plots
* Labeled plottables now display their label in the ToString() output. This is useful when viewing plottables listed in the FormsPlot settings window #391 _Thanks @Minu476_
* Added a Statistics.Finance module with methods for creating Simple Moving Average (SMA) and Bollinger band technical indicators to Candlestick and OHLC charts. Examples are in the cookbook and demo program. (#397) _Thanks @Minu476_
* Scatter plots, filled plots, and polygon plots now support Xs and Ys which contain `double.NaN` #396
* Added support for line styles to Signal plots (#392) _Thanks @bukkideme_

## ScottPlot 4.0.31
* Created `Plot.PlotBarGroups()` for easier construction of grouped bar plots from 2D data (#367) _Thanks @bclehmann_
* Plot.PlotScaleBar() adds an L-shaped scalebar to the corner of the plot (#363)
* Default grid color lightened from #D3D3D3 (Color.LightGray) to #EFEFEF (#372)
* Improved error reporting for scatter plots (#369) _Thanks @JagDTalcyon_
* Improve pixel alignment by hiding grid lines and snapping tick marks that are 1px away from the lower left edge (#359)
* PlotText() ignores defaults to upperLeft alignment when rotation is used (#362)
* Improved minor tick positioning to prevent cases where minor ticks are 1px away from major ticks (#373)

## ScottPlot 4.0.30
* `Plot.PlotCandlestick()` and `Plot.PlotOHLC()`
  * now support `OHLC` objects with variable widths defined with a new `timeSpan` argument in the OHLC constructor. (#346) _Thanks @Minu476_
  * now support custom up/down colors including those with transparency (#346) _Thanks @Minu476_
  * have a new `sequential` argument to plot data based on array index rather than `OHLC.time`. This is a new, simpler way to display unevenly-spaced data (e.g., gaps over weekends) in a way that makes the gaps invisible. (#346) _Thanks @Minu476_
* Fixed a marker/line alignment issue that only affeced low-density Signal plots on Linux and MacOS (#340) _Thanks @SeidChr_
* WPF control now appears in Toolbox (#151) _Thanks @RalphLAtGitHub_
* Plot titles are now center-aligned with the data area, not the figure. This improves the look of small plots with titles. (#365) _Thanks @Resonanz_
* Fixed bug that ignored `Configure(enableRightClickMenu: false)` in WPF and WinForms user controls. (#365) _Thanks @thunderstatic_
* Updated `Configure(enableScrollWheelZoom: false)` to disable middle-click-drag zooming. (#365) _Thanks @eduhza_
* Added color mixing methods to ScottPlot.Drawing.GDI (#361)
* Middle-click-drag zooming now respects locked axes (#353) _Thanks @LogDogg_
* Improved user control zooming of high-precision DateTime axis data (#351) _Thanks @bukkideme_
* Plot.AxisBounds() now lets user set absolute bounds for drag and pan operations (#349) _Thanks @LogDogg_
* WPF control uses improved Bitmap conversion method (#350)
* Function plots have improved handling of functions with infinite values (#370) _Thanks @bclehmann_

## ScottPlot 4.0.29
* `Plot.PlotFill()` can be used to make scatter plots with shaded regions. Giving it a single pair of X/Y values (`xs, ys`) lets you shade beneath the curve to the `baseline` value (which defaults to 0). You can also give it a pair of X/Y values (`xs1, ys1, xs2, ys2`) and the area between the two curves will be shaded (the two curves do not need to be the same length). See cookbook for examples. (#255) _Thanks @ckovamees_ 
* `DataGen.Range()` now has `includeStop` argument to include the last value in the returned array.
* `Tools.Pad()` has been created to return a copy of a given array padded with data values on each side. (#255) _Thanks @ckovamees_
* [Seaborn](https://seaborn.pydata.org/) style can be activated using `Plot.Style(Style.Seaborn)` (#339)
* The `enableZooming` argument in `WpfPlot.Configure()` and `FormsPlot.Configure()` has been replaced by two arguments `enableRightClickZoom` and `enableScrollWheelZoom` (#338) _Thanks Zach_
* Improved rendering of legend items for polygons and filled plots (#341) _Thanks @SeidChr_
* Improved Linux rendering of legend items which use thick lines: axis spans, fills, polygons, etc. (#340) _Thanks @SeidChr_
* Addded `Plot.PlotFillAboveBelow()` to create a shaded line plot with different colors above/below the baseline. (#255) _Thanks @ckovamees_
* Improved rendering in Linux and MacOS by refactoring the font measurement system (#340) _Thanks @SeidChr_

## ScottPlot 4.0.28
* `Ticks()` now has arguments for numericStringFormat (X and Y) to make it easy to customize formatting of tick labels (percentage, currency, scientific notation, etc.) using standard [numeric format strings](https://docs.microsoft.com/en-us/dotnet/standard/base-types/standard-numeric-format-strings). Example use is demonstrated in the cookbook. (#336) _Thanks @deiruch_
* The right-click menu can now be more easily customized by writing a custom menu to `FormsPlot.ContextMenuStrip` or `WpfPlot.ContextMenu`. Demonstrations of both are in the demo application. (#337) _Thanks @Antracik_

## ScottPlot 4.0.27
* `Plot.Polygon()` can now be used to plot polygons from X/Y points (#255) _Thanks @ckovamees_
* User controls now have an "open in new window" item in their right-click menu (#280)
* Plots now have offset notation and multiplier notation disabled by default. Layouts are automatically calculated before the first render, or manually after MouseUp events in the user controls. (#310)
* `Plot.Annotation()` allows for the placement of text on the figure using pixel coordinates (not unit coordinates on the data grid). This is useful for creating custom static labels or information messages. (#321) _Thanks @SeidChr_
* `FormsPlot.MouseDoubleClicked` event now passes a proper `MouseEventArgs` instead of `null` (#331) _Thanks @ismdiego_
* Added a right-click menu to `WpfPlot` with items (save image, copy image, open in new window, help, etc.) similar to `FormsPlot`

## ScottPlot 4.0.26
* The `ScottPlot.WPF` package (which provides the `WpfPlot` user control) now targets .NET Framework 4.7.2 (in addition to .NET Core 3.0), allowing it to be used in applications which target either platform. The ScottPlot demo application now targets .NET Framework 4.7.2 which should be easier to run on most Windows systems. (#333)
* The `ScottPlot.WinForms` package (which produves the `FormsPlot` control) now only targets .NET Framework 4.6.1 and .NET Core 3.0 platforms (previously it also had build targets for .NET Framework 4.7.2 and .NET Framework 4.8). It is important to note that no functionality was lost here. (#330, #333)

## ScottPlot 4.0.25
* `PlotBar()` now supports displaying values above each bar graph by setting the `showValues` argument.
* `PlotPopulations()` has extensive capabilities for plotting grouped population data using box plots, bar plots, box and whisper plots, scatter data with distribution curves, and more! See the cookbook for details. (#315)
* `Histogram` objects now have a `population` property.
* `PopulationStats` has been renamed to `Population` and has additional properties and methods useful for reporting population statistics.
* Improved grid rendering rare artifacts which appear as unwanted diagnal lines when anti-aliasing is disabled. (#327)

## ScottPlot 4.0.24
* `Plot.Clear()` has been improved to more effectively clear plottable objects. Various overloads are provided to selectively clear or preserve certain plot types. (#275) _Thanks @StendProg_
* `PlotBar()` has been lightly refactored. Argument order has been adjusted, and additional options have been added. Error cap width is now in fractional units instead of pixel units. Horizontal bar charts are now supported. (#277, #315) _Thanks @bonzaiferroni_

## ScottPlot 4.0.23
* Interactive plot viewers were created to make it easy to interactively display data in a pop-up window without having to write any GUI code: `ScottPlot.WpfPlotViewer` for WPF and `ScottPlot.FormsPlotViewer` for Windows Forms
* Fixed bug that affected the `ySpacing` argument of `Plot.Grid()`
* `Plot.Add()` makes it easy to add a custom `Plottable` to the plot
* `Plot.XLabels()` and `Plot.YLabels()` can now accept just a string array (x values are auto-populated as a consecutive series of numbers).
* Aliased `Plot.AxisAuto()` to `Plot.AutoAxis()` and `Plot.AutoScale()` to make this function easier to locate for users who may have experience with other plot libraries. (#309) _Thanks @Resonanz_
* Empty plots now render grid lines, ticks, and tick labels (#313)
* New plot type: Error bars. They allow the user to define error bar size in all 4 directions by calling `plt.PlotErrorBars()`. (#316) _Thanks @zrolfs_
* Improve how dashed lines appear in the legend
* Improved minor tick positions when using log scales with `logScaleX` and `logScaleY` arguments of `plt.Ticks()` method
* Fixed bug that caused the center of the coordinate field to shift when calling `Plot.AxisZoom()`
* Grid line thickness and style (dashed, dotted, etc) can be customized with new arguments in the `Plot.Grid()` method

## ScottPlot 4.0.22
* Added support for custom horizontal axis tick rotation (#300) _Thanks @SeidChr_
* Added support for fixed grid spacing when using DateTime axes (#299) _Thanks @SeidChr_
* Updated ScottPlot icon (removed small text, styled icon after emoji)
* Improved legend font size when using display scaling (#289)
* Scroll wheel zooming now zooms to cursor (instead of center) in WPF control. This feature works now even if display scaling is used. (#281)
* Added `Plot.EqualAxis` property to make it easy to lock axis scales together (#306) _Thanks @StendProg_

## ScottPlot 4.0.21
* Created new cookbook and demo applications for WinForms and WPF (#271)
* The `FormsPlot.MouseMoved` event now has `MouseEventArgs` (instead of `EventArgs`). The purpose of this was to make it easy to access mouse pixel coordinates via `e.X` and `e.Y`, but this change may require modifications to applications which use the old event signature.
* WpfPlot now has an `AxisChanged` event (like FormsPlot)
* Fixed bug that caused `Plot.CoordinateFromPixelY()` to return incorrect value
* Fixed bug causing cursor to show arrows when hovered over some non-draggable objects
* Improved support for WinForms and WpfPlot transparency (#286) _Thanks @StendProg and @envine_
* Added `DataGen.Zeros()` and `DataGen.Ones()` to generate arrays filled with values using methods familiar to numpy users.
* Added `equalAxes` argument to `WpfPlot.Configure()` (#272)
* Fixed a bug affecting the `equalAxes` argument in `FormsPlot.Configure()` (#272)
* Made all `Plot.Axis` methods return axis limits as `double[]` (previously many of them returned `void`)
* Added overload for `Plot.PlotLine()` which accepts a slope, offset, and start and end X points to make it easy to plot a linear line with known formula. Using PlotFormula() will produce the same output, but this may be simpler to use for straight lines.
* Added `rSquared` property to linear regression fits (#290) _Thanks @bclehmann and @StendProg_
* Added `Tools.ConvertPolarCoordinates()` to make it easier to display polar data on ScottPlot's Cartesian axes (#298) _Thanks @bclehmann_
* Improved `Plot.Function()` (#243) _Thanks @bclehmann_
* Added overload for `Plot.SetCulture()` to let the user define number and date formatting rather than relying on pre-made cultures (#301, #236) _Thanks @SeidChr_

## ScottPlot 4.0.19
* Improved how markers are drawn in Signal and SignalConst plots at the transition area between zoomed out and zoomed in (#263) _Thanks @bukkideme and @StendProg_
* Improved support for zero lineSize and markerSize in Signal and SignalConst plots (#263, #264) _Thanks @bukkideme and @StendProg_
* Improved thread safety of interactive graphs (#245) _Thanks @StendProg_
* Added `CoordinateFromPixelX()` and `CoordinateFromPixelY()` to get _double precision_ coordinates from a pixel location. Previously only SizeF (float) precision was available. This improvement is especially useful when using DateTime axes. (#269) _Thanks Chris_
* Added `AxisScale()` to adjust axis limits to set a defined scale (units per pixel) for each axis.
* Added `AxisEqual()` to adjust axis limits to set the scale of both axes to be the same regardless of the size of each axis (#272) _Thanks @gberrante_
* `PlotHSpan()` and `PlotVSpan()` now return `PlottableHSpan` and `PlottableVSpan` objects (instead of a `PlottableAxSpan` with a `vertical` property)
* `PlotHLine()` and `PlotVLine()` now return `PlottableHLine` and `PlottableVLine` objects (instead of a `PlottableAxLine` with a `vertical` property)
* MultiPlot now has a `GetSubplot()` method which returns the Plot from a row and column index (#242) _Thanks @Resonanz and @StendProg_
* Created `DataGen.Range()` to make it easy to create double arrays with evenly spaced data (#259)
* Improved support for display scaling (#273) _Thanks @zrolfs_
* Improved event handling (#266, #238) _Thanks @StendProg_
* Improved legend positioning (#253) _Thanks @StendProg_

## ScottPlot 4.0.18
* Added `Plot.SetCulture()` for improved local culture formatting of numerical and DateTime axis tick labels (#236) _Thanks @teejay-87_

## ScottPlot 4.0.17
* Added `mouseCoordinates` property to WinForms and WPF controls (#235) _Thanks @bukkideme_
* Fixed rendering bug that affected horizontal lines when anti-aliasing was turned off (#232) _Thanks @StendProg_
* Improved responsiveness while dragging axis lines and axis spans (#228) _Thanks @StendProg_

## ScottPlot 4.0.16
* Improved support for MacOS and Linux (#211, #212, #216) _Thanks @hexxone and @StendProg_
* Fixed a bug affecting the `ySpacing` argument in `Plot.Grid()` (#221) _@Thanks teejay-87_
* Enabled `visible` argument in `Title()`, `XLabel()`, and `YLabel()` (#222) _Thanks @ckovamees_
* AxisSpan: Edges are now optionally draggable (#228) _Thanks @StendProg_
* AxisSpan: Can now be selectively removed with `Clear()` argument
* AxisSpan: Fixed bug caused by zooming far into an axis span (#226) _Thanks @StendProg_
* WinForms control: now supports draggable axis lines and axis spans
* WinForms control: Right-click menu now has "copy image" option (#220)
* WinForms control: Settings screen now has "copy CSV" button to export data (#220)
* WPF control: now supports draggable axis lines and axis spans
* WPF control: Configure() to set various WPF control options
* Improved axis handling, expansion, and auto-axis (#219, #230) _Thanks @StendProg_
* Added more options to `DataGen.Cos()`
* Tick labels can be hidden with `Ticks()` argument (#223) _Thanks @ckovamees_

## ScottPlot 4.0.14
* Improved `MatchAxis()` and `MatchLayout()` (#217) _Thanks @ckovamees and @StendProg_

## ScottPlot 4.0.13
* Improved support for Linux and MacOS _Thanks @hexxone_
* Improved font validation (#211, #212) _Thanks @hexxone and @StendProg_

## ScottPlot 4.0.11
* User controls now have a `cursor` property which can be set to allow custom cursors. (#187) _Thanks @gobikulandaisamy_
* User controls now have a `mouseCoordinates` property which make it easy to get the X/Y location of the cursor. (#187) _Thanks @gobikulandaisamy_

## ScottPlot 4.0.10
* Improved density colormap (#192, #194) _Thanks @StendProg_
* Added linear regression tools and cookbook example (#198) _Thanks @bclehmann_
* Added `maxRenderIndex` to Signal to allow partial plotting of large arrays intended to be used with live, incoming data (#202) _Thanks @StendProg and @plumforest_
* Made _Shift + Left-click-drag_ zoom into a rectangle light middle-click-drag (in WinForms and WPF controls) to add support for mice with no middle button (#90) _Thanks @JagDTalcyon_
* Throw an exception if `SaveFig()` is called before the image is properly sized (#192) _Thanks @karimshams and @StendProg_
* `Ticks()` now has arguments for `FontName` and `FontSize` (#204) _Thanks Clay_
* Fixed a bug that caused poor layout due to incorrect title label size estimation (#205) _Thanks Clay_
* `Grid()` now has arguments to selectively enable/disable horizontal and vertical grid lines (#206) _Thanks Clay_
* Added tool and cookbook example to make it easier to plot data on a log axis (#207) _Thanks @senged_
* Arrows can be plotted using `plt.PlotArrow()` (#201) _Thanks Clay_

## ScottPlot 4.0.9
_Published on [NuGet](https://www.nuget.org/profiles/ScottPlot) on 2019-12-03_
* Use local regional display settings when formatting the month tick of DateTime axes. (#108) _Thanks @FadyDev2_
* Debug symbols are now packaged in the NuGet file

## ScottPlot 4.0.7
_Published on [NuGet](https://www.nuget.org/profiles/ScottPlot) on 2019-12-01_\
* Added WinForms support for .NET Framework 4.7.2 and 4.8
* Fixed bug in WinForms control that only affected .NET Core 3.0 applications (#189, #138) _Thanks @petarpetrovt_

## ScottPlot 4.0.6
_Published on [NuGet](https://www.nuget.org/profiles/ScottPlot) on 2019-11-29_\
* fixed bug that affected the settings dialog window in the WinForms control. (#187) _Thanks @gobikulandaisamy_

## ScottPlot 4.0.5
_Published on [NuGet](https://www.nuget.org/profiles/ScottPlot) on 2019-11-27_
* improved spacing for non-uniformly distributed OHLC and candlestick plots. (#184) _Thanks @Luvnet-890_
* added `fixedLineWidth` to `Legend()` to allow the user to control whether legend lines are dynamically sized. (#185) _Thanks @ab-tools_
* legend now hides lines or markers of they're hidden in the plottable
* DateTime axes now use local display format (#108) _Thanks @FadyDev2_

## ScottPlot 4.0.4
_Published on [NuGet](https://www.nuget.org/profiles/ScottPlot) on 2019-11-24_
* `PlotText()` now supports a background frame (#181) _Thanks @Luvnet-890_
* OHLC objects can be created with a double or a DateTime (#182) _Thanks @Minu476_
* Improved `AxisAuto()` fixes bug for mixed 2d and axis line plots

## ScottPlot 4.0.3
_Published on [NuGet](https://www.nuget.org/profiles/ScottPlot) on 2019-11-23_
* Fixed bug when plotting single-point candlestick (#172) _Thanks @Minu476_
* Improved style editing of plotted objects (#173) _Thanks @Minu476_
* Fixed pan/zoom axis lock when holding CTRL or ALT (#90) _Thanks @FadyDev2_
* Simplified the look of the user controls in designer mode
* Improved WPF control mouse tracking when using DPI scaling
* Added support for manual tick positions and labels (#174) _Thanks @Minu476_
* Improved tick system when using DateTime units (#108) _Thanks @Padanian, @FadyDev2, and @Bhandejiya_
* Created `Tools.DateTimesToDoubles(DateTime[] array)` to easily convert an array of dates to doubles which can be plotted with ScottPlot, then displayed as time using `plt.Ticks(dateTimeX: true)`.
* Added an inverted sign flag to allow display of an axis with descending units. (#177) _Thanks Bart_

## ScottPlot 4.0.2
_Published on [NuGet](https://www.nuget.org/profiles/ScottPlot) on 2019-11-09_
* Multi-plot figures: Images with several plots can be created using `ScottPlot.MultiPlot()`
* `ScottPlot.DataGen` functions which require a `Random` can accept null (they will create a `Random` if null is given)
* `plt.MatchAxis()` and `plt.MatchLayout()` have been improved
* `plt.PlotText()` now supports rotated text using the `rotation` argument. (#160) _Thanks @gwilson9_
* `ScottPlot.WinForms` user control has new events and `formsPlot1.Configure()` arguments to make it easy to replace the default functionality for double-clicking and deploying the right-click menu (#166). _Thanks @FadyDev2_
* All plottables now have a `visible` property which makes it easy to toggle visibility on/off after they've been plotted. _Thanks @Nasser_

## ScottPlot 4.0.1
_Published on [NuGet](https://www.nuget.org/profiles/ScottPlot) on 2019-11-03_
* ScottPlot now targets .NET Standard 2.0 so in addition to .NET Framework projects it can now be used in .NET Core applications, ASP projects, Xamarin apps, etc.
* The WinForms control has its own package which targets both .NET Framework 4.6.1 and .NET Core 3.0 _Thanks @petarpetrovt_
* The WPF control has its own package targeting .NET Core 3.0 _Thanks @petarpetrovt_
* Better layout system and control of padding _Thanks @Ichibot200_
* Added ruler mode to `plt.Ticks()` _Thanks @Ichibot200_
* `plt.MatchLayout()` no longer throws exceptions
* Eliminated `MouseTracker` class (tracking is now in user controls)
* Use NUnit (not MSTest) for tests

## ScottPlot 3.1.6
_Published on [NuGet](https://www.nuget.org/profiles/ScottPlot) on 2019-10-20_
* Reduced designer mode checks to increase render speed _Thanks @StendProg_
* Fixed cursor bug that occurred when draggable axis lines were used _Thanks @Kamran_
* Fully deleted the outdated `ScottPlotUC`
* Fixed infinite zoom bug caused by calling AxisAuto() when plotting a single point (or perfectly straight horizontal or vertical line)
* Added `ToolboxItem` and `DesignTimeVisible` delegates to WpfPlot control to try to get it to appear in the toolbox (but it doesn't seem to be working)
* Improved figure padding when axes frames are disabled _Thanks @Ichibot200_
* Improved rendering of ticks at the edge of the plottable area _Thanks @Ichibot200_
* Added `AxesChanged` event to user control to make it easier to sync axes between multiple plots
* Disabled drawing of arrows on user control in designer mode

## ScottPlot 3.1.5
_Published on [NuGet](https://www.nuget.org/profiles/ScottPlot) on 2019-10-06_
* WPF user control improved support for display scaling _Thanks @morningkyle_
* Fixed bug that crashed on extreme zoom-outs _Thanks @morningkyle_
* WPF user control improvements (middle-click autoaxis, scrollwheel zoom)
* ScottPlot user control has a new look in designer mode. Exceptions in user controls in designer mode can crash Visual Studio, so this risk is greatly reduced by not attempting to render a ScottPlot _inside_ Visual Studio.

## ScottPlot 3.1.4
_Published on [NuGet](https://www.nuget.org/profiles/ScottPlot) on 2019-09-22_
* middle-click-drag zooms into a rectangle drawn with the mouse
* Fixed bug that caused user control to crash Visual Studio on some systems that used DPI scaling. (#125, #111) _Thanks @ab-tools and @bukkideme_
* Fixed poor rendering for extremely small plots
* Fixed bug when making a scatter plot with a single point (#126). _Thanks @bonzaiferroni_
* Added more options to right-click settings menu (grid options, legend options, axis labels, editable plot labels, etc.)
* Improved axis padding and image tightening
* Greatly refactored the settings module (no change in functionality)

## ScottPlot 3.1.3
_Published on [NuGet](https://www.nuget.org/profiles/ScottPlot) on 2019-08-25_
* FormsPlot: middle-click-drag zooms into a rectangle
* FormsPlot: CTRL+scroll to lock vertical axis
* FormsPlot: ALT+scroll to loch horizontal axis
* FormsPlot: Improved (and overridable) right-click menu
* Ticks: rudimentary support for date tick labels (`dateTimeX` and `dateTimeY`)
* Ticks: options to customize notation (`useExponentialNotation`, `useOffsetNotation`, and `useMultiplierNotation`)

## ScottPlot 3.1.0
_Published on [NuGet](https://www.nuget.org/profiles/ScottPlot) on 2019-08-19_
* `ScottPlotUC` was renamed to `FormsPlot`
* `ScottPlotWPF` was renamed to `WpfPlot`
* The right-click menu has improved. It responds faster and has improved controls to adjust plot settings.
* Plots can now be saved in BMP, PNG, JPG, and TIF format
* Holding `CTRL` while click-dragging locks the horizontal axis
* Holding `ALT` while click-dragging locks the vertical axis
* Minor ticks are now displayed (and can be turned on or off with `Ticks()`)
* Legend can be accessed for external display with `GetLegendBitmap()`
* anti-aliasing is turned off while click-dragging to increase responsiveness (#93) _Thanks @StendProg_
* `PlotSignalConst` now has support for generics and improved performance using single-precision floating-point math. _Thanks @StendProg_
* Legend draws more reliably (#104, #106) _Thanks @StendProg_
* `AxisAuto()` now has `expandOnly` arguments
* Axis lines with custom lineStyles display properly in the legend

## ScottPlot 3.0.9
_Published on [NuGet](https://www.nuget.org/profiles/ScottPlot) on 2019-08-12_
* New Plot Type: `PlotSignalConst` for extremely large arrays of data which are not expected to change after being plotted. Plots generated with this method can be much faster than `PlotSignal`. (#70) _Thanks @StendProg_
* Greatly improved axis tick labels. Axis tick labels are now less likely to overlap with axis labels, and it displays very large and very small numbers well using exponential notation. (#47, #68) _Thanks @Padanian_
* Parallel processing support for `SignalPlot` (#72) _Thanks @StendProg_
* Every `Plot` function now returns a `Plottable`. When creating things like scatter plots, text, and axis lines, the returned object can now be used to update the data, position, styling, or call plot-type-specific methods.
* Right-click menu now displays ScottPlot and .NET Framework version
* Improved rendering of extremely zoomed-out signals 
* Rendering speed increased now that `Format32bppPArgb` is the default PixelFormat (#83) _Thanks @StendProg_
* `DataGen.NoisySin()` was added
* Code was tested in .NET Core 3.0 preview and compiled without error. Therefore, the next release will likely be for .NET Core 3.0 (#85, #86) _Thanks @petarpetrovt_
* User controls now render graphs with anti-alias mode off (faster) while the mouse is being dragged. Upon release a high quality render is performed.

## ScottPlot 3.0.8
_Published on [NuGet](https://www.nuget.org/profiles/ScottPlot) on 2019-08-04_
* WPF User Control: A ScottPlotWPF user control was created to allow provide a simple mouse-interactive ScottPlot control to WPF applications. It is not as full-featured as the winforms control (it lacks a right-click menu and click-and-drag functions), but it is simple to review the code (<100 lines) and easy to use.
* New plot type: `plt.AxisSpan()` shades a region of the graph (semi-transparency is supported)
* Ticks: Vertical ticks no longer overlap with vertical axis label (#47) _Thanks @bukkideme_
* Ticks: When axis tick labels contain very large or very small numbers, scientific notation mode is engaged
* Ticks: Horizontal tick mark spacing increased to prevent overlapping
* Ticks: Vertical tick mark spacing increased to be consistent with horizontal tick spacing
* Plottable objects now have a `SaveCSV(filename)` method. Scatter and Signal plot data can be saved from the user control through the right-click menu.
* Added `lineStyle` arguments to Scatter plots
* Improved legend: ability to set location, ability to set shadow direction, markers and lines are now rendered in the legend
* Improved ability to use custom fonts
* Segoe UI is now the default font for all plot components

## ScottPlot 3.0.7
_Published on [NuGet](https://www.nuget.org/profiles/ScottPlot) on 2019-07-27_
* New plot type: `plt.PlotStep()`
* New plot type `plt.PlotCandlestick()`
* New plot type `plt.PlotOHLC()`
* `plt.MatchPadding()` copies the data frame layout from one ScottPlot onto another (useful for making plots of matching size)
* `plt.MatchAxis()` copies the axes from one ScottPlot onto another (useful for making plots match one or both axis)
* `plt.Legend()` improvements: The `location` argument allows the user to place the legend at one of 9 different places on the plot. The `shadowDirection` argument allows the user to control if a shadow is shown and at what angle.
* Custom marker shapes can be specified using the `markerShape` argument.

## ScottPlot 3.0.6
_Published on [NuGet](https://www.nuget.org/profiles/ScottPlot) on 2019-06-30_
* Bar plot: The plot module now has a `Bar()` method that lets users create various types of bar plots
* Histogram: The new `ScottPlot.Histogram` class has tools to create and analyze histogram data (including cumulative probability)
* Step plot: Scatter plots can now render as step plots. Use this feature by setting the `stepDisplay` argument with `PlotScatter()`
* Manual grid spacing: Users can now manually define the grid density by setting the `xSpacing` and `ySpacing` arguments in `Grid()`
* Draggable axis lines: Axis lines can be dragged with the mouse if the `draggable` argument is set to `true` in `PlotHLine()` and `PlotHLine()`. Draggable axis line limits can also be set by defining additional arguments.
* Using the scrollwheel to zoom now zooms to the cursor position rather than the center of the plot area
* `ScottPlot.DataGen.RandomNormal()` was created to create arbitrary amounts of normally-distributed random data
* Fixed bug causing axis line color to appear incorrectly in the legend
* `AxisAuto()` is now called automatically on the first render. This means users no longer have to call this function manually for most applications. This simplifies quickstart programs to just: instantiate plot, plot data, render (now 3 lines in total instead of 4).
* Throw exceptions if scatter, bar, or signal data inputs are null (rather than failing later)

## ScottPlot 3.0.5
_Published on [NuGet](https://www.nuget.org/profiles/ScottPlot) on 2019-06-23_
* Improved pan and zoom performance

## ScottPlot 3.0.4
_Published on [NuGet](https://www.nuget.org/profiles/ScottPlot) on 2019-06-23_
* Bar graphs: New `plotBar()` method allow creation of bar graphs. By customizing the `barWidth` and `xOffset` arguments you can push bars together to create grouped bar graphs. Error bars can also be added with the `yError` argument.
* Scatter plots support X and Y error bars: `plotScatter()` now has arguments to allow X and Y error bars with adjustable error bar line width and cap size.
* Draggable axis lines: `plotHLine()` and `plotVLine()` now have a `draggable` argument which lets those axis lines be dragged around with the mouse (#11) _Thanks @plumforest_
* Fixed errors caused by resizing to 0px
* Fixed a capitalization inconsistency in the `plotSignal` argument list
* `axisAuto()` now includes positions of axis lines (previously they were ignored)
* Fixed an that caused SplitContainer splitters to freeze (#23) _Thanks @bukkideme_

## ScottPlot 3.0.3
_Published on [NuGet](https://www.nuget.org/profiles/ScottPlot) on 2019-05-29_
* Update NuGet package to depend on System.Drawing.Common

## ScottPlot 3.0.2
_Published on [NuGet](https://www.nuget.org/profiles/ScottPlot) on 2019-05-28_
* Changed target from .NET Framework 4.5 to 4.7.2 (#15) _Thanks @plumforest_

#### ScottPlot 3.0.1
_Published on [NuGet](https://www.nuget.org/profiles/ScottPlot) on 2019-05-28_
* First version of ScottPlot published on NuGet<|MERGE_RESOLUTION|>--- conflicted
+++ resolved
@@ -7,16 +7,13 @@
 * Axis: `Plot.GetAxesMatching()` was created to obtain a given vertical or horizontal axis (#2133) _Thanks @bclehmann and Discord/Nick_
 * Axis: Corner label format can be customized for any axis by calling `CornerLabelFormat()` (#2134) _Thanks @ShannonZ_
 * BarSeries: Improved rendering of negative values (#2147, #2152) _Thanks @fe-c_
-<<<<<<< HEAD
-* SignalPlot: Add `Smooth` option (#2174, #2137) _Thanks @rosdyana_
-=======
 * Function Plot: Added optional `XMin` and `XMax` fields which limit function rendering to a defined horizontal span (#2158, #2156, #2138) _Thanks @bclehmann and @phil100vol_
 * FormsPlot: Plot viewer now has `RefreshLegendImage()` allowing the pop-out legend to be redrawn programmatically (#2157, #2153) _Thanks @rosdyana_
 * Function Plot: Improved performance for functions which return null (#2158, #2156, #2138) _Thanks @bclehmann_
 * BarSeries: improve support for negative and horizontal bar labels (#2148, #2159, #2152) _Thanks @bclehmann_
 * Palette: Added `Normal` Palette based on [Anton Tsitsulin's Normal 6-color palette](http://tsitsul.in/blog/coloropt/) (#2161, #2010) _Thanks @martinkleppe_
 * BarSeries: Added helper function to create a bar series from an array of values (#2161) _Thanks @KonH_
->>>>>>> cbe55713
+* SignalPlot: Add `Smooth` option (#2174, #2137) _Thanks @rosdyana_
 
 ## ScottPlot 4.1.58
 _Published on [NuGet](https://www.nuget.org/profiles/ScottPlot) on 2022-09-08_
