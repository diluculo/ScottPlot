# ScottPlot Changelog

## ScottPlot 4.1.59
_not yet published on NuGet..._
<<<<<<< HEAD
* Ticks: Improve datetime tick labels for systems with a 24-hour display format (#2132, #2135) _Thanks @MareMare and @bclehmann_
=======
* Axis: `Plot.AddAxis()` now uses auto-incremented axis index unless one is explicitly defined (#2133) _Thanks @bclehmann and Discord/Nick_
* Axis: `Plot.GetAxesMatching()` was created to obtain a given vertical or horizontal axis (#2133) _Thanks @bclehmann and Discord/Nick_
* Axis: Corner label format can be customized for any axis by calling `CornerLabelFormat()` (#2134) _Thanks @ShannonZ_
>>>>>>> caa18ee2

## ScottPlot 4.1.58
_Published on [NuGet](https://www.nuget.org/profiles/ScottPlot) on 2022-09-08_
* Radar: New `Smooth` field allows radar areas to be drawn with smooth lines (#2067, #2065) _Thanks @theelderwand_
* Ticks: Setting manual ticks will now throw an immediate `ArgumentException` if positions and labels have different lengths (#2063) _Thanks @sergaent_
* VectorFieldList: New plot type for plotting arbitrary coordinate/vector pairs which are not confined to a grid (#2064, #2079) _Thanks @sjdemoor and @bclehmann_
* HLine and VLine: Line (but not position label) is hidden if `LineWidth` is `0` (#2085) _Thanks @A1145681_
* Controls: The cursor now reverts to `Configuration.DefaultCursor` after moving off draggable objects (#2091) _Thanks @kurupt44_
* Snapping: SnapNearest classes now expose `SnapIndex()` (#2099) _Thanks @BambOoxX_
* Background: Added optional arguments to `Style()` lets users place a custom background image behind their plot (#2016) _Thanks @apaaris_
* Axis Line: Remove the ability to drag invisible lines (#2110) _Thanks @A1145681_
* Controls: Draggable objects can now only be dragged with the left mouse button (#2111, #2120) _Thanks @A1145681_
* Heatmap: Prevent rendering artifacts by throwing an exception if the 2D array is larger than 2^15 in either dimension (#2119, #2116) _Thanks @dhgigisoave_

## ScottPlot 4.1.57
_Published on [NuGet](https://www.nuget.org/profiles/ScottPlot) on 2022-08-18_
* Scatter: Improved `GetPointNearest()` when `OnNaN` is `Gap` or `Ignore` (#2048) _Thanks @thopri_
* Heatmap and Image: Added `Coordinate[] ClippingPoints` to give users the ability to clip to an arbitrary polygon (#2049, #2052) _Thanks @xichaoqiang_
* Image: Improved automatic axis limits measurement when `HeightInAxisUnits` is defined
* Plot: Reduced anti-aliasing artifacts at the edge of frameless plots (#2051)

## ScottPlot 4.1.56
_Published on [NuGet](https://www.nuget.org/profiles/ScottPlot) on 2022-08-16_
* Signal: Improved accuracy of `GetIndexForX()` (#2044) _Thanks @CharlesMauldin_
* Palette: Added help messages for users attempting to create custom palettes (#1966) _Thanks @EFeru_

## ScottPlot 4.1.55
_Published on [NuGet](https://www.nuget.org/profiles/ScottPlot) on 2022-08-14_
* Scatter: Data may now contain NaN if the `OnNaN` field is customized. `Throw` throws an exception of NaN is detected (default behavior), `Ignore` skips over NaN values (connecting adjacent points with a line), and `Gap` breaks the line so NaN values appear as gaps. (#2040, #2041)
* Plot: Added a `AddFillError()` helper method to create a shaded error polygon for displaying beneath a scatter plot (#2037)

## ScottPlot 4.1.53
_Published on [NuGet](https://www.nuget.org/profiles/ScottPlot) on 2022-08-11_
* Scatter and Signal Plot: `GetYDataRange()` now returns the range of Y values between a range of X positions, useful for setting automatic axis limits when plots are zoomed-in (#1946, #1942, #1929) _Thanks @bclehmann_
* WPF Control: Right-click copy now renders high quality image to the clipboard (#1952) _Thanks @bclehmann_
* Radar, Coxcomb, and Pie Chart: New options to customize hatch pattern and color. See cookbook for examples. (#1948, #1943) _Thanks @bclehmann_
* Signal Plot: Improve support for plots with a single point (#1951, #1949) _Thanks @bclehmann and @Fruchtzwerg94_
* Draggable Marker Plots: Improved drag behavior when drag limits are in use (#1970) _Thanks @xmln17_
* Signal Plot: Added support for plotting `byte` arrays (#1945)
* Axis Line: Added properties to customize alignment of position labels (#1972) _Thanks @hamhub7_
* Plot: MatchAxis no longer modifies limits of unintended axes (#1980) _Thanks @PlayCreatively_
* Plot: Improved error reporting for invalid axis limits (#1994) _Thanks @Xerxes004_
* Signal Plot: Improved `GetPointNearestX()` accuracy for plots with high zoom (#1987, #2019, #2020) _Thanks @dhgigisoave_
* Draggable: `IDraggable` now has functions to facilitate snapping (#2006, #2007, #2022) _Thanks @Agorath_
* Palette: `ScottPlot.Palette` has been refactored to replace `ScottPlot.Drawing.Palette` and `ScottPlot.Drawing.Colorset` (#2024)
* Palette: Palettes now implement `IEnumerable` and colors can be retrieved using `foreach` (#2028)
* Render: Improved thread safety of the render lock system (#2030) _Thanks @anprevost_
* Scatter: Exposed `SmoothTension` to customize behavior when `Smooth` is enabled (#1878) _Thanks Michael99_

## ScottPlot 4.1.52
_Published on [NuGet](https://www.nuget.org/profiles/ScottPlot) on 2022-07-09_
* WinForms control: Fixed a bug introduced by the previous version which resulted in flickering while using the mouse to pan or zoom (#1938, #1913) _Thanks @AbeniMatteo_
* Plot: Added obsolete `GetLegendBitmap()` with message indicating `RenderLegend()` is to be used instead (#1937, #1936) _Thanks @johnfoll_
* Signal Plot: Improved performance using platform-specific fast paths for common data types to minimize allocations (#1927) _Thanks @AbeniMatteo, @StendProg, and @bclehmann_

## ScottPlot 4.1.51
_Published on [NuGet](https://www.nuget.org/profiles/ScottPlot) on 2022-06-30_
* WinForms Control: Fixed a bug that caused frequent mouse events to overflow the stack (#1906, #1913) _Thanks @AbeniMatteo_
* Performance: Improve string measurement performance using cached fonts (#1915) _Thanks @AbeniMatteo_
* Layout: Improve axis alignment when `ManualDataArea()` is used (#1901, #1907, #1911) _Thanks @dhgigisoave_
* Cookbook: Improve error message if recipes.json is not found (#1917) _Thanks @AbeniMatteo_

## ScottPlot 4.1.50
_Published on [NuGet](https://www.nuget.org/profiles/ScottPlot) on 2022-06-26_
* BarSeries: Lists passed into new BarSeries are preserved and can be modified after instantiation. Added a `Count` property. Added a `AddBarSeries()` overload that permits creating an empty BarSeries. (#1902)
* Markers: Improved performance for plot types that render multiple markers (#1910) _Thanks @AbeniMatteo_
* Plot: New `ManualDataArea()` function allows users to define pixel-perfect layouts (#1907, #1901) _Thanks @dhgigisoave_

## ScottPlot 4.1.49
_Published on [NuGet](https://www.nuget.org/profiles/ScottPlot) on 2022-06-21_
* BarSeries: A new type of bar plot which allows each bar to be individually customized and offers mouse collision detection (#1891, #1749) _Thanks @jhm-ciberman_
* SignalXY: When step mode is activated markers are now only drawn at original data points (#1896) _Thanks @grabul_
* SignalConst: Fixed indexing error affecting the Update() overload that accepted generic arrays (#1895, #1893) _Thanks @strontiumpku_
* Scatter and Signal: When `StepDisplay` is enabled, the new `StepDisplayRight` property can toggle step orientation (#1894, #1811) _Thanks @dhgigisoave_
* SignalXY: Markers now shown in legend when the plot is zoomed-in enough that they become visible on the plot itself

## ScottPlot 4.1.48
_Published on [NuGet](https://www.nuget.org/profiles/ScottPlot) on 2022-06-09_
* Plottable: Collapsed `IHasAxisLimits`, `IHasDataValidation`, and `IHasLegendItems` back into `IPlottable`, reverting a change introduced by the previous version. The intent of the original change was to promote interface segregation (e.g., colorbar has no axis limits). However, the purpose of this reversion is to maintain consistent behavior for users who implemented their own plottables implementing `IPlottable` and may not be aware of these new interfaces. (#1868, #1881)

## ScottPlot 4.1.47
_Published on [NuGet](https://www.nuget.org/profiles/ScottPlot) on 2022-06-07_
* Scatter Plot: New `Smooth` property allows data points to be connected by smooth lines (#1852, #1853) _Thanks @liuhongran626_
* Axis: Improved corner notation for multi-axis plots (#1875) _Thanks @nassaleh_
* Plottable: Optional segregated interfaces `IHasAxisLimits`, `IHasDataValidation`, and `IHasLegendItems` were broken-out of `IPlottable`. Note that this change was reverted in the subsequent release. (#1868, #1881)

## ScottPlot 4.1.46
_Published on [NuGet](https://www.nuget.org/profiles/ScottPlot) on 2022-06-05_
* Image: `AddImage()` has optional arguments to define rotation, scale, and anchor alignment. The `Image` plot type has new public properties allowing images to be stretched so position and size can be defined using axis units (see Cookbook). `Rotation` now respects all anchor alignments. (#1847) _Thanks @wtywtykk and @bclehmann_
* Bracket: New plot type to highlight a range of data between two points in coordinate space (#1863) _Thanks @bclehmann_
* Heatmap: Added `FlipVertically` property to invert orientation of original data (#1866, #1864) _Thanks @bclehmann and @vtozarks_
* Axis: Improved placement of horizontal axis tick labels when multiple axes are in use (#1861, #1848) _Thanks @bclehmann and @Shengcancheng_
* Crosshair: Now included in automatic axis limit detection. Use its `IgnoreAxisAuto` property to disable this functionality. (#1855, #1857) _Thanks @CarloToso and @bclehmann_
* BarPlot: Improved automatic axis detection for bar plots containing negative values (#1855, #1857) _Thanks @CarloToso and @bclehmann_
* IHittable: new interface to facilitate mouse click and hover hit detection (#1845) _Thanks @StendProg and @bclehmann_
* Tooltip: Added logic to enable detection of mouse hover or click (#1843, #1844, #1845) _Thanks @kkaiser41, @bclehmann, and @StendProg_
* Controls: All user controls now have a `LeftClickedPlottable` event that fires when a plottable implementing `IHittable` was left-clicked
* FormsPlot: Set `Configuration.EnablePlotObjectEditor` to `true` to allow users to launch a plot object property editor from the right-click menu (#1842, #1831) _Thanks @bradmartin333 and @BambOoxX_
* BarPlot: Fixed bug where zooming extremely far in would cause large fills to disappear (#1849, #1850) _Thanks @ChrisAtVault_

## ScottPlot 4.1.45
_Published on [NuGet](https://www.nuget.org/profiles/ScottPlot) on 2022-05-05_
* Plottables: Fields converted to properties and setters paired with getters to facilitate binding (#1831) _Thanks @bradmartin333_

## ScottPlot 4.1.44
_Published on [NuGet](https://www.nuget.org/profiles/ScottPlot) on 2022-05-05_
* SignalXY: Permit duplicate X values and improve exception messages when invalid X data is loaded (#1832) _Thanks @Niravk1997_

## ScottPlot 4.1.43
_Published on [NuGet](https://www.nuget.org/profiles/ScottPlot) on 2022-05-02_
* Draggable Scatter Plot: Fixed a bug where horizontal drag limits were applied to the vertical axis (#1795) _Thanks @m4se_
* Plot: Improved support for user-defined ticks when inverted axis mode is enabled (#1826, #1814) _Thanks @Xerxes004_
* Heatmap: Added `GetCellIndexes()` to return the heatmap data position for a given coordinate (#1822, #1787) _Thanks @tonpimenta_
* Controls: Added `LeftClicked` event to customize left-click actions in GUI environments (#1822, #1787)

## ScottPlot 4.1.42
_Published on [NuGet](https://www.nuget.org/profiles/ScottPlot) on 2022-05-01_
* SignalXY: Fixed bug causing plots to disappear when displaying partial data containing duplicated X values. (#1803, #1806) _Thanks @StendProg and @bernhardbreuss_
* SignalXY: X data is no longer required to be ascending when it is first assigned, improving support for plots utilizing min/max render indexing (#1771, #1777) _Thanks @bernhardbreuss_
* Grid: Calling `Plot.Grid(onTop: true)` will cause grid lines to be drawn on top of plottables (#1780, #1779, #1773) _Thanks @bclehmann and @KATAMANENI_
* FormsPlot: Fixed a bug that caused the default right-click menu to throw an exception when certain types of plottables were present (#1791, #1794) _Thanks @ShenxuanLi, @MareMare, and @StendProg_
* Avalonia: Improved middle-click-drag zoom-rectangle behavior (#1807) _Thanks @kivarsen_
* Avalonia: Improved position of right-click menu (#1809) _Thanks @kivarsen_
* Avalonia: Added double-click support which displays benchmark information by default (#1810) _Thanks @kivarsen_
* Axis: Improved support for switching between custom tick label format strings and custom formatter functions (#1813) _Thanks @schifazl_
* Plot: `AutomaticTickPositions()` can now be used to undo action of `ManualTickPositions()` (#1814)
* Plot: `AutomaticTickPositions()` optionally accepts an array of ticks and labels that can be displayed in addition to the automatic ones (#1814) _Thanks @Xerxes004_
* Signal Plot: Improved low density display when `LineStyle` is `None` (#1797) _Thanks @nassaleh_
* FormsPlot: Detached legend now restores initial legend visibility state on close (#1804) _Thanks @BambOoxX_

## ScottPlot 4.1.41
_Published on [NuGet](https://www.nuget.org/profiles/ScottPlot) on 2022-04-09_
* Plot: Added `Plot.GetImageHTML()` to make it easy to display ScottPlot images in .NET Interactive / Jupyter notebooks (#1772) _Thanks @StendProg and @Regenhardt_

## ScottPlot 4.1.40
_Published on [NuGet](https://www.nuget.org/profiles/ScottPlot) on 2022-04-07_
* SignalPlotXY: Improved support for custom markers (#1763, #1764) _Thanks @bclehmann and @ChrisCC6_
* Legend: `Plot.Legend()` accepts a nullable `Location` so legends can be enabled/disabled without changing position (#1765) _Thanks @envine_
* FormsPlot: The right-click menu now shows "detach legend" even if all plottable items with legends are set to invisible (#1765) _Thanks @envine_
* AxisLine: Added a `PositionLabelAxis` field that can be used to define a specific axis to draw the position label on in multi-axis plots (#1766) _Thanks @fuxinsen_

## ScottPlot 4.1.39
_Published on [NuGet](https://www.nuget.org/profiles/ScottPlot) on 2022-04-01_
* SignalPlotXY: Fixed bug where `GetPointNearestX()` did not check proximity to the final point (#1757) _Thanks @MareMare_

## ScottPlot 4.1.38
_Published on [NuGet](https://www.nuget.org/profiles/ScottPlot) on 2022-03-31_
* Bar plot: Improved automatic axis limit detection for bars with negative offset (#1750) _Thanks @painstgithub_
* Axis labels: Added a `rotation` argument to `Axis.LabelStyle()` to support flipping label orientation (#1754, #1194) _Thanks @zeticabrian_

## ScottPlot 4.1.37
_Published on [NuGet](https://www.nuget.org/profiles/ScottPlot) on 2022-03-25_
* Controls: Improved multi-axis support for mouse tracking by giving `GetMouseCoordinates()` optional axis index arguments (#1743) _Thanks @kv-gits_

## ScottPlot 4.1.36
_Published on [NuGet](https://www.nuget.org/profiles/ScottPlot) on 2022-03-19_
* Axis: Allow grid line and tick mark pixel snapping to be disabled (#1721, #1722) _Thanks @Xerxes004_
* Axis: `ResetLayout()` sets padding to original values to reverse changes made by adding colorbars (#1732, #1736) _Thanks @ccopsey_

## ScottPlot 4.1.35
_Published on [NuGet](https://www.nuget.org/profiles/ScottPlot) on 2022-03-06_
* Eto.Forms: Improved handling of events (#1719, #1718) _Thanks @rafntor and @VPKSoft_

## ScottPlot 4.1.34
_Published on [NuGet](https://www.nuget.org/profiles/ScottPlot) on 2022-03-03_
* Bubble plot: Added methods to get the point nearest the cursor (#1657, #1652, #1705) _Thanks @BambOoxX, @Maoyao233, and @adgriff2_
* Markers: Improved alignment of markers and lines on Linux and MacOS by half a pixel (#1660, #340)
* Plottable: Added `IsHighlighted` properties to make some plot types bold (#1660) _Thanks @BambOoxX_
* Plottable: Segregated existing functionality interfaces for `IHasLine`, `IHasMarker`, and `IHilightable` (#1660) _Thanks @BambOoxX_
* Plot: `AxisAuto()` now throws an exception of margins are defined outside the allowable range (#450, #1682) _Thanks @xichaoqiang_
* Plot: Added `PlotFillRightLeft` method for adding horizontal filled scatter plots (#450) _Thanks @xichaoqiang_
* Markers: All shapes are now drawn discretely instead of relying on text rendering for improved performance and consistency (#1668, #1660) _Thanks @BambOoxX_
* Scatter Plot: Support distinct `LineColor` and `MarkerColor` colors (#1668)
* SignalXY: Fix bug affecting the edge of the plot when step mode is active (#1703, #1699) _Thanks @PeppermintKing_
* SignalXY: Improve appearance of filled regions when step mode is active (#1703, #1697) _Thanks @PeppermintKing_
* Axis Span: Added options to customize fill pattern and border (#1692) _Thanks @BambOoxX_
* Markers: Additional customization options such as `MarkerLineWidth` (#1690) _Thanks @BambOoxX_
* Legend Viewer: New functionality to customize line, marker, and highlight options have been added to the the right-click menu of the Windows Forms control (#1655, #1651) _Thanks @BambOoxX_

## ScottPlot 4.1.33
_Published on [NuGet](https://www.nuget.org/profiles/ScottPlot) on 2022-02-04_
* Spline Interpolation: Added new methods for data smoothing including Bézier interpolation (#1593, #1606)
* Detachable Legend: Added an option to detach the legend to the right-click menu in the Windows Forms control. Clicking items in the detached legend toggles their visibility on the plot (#1589, #1573, #1326) _Thanks @BambOoxX_
* Marker: Added an optional `Text` (and `TextFont`) for displaying a message that moves with a marker (#1599)
* Heatmap: Heatmaps with custom X and Y sizing or positioning no longer call `AxisScaleLock()` automatically (#1145) _Thanks @bclehmann_
* Axis: GetCoordinateY() now returns more accurate coordinate (#1625, #1616) _Thanks @BambOoxX_
* Text: Now has `IsDraggable` field and improved mouseover detection that supports rotation (#1616, #1599) _Thanks @BambOoxX and @Niravk1997_
* Plot: `Frameless()` no longer results in an image with a 3 pixel transparent border (#1571, #1605) _Thanks @sjlai1993_
* Colorbar: `AddColorbar()` has new optional argument to enable placement on the left side of the plot (#1524) _Thanks @Niravk1997_
* Heatmap: Fixed bug affecting manually-scaled heatmaps (#1485) _Thanks @ZPYin, @mYcheng-95, and @bclehmann_
* Colorbar: Exposed `DataAreaPadding` to improve layout customization for multi-axis plots (#1637) _Thanks @ccopsey_

## ScottPlot 4.1.32
_Published on [NuGet](https://www.nuget.org/profiles/ScottPlot) on 2022-01-23_
* Interpolation: New cubic interpolation module with improved stability and simplified API (#1433) _Thanks @allopatin_
* Legend: `GetBitmap()` returns a transparent image instead of throwing an exception if there are no items in the legend (#1578) _Thanks @BambOoxX_
* Legend: Added `Count`, `HasItems`, and `GetItems()` so users can inspect legend contents to if/how they want to display it (#1578) _Thanks @BambOoxX_
* Plot: Exposed `GetDraggable()` to allow users to retrieve the plotted objects at specific pixel positions (#1578) _Thanks @BambOoxX_
* Axis Limits: Improved handling of axis limits for plots containing no data (#1581) _Thanks @EFeru_
* Repeating Axis Line: Improved display of text labels (#1586, #1557) _Thanks @BambOoxX_
* Axis: Improved multi-axis support for `GetPixel()` methods (#1584, #1587) _Thanks @ChrisCC6 and @BambOoxX_
* Error Bar: `Plot.AddErrorBars()` can now be used to place 1D or 2D error bars anywhere on the plot (#1466, #1588) _Thanks @bclehmann_
* Scatter Plot List: Added generic support to `ScatterPlotList<T>` as demonstrated in the cookbook (#1463, #1592) _Thanks @tyrbentsen_
* Draggable Scatter Plot: Created a new `ScatterPlotListDraggable` that supports dragging points and custom clamp logic as seen in the cookbook (#1422) _Thanks @EFeru and @BambOoxX_
* Axis: Users may now customize the number of minor ticks and grid lines when log scale is enabled (#1594, #1595, #1583) _Thanks @hibus_

## ScottPlot 4.1.31
_Published on [NuGet](https://www.nuget.org/profiles/ScottPlot) on 2022-01-17_
* MultiAxis: Improved support for draggable items placed on non-primary axes (#1556, #1545) _Thanks @BambOoxX_
* RepeatingAxisLine: New plot types `RepeatingVLine` and `RepeatingHLine` show a primary line and a user-defined number of harmonics. See cookbook for example and usage notes. (#1535, #1775) _Thanks @BambOoxX_
* Scatter: The new `ScatterPlotDraggable` plot type is for creating scatter plots with mouse-draggable points (#1560, #1422) _Thanks @BambOoxX and @EFeru_
* Controls: Improved middle-click-drag zoom rectangle support for plots with multiple axes (#1559, #1537) _Thanks @BambOoxX_
* Marker: New plot types `DraggableMarkerPlot` and `DraggableMarkerPlotInVector` give users options to add mouse-interactive markers to plots (#1558) _Thanks @BambOoxX_
* Bar Plot: New `ValueFormatter` option allows users to customize the text displayed above bars (#1542) _Thanks @jankri_
* Plot: `Title()` now has additional arguments for customizing text above the plot (#1564) _Thanks Hendri_

## ScottPlot 4.1.30
_Published on [NuGet](https://www.nuget.org/profiles/ScottPlot) on 2022-01-15_
* Plot: Improve values returned by `GetDataLimits()` when axis lines and spans are in use (#1415, #1505, #1532) _Thanks @EFeru_
* Rendering: Revert default text hinting from ClearType back to AntiAliased to improve text appearance on transparent backgrounds. Users may call `ScottPlot.Drawing.GDI.ClearType(true)` to opt-in to ClearType rendering which is superior for most situations. (#1553, #1550, #1528) _Thanks @r84r, @wangyexiang, @Elgot, @EFeru, and @saklanmazozgur_

## ScottPlot 4.1.29
_Published on [NuGet](https://www.nuget.org/profiles/ScottPlot) on 2022-01-02_
* WinForms Control: Improve ClearType text rendering by no longer defaulting to a transparent control background color (#1496)

## ScottPlot 4.1.28
_Published on [NuGet](https://www.nuget.org/profiles/ScottPlot) on 2022-01-01_
* Eto Control: New ScottPlot control for the Eto GUI framework (#1425, #1438) _Thanks @rafntor_
* Radar Plot: `OutlineWidth` now allows customization of the line around radar plots (#1426, #1277) _Thanks @Rayffer_
* Ticks: Improved minor tick and minor grid line placement (#1420, #1421) _Thanks @bclehmann and @at2software_
* Palette: Added Amber and Nero palettes (#1411, #1412) _Thanks @gauravagrwal_
* Style: Hazel style (#1414) _Thanks @gauravagrwal_
* MarkerPlot: Improved data area clipping (#1423, #1459) _Thanks @PremekTill, @lucabat, and @AndXaf_
* MarkerPlot: Improved key in legend (#1459, #1454) _Thanks @PremekTill and @Logicman111_
* Style: Plottables that implement `IStylable` are now styled when `Plot.Style()` is called. Styles are now improved for `ScaleBar` and `Colorbar` plot types. (#1451, #1447) _Thanks @diluculo_
* Population plot: Population plots `DataFormat` now have a `DataFormat` member that displays individual data points on top of a bar graph representing their mean and variance (#1440) Thanks _@Syntaxrabbit_
* SignalXY: Fixed bug affecting filled plots with zero area (#1476, #1477) _Thanks @chenxuuu_
* Cookbook: Added example showing how to place markers colored according to a colormap displayed in a colorbar (#1461) _Thanks @obnews_
* Ticks: Added option to invert tick mark direction (#1489, #1475) _Thanks @wangyexiang_
* FormsPlot: Improved support for WinForms 6 (#1430, #1483) _Thanks @SuperDaveOsbourne_
* Axes: Fixed bug where `AxisAuto()` failed to adjust all axes in multi-axis plots (#1497) _Thanks @Niravk1997_
* Radial Gauge Plot: Fixed bug affecting rendering of extremely small gauge angles (#1492, #1474) _Thanks @arthurits_
* Text plot and arrow plot: Now have `PixelOffsetX` and `PixelOffsetY` to facilitate small adjustments at render time (#1392)
* Image: New `Scale` property allows customization of image size (#1406)
* Axis: `Plot.GetDataLimits()` returns the boundaries of all data from all visible plottables regardless of the current axis limits (#1415) _Thanks @EFeru_
* Rendering: Improved support for scaled plots when passing scale as a `Plot.Render()` argument (#1416) _Thanks @Andreas_
* Text: Improved support for rotated text and background fills using custom alignments (#1417, #1516) _Thanks @riquich and @AndXaf_
* Text: Added options for custom borders (#1417, #1516) _Thanks @AndXaf and @MachineFossil_
* Plot: New `RemoveAxis()` method allows users to remove axes placed by `AddAxis()` (#1458) _Thanks @gobikulandaisamy_
* Benchmark: `Plot.BenchmarkTimes()` now returns an array of recent frame render times (#1493, #1491) _Thanks @anose001_
* Ticks: Disabling log-scaled minor ticks now disables tick label integer rounding (#1419) _Thanks @at2software_
* Rendering: Improve appearance of text by defaulting to ClearType font rendering (#1496, #823) _Thanks @Elgot_

## ScottPlot 4.1.27
_Published on [NuGet](https://www.nuget.org/profiles/ScottPlot) on 2021-10-24_
* Colorbar: Exposed fields for additional tick line and tick label customization (#1360) _Thanks @Maoyao233_
* Plot: Improved `AxisAutoY()` margins (#1363) _Thanks @Maoyao233_
* Radar Plot: `LineWidth` may now be customized (#1277, #1369) _Thanks @bclehmann_
* Controls: Stretching due to display scaling can be disabled with `Configuration.DpiStretch` in WPF and Avalonia controls (#1352, #1364) _Thanks @ktheijs and @bclehmann_
* Axes: Improved support for log-distributed minor tick and grid lines (#1386, #1393) _Thanks @at2software_
* Axes: `GetTicks()` can be used to get the tick positions and labels from the previous render
* WPF Control: Improved responsiveness while dragging with the mouse to pan or zoom (#1387, #1388) _Thanks @jbuckmccready_
* Layout: `MatchLayout()` has improved alignment for plots containing colorbars (#1338, #1349, #1351) _Thanks @dhgigisoave_
* Axes: Added multi-axis support for `SetInnerViewLimits()` and `SetOuterViewLimits()` (#1357, #1361) _Thanks @saroldhand_
* Axes: Created simplified overloads for `AxisAuto()` and `Margins()` that lack multi-axis arguments (#1367) _Thanks @cdytoby_
* Signal Plot: `FillAbove()`, `FillBelow()`, and `FillAboveAndBelow()` methods have been added to simplify configuration and reduce run-time errors. Direct access to fill-related fields has been deprecated. (#1401)
* Plot: `AddFill()` now has an overload to fill between two Y curves with shared X values
* Palette: Made all `Palette` classes public (#1394) _Thanks @Terebi42_
* Colorbar: Added `AutomaticTicks()` to let the user further customize tick positions and labels (#1403, #1362) _Thanks @bclehmann_
* Heatmap: Improved support for automatic tick placement in colorbars (#1403, #1362)
* Heatmap: Added `XMin`, `XMax`, `YMin`, and `YMax` to help configure placement and edge alignment (#1405) _Thanks @bclehmann_
* Coordinated Heatmap: This plot type has been deprecated now that the special functionality it provided is present in the standard `Heatmap` (#1405)
* Marker: Created a new `Marker` class to simplify the marker API. Currently it is a pass-through for `MarkerShape` enumeration members.
* Plot: `AddMarker()` makes it easy to place a styled marker at an X/Y position on the plot. (#1391)
* Plottable: `AddPoint()` now returns a `MarkerPlot` rather than a `ScatterPlot` with a single point (#1407)
* Axis lines: Added `Min` and `Max` properties to terminate the line at a finite point (#1390, #1399) _Thanks @bclehmann_

## ScottPlot 4.1.26
_Published on [NuGet](https://www.nuget.org/profiles/ScottPlot) on 2021-10-12_
* SignalPlotYX: Improve support for step display (#1342) _Thanks @EFeru_
* Heatmap: Improve automatic axis limit detection (#1278) _Thanks @bclehmann_
* Plot: Added `Margins()` to set default margins to use when `AxisAuto()` is called without arguments (#1345)
* Heatmap: Deprecated `ShowAxisLabels` in favor of tight margins (see cookbook) (#1278) _Thanks @bclehmann_
* Histogram: Fixed bug affecting binning of values at the upper edge of the final bin (#1348, #1350) _Thanks @jw-suh_
* NuGet: Packages have improved debug experience with SourceLink and snupkg format symbols (#1285)

## ScottPlot 4.1.25
* Palette: `ScottPlot.Palette` has been created and cookbook recipes have been updated to use it. The module it replaces (`ScottPlot.Drawing.Palette`) will not be marked obsolete until ScottPlot 5. (#1299, #1304)
* Style: Refactored to use static classes instead of enumeration members (#1299, #1291)
* NuGet: Improved System.Drawing.Common dependencies in user control packages (#1311, #1310) _Thanks @Kritner_
* Avalonia Control: Now targets .NET 5 (#1306, #1309) _Thanks @bclehmann_
* Plot: Fixed bug causing `GetPixel()` to return incorrect values for some axes (#1329, #1330) _Thanks @riquich_
* New Palettes:
  * `ColorblindFriendly` modeled after [Wong 2011](https://www.nature.com/articles/nmeth.1618.pdf) (#1312) _Thanks @arthurits_
  * `Dark` (#1313) _Thanks @arthurits_
  * `DarkPastel` (#1314) _Thanks @arthurits_
  * `Redness` (#1322) _Thanks @wbalbo_
  * `SummerSplash (#1317)` _Thanks @KanishkKhurana_
  * `Tsitsulin` 25-color optimal qualitative palette ([described here](http://tsitsul.in/blog/coloropt)) by [Anton Tsitsulin](http://tsitsul.in) (#1318) _Thanks @arthurits and @xgfs_
* New Styles:
  * `Burgundy` (#1319) _Thanks @arthurits_
  * `Earth` (#1320) _Thanks @martinkleppe_
  * `Pink` (#1234) _Thanks @nanrod_

## ScottPlot 4.1.23
* NuGet: use deterministic builds, add source link support, and include compiler flags (#1285)

## ScottPlot 4.1.22
* Coxcomb Plots: Added support for image labels (#1265, #1275) _Thanks @Rayffer_
* Palette: Added overloads for `GetColor()` and `GetColors()` to support transparency
* Plot Viewer: fixed bug causing render warning to appear in WinForms and Avalonia plot viewers (#1265, #1238) _Thanks @bukkideme, @Nexus452, and @bclehmann_

## ScottPlot 4.1.21
* Legend: Throw an exception if `RenderLegend()` is called on a plot with no labeled plottables (#1257)
* Radar: Improved support for category labels. (#1261, #1262) _Thanks @Rayffer_
* Controls: Now have a `Refresh()` method as an alias of `Render()` for manually redrawing the plot and updating the image on the screen. Using `Render()` in user controls is more similar to similar plotting libraries and less likely to be confused with `Plot.Render()` in documentation and warning messages. (#1264, #1270, #1263, #1245, #1165)
* Controls: Decreased visibility of the render warning (introduced in ScottPlot 4.1.19) by allowing it only to appear when the debugger is attached (#1165, #1264)
* Radial Gaugue Plot: Fixed divide-by-zero bug affecting normalized gauges (#1272) _Thanks @arthurits_

## ScottPlot 4.1.20
* Ticks: Fixed bug where corner labels would not render when multiplier or offset notation is in use (#1252, #1253) _Thanks @DavidBergstromSWE_

## ScottPlot 4.1.19
* Controls: Fixed bug where render warning message is not hidden if `RenderRequest()` is called (#1165) _Thanks @gigios_

## ScottPlot 4.1.18
* Ticks: Improve placement when axis scale lock is enabled (#1229, #1197)
* Plot: `SetViewLimits()` replaced by `SetOuterViewLimits()` and `SetInnerViewLimits()` (#1197) _Thanks @noob765_
* Plot: `EqualScaleMode` (an enumeration accepted by `AxisScaleLock()`) now has `PreserveSmallest` and `PreserveLargest` members to indicate which axis to prioritize when adjusting zoom level. The new default is `PreserveSmallest` which prevents data from falling off the edge of the plot when resizing. (#1197) _Thanks @noob765_
* Axis: Improved alignment of 90º rotated ticks (#1194, #1201) _Thanks @gigios_
* Controls: Fix bug where middle-click-drag zoom rectangle would persist if combined with scroll wheel events (#1226) _Thanks @Elgot_
* Scatter Plot: Fixed bug affecting plots where `YError` is set but `XError` is not (#1237, #1238) _Thanks @simmdan_
* Palette: Added `Microcharts` colorset (#1235) _Thanks @arthurits_
* SignalPlotXY: Added support for `FillType` (#1232) _Thanks @ddrrrr_
* Arrow: New plot type for rendering arrows on plots. Arrowhead functionality of scatter plots has been deprecated. (#1241, #1240)
* Controls: Automatic rendering has been deprecated. Users must call Render() manually at least once. (#1165, #1117)
* Radial Gauge Plots: `AddRadialGauge()` now adds a radial gauge plot (a new circular plot type where values are represented as arcs spanning a curve). See cookbook for examples and documentation. (#1242) _Thanks @arthurits_

## ScottPlot 4.1.17
* Improved `RadarPlot.Update()` default arguments (#1097) _Thanks @arthurits_
* Radar Plot: Improved `Update()` default arguments (#1097) _Thanks @arthurits_
* Crosshair: Added `XLabelOnTop` and `YLabelOnRight` options to improve multi-axis support and label customization (#1147) _Thanks @rutkowskit_
* Signal Plot: Added `StepDisplay` option to render signal plots as step plots when zoomed in (#1092, #1128) _Thanks @EFeru_
* Testing: Improved error reporting on failed XML documentation tests (#1127) _Thanks @StendProg_
* Histogram: Marked `ScottPlot.Statistics.Histogram` obsolete in favor of static methods in `ScottPlot.Statistics.Common` designed to create histograms and probability function curves (#1051, #1166). See cookbook for usage examples. _Thanks @breakwinz and @bclehmann_
* WpfPlot: Improve memory management for dynamically created and destroyed WpfPlot controls by properly unloading the dispatcher timer (#1115, #1117) _Thanks @RamsayGit, @bclehmann, @StendProg, and @Orace_
* Mouse Processing: Improved bug that affected fast drag-dropping of draggable objects (#1076)
* Rendering: Fixed clipping bug that caused some plot types to be rendered above data area frames (#1084)
* Plot: Added `Width` and `Height` properties
* Plot: `GetImageBytes()` now returns bytes for a PNG file for easier storage in cloud applications (#1107)
* Axis: Added a `GetSettings()` method for developers, testers, and experimenters to gain access to experimental objects which are normally private for extreme customization
* Axis: Axis ticks now have a `Ticks()` overload which allows selective control over major tick lines and major tick labels separately (#1118) _Thanks @kegesch_
* Plot: `AxisAuto()` now has `xAxisIndex` and `yAxisIndex` arguments to selectively adjust axes to fit data on a specified index (#1123)
* Crosshair: Refactored to use two `AxisLine`s so custom formatters can now be used and lines can be independently styled (#1173, #1172, #1122, 1195) _Thanks @Maoyao233 and @EFeru_
* ClevelandDotPlot: Improve automatic axis limit detection (#1185) _Thanks @Nextra_
* ScatterPlotList: Improved legend formatting (#1190) _Thanks @Maoyao233_
* Plot: Added an optional argument to `Frameless()` to reverse its behavior and deprecated `Frame()` (#1112, #1192) _Thanks @arthurits_
* AxisLine: Added `PositionLabel` option for displaying position as text (using a user-customizable formatter function) on the axis (#1122, #1195, #1172, #1173) _Thanks @EFeru and @Maoyao233_
* Radar Plot: Fixed rendering artifact that occurred when axis maximum is zero (#1139) _Thanks @petersesztak and @bclehmann_
* Mouse Processing: Improved panning behavior when view limits (axis boundaries) are active (#1148, #1203) _Thanks @at2software_
* Signal Plot: Fixed bug causing render artifacts when using fill modes (#1163, #1205)
* Scatter Plot: Added support for `OffsetX` and `OffsetY` (#1164, #1213)
* Coxcomb: Added a new plot type for categorical data. See cookbook for examples. (#1188) _Thanks @bclehmann_
* Axes: Added `LockLimits()` to control pan/zoom manipulation so individual axes can be manipulated in multi-axis plots. See demo application for example. (#1179, #1210) _Thanks @kkaiser41_
* Vector Plot: Add additional options to customize arrowhead style and position. See cookbook for examples. (#1202) _Thanks @hhubschle_
* Finance Plot: Fixed bug affecting plots with no data points (#1200) _Thanks @Maoyao233_
* Ticks: Improve display of rotated ticks on secondary axes (#1201) _Thanks @gigios_

## ScottPlot 4.1.16
* Made it easier to use custom color palettes (see cookbook) (#1058, #1082) _Thanks @EFeru_
* Added a `IgnoreAxisAuto` field to axis lines and spans (#999) _Thanks @kirsan31_
* Heatmaps now have a `Smooth` field which uses bicubic interpolation to display smooth heatmaps (#1003) _Thanks @xichaoqiang_
* Radar plots now have an `Update()` method for updating data values without clearing the plot (#1086, #1091) _Thanks @arthurits_
* Controls now automatically render after the list of plottables is modified (previously it was after the number of plottables changed). This behavior can be disabled by setting a public field in the control's `Configuration` module. (#1087, #1088) _Thanks @bftrock_
* New `Crosshair` plot type draws lines to highlight a point on the plot and labels their coordinates in the axes (#999, #1093) _Thanks @kirsan31_
* Added support for a custom `Func<double, string>` to be used as custom tick label formatters (see cookbook) (#926, #1070) _Thanks @damiandixon and @ssalsinha_
* Added `Move`, `MoveFirst`, and `MoveLast` to the `Plot` module for added control over which plottables appear on top (#1090) _Thanks @EFeru_
* Fixed bug preventing expected behavior when calling `AxisAutoX` and `AxisAutoY` (#1089) _Thanks @EFeru__

## ScottPlot 4.1.15
* Hide design-time error message component at run time to reduce flicking when resizing (#1073, #1075) _Thanks @Superberti and @bclehmann_
* Added a modern `Plot.GetBitmap()` overload suitable for the new stateless rendering system (#913 #1063)
* Controls now have `PlottableDragged` and `PlottableDropped` event handlers (#1072) _Thanks @JS-BGResearch_

## ScottPlot 4.1.14
* Add support for custom linestyles in SignalXY plots (#1017, #1016) _Thanks @StendProg and @breakwinz_
* Improved Avalonia dependency versioning (#1018, #1041) _Thanks @bclehmann_
* Controls now properly process `MouseEnter` and `MouseLeave` events (#999) _Thanks @kirsan31 and @breakwinz_
* Controls now have a `RenderRequest()` method that uses a render queue to facilitate non-blocking render calls (#813, #1034) _Thanks @StendProg_
* Added Last() to finance plots to make it easier to access the final OHLC (#1038) _Thanks @CalderWhite_
* Controls that fail to render in design mode now display the error message in a textbox to prevent Visual Studio exceptions (#1048) _Thanks @bclehmann_

## ScottPlot 4.1.13-beta
* `Plot.Render()` and `Plot.SaveFig()` now have a `scale` argument to allow for the creation of high resolution scaled plots (#983, #982, #981) _Thanks @PeterDavidson_
* A `BubblePlot` has been added to allow display of circles with custom colors and sizes. See cookbook for examples. (#984, #973, #960) _Thanks @PeterDavidson_
* Avalonia 0.10.3 is now supported (#986) _Thanks @bclehmann_
* Default version of System.Drawing.Common has been changed from `5.0.0` to `4.6.1` to minimize errors associated with downgrading (#1004, #1005, #993, #924, #655) _Thanks @bukkideme_

## ScottPlot 4.1.12-beta
* Added "Open in New Window" option to right-click menu (#958, #969) _Thanks @ademkaya and @bclehmann_
* User control `Configuration` module now has customizable scroll wheel zoom fraction (#940, #937) _Thanks @PassionateDeveloper86 and @StendProg_
* Added options to `Plot.AxisScaleLock()` to let the user define scaling behavior when the plot is resized (#933, #857) _Thanks @ricecakebear and @StendProg_
* Improved XML documentation for `DataGen` module (#903, #902) _Thanks @bclehmann_
* Fixed bug where tick labels would not render for axes with a single tick (#945, #828, #725, #925) _Thanks @saklanmazozgur and @audun_
* Added option to manually refine tick density (#828) _Thanks @ChrisAtVault and @bclehmann_
* Improved tick density calculations for DateTime axes (#725) _Thanks @bclehmann_
* Fixed SignalXY rendering artifact affecting the right edge of the plot (#929, #931) _Thanks @damiandixon and @StendProg_
* Improved line style customization for signal plots (#929, #931) _Thanks @damiandixon and @StendProg_
* Fixed bug where negative bar plots would default to red fill color (#968, #946) _Thanks @pietcoussens_
* Fixed bug where custom vertical margin was not respected when `AxisAuto()` was called with a middle-click (#943) _Thanks Andreas_
* Added a minimum distance the mouse must travel while click-dragging for the action to be considered a drag instead of a click (#962)
* Improved Histogram documentation and simplified access to probability curves (#930, #932, #971) _Thanks @LB767, @breakwinz, and @bclehmann_

## ScottPlot 4.1.11-beta
* FormsPlot mouse events are now properly forwarded to the base control (#892, #919) _Thanks @grabul_
* Prevent right-click menu from deploying after right-click-drag (#891, #917)
* Add offset support to SignalXY (#894, #890) _Thanks @StendProg_
* Eliminate rendering artifacts in SignalXY plots (#893, #889) _Thanks @StendProg and @grabul_
* Optimize cookbook generation and test execution (#901) _Thanks @bclehmann_

## ScottPlot 4.1.10-beta
* Fixed a bug where applying the Seabourn style modified axis frame and minor tick distribution (#866) _Thanks @oszymczak_
* Improved XML documentation and error reporting for getting legend bitmaps (#860) _Thanks @mzemljak_
* Fixed rendering bug affecting finance plots with thin borders (#837) _Thanks @AlgoExecutor_
* Improved argument names and XML docs for SMA and Bollinger band calculation methods (#830) _Thanks @ticool_
* Improved GetPointNearest support for generic signal plots (#809, #882, #886) _Thanks @StendProg, @at2software, and @mrradd_
* Added support for custom slice label colors in pie charts (#883, #844) _Thanks @bclehmann, @StendProg, and @Timothy343_
* Improved support for transparent heatmaps using nullable double arrays (#849, #852) _Thanks @bclehmann_
* Deprecated bar plot `IsHorizontal` and `IsVertical` in favor of an `Orientation` enumeration
* Deprecated bar plot `xs` and `ys` in favor of `positions` and `values` which are better orientation-agnostic names
* Added Lollipop and Cleveland plots as new types of bar plots (#842, #817) _Thanks @bclehmann_
* Fixed a bug where `Plot.AddBarGroups()` returned an array of nulls (#839) _Thanks @rhys-wootton_
* Fixed a bug affecting manual tick labels (#829) _Thanks @ohru131_
* Implemented an optional render queue to allow asynchronous rendering in user controls (#813) _Thanks @StendProg_

## ScottPlot 4.1.9-beta
* Improved support for negative DateTimes when using DateTime axis mode (#806, #807) _Thanks @StendProg and @at2software_
* Improved axis limit detection when using tooltips (#805, #811) _Thanks @bclehmann and @ChrisAtVault_
* Added `WickColor` field to candlestick plots (#803) _Thanks @bclehmann_
* Improved rendering of candlesticks that open and close at the same price (#803, #800) _Thanks @bclehmann and @AlgoExecutor_
* Improved rendering of SignalXY plots near the edge of the plot (#795) _Thanks @StendProg_
* new `AddScatterStep()` helper method creates a scatter plot with the step style (#808) _Thanks @KlaskSkovby_
* Marked `MultiPlot` obsolete
* Refactored `Colormap` module to use classes instead of reflection (#767, #773) _Thanks @StendProg_
* Refactored `OHLC` fields and finance plots to store `DateTime` and `TimeSpan` instead of `double` (#795)

## ScottPlot 4.1.8-beta
* Improved validation and error reporting for large heatmaps (#772) _Thanks @Matthias-C_
* Removed noisy console output in `ScatterPlotList` (#780) _Thanks @Scr0nch_
* Improved rendering bug in signal plots (#783, #788) _Thanks @AlgoExecutor and @StendProg_
* Fix bug that hid grid lines in frameless plots (#779)
* Improved appearance of marker-only scatter plots in the legend (#790) _Thanks @AlgoExecutor_
* `AddPoint()` now has a `label` argument to match `AddScatter()` (#787) _Thanks @AlgoExecutor_

## ScottPlot 4.1.7-beta
* Added support for image axis labels (#759, #446, #716) _Thanks @bclehmann_
* Added `MinRenderIndex` and `MaxRenderIndex` support to Scatter plots (#737, #763) _Thanks @StendProg_
* Improved display of horizontal manual axis tick labels (#724, #762) _Thanks @inqb and @Saklut_
* Added support for listing and retrieving colormaps by their names (#767, #773) _Thanks @StendProg_
* Enabled mouse pan and zoom for plots with infinitely small width and height (#768, #733, #764) _Thanks @saklanmazozgur_
* A descriptive exception is now thrown when attempting to create heatmaps of unsupported dimensions (#722) _Thanks @Matthias-C_

## ScottPlot 4.1.6-beta
* Fixed single point render bug in Signal plots (#744, #745) _Thanks @at2software and @StendProg_
* Improved display scaling support for WPF control (#721, #720) _Thanks @bclehmann_
* User control `OnAxesChanged` events now send the control itself as the sender object (#743, #756) _Thanks @at2software_
* Fixed configuration bug related to Alt + middle-click-drag-zoom (#741) _Thanks @JS-BGResearch and @bclehmann_
* Fixed render bug related to ALT + middle-click-drag zoom box (#742) _Thanks @bclehmann_
* Fixed render bug for extremely small plots (#735)
* Added a coordinated heatmap plot type (#707) _Thanks @StendProg_
* Improved appearance of heatmap edges (#713) _Thanks @StendProg_
* Improved design-time rendering of Windows Forms control
* Added and expanded XML documentation for Plot and Plottable classes
* Created a new cookbook website generator that combines reflection with XML documentation (#727, #738, #756)
* ScottPlot is now a reserved prefix on NuGet

## ScottPlot 4.1.5-beta
* Helper methods were added for creating scatter plots with just lines (`AddScatterLines()`) or just markers (`AddScatterPoints()`).
* Scatter and Signal plots have `GetPointNearest()` which now has a `xyRatio` argument to support identifying points near the cursor in pixel space (#709, #722) _Thanks @oszymczak, @StendProg, @bclehmann_
* Improved display of manual tick labels (#724) _Thanks @bclehmann_

## ScottPlot 4.1.4-beta
* User controls have been extensively redesigned (#683)
  * All user controls are almost entirely logic-free and pass events to `ScottPlot.Control`, a shared common back-end module which handles mouse interaction and pixel/coordinate conversions.
  * Controls no longer have a `Configure()` method with numerous named arguments, but instead a `Configuration` field with XML-documented public fields to customize behavior.
  * Renders occur automatically when the number of plottables changes, meaning you do not have to manually call `Render()` when plotting data for the first time. This behavior can be disabled in the configuration.
  * Avalonia 0.10.0 is now supported and uses this new back-end (#656, #700) _Thanks @bclehmann_
  * Events are used to provide custom right-click menu actions.
  * The right-click plot settings window (that was only available from the WinForms control) has been removed.
* New methods were added to `ScottPlot.Statistics.Common` which efficiently find the Nth smallest number, quartiles, or other quantiles from arrays of numbers (#690) _Thanks @bclehmann_
* New tooltip plot type (#696) _Thanks @bclehmann_
* Fixed simple moving average (SMA) calculation (#703) _Thanks @Saklut_
* Improved multi-axis rendering (#706) _Thanks @bclehmann_
* Improved `SetSourceAsync()` for segmented trees (#705, #692) _Thanks @jl0pd and @StendProg_
* Improved layout for axes with rotated ticks (#706, #699) _Thanks @MisterRedactus and @bclehmann_
* ScottPlot now multi-targets more platforms and supports the latest C# language version on modern platforms but restricts the language to C# 7.3 for .NET Framework projects (#691, #711) _Thanks @jl0pd_
* Improved project file to install `System.ValueTuple` when targeting .NET Framework 4.6.1 (#88, #691)

## ScottPlot 4.1.3-beta
* Scott will make a document to summarize 4.0 → 4.1 changes as we get closer to a non-beta release
* Fixed rendering bug affecting axis spans when zoomed far in (#662) _Thanks @StendProg_
* Improved Gaussian blur performance (#667) _Thanks @bclehmann_
* Largely refactored heatmaps (#679, #680) _Thanks @bclehmann_
* New `Colorbar` plot type (#681)
* Improved SMA and Bollinger band generators (#647) _Thanks @Saklut_
* Improved tick label rounding (#657)
* Improved setting of tick label color (#672)
* Improved fill above and below for scatter plots (#676) _Thanks @MithrilMan_
* Additional customizations for radar charts (#634, #628, #635) _Thanks @bclehmann and @SommerEngineering_

## ScottPlot 4.1.0

In November, 2020 ScottPlot 4.0 branched into a permanent `stable` branch, and ScottPlot 4.1 began development as beta / pre-release in the main branch. ScottPlot 4.0 continues to be maintained, but modifications are aimed at small bugfixes rather than large refactoring or the addition of new features. ScottPlot 4.1 merged into the master branch in November, 2020 (#605). Improvements are focused at enhanced performance, improved thread safety, support for multiple axes, and options for data validation.

* **Most plotting methods are unchanged so many users will not experience any breaking changes.**
* **Axis Limits**
  * Axis limits are described by a `AxisLimits` struct (previously `double[]` was used)
  * Methods which modify axis limits do not return anything (previously they returned `double[]`)
  * To get the latest axis limits call `Plot.AxisLimits()` which returns a `AxisLimits` object
* **Multiple Axes**
  * Multiple axes are now supported! There is no change to the traditional workflow if this feature is not used.
  * Most axis methods accept a `xAxisIndex` and `yAxisIndex` arguments to specify which axes they will modify or return
  * Most plottable objects have `xAxisIndex` and `yAxisIndex` fields which specify which axes they will render on
  * You can enable a second Y and X axis by calling `YLabel2` and `XLabel2()`
  * You can obtain an axis by calling `GetXAxis(xAxisIndex)` or `GetYAxis(yAxisIndex)`, then modify its public fields to customize its behavior
  * The default axes (left and bottom) both use axis index `0`
  * The secondary axes (right and top) both use axis index `1`
  * You can create additional axes by calling `Plot.AddAxis()` and customize it by modifying fields of the `Axis` it returns.
* **Layout**
  * The layout is re-calculated on every render, so it automatically adjusts to accommodate axis labels and ticks.
  * To achieve extra space around the data area, call `Layout()` to supply a minimum size for each axis.
  * To achieve a frameless plot where the data area fills the full figure, call `LayoutFrameless()`
* **Some namespaces and class names have changed**
  * The `Plottable` base class has been replaced with an `IPlottable` interface
  * Plottables have been renamed and moved into a `Plottable` namespace (e.g., `PlottableScatter` is  now `Plottable.ScatterPlot`)
  * Several enums have been renamed
* **The Settings module has been greatly refactored**
  * It is still private, but you can request it with `Plot.GetSettings()`
  * Many of its objects implement `IRenderable`, so their customization options are stored at the same level as their render methods.
* **The Render system is now stateless**
  * `Bitmap` objects are never stored. The `Render()` method will create and return a new `Bitmap` when called, or will render onto an existing `Bitmap` if it is supplied as an argument. This allows controls to manage their own performance optimization by optionally re-using a `Bitmap` for multiple renders.
  * Drawing is achieved with `using` statements which respect all `IDisposable` drawing objects, improving thread safety and garbage collection performance.

## ScottPlot 4.0.46
* Improved ticks for small plots (#724) _Thanks @Saklut_
* Improved display of manual ticks (#724) _Thanks @bclehmann_

## ScottPlot 4.0.45
* Fixed a bug that affected very small plots with the benchmark enabled (#626) _Thanks @martin-brajer_
* Improved labels in bar graphs using a yOffset (#584) _Thanks Terbaco_
* Added `RenderLock()` and `RenderUnlock()` to the Plot module to facilitate multi-threaded plot modification (#609) _Thanks @ZTaiIT1025_

## ScottPlot 4.0.44
* Improved limits for fixed-size axis spans (#586) _Thanks @Ichibot200 and @StendProg_
* Mouse drag/drop events now send useful event arguments (#593) _Thanks @charlescao460 and @StendProg_
* Fixed a bug that affected plots with extremely small (<1E-10) axis spans (#607) _Thanks @RFIsoft_
* `Plot.SaveFig()` now returns the full path to the file it created (#608)
* Fixed `AxisAuto()` bug affecting signal plots using min/max render indexes with a custom sample rate (#621) _Thanks @LB767_
* Fixed a bug affecting histogram normalization (#624) _Thanks @LB767_
* WPF and Windows Forms user controls now also target .NET 5

## ScottPlot 4.0.43
* Improved appearance of semi-transparent legend items (#567)
* Improved tick labels for ticks smaller than 1E-5 (#568) _Thanks @ozgur640_
* Improved support for Avalonia 0.10 (#571) _Thanks @bclehmann and @apkrymov_
* Improved positions for base16 ticks (#582, #581) _Thanks @bclehmann_

## ScottPlot 4.0.42
* Improved DPI scaling support when using WinForms in .NET Core applications (#563) _Thanks @Ichibot200_
* Improved DPI scaling support for draggable axis lines and spans (#563) _Thanks @Ichibot200_

## ScottPlot 4.0.41
* Improved density of DateTime ticks (#564, #561) _Thanks @StendProg and @waynetheron_
* Improved display of DateTime tick labels containing multiple spaces (#539, #564) _Thanks @StendProg_

## ScottPlot 4.0.40
* Added user control for Avalonia (#496, #503) _Thanks @bclehmann_
* Holding shift while left-click-dragging the edge of a span moves it instead of resizing it (#509) _Thanks @Torgano_
* CSV export is now culture invariant for improved support on systems where commas are decimal separators (#512) _Thanks Daniel_
* Added fill support to scatter plots (#529) _Thanks @AlexFsmn_
* Fix bug that occurred when calling `GetLegendBitmap()` before the plot was rendered (#527) _Thanks @el-aasi_
* Improved DateTime tick placement and added support for milliseconds (#539) _Thanks @StendProg_
* Pie charts now have an optional hollow center to produce donut plots (#534) _Thanks @bclehmann and @AlexFsmn_
* Added electrocardiogram (ECG) simulator to the DataGen module (#540) _Thanks @AteCoder_
* Improved mouse scroll wheel responsiveness by delaying high quality render (#545, #543, #550) _Thanks @StendProg_
* `Plot.PlotBitmap()` allows Bitmaps to be placed at specific coordinates (#528) _Thanks @AlexFsmn_
* `DataGen.SampleImage()` returns a sample Bitmap that can be used for testing
* Bar graphs now have a hatchStyle property to customize fill pattern (#555) _Thanks @bclehmann_
* Support timecode tick labels (#537) _Thanks @vrdriver and @StendProg_

## ScottPlot 4.0.39
* Legend now reflects LineStyle of Signal and SignalXY plots (#488) _Thanks @bclehmann_
* Improved mouse wheel zoom-to-cursor and middle-click-drag rectangle zoom in the WPF control for systems that use display scaling (#490) _Thanks @nashilnik_
* The `Configure()` method of user controls now has a `lowQualityAlways` argument to let the user easily enable/disable anti-aliasing at the control level. Previously this was only configurable by reaching into the control's plot object and calling its `AntiAlias()` method. (#499) _Thanks @RachamimYaakobov_
* SignalXY now supports parallel processing (#500) _Thanks @StendProg_
* SignalXY now respects index-based render limits (#493, #500) _Thanks @StendProg and @envine_

## ScottPlot 4.0.38
* Improved `Plot.PlotFillAboveBelow()` rendering of data with a non-zero baseline (#477) _Thanks @el-aasi_
* Added `Plot.PlotWaterfall()` for easy creation of waterfall-style bar plots (#463, #476) _Thanks @bclehmann_
* Axis tick labels can be displayed using notations other than base 10 by supplying `Plot.Ticks()` with `base` and `prefix` arguments, allowing axes that display binary (e.g., `0b100110`) or hexadecimal (eg., `0x4B0D10`) tick labels (#469, #457) _Thanks @bclehmann_
* Added options to `PlotBar()` to facilitate customization of text displayed above bars when `showValue` is enabled (#483) _Thanks @WillemWever_
* Plot objects are colored based on a pre-defined set of colors. The default colorset (category10) is the same palette of colors used by matplotlib. A new `Colorset` module has been created to better define this behavior, and `Plot.Colorset()` makes it easy to plot data using alternative colorsets. (#481)
* Fixed a bug that caused instability when a population plot is zoomed-out so much that its fractional distribution curve is smaller than a single pixel (#480) _Thanks @HowardWhile_
* Added `Plot.Remove()` method to make it easier to specifically remove an individual plottable after it has been plotted. `Plot.Clear()` is similar, but designed to remove classes of plot types rather than a specific plot object. (#479) _Thanks @cstyx and @Resonanz_
* Signal plots can now be created with a defined `minRenderIndex` (in addition to the already-supported `maxRenderIndex`) to facilitate partial display of large arrays (#474) _Thanks @bclehmann_

## ScottPlot 4.0.37
* Fixed a long-running issue related to strong assembly versioning that caused the WPF control to fail to render in the Visual Studio designer in .NET Framework (but not .NET Core) projects (#473, #466, #356) _Thanks @bhairav-thakkar, @riquich, @Helitune-RobMcKay, and @iu2kxv_
* User controls now also target `net472` (while still supporting `net461` and `netcoreapp3.0`) to produce a build folder with just 3 DLLs (compared to over 100 when building with .NET Framework 4.6.1)

## ScottPlot 4.0.36
* `PlotSignal()` and `PlotSignalXY()` plots now have an optional `useParallel` argument (and public property on the objects they return) to allow the user to decide whether parallel or sequential calculations will be performed. (#454, #419, #245, #72) _Thanks @StendProg_
* Improved minor tick alignment to prevent rare single-pixel artifacts (#417)
* Improved horizontal axis tick label positions in ruler mode (#453)
* Added a `Statistics.Interpolation` module to generate smooth interpolated splines from a small number of input data points. See advanced statistics cookbook example for usage information. (#459) _Thanks Hans-Peter Moser_
* Improved automatic axis adjustment when adding bar plots with negative values (#461, #462) _Thanks @bclehmann_
* Created `Drawing.Colormaps` module which has over a dozen colormaps for easily converting a fractional value to a color for use in plotting or heatmap displays (#457, #458) _Thanks @bclehmann_
* Updated `Plot.Clear()` to accept any `Plottable` as an argument, and all `Plottable` objects of the same type will be cleared (#464) _Thanks @imka-code_

## ScottPlot 4.0.35
* Added `processEvents` argument to `formsPlot2.Render()` to provide a performance enhancement when linking axes of two `FormsPlot` controls together (by calling `Plot.MatchAxis()` from the control's `AxesChanged` event, as seen in the _Linked Axes_ demo application) (#451, #452) _Thanks @StendProg and @robokamran_
* New `Plot.PlotVectorField()` method for displaying vector fields (sometimes called quiver plots) (#438, #439, #440) _Thanks @bclehmann and @hhubschle_
* Included an experimental colormap module which is likely to evolve over subsequent releases (#420, #424, #442) _Thanks @bclehmann_
* `PlotScatterHighlight()` was created as a type of scatter plot designed specifically for applications where "show value on hover" functionality is desired. Examples are both in the cookbook and WinForms and WPF demo applications. (#415, #414) _Thanks @bclehmann and @StendProg_
* `PlotRadar()` is a new plot type for creating Radar plots (also called spider plots or star plots). See cookbook and demo application for examples. (#428, #430) _Thanks @bclehmann_
* `PlotPlolygons()` is a new performance-optimized variant of `PlotPolygon()` designed for displaying large numbers of complex shapes (#426) _Thanks @StendProg_
* The WinForms control's `Configure()` now has a `showCoordinatesTooltip` argument to continuously display the position at the tip of the cursor as a tooltip (#410) _Thanks @jcbeppler_
* User controls now use SHIFT (previously ALT) to lock the horizontal axis and ALT (previously SHIFT) while left-click-dragging for zoom-to-region. Holding CTRL+SHIFT while right-click-dragging now zooms evenly, without X/Y distortion. (#436) _Thanks @tomwimmenhove and @StendProg_
* Parallel processing is now enabled by default. Performance improvements will be most noticeable on Signal plots. (#419, #245, #72)
* `Plot.PlotBar()` now has an `autoAxis` argument (which defaults `true`) that automatically adjusts the axis limits so the base of the bar graphs touch the edge of the plot area. (#406)
* OSX-specific DLLs are now only retrieved by NuGet on OSX (#433, #211, #212)
* Pie charts can now be made with `plt.PlotPie()`. See cookbook and demo application for examples. (#421, #423) _Thanks @bclehmann_
* `ScottPlot.FormsPlotViewer(Plot)` no longer resets the new window's plot to the default style (#416)  _Thanks @StendProg_
* Controls now have a `recalculateLayoutOnMouseUp` option to prevent resetting of manually-defined data area padding

## ScottPlot 4.0.34
* Improve display of `PlotSignalXY()` by not rendering markers when zoomed very far out (#402) _Thanks @gobikulandaisamy_
* Optimized rendering of solid lines which have a user-definable `LineStyle` property. This modification improves grid line rendering and increases performance for most types of plots. (#401, #327) _Thanks @bukkideme and @Ichibot200_

## ScottPlot 4.0.33
* Force grid lines to always draw using anti-aliasing. This compensates for a bug in `System.Drawing` that may cause diagonal line artifacts to appear when the user controls were panned or zoomed. (#401, #327) _Thanks @bukkideme and @Ichibot200_

## ScottPlot 4.0.32
* User controls now have a `GetMouseCoordinates()` method which returns the DPI-aware position of the mouse in graph coordinates (#379, #380) _Thanks @bclehmann_
* Default grid color was lightened in the user controls to match the default style (#372)
* New `PlotSignalXY()` method for high-speed rendering of signal data that has unevenly-spaced X coordinates (#374, #375) _Thanks @StendProg and @LogDogg_
* Modify `Tools.Log10()` to return `0` instead of `NaN`, improving automatic axis limit detection (#376, #377) _Thanks @bclehmann_
* WpfPlotViewer and FormsPlotViewer launch in center of parent window (#378)
* Improve reliability of `Plot.AxisAutoX()` and `Plot.AxisAutoY()` (#382)
* The `Configure()` method of FormsPlot and WpfPlot controls now have `middleClickMarginX` and `middleClickMarginY` arguments which define horizontal and vertical auto-axis margin used for middle-clicking. Setting horizontal margin to 0 is typical when plotting signals. (#383)
* `Plot.Grid()` and `Plot.Ticks()` now have a `snapToNearestPixel` argument which controls whether these lines appear anti-aliased or not. For static images non-anti-aliased grid lines and tick marks look best, but for continuously-panning plots anti-aliased lines look better. The default behavior is to enable snapping to the nearest pixel, consistent with previous releases. (#384)
* Mouse events (MouseDown, MouseMove, etc.) are now properly forwarded to the FormsPlot control (#390) _Thanks @Minu476_
* Improved rendering of very small candlesticks and OHLCs in financial plots
* Labeled plottables now display their label in the ToString() output. This is useful when viewing plottables listed in the FormsPlot settings window #391 _Thanks @Minu476_
* Added a Statistics.Finance module with methods for creating Simple Moving Average (SMA) and Bollinger band technical indicators to Candlestick and OHLC charts. Examples are in the cookbook and demo program. (#397) _Thanks @Minu476_
* Scatter plots, filled plots, and polygon plots now support Xs and Ys which contain `double.NaN` #396
* Added support for line styles to Signal plots (#392) _Thanks @bukkideme_

## ScottPlot 4.0.31
* Created `Plot.PlotBarGroups()` for easier construction of grouped bar plots from 2D data (#367) _Thanks @bclehmann_
* Plot.PlotScaleBar() adds an L-shaped scalebar to the corner of the plot (#363)
* Default grid color lightened from #D3D3D3 (Color.LightGray) to #EFEFEF (#372)
* Improved error reporting for scatter plots (#369) _Thanks @JagDTalcyon_
* Improve pixel alignment by hiding grid lines and snapping tick marks that are 1px away from the lower left edge (#359)
* PlotText() ignores defaults to upperLeft alignment when rotation is used (#362)
* Improved minor tick positioning to prevent cases where minor ticks are 1px away from major ticks (#373)

## ScottPlot 4.0.30
* `Plot.PlotCandlestick()` and `Plot.PlotOHLC()`
  * now support `OHLC` objects with variable widths defined with a new `timeSpan` argument in the OHLC constructor. (#346) _Thanks @Minu476_
  * now support custom up/down colors including those with transparency (#346) _Thanks @Minu476_
  * have a new `sequential` argument to plot data based on array index rather than `OHLC.time`. This is a new, simpler way to display unevenly-spaced data (e.g., gaps over weekends) in a way that makes the gaps invisible. (#346) _Thanks @Minu476_
* Fixed a marker/line alignment issue that only affeced low-density Signal plots on Linux and MacOS (#340) _Thanks @SeidChr_
* WPF control now appears in Toolbox (#151) _Thanks @RalphLAtGitHub_
* Plot titles are now center-aligned with the data area, not the figure. This improves the look of small plots with titles. (#365) _Thanks @Resonanz_
* Fixed bug that ignored `Configure(enableRightClickMenu: false)` in WPF and WinForms user controls. (#365) _Thanks @thunderstatic_
* Updated `Configure(enableScrollWheelZoom: false)` to disable middle-click-drag zooming. (#365) _Thanks @eduhza_
* Added color mixing methods to ScottPlot.Drawing.GDI (#361)
* Middle-click-drag zooming now respects locked axes (#353) _Thanks @LogDogg_
* Improved user control zooming of high-precision DateTime axis data (#351) _Thanks @bukkideme_
* Plot.AxisBounds() now lets user set absolute bounds for drag and pan operations (#349) _Thanks @LogDogg_
* WPF control uses improved Bitmap conversion method (#350)
* Function plots have improved handling of functions with infinite values (#370) _Thanks @bclehmann_

## ScottPlot 4.0.29
* `Plot.PlotFill()` can be used to make scatter plots with shaded regions. Giving it a single pair of X/Y values (`xs, ys`) lets you shade beneath the curve to the `baseline` value (which defaults to 0). You can also give it a pair of X/Y values (`xs1, ys1, xs2, ys2`) and the area between the two curves will be shaded (the two curves do not need to be the same length). See cookbook for examples. (#255) _Thanks @ckovamees_ 
* `DataGen.Range()` now has `includeStop` argument to include the last value in the returned array.
* `Tools.Pad()` has been created to return a copy of a given array padded with data values on each side. (#255) _Thanks @ckovamees_
* [Seaborn](https://seaborn.pydata.org/) style can be activated using `Plot.Style(Style.Seaborn)` (#339)
* The `enableZooming` argument in `WpfPlot.Configure()` and `FormsPlot.Configure()` has been replaced by two arguments `enableRightClickZoom` and `enableScrollWheelZoom` (#338) _Thanks Zach_
* Improved rendering of legend items for polygons and filled plots (#341) _Thanks @SeidChr_
* Improved Linux rendering of legend items which use thick lines: axis spans, fills, polygons, etc. (#340) _Thanks @SeidChr_
* Addded `Plot.PlotFillAboveBelow()` to create a shaded line plot with different colors above/below the baseline. (#255) _Thanks @ckovamees_
* Improved rendering in Linux and MacOS by refactoring the font measurement system (#340) _Thanks @SeidChr_

## ScottPlot 4.0.28
* `Ticks()` now has arguments for numericStringFormat (X and Y) to make it easy to customize formatting of tick labels (percentage, currency, scientific notation, etc.) using standard [numeric format strings](https://docs.microsoft.com/en-us/dotnet/standard/base-types/standard-numeric-format-strings). Example use is demonstrated in the cookbook. (#336) _Thanks @deiruch_
* The right-click menu can now be more easily customized by writing a custom menu to `FormsPlot.ContextMenuStrip` or `WpfPlot.ContextMenu`. Demonstrations of both are in the demo application. (#337) _Thanks @Antracik_

## ScottPlot 4.0.27
* `Plot.Polygon()` can now be used to plot polygons from X/Y points (#255) _Thanks @ckovamees_
* User controls now have an "open in new window" item in their right-click menu (#280)
* Plots now have offset notation and multiplier notation disabled by default. Layouts are automatically calculated before the first render, or manually after MouseUp events in the user controls. (#310)
* `Plot.Annotation()` allows for the placement of text on the figure using pixel coordinates (not unit coordinates on the data grid). This is useful for creating custom static labels or information messages. (#321) _Thanks @SeidChr_
* `FormsPlot.MouseDoubleClicked` event now passes a proper `MouseEventArgs` instead of `null` (#331) _Thanks @ismdiego_
* Added a right-click menu to `WpfPlot` with items (save image, copy image, open in new window, help, etc.) similar to `FormsPlot`

## ScottPlot 4.0.26
* The `ScottPlot.WPF` package (which provides the `WpfPlot` user control) now targets .NET Framework 4.7.2 (in addition to .NET Core 3.0), allowing it to be used in applications which target either platform. The ScottPlot demo application now targets .NET Framework 4.7.2 which should be easier to run on most Windows systems. (#333)
* The `ScottPlot.WinForms` package (which produves the `FormsPlot` control) now only targets .NET Framework 4.6.1 and .NET Core 3.0 platforms (previously it also had build targets for .NET Framework 4.7.2 and .NET Framework 4.8). It is important to note that no functionality was lost here. (#330, #333)

## ScottPlot 4.0.25
* `PlotBar()` now supports displaying values above each bar graph by setting the `showValues` argument.
* `PlotPopulations()` has extensive capabilities for plotting grouped population data using box plots, bar plots, box and whisper plots, scatter data with distribution curves, and more! See the cookbook for details. (#315)
* `Histogram` objects now have a `population` property.
* `PopulationStats` has been renamed to `Population` and has additional properties and methods useful for reporting population statistics.
* Improved grid rendering rare artifacts which appear as unwanted diagnal lines when anti-aliasing is disabled. (#327)

## ScottPlot 4.0.24
* `Plot.Clear()` has been improved to more effectively clear plottable objects. Various overloads are provided to selectively clear or preserve certain plot types. (#275) _Thanks @StendProg_
* `PlotBar()` has been lightly refactored. Argument order has been adjusted, and additional options have been added. Error cap width is now in fractional units instead of pixel units. Horizontal bar charts are now supported. (#277, #315) _Thanks @bonzaiferroni_

## ScottPlot 4.0.23
* Interactive plot viewers were created to make it easy to interactively display data in a pop-up window without having to write any GUI code: `ScottPlot.WpfPlotViewer` for WPF and `ScottPlot.FormsPlotViewer` for Windows Forms
* Fixed bug that affected the `ySpacing` argument of `Plot.Grid()`
* `Plot.Add()` makes it easy to add a custom `Plottable` to the plot
* `Plot.XLabels()` and `Plot.YLabels()` can now accept just a string array (x values are auto-populated as a consecutive series of numbers).
* Aliased `Plot.AxisAuto()` to `Plot.AutoAxis()` and `Plot.AutoScale()` to make this function easier to locate for users who may have experience with other plot libraries. (#309) _Thanks @Resonanz_
* Empty plots now render grid lines, ticks, and tick labels (#313)
* New plot type: Error bars. They allow the user to define error bar size in all 4 directions by calling `plt.PlotErrorBars()`. (#316) _Thanks @zrolfs_
* Improve how dashed lines appear in the legend
* Improved minor tick positions when using log scales with `logScaleX` and `logScaleY` arguments of `plt.Ticks()` method
* Fixed bug that caused the center of the coordinate field to shift when calling `Plot.AxisZoom()`
* Grid line thickness and style (dashed, dotted, etc) can be customized with new arguments in the `Plot.Grid()` method

## ScottPlot 4.0.22
* Added support for custom horizontal axis tick rotation (#300) _Thanks @SeidChr_
* Added support for fixed grid spacing when using DateTime axes (#299) _Thanks @SeidChr_
* Updated ScottPlot icon (removed small text, styled icon after emoji)
* Improved legend font size when using display scaling (#289)
* Scroll wheel zooming now zooms to cursor (instead of center) in WPF control. This feature works now even if display scaling is used. (#281)
* Added `Plot.EqualAxis` property to make it easy to lock axis scales together (#306) _Thanks @StendProg_

## ScottPlot 4.0.21
* Created new cookbook and demo applications for WinForms and WPF (#271)
* The `FormsPlot.MouseMoved` event now has `MouseEventArgs` (instead of `EventArgs`). The purpose of this was to make it easy to access mouse pixel coordinates via `e.X` and `e.Y`, but this change may require modifications to applications which use the old event signature.
* WpfPlot now has an `AxisChanged` event (like FormsPlot)
* Fixed bug that caused `Plot.CoordinateFromPixelY()` to return incorrect value
* Fixed bug causing cursor to show arrows when hovered over some non-draggable objects
* Improved support for WinForms and WpfPlot transparency (#286) _Thanks @StendProg and @envine_
* Added `DataGen.Zeros()` and `DataGen.Ones()` to generate arrays filled with values using methods familiar to numpy users.
* Added `equalAxes` argument to `WpfPlot.Configure()` (#272)
* Fixed a bug affecting the `equalAxes` argument in `FormsPlot.Configure()` (#272)
* Made all `Plot.Axis` methods return axis limits as `double[]` (previously many of them returned `void`)
* Added overload for `Plot.PlotLine()` which accepts a slope, offset, and start and end X points to make it easy to plot a linear line with known formula. Using PlotFormula() will produce the same output, but this may be simpler to use for straight lines.
* Added `rSquared` property to linear regression fits (#290) _Thanks @bclehmann and @StendProg_
* Added `Tools.ConvertPolarCoordinates()` to make it easier to display polar data on ScottPlot's Cartesian axes (#298) _Thanks @bclehmann_
* Improved `Plot.Function()` (#243) _Thanks @bclehmann_
* Added overload for `Plot.SetCulture()` to let the user define number and date formatting rather than relying on pre-made cultures (#301, #236) _Thanks @SeidChr_

## ScottPlot 4.0.19
* Improved how markers are drawn in Signal and SignalConst plots at the transition area between zoomed out and zoomed in (#263) _Thanks @bukkideme and @StendProg_
* Improved support for zero lineSize and markerSize in Signal and SignalConst plots (#263, #264) _Thanks @bukkideme and @StendProg_
* Improved thread safety of interactive graphs (#245) _Thanks @StendProg_
* Added `CoordinateFromPixelX()` and `CoordinateFromPixelY()` to get _double precision_ coordinates from a pixel location. Previously only SizeF (float) precision was available. This improvement is especially useful when using DateTime axes. (#269) _Thanks Chris_
* Added `AxisScale()` to adjust axis limits to set a defined scale (units per pixel) for each axis.
* Added `AxisEqual()` to adjust axis limits to set the scale of both axes to be the same regardless of the size of each axis (#272) _Thanks @gberrante_
* `PlotHSpan()` and `PlotVSpan()` now return `PlottableHSpan` and `PlottableVSpan` objects (instead of a `PlottableAxSpan` with a `vertical` property)
* `PlotHLine()` and `PlotVLine()` now return `PlottableHLine` and `PlottableVLine` objects (instead of a `PlottableAxLine` with a `vertical` property)
* MultiPlot now has a `GetSubplot()` method which returns the Plot from a row and column index (#242) _Thanks @Resonanz and @StendProg_
* Created `DataGen.Range()` to make it easy to create double arrays with evenly spaced data (#259)
* Improved support for display scaling (#273) _Thanks @zrolfs_
* Improved event handling (#266, #238) _Thanks @StendProg_
* Improved legend positioning (#253) _Thanks @StendProg_

## ScottPlot 4.0.18
* Added `Plot.SetCulture()` for improved local culture formatting of numerical and DateTime axis tick labels (#236) _Thanks @teejay-87_

## ScottPlot 4.0.17
* Added `mouseCoordinates` property to WinForms and WPF controls (#235) _Thanks @bukkideme_
* Fixed rendering bug that affected horizontal lines when anti-aliasing was turned off (#232) _Thanks @StendProg_
* Improved responsiveness while dragging axis lines and axis spans (#228) _Thanks @StendProg_

## ScottPlot 4.0.16
* Improved support for MacOS and Linux (#211, #212, #216) _Thanks @hexxone and @StendProg_
* Fixed a bug affecting the `ySpacing` argument in `Plot.Grid()` (#221) _@Thanks teejay-87_
* Enabled `visible` argument in `Title()`, `XLabel()`, and `YLabel()` (#222) _Thanks @ckovamees_
* AxisSpan: Edges are now optionally draggable (#228) _Thanks @StendProg_
* AxisSpan: Can now be selectively removed with `Clear()` argument
* AxisSpan: Fixed bug caused by zooming far into an axis span (#226) _Thanks @StendProg_
* WinForms control: now supports draggable axis lines and axis spans
* WinForms control: Right-click menu now has "copy image" option (#220)
* WinForms control: Settings screen now has "copy CSV" button to export data (#220)
* WPF control: now supports draggable axis lines and axis spans
* WPF control: Configure() to set various WPF control options
* Improved axis handling, expansion, and auto-axis (#219, #230) _Thanks @StendProg_
* Added more options to `DataGen.Cos()`
* Tick labels can be hidden with `Ticks()` argument (#223) _Thanks @ckovamees_

## ScottPlot 4.0.14
* Improved `MatchAxis()` and `MatchLayout()` (#217) _Thanks @ckovamees and @StendProg_

## ScottPlot 4.0.13
* Improved support for Linux and MacOS _Thanks @hexxone_
* Improved font validation (#211, #212) _Thanks @hexxone and @StendProg_

## ScottPlot 4.0.11
* User controls now have a `cursor` property which can be set to allow custom cursors. (#187) _Thanks @gobikulandaisamy_
* User controls now have a `mouseCoordinates` property which make it easy to get the X/Y location of the cursor. (#187) _Thanks @gobikulandaisamy_

## ScottPlot 4.0.10
* Improved density colormap (#192, #194) _Thanks @StendProg_
* Added linear regression tools and cookbook example (#198) _Thanks @bclehmann_
* Added `maxRenderIndex` to Signal to allow partial plotting of large arrays intended to be used with live, incoming data (#202) _Thanks @StendProg and @plumforest_
* Made _Shift + Left-click-drag_ zoom into a rectangle light middle-click-drag (in WinForms and WPF controls) to add support for mice with no middle button (#90) _Thanks @JagDTalcyon_
* Throw an exception if `SaveFig()` is called before the image is properly sized (#192) _Thanks @karimshams and @StendProg_
* `Ticks()` now has arguments for `FontName` and `FontSize` (#204) _Thanks Clay_
* Fixed a bug that caused poor layout due to incorrect title label size estimation (#205) _Thanks Clay_
* `Grid()` now has arguments to selectively enable/disable horizontal and vertical grid lines (#206) _Thanks Clay_
* Added tool and cookbook example to make it easier to plot data on a log axis (#207) _Thanks @senged_
* Arrows can be plotted using `plt.PlotArrow()` (#201) _Thanks Clay_

## ScottPlot 4.0.9
_Published on [NuGet](https://www.nuget.org/profiles/ScottPlot) on 2019-12-03_
* Use local regional display settings when formatting the month tick of DateTime axes. (#108) _Thanks @FadyDev2_
* Debug symbols are now packaged in the NuGet file

## ScottPlot 4.0.7
_Published on [NuGet](https://www.nuget.org/profiles/ScottPlot) on 2019-12-01_\
* Added WinForms support for .NET Framework 4.7.2 and 4.8
* Fixed bug in WinForms control that only affected .NET Core 3.0 applications (#189, #138) _Thanks @petarpetrovt_

## ScottPlot 4.0.6
_Published on [NuGet](https://www.nuget.org/profiles/ScottPlot) on 2019-11-29_\
* fixed bug that affected the settings dialog window in the WinForms control. (#187) _Thanks @gobikulandaisamy_

## ScottPlot 4.0.5
_Published on [NuGet](https://www.nuget.org/profiles/ScottPlot) on 2019-11-27_
* improved spacing for non-uniformly distributed OHLC and candlestick plots. (#184) _Thanks @Luvnet-890_
* added `fixedLineWidth` to `Legend()` to allow the user to control whether legend lines are dynamically sized. (#185) _Thanks @ab-tools_
* legend now hides lines or markers of they're hidden in the plottable
* DateTime axes now use local display format (#108) _Thanks @FadyDev2_

## ScottPlot 4.0.4
_Published on [NuGet](https://www.nuget.org/profiles/ScottPlot) on 2019-11-24_
* `PlotText()` now supports a background frame (#181) _Thanks @Luvnet-890_
* OHLC objects can be created with a double or a DateTime (#182) _Thanks @Minu476_
* Improved `AxisAuto()` fixes bug for mixed 2d and axis line plots

## ScottPlot 4.0.3
_Published on [NuGet](https://www.nuget.org/profiles/ScottPlot) on 2019-11-23_
* Fixed bug when plotting single-point candlestick (#172) _Thanks @Minu476_
* Improved style editing of plotted objects (#173) _Thanks @Minu476_
* Fixed pan/zoom axis lock when holding CTRL or ALT (#90) _Thanks @FadyDev2_
* Simplified the look of the user controls in designer mode
* Improved WPF control mouse tracking when using DPI scaling
* Added support for manual tick positions and labels (#174) _Thanks @Minu476_
* Improved tick system when using DateTime units (#108) _Thanks @Padanian, @FadyDev2, and @Bhandejiya_
* Created `Tools.DateTimesToDoubles(DateTime[] array)` to easily convert an array of dates to doubles which can be plotted with ScottPlot, then displayed as time using `plt.Ticks(dateTimeX: true)`.
* Added an inverted sign flag to allow display of an axis with descending units. (#177) _Thanks Bart_

## ScottPlot 4.0.2
_Published on [NuGet](https://www.nuget.org/profiles/ScottPlot) on 2019-11-09_
* Multi-plot figures: Images with several plots can be created using `ScottPlot.MultiPlot()`
* `ScottPlot.DataGen` functions which require a `Random` can accept null (they will create a `Random` if null is given)
* `plt.MatchAxis()` and `plt.MatchLayout()` have been improved
* `plt.PlotText()` now supports rotated text using the `rotation` argument. (#160) _Thanks @gwilson9_
* `ScottPlot.WinForms` user control has new events and `formsPlot1.Configure()` arguments to make it easy to replace the default functionality for double-clicking and deploying the right-click menu (#166). _Thanks @FadyDev2_
* All plottables now have a `visible` property which makes it easy to toggle visibility on/off after they've been plotted. _Thanks @Nasser_

## ScottPlot 4.0.1
_Published on [NuGet](https://www.nuget.org/profiles/ScottPlot) on 2019-11-03_
* ScottPlot now targets .NET Standard 2.0 so in addition to .NET Framework projects it can now be used in .NET Core applications, ASP projects, Xamarin apps, etc.
* The WinForms control has its own package which targets both .NET Framework 4.6.1 and .NET Core 3.0 _Thanks @petarpetrovt_
* The WPF control has its own package targeting .NET Core 3.0 _Thanks @petarpetrovt_
* Better layout system and control of padding _Thanks @Ichibot200_
* Added ruler mode to `plt.Ticks()` _Thanks @Ichibot200_
* `plt.MatchLayout()` no longer throws exceptions
* Eliminated `MouseTracker` class (tracking is now in user controls)
* Use NUnit (not MSTest) for tests

## ScottPlot 3.1.6
_Published on [NuGet](https://www.nuget.org/profiles/ScottPlot) on 2019-10-20_
* Reduced designer mode checks to increase render speed _Thanks @StendProg_
* Fixed cursor bug that occurred when draggable axis lines were used _Thanks @Kamran_
* Fully deleted the outdated `ScottPlotUC`
* Fixed infinite zoom bug caused by calling AxisAuto() when plotting a single point (or perfectly straight horizontal or vertical line)
* Added `ToolboxItem` and `DesignTimeVisible` delegates to WpfPlot control to try to get it to appear in the toolbox (but it doesn't seem to be working)
* Improved figure padding when axes frames are disabled _Thanks @Ichibot200_
* Improved rendering of ticks at the edge of the plottable area _Thanks @Ichibot200_
* Added `AxesChanged` event to user control to make it easier to sync axes between multiple plots
* Disabled drawing of arrows on user control in designer mode

## ScottPlot 3.1.5
_Published on [NuGet](https://www.nuget.org/profiles/ScottPlot) on 2019-10-06_
* WPF user control improved support for display scaling _Thanks @morningkyle_
* Fixed bug that crashed on extreme zoom-outs _Thanks @morningkyle_
* WPF user control improvements (middle-click autoaxis, scrollwheel zoom)
* ScottPlot user control has a new look in designer mode. Exceptions in user controls in designer mode can crash Visual Studio, so this risk is greatly reduced by not attempting to render a ScottPlot _inside_ Visual Studio.

## ScottPlot 3.1.4
_Published on [NuGet](https://www.nuget.org/profiles/ScottPlot) on 2019-09-22_
* middle-click-drag zooms into a rectangle drawn with the mouse
* Fixed bug that caused user control to crash Visual Studio on some systems that used DPI scaling. (#125, #111) _Thanks @ab-tools and @bukkideme_
* Fixed poor rendering for extremely small plots
* Fixed bug when making a scatter plot with a single point (#126). _Thanks @bonzaiferroni_
* Added more options to right-click settings menu (grid options, legend options, axis labels, editable plot labels, etc.)
* Improved axis padding and image tightening
* Greatly refactored the settings module (no change in functionality)

## ScottPlot 3.1.3
_Published on [NuGet](https://www.nuget.org/profiles/ScottPlot) on 2019-08-25_
* FormsPlot: middle-click-drag zooms into a rectangle
* FormsPlot: CTRL+scroll to lock vertical axis
* FormsPlot: ALT+scroll to loch horizontal axis
* FormsPlot: Improved (and overridable) right-click menu
* Ticks: rudimentary support for date tick labels (`dateTimeX` and `dateTimeY`)
* Ticks: options to customize notation (`useExponentialNotation`, `useOffsetNotation`, and `useMultiplierNotation`)

## ScottPlot 3.1.0
_Published on [NuGet](https://www.nuget.org/profiles/ScottPlot) on 2019-08-19_
* `ScottPlotUC` was renamed to `FormsPlot`
* `ScottPlotWPF` was renamed to `WpfPlot`
* The right-click menu has improved. It responds faster and has improved controls to adjust plot settings.
* Plots can now be saved in BMP, PNG, JPG, and TIF format
* Holding `CTRL` while click-dragging locks the horizontal axis
* Holding `ALT` while click-dragging locks the vertical axis
* Minor ticks are now displayed (and can be turned on or off with `Ticks()`)
* Legend can be accessed for external display with `GetLegendBitmap()`
* anti-aliasing is turned off while click-dragging to increase responsiveness (#93) _Thanks @StendProg_
* `PlotSignalConst` now has support for generics and improved performance using single-precision floating-point math. _Thanks @StendProg_
* Legend draws more reliably (#104, #106) _Thanks @StendProg_
* `AxisAuto()` now has `expandOnly` arguments
* Axis lines with custom lineStyles display properly in the legend

## ScottPlot 3.0.9
_Published on [NuGet](https://www.nuget.org/profiles/ScottPlot) on 2019-08-12_
* New Plot Type: `PlotSignalConst` for extremely large arrays of data which are not expected to change after being plotted. Plots generated with this method can be much faster than `PlotSignal`. (#70) _Thanks @StendProg_
* Greatly improved axis tick labels. Axis tick labels are now less likely to overlap with axis labels, and it displays very large and very small numbers well using exponential notation. (#47, #68) _Thanks @Padanian_
* Parallel processing support for `SignalPlot` (#72) _Thanks @StendProg_
* Every `Plot` function now returns a `Plottable`. When creating things like scatter plots, text, and axis lines, the returned object can now be used to update the data, position, styling, or call plot-type-specific methods.
* Right-click menu now displays ScottPlot and .NET Framework version
* Improved rendering of extremely zoomed-out signals 
* Rendering speed increased now that `Format32bppPArgb` is the default PixelFormat (#83) _Thanks @StendProg_
* `DataGen.NoisySin()` was added
* Code was tested in .NET Core 3.0 preview and compiled without error. Therefore, the next release will likely be for .NET Core 3.0 (#85, #86) _Thanks @petarpetrovt_
* User controls now render graphs with anti-alias mode off (faster) while the mouse is being dragged. Upon release a high quality render is performed.

## ScottPlot 3.0.8
_Published on [NuGet](https://www.nuget.org/profiles/ScottPlot) on 2019-08-04_
* WPF User Control: A ScottPlotWPF user control was created to allow provide a simple mouse-interactive ScottPlot control to WPF applications. It is not as full-featured as the winforms control (it lacks a right-click menu and click-and-drag functions), but it is simple to review the code (<100 lines) and easy to use.
* New plot type: `plt.AxisSpan()` shades a region of the graph (semi-transparency is supported)
* Ticks: Vertical ticks no longer overlap with vertical axis label (#47) _Thanks @bukkideme_
* Ticks: When axis tick labels contain very large or very small numbers, scientific notation mode is engaged
* Ticks: Horizontal tick mark spacing increased to prevent overlapping
* Ticks: Vertical tick mark spacing increased to be consistent with horizontal tick spacing
* Plottable objects now have a `SaveCSV(filename)` method. Scatter and Signal plot data can be saved from the user control through the right-click menu.
* Added `lineStyle` arguments to Scatter plots
* Improved legend: ability to set location, ability to set shadow direction, markers and lines are now rendered in the legend
* Improved ability to use custom fonts
* Segoe UI is now the default font for all plot components

## ScottPlot 3.0.7
_Published on [NuGet](https://www.nuget.org/profiles/ScottPlot) on 2019-07-27_
* New plot type: `plt.PlotStep()`
* New plot type `plt.PlotCandlestick()`
* New plot type `plt.PlotOHLC()`
* `plt.MatchPadding()` copies the data frame layout from one ScottPlot onto another (useful for making plots of matching size)
* `plt.MatchAxis()` copies the axes from one ScottPlot onto another (useful for making plots match one or both axis)
* `plt.Legend()` improvements: The `location` argument allows the user to place the legend at one of 9 different places on the plot. The `shadowDirection` argument allows the user to control if a shadow is shown and at what angle.
* Custom marker shapes can be specified using the `markerShape` argument.

## ScottPlot 3.0.6
_Published on [NuGet](https://www.nuget.org/profiles/ScottPlot) on 2019-06-30_
* Bar plot: The plot module now has a `Bar()` method that lets users create various types of bar plots
* Histogram: The new `ScottPlot.Histogram` class has tools to create and analyze histogram data (including cumulative probability)
* Step plot: Scatter plots can now render as step plots. Use this feature by setting the `stepDisplay` argument with `PlotScatter()`
* Manual grid spacing: Users can now manually define the grid density by setting the `xSpacing` and `ySpacing` arguments in `Grid()`
* Draggable axis lines: Axis lines can be dragged with the mouse if the `draggable` argument is set to `true` in `PlotHLine()` and `PlotHLine()`. Draggable axis line limits can also be set by defining additional arguments.
* Using the scrollwheel to zoom now zooms to the cursor position rather than the center of the plot area
* `ScottPlot.DataGen.RandomNormal()` was created to create arbitrary amounts of normally-distributed random data
* Fixed bug causing axis line color to appear incorrectly in the legend
* `AxisAuto()` is now called automatically on the first render. This means users no longer have to call this function manually for most applications. This simplifies quickstart programs to just: instantiate plot, plot data, render (now 3 lines in total instead of 4).
* Throw exceptions if scatter, bar, or signal data inputs are null (rather than failing later)

## ScottPlot 3.0.5
_Published on [NuGet](https://www.nuget.org/profiles/ScottPlot) on 2019-06-23_
* Improved pan and zoom performance

## ScottPlot 3.0.4
_Published on [NuGet](https://www.nuget.org/profiles/ScottPlot) on 2019-06-23_
* Bar graphs: New `plotBar()` method allow creation of bar graphs. By customizing the `barWidth` and `xOffset` arguments you can push bars together to create grouped bar graphs. Error bars can also be added with the `yError` argument.
* Scatter plots support X and Y error bars: `plotScatter()` now has arguments to allow X and Y error bars with adjustable error bar line width and cap size.
* Draggable axis lines: `plotHLine()` and `plotVLine()` now have a `draggable` argument which lets those axis lines be dragged around with the mouse (#11) _Thanks @plumforest_
* Fixed errors caused by resizing to 0px
* Fixed a capitalization inconsistency in the `plotSignal` argument list
* `axisAuto()` now includes positions of axis lines (previously they were ignored)
* Fixed an that caused SplitContainer splitters to freeze (#23) _Thanks @bukkideme_

## ScottPlot 3.0.3
_Published on [NuGet](https://www.nuget.org/profiles/ScottPlot) on 2019-05-29_
* Update NuGet package to depend on System.Drawing.Common

## ScottPlot 3.0.2
_Published on [NuGet](https://www.nuget.org/profiles/ScottPlot) on 2019-05-28_
* Changed target from .NET Framework 4.5 to 4.7.2 (#15) _Thanks @plumforest_

#### ScottPlot 3.0.1
_Published on [NuGet](https://www.nuget.org/profiles/ScottPlot) on 2019-05-28_
* First version of ScottPlot published on NuGet<|MERGE_RESOLUTION|>--- conflicted
+++ resolved
@@ -2,13 +2,10 @@
 
 ## ScottPlot 4.1.59
 _not yet published on NuGet..._
-<<<<<<< HEAD
 * Ticks: Improve datetime tick labels for systems with a 24-hour display format (#2132, #2135) _Thanks @MareMare and @bclehmann_
-=======
 * Axis: `Plot.AddAxis()` now uses auto-incremented axis index unless one is explicitly defined (#2133) _Thanks @bclehmann and Discord/Nick_
 * Axis: `Plot.GetAxesMatching()` was created to obtain a given vertical or horizontal axis (#2133) _Thanks @bclehmann and Discord/Nick_
 * Axis: Corner label format can be customized for any axis by calling `CornerLabelFormat()` (#2134) _Thanks @ShannonZ_
->>>>>>> caa18ee2
 
 ## ScottPlot 4.1.58
 _Published on [NuGet](https://www.nuget.org/profiles/ScottPlot) on 2022-09-08_
