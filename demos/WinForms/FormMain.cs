--- conflicted
+++ resolved
@@ -25,11 +25,7 @@
             if (Debugger.IsAttached)
             {
                 //btnPlotTypes_Click(null, null);
-<<<<<<< HEAD
-                btnDraggableAxisLines_Click(null, null);
-=======
                 //btnDraggableAxisLines_Click(null, null);
->>>>>>> eda52d9e
                 //btnSignal_Click(null, null);
                 //btnTimeAxis_Click(null, null);
                 //btnFinancial_Click(null, null);
