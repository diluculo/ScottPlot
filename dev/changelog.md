--- conflicted
+++ resolved
@@ -7,12 +7,8 @@
 * Marker: Added an optional `Text` (and `TextFont`) for displaying a message that moves with a marker (#1599)
 * Heatmap: Heatmaps with custom X and Y sizing or positioning no longer call `AxisScaleLock()` automatically (#1145) _Thanks @bclehmann_
 * Axis: GetCoordinateY() now returns more accurate coordinate (#1625, #1616) _Thanks @BambOoxX_
-<<<<<<< HEAD
-* Text: Now has `IsDraggable` field and improved mouseover detection that supports rotation (#1616) _Thanks @BambOoxX_
+* Text: Now has `IsDraggable` field and improved mouseover detection that supports rotation (#1616, #1599) _Thanks @BambOoxX and @Niravk1997_
 * Plot: `Frameless()` no longer results in an image with a 3 pixel transparent border (#1571, #1605) _Thanks @sjlai1993_
-=======
-* Text: Now has `IsDraggable` field and improved mouseover detection that supports rotation (#1616, #1599) _Thanks @BambOoxX and @Niravk1997_
->>>>>>> 8ef977e3
 
 ## ScottPlot 4.1.32
 _Published on [NuGet](https://www.nuget.org/packages?q=scottplot) on 2022-01-23_
