# ScottPlot Changelog

## Primary Version History

_ScottPlot uses [semantic](https://semver.org/) (major.minor.patch) versioning. Patches are typically non-breaking, but switching between major and minor versions may require modification of existing code._

* **ScottPlot 4.0** (Nov, 2019) ScottPlot.Plot module became platform-agnostic using .NET Standard and System.Drawing.Common. Total recode, but same API. User controls became separate, platform-specific modules.
* **ScottPlot 3.0** (May, 2019) Total recode with new API. First version released on NuGet.
* **ScottPlot 2.0** (Jan, 2019) Total recode with new API. First version to get its own GitHub project. 
* **ScottPlot 1.0** (June, 2017) ScottPlot began as [swhPlot.cs](https://github.com/swharden/Csharp-Data-Visualization/blob/master/projects/17-06-24_stretchy_line_plot/pixelDrawDrag2/swhPlot.cs), a 150 line class used to create a [stretchy line plot](https://github.com/swharden/Csharp-Data-Visualization/tree/master/projects/17-06-24_stretchy_line_plot) demonstrating how to draw lines interactively with C#.

## Coming Soon

* **This version (4.0.x)** - this list is a reminder of things to complete before proceeding to the next major version.
  * Add right-click menu to WpfPlot
  * `Plot.BoxAndWhisker()`
  * improved bar charts (#244, #260, #277) _Thanks @Benny121221 and @bonzaiferroni and @SoManyUsernamesTaken_
    * support for stacked box plots
    * support for horizontal box plots
  * support for "shade below the curve" (#255) _Thanks @ckovamees_
* **ScottPlot 4.1**
  * Refactor plottable module (namespaces will change slightly)
* **ScottPlot 4.2** 
  * Remove rendering capabilities from ScottPlot.Plot so the dependency on System.Drawing can be eliminated
  * Create a GDI rendering module which uses System.Drawing 
  * Create a SkiaSharp rendering module and user control (supporting OpenGL hardware acceleration)
  
## ScottPlot 4.0.31
* Improved error reporting for scatter plots (#369) _Thanks @JagDTalcyon_
<<<<<<< HEAD
* Created `Plot.PlotBarGroups()` for easier construction of grouped bar plots from 2D data (#367) _Thanks @Benny121221_
=======
* Improve pixel alignment by hiding grid lines and snapping tick marks that are 1px away from the lower left edge (#359)
* Default grid color lightened from #D3D3D3 (Color.LightGray) to #EFEFEF (#372)
* PlotText() ignores defaults to upperLeft alignment when rotation is used (#362)
* Improved minor tick positioning to prevent cases where minor ticks are 1px away from major ticks (#373)
* Plot.PlotScaleBar() adds an L-shaped scalebar to the corner of the plot (#363)
>>>>>>> 5b699f98

## ScottPlot 4.0.30
* `Plot.PlotCandlestick()` and `Plot.PlotOHLC()`
  * now support `OHLC` objects with variable widths defined with a new `timeSpan` argument in the OHLC constructor. (#346) _Thanks @Minu476_
  * now support custom up/down colors including those with transparency (#346) _Thanks @Minu476_
  * have a new `sequential` argument to plot data based on array index rather than `OHLC.time`. This is a new, simpler way to display unevenly-spaced data (e.g., gaps over weekends) in a way that makes the gaps invisible. (#346) _Thanks @Minu476_
* Fixed a marker/line alignment issue that only affeced low-density Signal plots on Linux and MacOS (#340) _Thanks @SeisChr_
* WPF control now appears in Toolbox (#151) _Thanks @RalphLAtGitHub_
* Plot titles are now center-aligned with the data area, not the figure. This improves the look of small plots with titles. (#365) _Thanks @Resonanz_
* Fixed bug that ignored `Configure(enableRightClickMenu: false)` in WPF and WinForms user controls. (#365) _Thanks @thunderstatic_
* Updated `Configure(enableScrollWheelZoom: false)` to disable middle-click-drag zooming. (#365) _Thanks @eduhza_
* Added color mixing methods to ScottPlot.Drawing.GDI (#361)
* Middle-click-drag zooming now respects locked axes (#353) _Thanks @LogDogg_
* Improved user control zooming of high-precision DateTime axis data (#351) _Thanks @bukkideme_
* Plot.AxisBounds() now lets user set absolute bounds for drag and pan operations (#349) _Thanks @LogDogg_
* WPF control uses improved Bitmap conversion method (#350)
* Function plots have improved handling of functions with infinite values (#370) _Thanks @Benny121221_

## ScottPlot 4.0.29
* `Plot.PlotFill()` can be used to make scatter plots with shaded regions. Giving it a single pair of X/Y values (`xs, ys`) lets you shade beneath the curve to the `baseline` value (which defaults to 0). You can also give it a pair of X/Y values (`xs1, ys1, xs2, ys2`) and the area between the two curves will be shaded (the two curves do not need to be the same length). See cookbook for examples. (#255) _Thanks @ckovamees_ 
* `DataGen.Range()` now has `includeStop` argument to include the last value in the returned array.
* `Tools.Pad()` has been created to return a copy of a given array padded with data values on each side. (#255) _Thanks @ckovamees_
* [Seaborn](https://seaborn.pydata.org/) style can be activated using `Plot.Style(Style.Seaborn)` (#339)
* The `enableZooming` argument in `WpfPlot.Configure()` and `FormsPlot.Configure()` has been replaced by two arguments `enableRightClickZoom` and `enableScrollWheelZoom` (#338) _Thanks Zach_
* Improved rendering of legend items for polygons and filled plots (#341) _Thanks @SeidChr_
* Improved Linux rendering of legend items which use thick lines: axis spans, fills, polygons, etc. (#340) _Thanks @SeidChr_
* Addded `Plot.PlotFillAboveBelow()` to create a shaded line plot with different colors above/below the baseline. (#255) _Thanks @ckovamees_
* Improved rendering in Linux and MacOS by refactoring the font measurement system (#340) _Thanks @SeidChr_

## ScottPlot 4.0.28
* `Ticks()` now has arguments for numericStringFormat (X and Y) to make it easy to customize formatting of tick labels (percentage, currency, scientific notation, etc.) using standard [numeric format strings](https://docs.microsoft.com/en-us/dotnet/standard/base-types/standard-numeric-format-strings). Example use is demonstrated in the cookbook. (#336) _Thanks @deiruch_
* The right-click menu can now be more easily customized by writing a custom menu to `FormsPlot.ContextMenuStrip` or `WpfPlot.ContextMenu`. Demonstrations of both are in the demo application. (#337) _Thanks @Antracik_

## ScottPlot 4.0.27
* `Plot.Polygon()` can now be used to plot polygons from X/Y points (#255) _Thanks @ckovamees_
* User controls now have an "open in new window" item in their right-click menu (#280)
* Plots now have offset notation and multiplier notation disabled by default. Layouts are automatically calculated before the first render, or manually after MouseUp events in the user controls. (#310)
* `Plot.Annotation()` allows for the placement of text on the figure using pixel coordinates (not unit coordinates on the data grid). This is useful for creating custom static labels or information messages. (#321) _Thanks @SeidChr_
* `FormsPlot.MouseDoubleClicked` event now passes a proper `MouseEventArgs` instead of `null` (#331) _Thanks @ismdiego_
* Added a right-click menu to `WpfPlot` with items (save image, copy image, open in new window, help, etc.) similar to `FormsPlot`

## ScottPlot 4.0.26
* The `ScottPlot.WPF` package (which provides the `WpfPlot` user control) now targets .NET Framework 4.7.2 (in addition to .NET Core 3.0), allowing it to be used in applications which target either platform. The ScottPlot demo application now targets .NET Framework 4.7.2 which should be easier to run on most Windows systems. (#333)
* The `ScottPlot.WinForms` package (which produves the `FormsPlot` control) now only targets .NET Framework 4.6.1 and .NET Core 3.0 platforms (previously it also had build targets for .NET Framework 4.7.2 and .NET Framework 4.8). It is important to note that no functionality was lost here. (#330, #333)

## ScottPlot 4.0.25
* `PlotBar()` now supports displaying values above each bar graph by setting the `showValues` argument.
* `PlotPopulations()` has extensive capabilities for plotting grouped population data using box plots, bar plots, box and whisper plots, scatter data with distribution curves, and more! See the cookbook for details. (#315)
* `Histogram` objects now have a `population` property.
* `PopulationStats` has been renamed to `Population` and has additional properties and methods useful for reporting population statistics.
* Improved grid rendering rare artifacts which appear as unwanted diagnal lines when anti-aliasing is disabled. (#327)

## ScottPlot 4.0.24
* `Plot.Clear()` has been improved to more effectively clear plottable objects. Various overloads are provided to selectively clear or preserve certain plot types. (#275) _Thanks @StendProg_
* `PlotBar()` has been lightly refactored. Argument order has been adjusted, and additional options have been added. Error cap width is now in fractional units instead of pixel units. Horizontal bar charts are now supported. (#277, #315) _Thanks @bonzaiferroni_

## ScottPlot 4.0.23
* Interactive plot viewers were created to make it easy to interactively display data in a pop-up window without having to write any GUI code. Examples have been added to the ScottPlot Demo application.
  * `ScottPlot.WpfPlotViewer(plt)` for WPF
  * `ScottPlot.FormsPlotViewer(plt)` for Windows Forms
  * These can even be called from console applications
* Fixed bug that affected the `ySpacing` argument of `Plot.Grid()`
* `Plot.Add()` makes it easy to add a custom `Plottable` to the plot
* `Plot.XLabels()` and `Plot.YLabels()` can now accept just a string array (x values are auto-populated as a consecutive series of numbers).
* Aliased `Plot.AxisAuto()` to `Plot.AutoAxis()` and `Plot.AutoScale()` to make this function easier to locate for users who may have experience with other plot libraries. (#309) _Thanks @Resonanz_
* Empty plots now render grid lines, ticks, and tick labels (#313)
* New plot type: Error bars. They allow the user to define error bar size in all 4 directions by calling `plt.PlotErrorBars()`. (#316) _Thanks @zrolfs_
* Improve how dashed lines appear in the legend
* Improved minor tick positions when using log scales with `logScaleX` and `logScaleY` arguments of `plt.Ticks()` method
* Fixed bug that caused the center of the coordinate field to shift when calling `Plot.AxisZoom()`
* Grid line thickness and style (dashed, dotted, etc) can be customized with new arguments in the `Plot.Grid()` method

## ScottPlot 4.0.22
* Added support for custom horizontal axis tick rotation (#300) _Thanks @SeidChr_
* Added support for fixed grid spacing when using DateTime axes (#299) _Thanks @SeidChr_
* Updated ScottPlot icon (removed small text, styled icon after emoji)
* Improved legend font size when using display scaling (#289)
* Scroll wheel zooming now zooms to cursor (instead of center) in WPF control. This feature works now even if display scaling is used. (#281)
* Added `Plot.EqualAxis` property to make it easy to lock axis scales together (#306) _Thanks @StendProg_

## ScottPlot 4.0.21

### Misc
* Created new cookbook and demo applications for WinForms and WPF (#271)
* The `FormsPlot.MouseMoved` event now has `MouseEventArgs` (instead of `EventArgs`). The purpose of this was to make it easy to access mouse pixel coordinates via `e.X` and `e.Y`, but this change may require modifications to applications which use the old event signature.
* WpfPlot now has an `AxisChanged` event (like FormsPlot)
* Fixed bug that caused `Plot.CoordinateFromPixelY()` to return incorrect value
* Fixed bug causing cursor to show arrows when hovered over some non-draggable objects
* Improved support for WinForms and WpfPlot transparency (#286) _Thanks @StendProg and @envine_
* Added `DataGen.Zeros()` and `DataGen.Ones()` to generate arrays filled with values using methods familiar to numpy users.
* Added `equalAxes` argument to `WpfPlot.Configure()` (#272)
* Fixed a bug affecting the `equalAxes` argument in `FormsPlot.Configure()` (#272)
* Made all `Plot.Axis` methods return axis limits as `double[]` (previously many of them returned `void`)
* Added overload for `Plot.PlotLine()` which accepts a slope, offset, and start and end X points to make it easy to plot a linear line with known formula. Using PlotFormula() will produce the same output, but this may be simpler to use for straight lines.
* Added `rSquared` property to linear regression fits (#290) _Thanks @Benny121221 and @StendProg_
* Added `Tools.ConvertPolarCoordinates()` to make it easier to display polar data on ScottPlot's Cartesian axes (#298) _Thanks @Benny121221_
* Improved `Plot.Function()` (#243) _Thanks @Benny121221_
* Added overload for `Plot.SetCulture()` to let the user define number and date formatting rather than relying on pre-made cultures (#301, #236) _Thanks @SeidChr_

## ScottPlot 4.0.19

#### Plottable and Rendering Changes
* Improved how markers are drawn in Signal and SignalConst plots at the transition area between zoomed out and zoomed in (#263) _Thanks @bukkideme and @StendProg_
* Improved support for zero lineSize and markerSize in Signal and SignalConst plots (#263, #264) _Thanks @bukkideme and @StendProg_
* Improved thread safety of interactive graphs (#245) _Thanks @StendProg_

#### Changes to `ScottPlot.Plot` Module
* added `CoordinateFromPixelX()` and `CoordinateFromPixelY()` to get _double precision_ coordinates from a pixel location. Previously only SizeF (float) precision was available. This improvement is especially useful when using DateTime axes. (#269) _Thanks Chris_
* added `AxisScale()` to adjust axis limits to set a defined scale (units per pixel) for each axis.
* added `AxisEqual()` to adjust axis limits to set the scale of both axes to be the same regardless of the size of each axis. (#272) _Thanks @gberrante_
* `PlotHSpan()` and `PlotVSpan()` now return `PlottableHSpan` and `PlottableVSpan` objects (instead of a `PlottableAxSpan` with a `vertical` property)
* `PlotHLine()` and `PlotVLine()` now return `PlottableHLine` and `PlottableVLine` objects (instead of a `PlottableAxLine` with a `vertical` property)

#### Miscellaneous
* MultiPlot now has a `GetSubplot()` method which returns the Plot from a row and column index (#242). See cookbook for details. _Thanks @Resonanz and @StendProg_
* Created `DataGen.Range()` to make it easy to create double arrays with evenly spaced data (#259)
* Improved support for display scaling (#273) _Thanks @zrolfs_
* Improved event handling (#266, #238) _Thanks @StendProg_
* Improved legend positioning (#253) _Thanks @StendProg_

## ScottPlot 4.0.18
* Added `Plot.SetCulture()` for improved local culture formatting of numerical and DateTime axis tick labels (#236) _Thanks @teejay-87_

## ScottPlot 4.0.17
* Added `mouseCoordinates` property to WinForms and WPF controls (#235) _Thanks @bukkideme_
* Fixed rendering bug that affected horizontal lines when anti-aliasing was turned off (#232) _Thanks @StendProg_
* Improved responsiveness while dragging axis lines and axis spans (#228) _Thanks @StendProg_

## ScottPlot 4.0.16
* Improved support for MacOS and Linux (#211, #212, #216) _Thanks @Hexxonite and @StendProg_
* Fixed a few display bugs
  * Fixed a bug affecting the `ySpacing` argument in `Plot.Grid()` (#221) _@Thanks teejay-87_
  * Enabled `visible` argument in `Title()`, `XLabel()`, and `YLabel()` (#222) _Thanks @ckovamees_
* AxisSpan improvements
  * Edges are now optionally draggable (#228) _Thanks @StendProg_
  * Can now be selectively removed with `Clear()` argument
  * Fixed bug caused by zooming far into an axis span (#226) _Thanks @StendProg_
* WinForms Control
  * WinForms control now supports draggable axis lines and axis spans
  * Right-click menu now has "copy image" option (#220)
  * Settings screen now has "copy CSV" button to export data (#220)
* WPF Control
  * WPF control now supports draggable axis lines and axis spans
  * new WpfPlot.Configure() to set various WPF control options
* Misc improvements
  * Improved axis handling, expansion, and auto-axis (#219, #230) _Thanks @StendProg_
  * Added more options to `DataGen.Cos()`
  * Tick labels can be hidden with `Ticks()` argument (#223) _Thanks @ckovamees_

## ScottPlot 4.0.14
* Improved `MatchAxis()` and `MatchLayout()` (#217) _Thanks @ckovamees and @StendProg_

## ScottPlot 4.0.13
* Improved support for Linux and MacOS _Thanks @Hexxonite_
* Improved font validation (#211, #212) _Thanks @Hexxonite and @StendProg_

## ScottPlot 4.0.11
* User controls now have a `cursor` property which can be set to allow custom cursors. (#187) _Thanks @gobikulandaisamy_
* User controls now have a `mouseCoordinates` property which make it easy to get the X/Y location of the cursor. (#187) _Thanks @gobikulandaisamy_

## ScottPlot 4.0.10
* Improved density colormap (#192, #194) _Thanks @StendProg_
* Added linear regression tools and cookbook example (#198) _Thanks @Benny121221_
* Added `maxRenderIndex` to Signal to allow partial plotting of large arrays intended to be used with live, incoming data (#202) _Thanks @StendProg and @plumforest_
* Made _Shift + Left-click-drag_ zoom into a rectangle light middle-click-drag (in WinForms and WPF controls) to add support for mice with no middle button (#90) _Thanks @JagDTalcyon_
* Throw an exception if `SaveFig()` is called before the image is properly sized (#192) _Thanks @karimshams and @StendProg_
* Ticks() now has arguments for `FontName` and `FontSize` (#204) _Thanks Clay_
* Fixed a bug that caused poor layout due to incorrect title label size estimation (#205) _Thanks Clay_
* Grid() now has arguments to selectively enable/disable horizontal and vertical grid lines (#206) _Thanks Clay_
* Added tool and cookbook example to make it easier to plot data on a log axis (#207) _Thanks @senged_
* Arrows can be plotted using `plt.PlotArrow()` (#201) _Thanks Clay_

## ScottPlot 4.0.9
_Published on [NuGet](https://www.nuget.org/packages?q=scottplot) on 2019-12-03_

* Use local regional display settings when formatting the month tick of DateTime axes (#108) _Thanks @FadyDev2_
* Debug symbols are now deployed NuGet

## ScottPlot 4.0.7
_Published on [NuGet](https://www.nuget.org/packages?q=scottplot) on 2019-12-01_\
This release updated the ScottPlot.WinForms package only.

* Added WinForms support for .NET Framework 4.7.2 and 4.8
* Fixed bug in WinForms control that only affected .NET Core 3.0 applications (#189 and #138) _Thanks @petarpetrovt_

## ScottPlot 4.0.6
_Published on [NuGet](https://www.nuget.org/packages?q=scottplot) on 2019-11-29_\
This release updated the ScottPlot.WinForms package only.

* fixed bug that affected the settings dialog window in the WinForms control (#187) _Thanks @gobikulandaisamy_

## ScottPlot 4.0.5
_Published on [NuGet](https://www.nuget.org/packages?q=scottplot) on 2019-11-27_

#### Minor Changes
* improved spacing for non-uniformly distributed OHLC and candlestick plots (#184) _Thanks @satyat110_
* added `fixedLineWidth` to Legend() to allow the user to control whether legend lines are dynamically sized (#185) _Thanks @ab-tools_
* legend now hides lines or markers of they're hidden in the plottable
* DateTime axes now use local display format (#108) _Thanks @FadyDev2_

## ScottPlot 4.0.4
_Published on [NuGet](https://www.nuget.org/packages?q=scottplot) on 2019-11-24_

* PlotText() now supports a background frame (#181) _Thanks @satyat110_
* OHLC objects can be created with a double or a DateTime (#182) _Thanks @Minu476_
* Improved AxisAuto() fixes bug for mixed 2d and axis line plots

## ScottPlot 4.0.3
_Published on [NuGet](https://www.nuget.org/packages?q=scottplot) on 2019-11-23_

* fixed bug when plotting single-point candlestick (#172) _Thanks @Minu476_
* improved style editing of plotted objects (#173) _Thanks @Minu476_
* fixed pan/zoom axis lock when holding CTRL or ALT (#90) _Thanks @FadyDev2_
* simplified the look of the user controls in designer mode
* improved WPF control mouse tracking when using DPI scaling
* added support for manual tick positions and labels (#174) _Thanks @Minu476_
* improved tick system when using DateTime units (#108) _Thanks @Padanian, @FadyDev2, and @Bhandejiya_
* created `Tools.DateTimesToDoubles(DateTime[] array)` to easily convert an array of dates to doubles which can be plotted with ScottPlot, then displayed as time using `plt.Ticks(dateTimeX: true)`.
* added an inverted sign flag (#177) to allow display of an axis with descending units _Thanks Bart_

## ScottPlot 4.0.2
_Published on [NuGet](https://www.nuget.org/packages?q=scottplot) on 2019-11-09_

* **Multi-plot figures:** Images with several plots can be created using `ScottPlot.MultiPlot()` as seen in the [Multiplot example](https://github.com/swharden/ScottPlot/tree/master/cookbook#multiplot) in the cookbook
* `ScottPlot.DataGen` functions which require a `Random` can accept null (they will create a `Random` if null is given)
* `plt.MatchAxis()` and `plt.MatchLayout()` have been improved
* `plt.PlotText()` now supports rotated text using the `rotation` argument (#160). See the [cookbook example](https://github.com/swharden/ScottPlot/tree/master/cookbook#plotting-text). _Thanks @gwilson9_
* `ScottPlot.WinForms` user control has new events and `formsPlot1.Configure()` arguments to make it easy to replace the default functionality for double-clicking and deploying the right-click menu (#166). _Thanks @FadyDev2_
* All plottables now have a `visible` property which makes it easy to toggle visibility on/off after they've been plotted. See the [cookbook example](https://github.com/swharden/ScottPlot/tree/master/cookbook#set-visibility). _Thanks Nasser_

## ScottPlot 4.0.1
_Published on [NuGet](https://www.nuget.org/packages?q=scottplot) on 2019-11-03_

#### Major Changes
* **ScottPlot now targets .NET Standard 2.0** so in addition to .NET Framework projects it can now be used in .NET Core applications, ASP projects, Xamarin apps, etc.
* **The WinForms control has its own package** ([ScottPlot.WinForms](https://www.nuget.org/packages/ScottPlot.WinForms/)) which targets both .NET Framework 4.6.1 and  .NET Core 3.0. Thanks for your early efforts on this @petarpetrovt
* **The WPF control has its own package** ([ScottPlot.WPF](https://www.nuget.org/packages/ScottPlot.WPF/)) targeting .NET Core 3.0.

#### Minor Changes
* better layout system and control of padding (Thanks @citizen3942)
* added ruler mode to `plt.Ticks()` (Thanks @citizen3942)
* `plt.MatchLayout()` no longer throws exceptions
* eliminated `MouseTracker` class (tracking is now in user controls)
* Use NUnit (not MSTest) for tests

## ScottPlot 3.1.6
_Published on [NuGet](https://www.nuget.org/packages/ScottPlot/) on 2019-10-20_

#### Minor Changes
* reduced designer mode checks to increase render speed (Thanks @StendProg)
* fixed cursor bug that occurred when draggable axis lines were used (Thanks Kamran)
* fully deleted the outdated `ScottPlotUC`
* fixed infinite zoom bug caused by calling AxisAuto() when plotting a single point (or perfectly straight horizontal or vertical line)
* added `ToolboxItem` and `DesignTimeVisible` delegates to WpfPlot control to try to get it to appear in the toolbox (but it doesn't seem to be working)
* improved figure padding when axes frames are disabled (Thanks @citizen3942)
* improved rendering of ticks at the edge of the plottable area (Thanks @citizen3942)
* added `AxesChanged` event to user control to make it easier to sync axes between multiple plots (see linked plots demo)
* disabled drawing of arrows on user control in designer mode

## ScottPlot 3.1.5
_Published on [NuGet](https://www.nuget.org/packages/ScottPlot/) on 2019-10-06_

#### Minor Changes
* WPF user control improved support for display scaling (Thanks @morningkyle)
* Fixed bug that crashed on extreme zoom-outs (Thanks @morningkyle)
* WPF user control improvements (middle-click autoaxis, scrollwheel zoom)
* ScottPlot user control has a new look in designer mode. Exceptions in user controls in designer mode can crash Visual Studio, so this risk is greatly reduced by not attempting to render a ScottPlot _inside_ Visual Studio.

## ScottPlot 3.1.4
_Published on [NuGet](https://www.nuget.org/packages/ScottPlot/) on 2019-09-22_

#### Major Changes
* middle-click-drag zooms into a rectangle drawn with the mouse

#### Minor Changes
* fixed bug that caused user control to crash Visual Studio on some systems that used DPI scaling (#125, #111). _Thanks @ab-tools and @bukkideme for your work on this._
* fixed poor rendering for extremely small plots
* fixed bug when making a scatter plot with a single point (#126). _Thanks @bonzaiferroni for your work on this._
* added more options to right-click settings menu (grid options, legend options, axis labels, editable plot labels, etc.)
* improved axis padding and image tightening
* greatly refactored the settings module (no change in functionality)

## ScottPlot 3.1.3

_Published on [NuGet](https://www.nuget.org/packages/ScottPlot/) on 2019-08-25_

#### Minor Changes
* FormsPlot improvements
  * middle-click-drag zooms into a rectangle
  * CTRL+scroll to lock vertical axis
  * ALT+scroll to loch horizontal axis
  * Improved (and overridable) right-click menu
* Added additional options to `plt.Ticks()`
  * rudimentary support for date tick labels (`dateTimeX` and `dateTimeY`)
  * options to customize notation (`useExponentialNotation`, `useOffsetNotation`, and `useMultiplierNotation`)

## ScottPlot 3.1.0

_Published on [NuGet](https://www.nuget.org/packages/ScottPlot/) on 2019-08-19_

#### Major Changes
* User controls were renamed
  * `ScottPlotUC` was renamed to `FormsPlot`
  * `ScottPlotWPF` was renamed to `WpfPlot`
* The right-click menu has improved. It responds faster and has improved controls to adjust plot settings.
* Plots can now be saved in BMP, PNG, JPG, and TIF format
* Holding `CTRL` while click-dragging locks the horizontal axis
* Holding `ALT` while click-dragging locks the vertical axis
* Minor ticks are now displayed (and can be turned on or off with `Ticks()`)
* Legend can be accessed for external display with `GetLegendBitmap()`

#### Minor Changes
* anti-aliasing is turned off while click-dragging to increase responsiveness (#93, @StendProg)
* PlotSignalConst has several improvements (@StendProg)
  * It can can now accept a generic inputs
  * A demo has been added demonstrating highspeed interactive plotting of _one billion_ data points.
  * It is now slightly faster by default
  * It can use single-precision floating point calculations to further enhance performance
* Legend draws more reliably (#104, #106, @StendProg)
* `AxisAuto()` now has `expandOnly` arguments
* Axis lines with custom lineStyles display properly in the legend

## ScottPlot 3.0.9

_Published on [NuGet](https://www.nuget.org/packages/ScottPlot/) on 2019-08-12_

#### Major Changes
* **WPF User Control**: See [demos#wpf-application](https://github.com/swharden/ScottPlot/tree/master/demos#wpf-application) for a quickstart demo.
* **New Plot Type: `PlotSignalConst()`** for extremely large arrays of data which are not expected to change after being plotted. Plots generated with this method can be much faster than PlotSignal(). See [cookbook#signalconst](https://github.com/swharden/ScottPlot/tree/master/cookbook#signalconst) for example usage. _Special thanks to @StendProg for work on this feature._
* **Greatly improved axis tick labels.** Axis tick labels are now less likely to overlap with axis labels, and it displays very large and very small numbers well using exponential notation. For an example see [cookbook#axis-exponent-and-offset](https://github.com/swharden/ScottPlot/tree/master/cookbook#axis-exponent-and-offset). _Special thanks to @Padanian for work on this feature._
* **Parallel processing support for PlotSignal()**. When parallel processing is enabled PlotSignal() can now use it to render graphs faster. For details see [cookbook#signal-with-parallel-processing](https://github.com/swharden/ScottPlot/tree/master/cookbook#signal-with-parallel-processing). _Special thanks to @StendProg for work on this feature._
* **Every `Plot` function now returns a `Plottable`.** When creating things like scatter plots, text, and axis lines, the returned object can now be used to update the data, position, styling, or call plot-type-specific methods. For an example see [cookbook#modify-styles-after-plotting](https://github.com/swharden/ScottPlot/tree/master/cookbook#modify-styles-after-plotting).

#### Minor Changes
* right-click menu now displays ScottPlot and .NET Framework version
* improved rendering of extremely zoomed-out signals 
* rendering speed increased now that Format32bppPArgb is the default PixelFormat (thanks @StendProg)
* DataGen.NoisySin() was added
* Code was tested in .NET Core 3.0 preview and compiled without error. Therefore, the next release will likely be for .NET Core 3.0 (Thanks @petarpetrovt)
* User controls now render graphs with anti-alias mode off (faster) while the mouse is being dragged. Upon release a high quality render is performed.

## ScottPlot 3.0.8

_Published on [NuGet](https://www.nuget.org/packages/ScottPlot/) on 2019-08-04_

#### Major Changes
* **WPF User Control:** A ScottPlotWPF user control was created to allow provide a simple mouse-interactive ScottPlot control to WPF applications. It is not as full-featured as the winforms control (it lacks a right-click menu and click-and-drag functions), but it is simple to review the code (<100 lines of [.xaml](https://github.com/swharden/ScottPlot/blob/master/src/ScottPlot/ScottPlotWPF.xaml) and [.xaml.cs](https://github.com/swharden/ScottPlot/blob/master/src/ScottPlot/ScottPlotWPF.xaml.cs)) and easy to use. See the [WPF Application Quickstart](https://github.com/swharden/ScottPlot/tree/master/demos#wpf-application) guide for details.
* **New plot type `plt.AxisSpan()`:** [demonstrated in the cookbook](https://github.com/swharden/ScottPlot/tree/master/cookbook#axis-spans) - shades a region of the graph (semi-transparency is supported).

#### Minor Changes
* **improved tick marks**
  * Vertical ticks no longer overlap with vertical axis label (#47)
  * When axis tick labels contain very large or very small numbers, scientific notation mode is engaged (see [cookbook example](https://github.com/swharden/ScottPlot/tree/master/cookbook#very-large-numbers)).
  * Horizontal tick mark spacing increased to prevent overlapping
  * Vertical tick mark spacing increased to be consistent with horizontal tick spacing
* **CSV data export**
  * Plottable objects now have a `SaveCSV(filename)` method. See the [cookbook example](https://github.com/swharden/ScottPlot/tree/master/cookbook#save-scatter-data).
  * Scatter and Signal plot data can be saved from the user control through the right-click menu.
* Added `lineStyle` arguments to Scatter plots (see the [cookbook example](https://github.com/swharden/ScottPlot/tree/master/cookbook#custom-linestyles))
* Improved legend ([see cookbook example](https://github.com/swharden/ScottPlot/tree/master/cookbook#legend))
  * ability to set location
  * ability to set shadow direction
  * markers and lines rendered in legend
* Improved ability to use custom fonts ([see cookbook example](https://github.com/swharden/ScottPlot/tree/master/cookbook#custom-fonts))
* Segoe UI is now the default font for all plot components

## ScottPlot 3.0.7
_Published on [NuGet](https://www.nuget.org/packages/ScottPlot/) on 2019-07-27_

#### Major Changes
* **New plot type `plt.PlotStep()`:** demonstrated in the [cookbook](https://github.com/swharden/ScottPlot/blob/master/doc/cookbook/README.md#step-plot).  An interactive example is in the demos folder.
* **New plot type `plt.PlotCandlestick()`:** demonstrated in the [cookbook](https://github.com/swharden/ScottPlot/blob/master/doc/cookbook/README.md#candlestick). An interactive example is in the demos folder.
* **New plot type `plt.PlotOHLC()`:** demonstrated in the [cookbook](https://github.com/swharden/ScottPlot/blob/master/doc/cookbook/README.md#ohlc).  An interactive example is in the demos folder.
* **`plt.MatchPadding()`:** copies the data frame layout from one ScottPlot onto another (useful for making plots of matching size). An interactive example is in the demos folder.
* **`plt.MatchAxis()`:** copies the axes from one ScottPlot onto another (useful for making plots match one or both axis). An interactive example is in the demos folder.
* **`plt.Legend()` improvements**
  * The `location` argument allows the user to place the legend at one of 9 different places on the plot. See the [cookbook example](https://github.com/swharden/ScottPlot/tree/master/doc/cookbook#legend).
  * The `shadowDirection` argument allows the user to control if a shadow is shown and at what angle.
* **Custom marker shapes** can be specified using the `markerShape` argument. See the [cookbook example](https://github.com/swharden/ScottPlot/tree/master/doc/cookbook#custom-marker-shapes).


## ScottPlot 3.0.6
_Published on [NuGet](https://www.nuget.org/packages/ScottPlot/) on 2019-06-30_

#### Major Changes
* **Bar plot:** The plot module now has a `Bar()` method that lets users create various types of bar plots, as seen in [cookbook#plot-bar-data](https://github.com/swharden/ScottPlot/tree/master/doc/cookbook#plot-bar-data)
* **Histogram:** The new `ScottPlot.Histogram` class has tools to create and analyze histogram data (including cumulative probability). Examples of this can be seen at [cookbook#histogram](https://github.com/swharden/ScottPlot/tree/master/doc/cookbook#histogram) and [cookbook#cph](https://github.com/swharden/ScottPlot/tree/master/doc/cookbook#cph)
* **Step plot:** Scatter plots can now render as step plots. Use this feature by setting the `stepDisplay` argument with `PlotScatter()` as seen in the [cookbook#step-plot](https://github.com/swharden/ScottPlot/tree/master/doc/cookbook#step-plot)
* **Manual grid spacing:** Users can now manually define the grid density by setting the `xSpacing` and `ySpacing` arguments in `Grid()` as seen in [cookbook#manual-grid-spacing](https://github.com/swharden/ScottPlot/tree/master/doc/cookbook#manual-grid-spacing)
* **Draggable axis lines:** Axis lines can be dragged with the mouse if the `draggable` argument is set to `true` in `PlotHLine()` and `PlotHLine()`. Draggable axis line limits can also be set by defining additional arguments. The [DraggableMarkers](https://github.com/swharden/ScottPlot/tree/master/demos/ScottPlotDraggableMarkers) program was created to demonstrate this feature.

#### Minor Changes
* using the scrollwheel to zoom now zooms to the cursor position rather than the center of the plot area
* `ScottPlot.DataGen.RandomNormal()` was created to create arbitrary amounts of normally-distributed random data
* fixed bug causing axis line color to appear incorrectly in the legend
* `AxisAuto()` is now called automatically on the first render. This means users no longer have to call this function manually for most applications. This simplifies quickstart programs to just: instantiate plot, plot data, render (now 3 lines in total instead of 4).
* throw exceptions if scatter, bar, or signal data inputs are null (rather than failing later)

## ScottPlot 3.0.5
_Published on [NuGet](https://www.nuget.org/packages/ScottPlot/) on 2019-06-23_
* fixes a bug (discussed in [issue 11](https://github.com/swharden/ScottPlot/issues/11)) to improve pan and zoom performance.

## ScottPlot 3.0.4
_Published on [NuGet](https://www.nuget.org/packages/ScottPlot/) on 2019-06-23_

#### New features
* **Bar graphs:** New `plotBar()` method allow creation of bar graphs. By customizing the `barWidth` and `xOffset` arguments you can push bars together to create grouped bar graphs. Error bars can also be added with the `yError` argument. Some [cookbook examples](https://github.com/swharden/ScottPlot/tree/master/doc/cookbook#plot-bar-data) demonstrate what this new function can do.
* **Scatter plots support X and Y error bars:** `plotScatter()` now has arguments to allow X and Y error bars (with adjustable error bar line width and cap size). A [cookbook example](https://github.com/swharden/ScottPlot/tree/master/doc/cookbook#plotting-with-errorbars) was added and a demo program was also created to demonstrate this feature.
* **Draggable axis lines:** `plotHLine()` and `plotVLine()` now have a `draggable` argument which lets those axis lines be dragged around with the mouse (when using the `ScottPlotUC` user control). Examples are in the demo folder ([ScottPlotDraggableMarkers](https://github.com/swharden/ScottPlot/tree/master/demos/ScottPlotDraggableMarkers)). This feature was initially requested in [issue 11](https://github.com/swharden/ScottPlot/issues/11).

#### Minor changes
* fixed errors caused by resizing to 0px
* fixed a capitalization inconsistency in the `plotSignal` argument list
* `axisAuto()` now responds to axis lines added by `plotHLine()` and `plotVLine()` (previously they were ignored)
* fixed an [issue](https://github.com/swharden/ScottPlot/issues/23) that caused SplitContainer splitters to freeze

## ScottPlot 3.0.3
_Published on [NuGet](https://www.nuget.org/packages/ScottPlot/) on 2019-05-28_
* NuGet installer automatically adds system.drawing

## ScottPlot 3.0.2
_Published on [NuGet](https://www.nuget.org/packages/ScottPlot/) on 2019-05-27_
* Recompiled to support the .NET 4.5 framework

#### ScottPlot 3.0.1
_Published on [NuGet](https://www.nuget.org/packages/ScottPlot/) on 2019-05-27_
* First version of ScottPlot published on NuGet<|MERGE_RESOLUTION|>--- conflicted
+++ resolved
@@ -26,16 +26,13 @@
   * Create a SkiaSharp rendering module and user control (supporting OpenGL hardware acceleration)
   
 ## ScottPlot 4.0.31
+* Created `Plot.PlotBarGroups()` for easier construction of grouped bar plots from 2D data (#367) _Thanks @Benny121221_
+* Plot.PlotScaleBar() adds an L-shaped scalebar to the corner of the plot (#363)
+* Default grid color lightened from #D3D3D3 (Color.LightGray) to #EFEFEF (#372)
 * Improved error reporting for scatter plots (#369) _Thanks @JagDTalcyon_
-<<<<<<< HEAD
-* Created `Plot.PlotBarGroups()` for easier construction of grouped bar plots from 2D data (#367) _Thanks @Benny121221_
-=======
 * Improve pixel alignment by hiding grid lines and snapping tick marks that are 1px away from the lower left edge (#359)
-* Default grid color lightened from #D3D3D3 (Color.LightGray) to #EFEFEF (#372)
 * PlotText() ignores defaults to upperLeft alignment when rotation is used (#362)
 * Improved minor tick positioning to prevent cases where minor ticks are 1px away from major ticks (#373)
-* Plot.PlotScaleBar() adds an L-shaped scalebar to the corner of the plot (#363)
->>>>>>> 5b699f98
 
 ## ScottPlot 4.0.30
 * `Plot.PlotCandlestick()` and `Plot.PlotOHLC()`
