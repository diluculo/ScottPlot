# ScottPlot Changelog

## ScottPlot 4.1.17
* Improved `RadarPlot.Update()` default arguments (#1097) _Thanks @arthurits_
* Radar Plot: Improved `Update()` default arguments (#1097) _Thanks @arthurits_
* Crosshair: Added `XLabelOnTop` and `YLabelOnRight` options to improve multi-axis support and label customization (#1147) _Thanks @rutkowskit_
* Signal Plot: Added `StepDisplay` option to render signal plots as step plots when zoomed in (#1092, #1128) _Thanks @EmanuelFeru_
* Testing: Improved error reporting on failed XML documentation tests (#1127) _Thanks @StendProg_
* Histogram: Marked `ScottPlot.Statistics.Histogram` obsolete in favor of static methods in `ScottPlot.Statistics.Common` designed to create histograms and probability function curves (#1051, #1166). See cookbook for usage examples. _Thanks @breakwinz and @bclehmann_
* WpfPlot: Improve memory management for dynamically created and destroyed WpfPlot controls by properly unloading the dispatcher timer (#1115, #1117) _Thanks @RamsayGit, @bclehmann, @StendProg, and @Orace_
<<<<<<< HEAD
* ClevelandDotPlot: Improve automatic axis limit detection (#1185) _Thanks @Nextra_
=======
* Mouse Processing: Improved bug that affected fast drag-dropping of draggable objects (#1076)
* Rendering: Fixed clipping bug that caused some plot types to be rendered above data area frames (#1084)
* Plot: Added `Width` and `Height` properties
* Plot: `GetImageBytes()` now returns bytes for a PNG file for easier storage in cloud applications (#1107)
* Axis: Added a `GetSettings()` method for developers, testers, and experimenters to gain access to experimental objects which are normally private for extreme customization
* Axis: Axis ticks now have a `Ticks()` overload which allows selective control over major tick lines and major tick labels separately (#1118) _Thanks @kegesch_
* Plot: `AxisAuto()` now has `xAxisIndex` and `yAxisIndex` arguments to selectively adjust axes to fit data on a specified index (#1123)
* Crosshair: Added support for custom formatters (`Func<double, string>`) allowing users full control over label text. See cookbook for details. (#1173, #1172) _Thanks @Maoyao233_
>>>>>>> a7c20bcc

## ScottPlot 4.1.16
* Made it easier to use custom color palettes (see cookbook) (#1058, #1082) _Thanks @EmanuelFeru_
* Added a `IgnoreAxisAuto` field to axis lines and spans (#999) _Thanks @kirsan31_
* Heatmaps now have a `Smooth` field which uses bicubic interpolation to display smooth heatmaps (#1003) _Thanks @xichaoqiang_
* Radar plots now have an `Update()` method for updating data values without clearing the plot (#1086, #1091) _Thanks @arthurits_
* Controls now automatically render after the list of plottables is modified (previously it was after the number of plottables changed). This behavior can be disabled by setting a public field in the control's `Configuration` module. (#1087, #1088) _Thanks @bftrock_
* New `Crosshair` plot type draws lines to highlight a point on the plot and labels their coordinates in the axes (#999, #1093) _Thanks @kirsan31_
* Added support for a custom `Func<double, string>` to be used as custom tick label formatters (see cookbook) (#926, #1070) _Thanks @damiandixon and @ssalsinha_
* Added `Move`, `MoveFirst`, and `MoveLast` to the `Plot` module for added control over which plottables appear on top (#1090) _Thanks @EmanuelFeru_
* Fixed bug preventing expected behavior when calling `AxisAutoX` and `AxisAutoY` (#1089) _Thanks @EmanuelFeru__

## ScottPlot 4.1.15
* Hide design-time error message component at run time to reduce flicking when resizing (#1073, #1075) _Thanks @Superberti and @bclehmann_
* Added a modern `Plot.GetBitmap()` overload suitable for the new stateless rendering system (#913 #1063)
* Controls now have `PlottableDragged` and `PlottableDropped` event handlers (#1072) _Thanks @JS-BGResearch_

## ScottPlot 4.1.14
* Add support for custom linestyles in SignalXY plots (#1017, #1016) _Thanks @StendProg and @breakwinz_
* Improved Avalonia dependency versioning (#1018, #1041) _Thanks @bclehmann_
* Controls now properly process `MouseEnter` and `MouseLeave` events (#999) _Thanks @kirsan31 and @breakwinz_
* Controls now have a `RenderRequest()` method that uses a render queue to facilitate non-blocking render calls (#813, #1034) _Thanks @StendProg_
* Added Last() to finance plots to make it easier to access the final OHLC (#1038) _Thanks @CalderWhite_
* Controls that fail to render in design mode now display the error message in a textbox to prevent Visual Studio exceptions (#1048) _Thanks @bclehmann_

## ScottPlot 4.1.13-beta
* `Plot.Render()` and `Plot.SaveFig()` now have a `scale` argument to allow for the creation of high resolution scaled plots (#983, #982, #981) _Thanks @PeterDavidson_
* A `BubblePlot` has been added to allow display of circles with custom colors and sizes. See cookbook for examples. (#984, #973, #960) _Thanks @PeterDavidson_
* Avalonia 0.10.3 is now supported (#986) _Thanks @bclehmann_
* Default version of System.Drawing.Common has been changed from `5.0.0` to `4.6.1` to minimize errors associated with downgrading (#1004, #1005, #993, #924, #655) _Thanks @bukkideme_

## ScottPlot 4.1.12-beta
* Added "Open in New Window" option to right-click menu (#958, #969) _Thanks @ademkaya and @bclehmann_
* User control `Configuration` module now has customizable scroll wheel zoom fraction (#940, #937) _Thanks @
PassionateDeveloper86 and @StendProg_
* Added options to `Plot.AxisScaleLock()` to let the user define scaling behavior when the plot is resized (#933, #857) _Thanks @ricecakebear and @StendProg_
* Improved XML documentation for `DataGen` module (#903, #902) _Thanks @bclehmann_
* Fixed bug where tick labels would not render for axes with a single tick (#945, #828, #725, #925) _Thanks @saklanmazozgur and @audun_
* Added option to manually refine tick density (#828) _Thanks @ChrisAtVault and @bclehmann_
* Improved tick density calculations for DateTime axes (#725) _Thanks @bclehmann_
* Fixed SignalXY rendering artifact affecting the right edge of the plot (#929, #931) _Thanks @damiandixon and @StendProg_
* Improved line style customization for signal plots (#929, #931) _Thanks @damiandixon and @StendProg_
* Fixed bug where negative bar plots would default to red fill color (#968, #946) _Thanks @pietcoussens_
* Fixed bug where custom vertical margin was not respected when `AxisAuto()` was called with a middle-click (#943) _Thanks Andreas_
* Added a minimum distance the mouse must travel while click-dragging for the action to be considered a drag instead of a click (#962)
* Improved Histogram documentation and simplified access to probability curves (#930, #932, #971) _Thanks @LB767, @breakwinz, and @bclehmann_

## ScottPlot 4.1.11-beta
* FormsPlot mouse events are now properly forwarded to the base control (#892, #919) _Thanks @grabul_
* Prevent right-click menu from deploying after right-click-drag (#891, #917)
* Add offset support to SignalXY (#894, #890) _Thanks @StendProg_
* Eliminate rendering artifacts in SignalXY plots (#893, #889) _Thanks @StendProg and @grabul_
* Optimize cookbook generation and test execution (#901) _Thanks @bclehmann_

## ScottPlot 4.1.10-beta
* Fixed a bug where applying the Seabourn style modified axis frame and minor tick distribution (#866) _Thanks @oszymczak_
* Improved XML documentation and error reporting for getting legend bitmaps (#860) _Thanks @mzemljak_
* Fixed rendering bug affecting finance plots with thin borders (#837) _Thanks @AlgoExecutor_
* Improved argument names and XML docs for SMA and Bollinger band calculation methods (#830) _Thanks @ticool_
* Improved GetPointNearest support for generic signal plots (#809, #882, #886) _Thanks @StendProg, @at2software, and @mrradd_
* Added support for custom slice label colors in pie charts (#883, #844) _Thanks @bclehmann, @StendProg, and @Timothy343_
* Improved support for transparent heatmaps using nullable double arrays (#849, #852) _Thanks @bclehmann_
* Deprecated bar plot `IsHorizontal` and `IsVertical` in favor of an `Orientation` enumeration
* Deprecated bar plot `xs` and `ys` in favor of `positions` and `values` which are better orientation-agnostic names
* Added Lollipop and Cleveland plots as new types of bar plots (#842, #817) _Thanks @bclehmann_
* Fixed a bug where `Plot.AddBarGroups()` returned an array of nulls (#839) _Thanks @rhys-wootton_
* Fixed a bug affecting manual tick labels (#829) _Thanks @ohru131_
* Implemented an optional render queue to allow asynchronous rendering in user controls (#813) _Thanks @StendProg_

## ScottPlot 4.1.9-beta
* Improved support for negative DateTimes when using DateTime axis mode (#806, #807) _Thanks @StendProg and @at2software_
* Improved axis limit detection when using tooltips (#805, #811) _Thanks @bclehmann and @ChrisAtVault_
* Added `WickColor` field to candlestick plots (#803) _Thanks @bclehmann_
* Improved rendering of candlesticks that open and close at the same price (#803, #800) _Thanks @bclehmann and @AlgoExecutor_
* Improved rendering of SignalXY plots near the edge of the plot (#795) _Thanks @StendProg_
* new `AddScatterStep()` helper method creates a scatter plot with the step style (#808) _Thanks @KlaskSkovby_
* Marked `MultiPlot` obsolete and added information to the [FAQ](https://swharden.com/scottplot/faq)
* Refactored `Colormap` module to use classes instead of reflection (#767, #773) _Thanks @StendProg_
* Refactored `OHLC` fields and finance plots to store `DateTime` and `TimeSpan` instead of `double` (#795)

## ScottPlot 4.1.8-beta
* Improved validation and error reporting for large heatmaps (#772) _Thanks @Matthias-C_
* Removed noisy console output in `ScatterPlotList` (#780) _Thanks @Scr0nch_
* Improved rendering bug in signal plots (#783, #788) _Thanks @AlgoExecutor and @StendProg_
* Fix bug that hid grid lines in frameless plots (#779)
* Improved appearance of marker-only scatter plots in the legend (#790) _Thanks @AlgoExecutor_
* `AddPoint()` now has a `label` argument to match `AddScatter()` (#787) _Thanks @AlgoExecutor_

## ScottPlot 4.1.7-beta
* Added support for image axis labels (#759, #446, #716) _Thanks @bclehmann_
* Added `MinRenderIndex` and `MaxRenderIndex` support to Scatter plots (#737, #763) _Thanks @StendProg_
* Improved display of horizontal manual axis tick labels (#724, #762) _Thanks @inqb and @Saklut_
* Added support for listing and retrieving colormaps by their names (#767, #773) _Thanks @StendProg_
* Enabled mouse pan and zoom for plots with infinitely small width and height (#768, #733, #764) _Thanks @saklanmazozgur_
* A descriptive exception is now thrown when attempting to create heatmaps of unsupported dimensions (#722) _Thanks @Matthias-C_

## ScottPlot 4.1.6-beta
* Fixed single point render bug in Signal plots (#744, #745) _Thanks @at2software and @StendProg_
* Improved display scaling support for WPF control (#721, #720) _Thanks @bclehmann_
* User control `OnAxesChanged` events now send the control itself as the sender object (#743, #756) _Thanks @at2software_
* Fixed configuration bug related to Alt + middle-click-drag-zoom (#741) _Thanks @JS-BGResearch and @bclehmann_
* Fixed render bug related to ALT + middle-click-drag zoom box (#742) _Thanks @bclehmann_
* Fixed render bug for extremely small plots (#735)
* Added a coordinated heatmap plot type (#707) _Thanks @StendProg_
* Improved appearance of heatmap edges (#713) _Thanks @StendProg_
* Improved design-time rendering of Windows Forms control
* Added and expanded XML documentation for Plot and Plottable classes
* Created a new cookbook website generator that combines reflection with XML documentation (#727, #738, #756)
* ScottPlot is now a reserved prefix on NuGet

## ScottPlot 4.1.5-beta
* Helper methods were added for creating scatter plots with just lines (`AddScatterLines()`) or just markers (`AddScatterPoints()`).
* Scatter and Signal plots have `GetPointNearest()` which now has a `xyRatio` argument to support identifying points near the cursor in pixel space (#709, #722) _Thanks @olofszymczak, @StendProg, @bclehmann_
* Improved display of manual tick labels (#724) _Thanks @bclehmann_

## ScottPlot 4.1.4-beta
* User controls have been extensively redesigned (#683)
  * All user controls are almost entirely logic-free and pass events to `ScottPlot.Control`, a shared common back-end module which handles mouse interaction and pixel/coordinate conversions.
  * Controls no longer have a `Configure()` method with numerous named arguments, but instead a `Configuration` field with XML-documented public fields to customize behavior.
  * Renders occur automatically when the number of plottables changes, meaning you do not have to manually call `Render()` when plotting data for the first time. This behavior can be disabled in the configuration.
  * Avalonia 0.10.0 is now supported and uses this new back-end (#656, #700) _Thanks @bclehmann_
  * Events are used to provide custom right-click menu actions.
  * The right-click plot settings window (that was only available from the WinForms control) has been removed.
* New methods were added to `ScottPlot.Statistics.Common` which efficiently find the Nth smallest number, quartiles, or other quantiles from arrays of numbers (#690) _Thanks @bclehmann_
* New tooltip plot type (#696) _Thanks @bclehmann_
* Fixed simple moving average (SMA) calculation (#703) _Thanks @Saklut_
* Improved multi-axis rendering (#706) _Thanks @bclehmann_
* Improved `SetSourceAsync()` for segmented trees (#705, #692) _Thanks @jl0pd and @StendProg_
* Improved layout for axes with rotated ticks (#706, #699) _Thanks @MisterRedactus and @bclehmann_
* ScottPlot now multi-targets more platforms and supports the latest C# language version on modern platforms but restricts the language to C# 7.3 for .NET Framework projects (#691, #711) _Thanks @jl0pd_
* Improved project file to install `System.ValueTuple` when targeting .NET Framework 4.6.1 (#88, #691)

## ScottPlot 4.1.3-beta
* Scott will make a document to summarize 4.0 → 4.1 changes as we get closer to a non-beta release
* Fixed rendering bug affecting axis spans when zoomed far in (#662) _Thanks @StendProg_
* Improved Gaussian blur performance (#667) _Thanks @bclehmann_
* Largely refactored heatmaps (#679, #680) _Thanks @bclehmann_
* New Colorbar plot type (#681, see cookbook)
* Improved SMA and Bollinger band generators (#647) _Thanks @Saklut_
* Improved tick label rounding (#657)
* Improved setting of tick label color (#672)
* Improved fill above and below for scatter plots (#676) _Thanks @MithrilMan_
* Additional customizations for radar charts (#634, #628, #635) _Thanks @bclehmann and @SommerEngineering_

## ScottPlot 4.1 Notes

Work toward ScottPlot 4.1 began in October, 2020 and merged into the master branch one month later ([#605](https://github.com/swharden/ScottPlot/pull/605)). Improvements are focused at enhanced performance, improved thread safety, support for multiple axes, and options for data validation. See [roadmap.md](roadmap.md) for details.

### Changes Affecting Users
* **Most plotting methods are unchanged so many users will not experience any breaking changes.**
* **Axis Limits**
  * Axis limits are described by a `AxisLimits` struct (previously `double[]` was used)
  * Methods which modify axis limits do not return anything (previously they returned `double[]`)
  * To get the latest axis limits call `Plot.AxisLimits()` which returns a `AxisLimits` object
* **Multiple Axes**
  * Multiple axes are now supported! There is no change to the traditional workflow if this feature is not used.
  * Most axis methods accept a `xAxisIndex` and `yAxisIndex` arguments to specify which axes they will modify or return
  * Most plottable objects have `xAxisIndex` and `yAxisIndex` fields which specify which axes they will render on
  * You can enable a second Y and X axis by calling `YLabel2` and `XLabel2()`
  * You can obtain an axis by calling `GetXAxis(xAxisIndex)` or `GetYAxis(yAxisIndex)`, then modify its public fields to customize its behavior
  * The default axes (left and bottom) both use axis index `0`
  * The secondary axes (right and top) both use axis index `1`
  * You can create additional axes by calling `Plot.AddAxis()` and customize it by modifying fields of the `Axis` it returns.
* **Layout**
  * The layout is re-calculated on every render, so it automatically adjusts to accommodate axis labels and ticks.
  * To achieve extra space around the data area, call `Layout()` to supply a minimum size for each axis.
  * To achieve a frameless plot where the data area fills the full figure, call `LayoutFrameless()`

### Changes Affecting Developers
* **Some namespaces and class names have changed**
  * The `Plottable` base class has been replaced with an `IPlottable` interface
  * Plottables have been renamed and moved into a `Plottable` namespace (e.g., `PlottableScatter` is  now `Plottable.ScatterPlot`)
  * Several enums have been renamed
* **The Settings module has been greatly refactored**
  * It is still private, but you can request it with `Plot.GetSettings()`
  * Many of its objects implement `IRenderable`, so their customization options are stored at the same level as their render methods.
* **The Render system is now stateless**
  * `Bitmap` objects are never stored. The `Render()` method will create and return a new `Bitmap` when called, or will render onto an existing `Bitmap` if it is supplied as an argument. This allows controls to manage their own performance optimization by optionally re-using a `Bitmap` for multiple renders.
  * Drawing is achieved with `using` statements which respect all `IDisposable` drawing objects, improving thread safety and garbage collection performance.

---

# ScottPlot 4.0 Changelog

In November, 2020 ScottPlot 4.0 branched into a permanent `stable` branch, and ScottPlot 4.1 began development as beta / pre-release in the main branch. ScottPlot 4.0 continues to be maintained, but modifications are aimed at small bugfixes rather than large refactoring or the addition of new features.

ScottPlot 4.0 source code (including all cookbook examples and demo applications) can still be found on the [releases page](https://github.com/swharden/ScottPlot/releases) and on the [`4.0-stable` branch](https://github.com/ScottPlot/ScottPlot/tree/4.0-stable) of this repository.

## ScottPlot 4.0.46
* Improved ticks for small plots (#724) _Thanks @Saklut_
* Improved display of manual ticks (#724) _Thanks @bclehmann_

## ScottPlot 4.0.45
* Fixed a bug that affected very small plots with the benchmark enabled (#626) _Thanks @martin-brajer_
* Improved labels in bar graphs using a yOffset (#584) _Thanks Terbaco_
* Added RenderLock() and RenderUnlock() to the Plot module to facilitate multi-threaded plot modification (#609) _Thanks @ZTaiIT1025_

## ScottPlot 4.0.44
* Improved limits for fixed-size axis spans (#586) _Thanks @citizen3942 and @StendProg_
* Mouse drag/drop events now send useful event arguments (#593) _Thanks @charlescao460 and @StendProg_
* Fixed a bug that affected plots with extremely small (<1E-10) axis spans (#607) _Thanks @RFIsoft_
* Plot.SaveFig() now returns the full path to the file it created (#608)
* Fixed AxisAuto() bug affecting signal plots using min/max render indexes with a custom sample rate (#621) _Thanks @LB767_
* Fixed a bug affecting histogram normalization (#624) _Thanks @LB767_
* WPF and Windows Forms user controls now also target .NET 5

## ScottPlot 4.0.43
* Improved appearance of semi-transparent legend items (#567)
* Improved tick labels for ticks smaller than 1E-5 (#568) _Thanks @ozgur640_
* Improved support for Avalonia 0.10 (#571) _Thanks @bclehmann and @apkrymov_
* Improved positions for base16 ticks (#582, #581) _Thanks @bclehmann_

## ScottPlot 4.0.42
* Improved DPI scaling support when using WinForms in .NET Core applications (#563) _Thanks @citizen3942_
* Improved DPI scaling support for draggable axis lines and spans (#563) _Thanks @citizen3942_

## ScottPlot 4.0.41
* Improved density of DateTime ticks (#564, #561) _Thanks @StendProg and @waynetheron_
* Improved display of DateTime tick labels containing multiple spaces (#539, #564) _Thanks @StendProg_

## ScottPlot 4.0.40
* Added user control for Avalonia (#496, #503) _Thanks @bclehmann_
* Holding shift while left-click-dragging the edge of a span moves it instead of resizing it (#509) _Thanks @Torgano_
* CSV export is now culture invariant for improved support on systems where commas are decimal separators (#512) _Thanks Daniel_
* Added fill support to scatter plots (#529) _Thanks @AlexFsmn_
* Fix bug that occurred when calling GetLegendBitmap() before the plot was rendered (#527) _Thanks @el-aasi_
* Improved DateTime tick placement and added support for milliseconds (#539) _Thanks @StendProg_
* Pie charts now have an optional hollow center to produce donut plots (#534) _Thanks @bclehmann and @AlexFsmn_
* Added electrocardiogram (ECG) simulator to the DataGen module (#540) _Thanks @AteCoder_
* Improved mouse scroll wheel responsiveness by delaying high quality render (#545, #543, #550) _Thanks @StendProg_
* Plot.PlotBitmap() allows Bitmaps to be placed at specific coordinates (#528) _Thanks @AlexFsmn_
* DataGen.SampleImage() returns a sample Bitmap that can be used for testing
* Bar graphs now have a hatchStyle property to customize fill pattern (#555) _Thanks @bclehmann_
* Support timecode tick labels (#537) _Thanks @vrdriver and @StendProg_

## ScottPlot 4.0.39
* Legend now reflects LineStyle of Signal and SignalXY plots (#488) _Thanks @bclehmann_
* Improved mouse wheel zoom-to-cursor and middle-click-drag rectangle zoom in the WPF control for systems that use display scaling (#490) _Thanks @nashilnik_
* The `Configure()` method of user controls now has a `lowQualityAlways` argument to let the user easily enable/disable anti-aliasing at the control level. Previously this was only configurable by reaching into the control's plot object and calling its `AntiAlias()` method. (#499) _Thanks @RachamimYaakobov_
* SignalXY now supports parallel processing (#500) _Thanks @StendProg_
* SignalXY now respects index-based render limits (#493, #500) _Thanks @StendProg and @envine_

## ScottPlot 4.0.38
* Improved `Plot.PlotFillAboveBelow()` rendering of data with a non-zero baseline (#477) _Thanks @el-aasi_
* Added `Plot.PlotWaterfall()` for easy creation of waterfall-style bar plots (#463, #476) _Thanks @bclehmann_
* Axis tick labels can be displayed using notations other than base 10 by supplying `Plot.Ticks()` with `base` and `prefix` arguments, allowing axes that display binary (e.g., `0b100110`) or hexadecimal (eg., `0x4B0D10`) tick labels (#469, #457) _Thanks @bclehmann_
* Added options to `PlotBar()` to facilitate customization of text displayed above bars when `showValue` is enabled (#483) _Thanks @WillemWever_
* Plot objects are colored based on a pre-defined set of colors. The default colorset (category10) is the same palette of colors used by matplotlib. A new `Colorset` module has been created to better define this behavior, and `Plot.Colorset()` makes it easy to plot data using alternative colorsets. (#481)
* Fixed a bug that caused instability when a population plot is zoomed-out so much that its fractional distribution curve is smaller than a single pixel (#480) _Thanks @HowardWhile_
* Added `Plot.Remove()` method to make it easier to specifically remove an individual plottable after it has been plotted. `Plot.Clear()` is similar, but designed to remove classes of plot types rather than a specific plot object. (#479) _Thanks @cstyx and @Resonanz_
* Signal plots can now be created with a defined `minRenderIndex` (in addition to the already-supported `maxRenderIndex`) to facilitate partial display of large arrays (#474) _Thanks @bclehmann_

## ScottPlot 4.0.37
* Fixed a long-running issue related to strong assembly versioning that caused the WPF control to fail to render in the Visual Studio designer in .NET Framework (but not .NET Core) projects (#473, #466, #356) _Thanks @bhairav-thakkar, @riquich, @Helitune-RobMcKay, and @iu2kxv_
* User controls now also target `net472` (while still supporting `net461` and `netcoreapp3.0`) to produce a build folder with just 3 DLLs (compared to over 100 when building with .NET Framework 4.6.1)

## ScottPlot 4.0.36
* `PlotSignal()` and `PlotSignalXY()` plots now have an optional `useParallel` argument (and public property on the objects they return) to allow the user to decide whether parallel or sequential calculations will be performed. (#454, #419, #245, #72) _Thanks @StendProg_
* Improved minor tick alignment to prevent rare single-pixel artifacts (#417)
* Improved horizontal axis tick label positions in ruler mode (#453)
* Added a `Statistics.Interpolation` module to generate smooth interpolated splines from a small number of input data points. See advanced statistics cookbook example for usage information. (#459) _Thanks Hans-Peter Moser_
* Improved automatic axis adjustment when adding bar plots with negative values (#461, #462) _Thanks @bclehmann_
* Created `Drawing.Colormaps` module which has over a dozen colormaps for easily converting a fractional value to a color for use in plotting or heatmap displays (#457, #458) _Thanks @bclehmann_
* Updated `Plot.Clear()` to accept any `Plottable` as an argument, and all `Plottable` objects of the same type will be cleared (#464) _Thanks @imka-code_

## ScottPlot 4.0.35
* Added `processEvents` argument to `formsPlot2.Render()` to provide a performance enhancement when linking axes of two `FormsPlot` controls together (by calling `Plot.MatchAxis()` from the control's `AxesChanged` event, as seen in the _Linked Axes_ demo application) (#451, #452) _Thanks @StendProg and @robokamran_
* New `Plot.PlotVectorField()` method for displaying vector fields (sometimes called quiver plots) (#438, #439, #440) _Thanks @bclehmann and @hhubschle_
* Included an experimental colormap module which is likely to evolve over subsequent releases (#420, #424, #442) _Thanks @bclehmann_
* `PlotScatterHighlight()` was created as a type of scatter plot designed specifically for applications where "show value on hover" functionality is desired. Examples are both in the cookbook and WinForms and WPF demo applications. (#415, #414) _Thanks @bclehmann and @StendProg_
* `PlotRadar()` is a new plot type for creating Radar plots (also called spider plots or star plots). See cookbook and demo application for examples. (#428, #430) _Thanks @bclehmann_
* `PlotPlolygons()` is a new performance-optimized variant of `PlotPolygon()` designed for displaying large numbers of complex shapes (#426) _Thanks @StendProg_
* The WinForms control's `Configure()` now has a `showCoordinatesTooltip` argument to continuously display the position at the tip of the cursor as a tooltip (#410) _Thanks @jcbeppler_
* User controls now use SHIFT (previously ALT) to lock the horizontal axis and ALT (previously SHIFT) while left-click-dragging for zoom-to-region. Holding CTRL+SHIFT while right-click-dragging now zooms evenly, without X/Y distortion. (#436) _Thanks @tomwimmenhove and @StendProg_
* Parallel processing is now enabled by default. Performance improvements will be most noticeable on Signal plots. (#419, #245, #72)
* `Plot.PlotBar()` now has an `autoAxis` argument (which defaults `true`) that automatically adjusts the axis limits so the base of the bar graphs touch the edge of the plot area. (#406)
* OSX-specific DLLs are now only retrieved by NuGet on OSX (#433, #211, #212)
* Pie charts can now be made with `plt.PlotPie()`. See cookbook and demo application for examples. (#421, #423) _Thanks @bclehmann_
* `ScottPlot.FormsPlotViewer(Plot)` no longer resets the new window's plot to the default style (#416)  _Thanks @StendProg_
* Controls now have a `recalculateLayoutOnMouseUp` option to prevent resetting of manually-defined data area padding

## ScottPlot 4.0.34
* Improve display of `PlotSignalXY()` by not rendering markers when zoomed very far out (#402) _Thanks @gobikulandaisamy_
* Optimized rendering of solid lines which have a user-definable `LineStyle` property. This modification improves grid line rendering and increases performance for most types of plots. (#401, #327) _Thanks @bukkideme and @citizen3942_

## ScottPlot 4.0.33
* Force grid lines to always draw using anti-aliasing. This compensates for a bug in `System.Drawing` that may cause diagonal line artifacts to appear when the user controls were panned or zoomed. (#401, #327) _Thanks @bukkideme and @citizen3942_

## ScottPlot 4.0.32
* User controls now have a `GetMouseCoordinates()` method which returns the DPI-aware position of the mouse in graph coordinates (#379, #380) _Thanks @bclehmann_
* Default grid color was lightened in the user controls to match the default style (#372)
* New `PlotSignalXY()` method for high-speed rendering of signal data that has unevenly-spaced X coordinates (#374, #375) _Thanks @StendProg and @LogDogg_
* Modify `Tools.Log10()` to return `0` instead of `NaN`, improving automatic axis limit detection (#376, #377) _Thanks @bclehmann_
* WpfPlotViewer and FormsPlotViewer launch in center of parent window (#378)
* Improve reliability of `Plot.AxisAutoX()` and `Plot.AxisAutoY()` (#382)
* The `Configure()` method of FormsPlot and WpfPlot controls now have `middleClickMarginX` and `middleClickMarginY` arguments which define horizontal and vertical auto-axis margin used for middle-clicking. Setting horizontal margin to 0 is typical when plotting signals. (#383)
* `Plot.Grid()` and `Plot.Ticks()` now have a `snapToNearestPixel` argument which controls whether these lines appear anti-aliased or not. For static images non-anti-aliased grid lines and tick marks look best, but for continuously-panning plots anti-aliased lines look better. The default behavior is to enable snapping to the nearest pixel, consistent with previous releases. (#384)
* Mouse events (MouseDown, MouseMove, etc.) are now properly forwarded to the FormsPlot control (#390) _Thanks @Minu476_
* Improved rendering of very small candlesticks and OHLCs in financial plots
* Labeled plottables now display their label in the ToString() output. This is useful when viewing plottables listed in the FormsPlot settings window #391 _Thanks @Minu476_
* Added a Statistics.Finance module with methods for creating Simple Moving Average (SMA) and Bollinger band technical indicators to Candlestick and OHLC charts. Examples are in the cookbook and demo program. (#397) _Thanks @Minu476_
* Scatter plots, filled plots, and polygon plots now support Xs and Ys which contain `double.NaN` #396
* Added support for line styles to Signal plots (#392) _Thanks @bukkideme_

## ScottPlot 4.0.31
* Created `Plot.PlotBarGroups()` for easier construction of grouped bar plots from 2D data (#367) _Thanks @bclehmann_
* Plot.PlotScaleBar() adds an L-shaped scalebar to the corner of the plot (#363)
* Default grid color lightened from #D3D3D3 (Color.LightGray) to #EFEFEF (#372)
* Improved error reporting for scatter plots (#369) _Thanks @JagDTalcyon_
* Improve pixel alignment by hiding grid lines and snapping tick marks that are 1px away from the lower left edge (#359)
* PlotText() ignores defaults to upperLeft alignment when rotation is used (#362)
* Improved minor tick positioning to prevent cases where minor ticks are 1px away from major ticks (#373)

## ScottPlot 4.0.30
* `Plot.PlotCandlestick()` and `Plot.PlotOHLC()`
  * now support `OHLC` objects with variable widths defined with a new `timeSpan` argument in the OHLC constructor. (#346) _Thanks @Minu476_
  * now support custom up/down colors including those with transparency (#346) _Thanks @Minu476_
  * have a new `sequential` argument to plot data based on array index rather than `OHLC.time`. This is a new, simpler way to display unevenly-spaced data (e.g., gaps over weekends) in a way that makes the gaps invisible. (#346) _Thanks @Minu476_
* Fixed a marker/line alignment issue that only affeced low-density Signal plots on Linux and MacOS (#340) _Thanks @SeisChr_
* WPF control now appears in Toolbox (#151) _Thanks @RalphLAtGitHub_
* Plot titles are now center-aligned with the data area, not the figure. This improves the look of small plots with titles. (#365) _Thanks @Resonanz_
* Fixed bug that ignored `Configure(enableRightClickMenu: false)` in WPF and WinForms user controls. (#365) _Thanks @thunderstatic_
* Updated `Configure(enableScrollWheelZoom: false)` to disable middle-click-drag zooming. (#365) _Thanks @eduhza_
* Added color mixing methods to ScottPlot.Drawing.GDI (#361)
* Middle-click-drag zooming now respects locked axes (#353) _Thanks @LogDogg_
* Improved user control zooming of high-precision DateTime axis data (#351) _Thanks @bukkideme_
* Plot.AxisBounds() now lets user set absolute bounds for drag and pan operations (#349) _Thanks @LogDogg_
* WPF control uses improved Bitmap conversion method (#350)
* Function plots have improved handling of functions with infinite values (#370) _Thanks @bclehmann_

## ScottPlot 4.0.29
* `Plot.PlotFill()` can be used to make scatter plots with shaded regions. Giving it a single pair of X/Y values (`xs, ys`) lets you shade beneath the curve to the `baseline` value (which defaults to 0). You can also give it a pair of X/Y values (`xs1, ys1, xs2, ys2`) and the area between the two curves will be shaded (the two curves do not need to be the same length). See cookbook for examples. (#255) _Thanks @ckovamees_ 
* `DataGen.Range()` now has `includeStop` argument to include the last value in the returned array.
* `Tools.Pad()` has been created to return a copy of a given array padded with data values on each side. (#255) _Thanks @ckovamees_
* [Seaborn](https://seaborn.pydata.org/) style can be activated using `Plot.Style(Style.Seaborn)` (#339)
* The `enableZooming` argument in `WpfPlot.Configure()` and `FormsPlot.Configure()` has been replaced by two arguments `enableRightClickZoom` and `enableScrollWheelZoom` (#338) _Thanks Zach_
* Improved rendering of legend items for polygons and filled plots (#341) _Thanks @SeidChr_
* Improved Linux rendering of legend items which use thick lines: axis spans, fills, polygons, etc. (#340) _Thanks @SeidChr_
* Addded `Plot.PlotFillAboveBelow()` to create a shaded line plot with different colors above/below the baseline. (#255) _Thanks @ckovamees_
* Improved rendering in Linux and MacOS by refactoring the font measurement system (#340) _Thanks @SeidChr_

## ScottPlot 4.0.28
* `Ticks()` now has arguments for numericStringFormat (X and Y) to make it easy to customize formatting of tick labels (percentage, currency, scientific notation, etc.) using standard [numeric format strings](https://docs.microsoft.com/en-us/dotnet/standard/base-types/standard-numeric-format-strings). Example use is demonstrated in the cookbook. (#336) _Thanks @deiruch_
* The right-click menu can now be more easily customized by writing a custom menu to `FormsPlot.ContextMenuStrip` or `WpfPlot.ContextMenu`. Demonstrations of both are in the demo application. (#337) _Thanks @Antracik_

## ScottPlot 4.0.27
* `Plot.Polygon()` can now be used to plot polygons from X/Y points (#255) _Thanks @ckovamees_
* User controls now have an "open in new window" item in their right-click menu (#280)
* Plots now have offset notation and multiplier notation disabled by default. Layouts are automatically calculated before the first render, or manually after MouseUp events in the user controls. (#310)
* `Plot.Annotation()` allows for the placement of text on the figure using pixel coordinates (not unit coordinates on the data grid). This is useful for creating custom static labels or information messages. (#321) _Thanks @SeidChr_
* `FormsPlot.MouseDoubleClicked` event now passes a proper `MouseEventArgs` instead of `null` (#331) _Thanks @ismdiego_
* Added a right-click menu to `WpfPlot` with items (save image, copy image, open in new window, help, etc.) similar to `FormsPlot`

## ScottPlot 4.0.26
* The `ScottPlot.WPF` package (which provides the `WpfPlot` user control) now targets .NET Framework 4.7.2 (in addition to .NET Core 3.0), allowing it to be used in applications which target either platform. The ScottPlot demo application now targets .NET Framework 4.7.2 which should be easier to run on most Windows systems. (#333)
* The `ScottPlot.WinForms` package (which produves the `FormsPlot` control) now only targets .NET Framework 4.6.1 and .NET Core 3.0 platforms (previously it also had build targets for .NET Framework 4.7.2 and .NET Framework 4.8). It is important to note that no functionality was lost here. (#330, #333)

## ScottPlot 4.0.25
* `PlotBar()` now supports displaying values above each bar graph by setting the `showValues` argument.
* `PlotPopulations()` has extensive capabilities for plotting grouped population data using box plots, bar plots, box and whisper plots, scatter data with distribution curves, and more! See the cookbook for details. (#315)
* `Histogram` objects now have a `population` property.
* `PopulationStats` has been renamed to `Population` and has additional properties and methods useful for reporting population statistics.
* Improved grid rendering rare artifacts which appear as unwanted diagnal lines when anti-aliasing is disabled. (#327)

## ScottPlot 4.0.24
* `Plot.Clear()` has been improved to more effectively clear plottable objects. Various overloads are provided to selectively clear or preserve certain plot types. (#275) _Thanks @StendProg_
* `PlotBar()` has been lightly refactored. Argument order has been adjusted, and additional options have been added. Error cap width is now in fractional units instead of pixel units. Horizontal bar charts are now supported. (#277, #315) _Thanks @bonzaiferroni_

## ScottPlot 4.0.23
* Interactive plot viewers were created to make it easy to interactively display data in a pop-up window without having to write any GUI code. Examples have been added to the ScottPlot Demo application.
  * `ScottPlot.WpfPlotViewer(plt)` for WPF
  * `ScottPlot.FormsPlotViewer(plt)` for Windows Forms
  * These can even be called from console applications
* Fixed bug that affected the `ySpacing` argument of `Plot.Grid()`
* `Plot.Add()` makes it easy to add a custom `Plottable` to the plot
* `Plot.XLabels()` and `Plot.YLabels()` can now accept just a string array (x values are auto-populated as a consecutive series of numbers).
* Aliased `Plot.AxisAuto()` to `Plot.AutoAxis()` and `Plot.AutoScale()` to make this function easier to locate for users who may have experience with other plot libraries. (#309) _Thanks @Resonanz_
* Empty plots now render grid lines, ticks, and tick labels (#313)
* New plot type: Error bars. They allow the user to define error bar size in all 4 directions by calling `plt.PlotErrorBars()`. (#316) _Thanks @zrolfs_
* Improve how dashed lines appear in the legend
* Improved minor tick positions when using log scales with `logScaleX` and `logScaleY` arguments of `plt.Ticks()` method
* Fixed bug that caused the center of the coordinate field to shift when calling `Plot.AxisZoom()`
* Grid line thickness and style (dashed, dotted, etc) can be customized with new arguments in the `Plot.Grid()` method

## ScottPlot 4.0.22
* Added support for custom horizontal axis tick rotation (#300) _Thanks @SeidChr_
* Added support for fixed grid spacing when using DateTime axes (#299) _Thanks @SeidChr_
* Updated ScottPlot icon (removed small text, styled icon after emoji)
* Improved legend font size when using display scaling (#289)
* Scroll wheel zooming now zooms to cursor (instead of center) in WPF control. This feature works now even if display scaling is used. (#281)
* Added `Plot.EqualAxis` property to make it easy to lock axis scales together (#306) _Thanks @StendProg_

## ScottPlot 4.0.21

### Misc
* Created new cookbook and demo applications for WinForms and WPF (#271)
* The `FormsPlot.MouseMoved` event now has `MouseEventArgs` (instead of `EventArgs`). The purpose of this was to make it easy to access mouse pixel coordinates via `e.X` and `e.Y`, but this change may require modifications to applications which use the old event signature.
* WpfPlot now has an `AxisChanged` event (like FormsPlot)
* Fixed bug that caused `Plot.CoordinateFromPixelY()` to return incorrect value
* Fixed bug causing cursor to show arrows when hovered over some non-draggable objects
* Improved support for WinForms and WpfPlot transparency (#286) _Thanks @StendProg and @envine_
* Added `DataGen.Zeros()` and `DataGen.Ones()` to generate arrays filled with values using methods familiar to numpy users.
* Added `equalAxes` argument to `WpfPlot.Configure()` (#272)
* Fixed a bug affecting the `equalAxes` argument in `FormsPlot.Configure()` (#272)
* Made all `Plot.Axis` methods return axis limits as `double[]` (previously many of them returned `void`)
* Added overload for `Plot.PlotLine()` which accepts a slope, offset, and start and end X points to make it easy to plot a linear line with known formula. Using PlotFormula() will produce the same output, but this may be simpler to use for straight lines.
* Added `rSquared` property to linear regression fits (#290) _Thanks @bclehmann and @StendProg_
* Added `Tools.ConvertPolarCoordinates()` to make it easier to display polar data on ScottPlot's Cartesian axes (#298) _Thanks @bclehmann_
* Improved `Plot.Function()` (#243) _Thanks @bclehmann_
* Added overload for `Plot.SetCulture()` to let the user define number and date formatting rather than relying on pre-made cultures (#301, #236) _Thanks @SeidChr_

## ScottPlot 4.0.19

#### Plottable and Rendering Changes
* Improved how markers are drawn in Signal and SignalConst plots at the transition area between zoomed out and zoomed in (#263) _Thanks @bukkideme and @StendProg_
* Improved support for zero lineSize and markerSize in Signal and SignalConst plots (#263, #264) _Thanks @bukkideme and @StendProg_
* Improved thread safety of interactive graphs (#245) _Thanks @StendProg_

#### Changes to `ScottPlot.Plot` Module
* added `CoordinateFromPixelX()` and `CoordinateFromPixelY()` to get _double precision_ coordinates from a pixel location. Previously only SizeF (float) precision was available. This improvement is especially useful when using DateTime axes. (#269) _Thanks Chris_
* added `AxisScale()` to adjust axis limits to set a defined scale (units per pixel) for each axis.
* added `AxisEqual()` to adjust axis limits to set the scale of both axes to be the same regardless of the size of each axis. (#272) _Thanks @gberrante_
* `PlotHSpan()` and `PlotVSpan()` now return `PlottableHSpan` and `PlottableVSpan` objects (instead of a `PlottableAxSpan` with a `vertical` property)
* `PlotHLine()` and `PlotVLine()` now return `PlottableHLine` and `PlottableVLine` objects (instead of a `PlottableAxLine` with a `vertical` property)

#### Miscellaneous
* MultiPlot now has a `GetSubplot()` method which returns the Plot from a row and column index (#242). See cookbook for details. _Thanks @Resonanz and @StendProg_
* Created `DataGen.Range()` to make it easy to create double arrays with evenly spaced data (#259)
* Improved support for display scaling (#273) _Thanks @zrolfs_
* Improved event handling (#266, #238) _Thanks @StendProg_
* Improved legend positioning (#253) _Thanks @StendProg_

## ScottPlot 4.0.18
* Added `Plot.SetCulture()` for improved local culture formatting of numerical and DateTime axis tick labels (#236) _Thanks @teejay-87_

## ScottPlot 4.0.17
* Added `mouseCoordinates` property to WinForms and WPF controls (#235) _Thanks @bukkideme_
* Fixed rendering bug that affected horizontal lines when anti-aliasing was turned off (#232) _Thanks @StendProg_
* Improved responsiveness while dragging axis lines and axis spans (#228) _Thanks @StendProg_

## ScottPlot 4.0.16
* Improved support for MacOS and Linux (#211, #212, #216) _Thanks @Hexxonite and @StendProg_
* Fixed a few display bugs
  * Fixed a bug affecting the `ySpacing` argument in `Plot.Grid()` (#221) _@Thanks teejay-87_
  * Enabled `visible` argument in `Title()`, `XLabel()`, and `YLabel()` (#222) _Thanks @ckovamees_
* AxisSpan improvements
  * Edges are now optionally draggable (#228) _Thanks @StendProg_
  * Can now be selectively removed with `Clear()` argument
  * Fixed bug caused by zooming far into an axis span (#226) _Thanks @StendProg_
* WinForms Control
  * WinForms control now supports draggable axis lines and axis spans
  * Right-click menu now has "copy image" option (#220)
  * Settings screen now has "copy CSV" button to export data (#220)
* WPF Control
  * WPF control now supports draggable axis lines and axis spans
  * new WpfPlot.Configure() to set various WPF control options
* Misc improvements
  * Improved axis handling, expansion, and auto-axis (#219, #230) _Thanks @StendProg_
  * Added more options to `DataGen.Cos()`
  * Tick labels can be hidden with `Ticks()` argument (#223) _Thanks @ckovamees_

## ScottPlot 4.0.14
* Improved `MatchAxis()` and `MatchLayout()` (#217) _Thanks @ckovamees and @StendProg_

## ScottPlot 4.0.13
* Improved support for Linux and MacOS _Thanks @Hexxonite_
* Improved font validation (#211, #212) _Thanks @Hexxonite and @StendProg_

## ScottPlot 4.0.11
* User controls now have a `cursor` property which can be set to allow custom cursors. (#187) _Thanks @gobikulandaisamy_
* User controls now have a `mouseCoordinates` property which make it easy to get the X/Y location of the cursor. (#187) _Thanks @gobikulandaisamy_

## ScottPlot 4.0.10
* Improved density colormap (#192, #194) _Thanks @StendProg_
* Added linear regression tools and cookbook example (#198) _Thanks @bclehmann_
* Added `maxRenderIndex` to Signal to allow partial plotting of large arrays intended to be used with live, incoming data (#202) _Thanks @StendProg and @plumforest_
* Made _Shift + Left-click-drag_ zoom into a rectangle light middle-click-drag (in WinForms and WPF controls) to add support for mice with no middle button (#90) _Thanks @JagDTalcyon_
* Throw an exception if `SaveFig()` is called before the image is properly sized (#192) _Thanks @karimshams and @StendProg_
* Ticks() now has arguments for `FontName` and `FontSize` (#204) _Thanks Clay_
* Fixed a bug that caused poor layout due to incorrect title label size estimation (#205) _Thanks Clay_
* Grid() now has arguments to selectively enable/disable horizontal and vertical grid lines (#206) _Thanks Clay_
* Added tool and cookbook example to make it easier to plot data on a log axis (#207) _Thanks @senged_
* Arrows can be plotted using `plt.PlotArrow()` (#201) _Thanks Clay_

## ScottPlot 4.0.9
_Published on [NuGet](https://www.nuget.org/packages?q=scottplot) on 2019-12-03_

* Use local regional display settings when formatting the month tick of DateTime axes (#108) _Thanks @FadyDev2_
* Debug symbols are now deployed NuGet

## ScottPlot 4.0.7
_Published on [NuGet](https://www.nuget.org/packages?q=scottplot) on 2019-12-01_\
This release updated the ScottPlot.WinForms package only.

* Added WinForms support for .NET Framework 4.7.2 and 4.8
* Fixed bug in WinForms control that only affected .NET Core 3.0 applications (#189 and #138) _Thanks @petarpetrovt_

## ScottPlot 4.0.6
_Published on [NuGet](https://www.nuget.org/packages?q=scottplot) on 2019-11-29_\
This release updated the ScottPlot.WinForms package only.

* fixed bug that affected the settings dialog window in the WinForms control (#187) _Thanks @gobikulandaisamy_

## ScottPlot 4.0.5
_Published on [NuGet](https://www.nuget.org/packages?q=scottplot) on 2019-11-27_

#### Minor Changes
* improved spacing for non-uniformly distributed OHLC and candlestick plots (#184) _Thanks @satyat110_
* added `fixedLineWidth` to Legend() to allow the user to control whether legend lines are dynamically sized (#185) _Thanks @ab-tools_
* legend now hides lines or markers of they're hidden in the plottable
* DateTime axes now use local display format (#108) _Thanks @FadyDev2_

## ScottPlot 4.0.4
_Published on [NuGet](https://www.nuget.org/packages?q=scottplot) on 2019-11-24_

* PlotText() now supports a background frame (#181) _Thanks @satyat110_
* OHLC objects can be created with a double or a DateTime (#182) _Thanks @Minu476_
* Improved AxisAuto() fixes bug for mixed 2d and axis line plots

## ScottPlot 4.0.3
_Published on [NuGet](https://www.nuget.org/packages?q=scottplot) on 2019-11-23_

* fixed bug when plotting single-point candlestick (#172) _Thanks @Minu476_
* improved style editing of plotted objects (#173) _Thanks @Minu476_
* fixed pan/zoom axis lock when holding CTRL or ALT (#90) _Thanks @FadyDev2_
* simplified the look of the user controls in designer mode
* improved WPF control mouse tracking when using DPI scaling
* added support for manual tick positions and labels (#174) _Thanks @Minu476_
* improved tick system when using DateTime units (#108) _Thanks @Padanian, @FadyDev2, and @Bhandejiya_
* created `Tools.DateTimesToDoubles(DateTime[] array)` to easily convert an array of dates to doubles which can be plotted with ScottPlot, then displayed as time using `plt.Ticks(dateTimeX: true)`.
* added an inverted sign flag (#177) to allow display of an axis with descending units _Thanks Bart_

## ScottPlot 4.0.2
_Published on [NuGet](https://www.nuget.org/packages?q=scottplot) on 2019-11-09_

* **Multi-plot figures:** Images with several plots can be created using `ScottPlot.MultiPlot()` as seen in the [Multiplot example](https://github.com/swharden/ScottPlot/tree/master/cookbook#multiplot) in the cookbook
* `ScottPlot.DataGen` functions which require a `Random` can accept null (they will create a `Random` if null is given)
* `plt.MatchAxis()` and `plt.MatchLayout()` have been improved
* `plt.PlotText()` now supports rotated text using the `rotation` argument (#160). See the [cookbook example](https://github.com/swharden/ScottPlot/tree/master/cookbook#plotting-text). _Thanks @gwilson9_
* `ScottPlot.WinForms` user control has new events and `formsPlot1.Configure()` arguments to make it easy to replace the default functionality for double-clicking and deploying the right-click menu (#166). _Thanks @FadyDev2_
* All plottables now have a `visible` property which makes it easy to toggle visibility on/off after they've been plotted. See the [cookbook example](https://github.com/swharden/ScottPlot/tree/master/cookbook#set-visibility). _Thanks Nasser_

## ScottPlot 4.0.1
_Published on [NuGet](https://www.nuget.org/packages?q=scottplot) on 2019-11-03_

#### Major Changes
* **ScottPlot now targets .NET Standard 2.0** so in addition to .NET Framework projects it can now be used in .NET Core applications, ASP projects, Xamarin apps, etc.
* **The WinForms control has its own package** ([ScottPlot.WinForms](https://www.nuget.org/packages/ScottPlot.WinForms/)) which targets both .NET Framework 4.6.1 and  .NET Core 3.0. Thanks for your early efforts on this @petarpetrovt
* **The WPF control has its own package** ([ScottPlot.WPF](https://www.nuget.org/packages/ScottPlot.WPF/)) targeting .NET Core 3.0.

#### Minor Changes
* better layout system and control of padding (Thanks @citizen3942)
* added ruler mode to `plt.Ticks()` (Thanks @citizen3942)
* `plt.MatchLayout()` no longer throws exceptions
* eliminated `MouseTracker` class (tracking is now in user controls)
* Use NUnit (not MSTest) for tests

## ScottPlot 3.1.6
_Published on [NuGet](https://www.nuget.org/packages/ScottPlot/) on 2019-10-20_

#### Minor Changes
* reduced designer mode checks to increase render speed (Thanks @StendProg)
* fixed cursor bug that occurred when draggable axis lines were used (Thanks Kamran)
* fully deleted the outdated `ScottPlotUC`
* fixed infinite zoom bug caused by calling AxisAuto() when plotting a single point (or perfectly straight horizontal or vertical line)
* added `ToolboxItem` and `DesignTimeVisible` delegates to WpfPlot control to try to get it to appear in the toolbox (but it doesn't seem to be working)
* improved figure padding when axes frames are disabled (Thanks @citizen3942)
* improved rendering of ticks at the edge of the plottable area (Thanks @citizen3942)
* added `AxesChanged` event to user control to make it easier to sync axes between multiple plots (see linked plots demo)
* disabled drawing of arrows on user control in designer mode

## ScottPlot 3.1.5
_Published on [NuGet](https://www.nuget.org/packages/ScottPlot/) on 2019-10-06_

#### Minor Changes
* WPF user control improved support for display scaling (Thanks @morningkyle)
* Fixed bug that crashed on extreme zoom-outs (Thanks @morningkyle)
* WPF user control improvements (middle-click autoaxis, scrollwheel zoom)
* ScottPlot user control has a new look in designer mode. Exceptions in user controls in designer mode can crash Visual Studio, so this risk is greatly reduced by not attempting to render a ScottPlot _inside_ Visual Studio.

## ScottPlot 3.1.4
_Published on [NuGet](https://www.nuget.org/packages/ScottPlot/) on 2019-09-22_

#### Major Changes
* middle-click-drag zooms into a rectangle drawn with the mouse

#### Minor Changes
* fixed bug that caused user control to crash Visual Studio on some systems that used DPI scaling (#125, #111). _Thanks @ab-tools and @bukkideme for your work on this._
* fixed poor rendering for extremely small plots
* fixed bug when making a scatter plot with a single point (#126). _Thanks @bonzaiferroni for your work on this._
* added more options to right-click settings menu (grid options, legend options, axis labels, editable plot labels, etc.)
* improved axis padding and image tightening
* greatly refactored the settings module (no change in functionality)

## ScottPlot 3.1.3

_Published on [NuGet](https://www.nuget.org/packages/ScottPlot/) on 2019-08-25_

#### Minor Changes
* FormsPlot improvements
  * middle-click-drag zooms into a rectangle
  * CTRL+scroll to lock vertical axis
  * ALT+scroll to loch horizontal axis
  * Improved (and overridable) right-click menu
* Added additional options to `plt.Ticks()`
  * rudimentary support for date tick labels (`dateTimeX` and `dateTimeY`)
  * options to customize notation (`useExponentialNotation`, `useOffsetNotation`, and `useMultiplierNotation`)

## ScottPlot 3.1.0

_Published on [NuGet](https://www.nuget.org/packages/ScottPlot/) on 2019-08-19_

#### Major Changes
* User controls were renamed
  * `ScottPlotUC` was renamed to `FormsPlot`
  * `ScottPlotWPF` was renamed to `WpfPlot`
* The right-click menu has improved. It responds faster and has improved controls to adjust plot settings.
* Plots can now be saved in BMP, PNG, JPG, and TIF format
* Holding `CTRL` while click-dragging locks the horizontal axis
* Holding `ALT` while click-dragging locks the vertical axis
* Minor ticks are now displayed (and can be turned on or off with `Ticks()`)
* Legend can be accessed for external display with `GetLegendBitmap()`

#### Minor Changes
* anti-aliasing is turned off while click-dragging to increase responsiveness (#93, @StendProg)
* PlotSignalConst has several improvements (@StendProg)
  * It can can now accept a generic inputs
  * A demo has been added demonstrating highspeed interactive plotting of _one billion_ data points.
  * It is now slightly faster by default
  * It can use single-precision floating point calculations to further enhance performance
* Legend draws more reliably (#104, #106, @StendProg)
* `AxisAuto()` now has `expandOnly` arguments
* Axis lines with custom lineStyles display properly in the legend

## ScottPlot 3.0.9

_Published on [NuGet](https://www.nuget.org/packages/ScottPlot/) on 2019-08-12_

#### Major Changes
* **WPF User Control**: See [demos#wpf-application](https://github.com/swharden/ScottPlot/tree/master/demos#wpf-application) for a quickstart demo.
* **New Plot Type: `PlotSignalConst()`** for extremely large arrays of data which are not expected to change after being plotted. Plots generated with this method can be much faster than PlotSignal(). See [cookbook#signalconst](https://github.com/swharden/ScottPlot/tree/master/cookbook#signalconst) for example usage. _Special thanks to @StendProg for work on this feature._
* **Greatly improved axis tick labels.** Axis tick labels are now less likely to overlap with axis labels, and it displays very large and very small numbers well using exponential notation. For an example see [cookbook#axis-exponent-and-offset](https://github.com/swharden/ScottPlot/tree/master/cookbook#axis-exponent-and-offset). _Special thanks to @Padanian for work on this feature._
* **Parallel processing support for PlotSignal()**. When parallel processing is enabled PlotSignal() can now use it to render graphs faster. For details see [cookbook#signal-with-parallel-processing](https://github.com/swharden/ScottPlot/tree/master/cookbook#signal-with-parallel-processing). _Special thanks to @StendProg for work on this feature._
* **Every `Plot` function now returns a `Plottable`.** When creating things like scatter plots, text, and axis lines, the returned object can now be used to update the data, position, styling, or call plot-type-specific methods. For an example see [cookbook#modify-styles-after-plotting](https://github.com/swharden/ScottPlot/tree/master/cookbook#modify-styles-after-plotting).

#### Minor Changes
* right-click menu now displays ScottPlot and .NET Framework version
* improved rendering of extremely zoomed-out signals 
* rendering speed increased now that Format32bppPArgb is the default PixelFormat (thanks @StendProg)
* DataGen.NoisySin() was added
* Code was tested in .NET Core 3.0 preview and compiled without error. Therefore, the next release will likely be for .NET Core 3.0 (Thanks @petarpetrovt)
* User controls now render graphs with anti-alias mode off (faster) while the mouse is being dragged. Upon release a high quality render is performed.

## ScottPlot 3.0.8

_Published on [NuGet](https://www.nuget.org/packages/ScottPlot/) on 2019-08-04_

#### Major Changes
* **WPF User Control:** A ScottPlotWPF user control was created to allow provide a simple mouse-interactive ScottPlot control to WPF applications. It is not as full-featured as the winforms control (it lacks a right-click menu and click-and-drag functions), but it is simple to review the code (<100 lines of [.xaml](https://github.com/swharden/ScottPlot/blob/master/src/ScottPlot/ScottPlotWPF.xaml) and [.xaml.cs](https://github.com/swharden/ScottPlot/blob/master/src/ScottPlot/ScottPlotWPF.xaml.cs)) and easy to use. See the [WPF Application Quickstart](https://github.com/swharden/ScottPlot/tree/master/demos#wpf-application) guide for details.
* **New plot type `plt.AxisSpan()`:** [demonstrated in the cookbook](https://github.com/swharden/ScottPlot/tree/master/cookbook#axis-spans) - shades a region of the graph (semi-transparency is supported).

#### Minor Changes
* **improved tick marks**
  * Vertical ticks no longer overlap with vertical axis label (#47)
  * When axis tick labels contain very large or very small numbers, scientific notation mode is engaged (see [cookbook example](https://github.com/swharden/ScottPlot/tree/master/cookbook#very-large-numbers)).
  * Horizontal tick mark spacing increased to prevent overlapping
  * Vertical tick mark spacing increased to be consistent with horizontal tick spacing
* **CSV data export**
  * Plottable objects now have a `SaveCSV(filename)` method. See the [cookbook example](https://github.com/swharden/ScottPlot/tree/master/cookbook#save-scatter-data).
  * Scatter and Signal plot data can be saved from the user control through the right-click menu.
* Added `lineStyle` arguments to Scatter plots (see the [cookbook example](https://github.com/swharden/ScottPlot/tree/master/cookbook#custom-linestyles))
* Improved legend ([see cookbook example](https://github.com/swharden/ScottPlot/tree/master/cookbook#legend))
  * ability to set location
  * ability to set shadow direction
  * markers and lines rendered in legend
* Improved ability to use custom fonts ([see cookbook example](https://github.com/swharden/ScottPlot/tree/master/cookbook#custom-fonts))
* Segoe UI is now the default font for all plot components

## ScottPlot 3.0.7
_Published on [NuGet](https://www.nuget.org/packages/ScottPlot/) on 2019-07-27_

#### Major Changes
* **New plot type `plt.PlotStep()`:** demonstrated in the [cookbook](https://github.com/swharden/ScottPlot/blob/master/doc/cookbook/README.md#step-plot).  An interactive example is in the demos folder.
* **New plot type `plt.PlotCandlestick()`:** demonstrated in the [cookbook](https://github.com/swharden/ScottPlot/blob/master/doc/cookbook/README.md#candlestick). An interactive example is in the demos folder.
* **New plot type `plt.PlotOHLC()`:** demonstrated in the [cookbook](https://github.com/swharden/ScottPlot/blob/master/doc/cookbook/README.md#ohlc).  An interactive example is in the demos folder.
* **`plt.MatchPadding()`:** copies the data frame layout from one ScottPlot onto another (useful for making plots of matching size). An interactive example is in the demos folder.
* **`plt.MatchAxis()`:** copies the axes from one ScottPlot onto another (useful for making plots match one or both axis). An interactive example is in the demos folder.
* **`plt.Legend()` improvements**
  * The `location` argument allows the user to place the legend at one of 9 different places on the plot. See the [cookbook example](https://github.com/swharden/ScottPlot/tree/master/doc/cookbook#legend).
  * The `shadowDirection` argument allows the user to control if a shadow is shown and at what angle.
* **Custom marker shapes** can be specified using the `markerShape` argument. See the [cookbook example](https://github.com/swharden/ScottPlot/tree/master/doc/cookbook#custom-marker-shapes).


## ScottPlot 3.0.6
_Published on [NuGet](https://www.nuget.org/packages/ScottPlot/) on 2019-06-30_

#### Major Changes
* **Bar plot:** The plot module now has a `Bar()` method that lets users create various types of bar plots, as seen in [cookbook#plot-bar-data](https://github.com/swharden/ScottPlot/tree/master/doc/cookbook#plot-bar-data)
* **Histogram:** The new `ScottPlot.Histogram` class has tools to create and analyze histogram data (including cumulative probability). Examples of this can be seen at [cookbook#histogram](https://github.com/swharden/ScottPlot/tree/master/doc/cookbook#histogram) and [cookbook#cph](https://github.com/swharden/ScottPlot/tree/master/doc/cookbook#cph)
* **Step plot:** Scatter plots can now render as step plots. Use this feature by setting the `stepDisplay` argument with `PlotScatter()` as seen in the [cookbook#step-plot](https://github.com/swharden/ScottPlot/tree/master/doc/cookbook#step-plot)
* **Manual grid spacing:** Users can now manually define the grid density by setting the `xSpacing` and `ySpacing` arguments in `Grid()` as seen in [cookbook#manual-grid-spacing](https://github.com/swharden/ScottPlot/tree/master/doc/cookbook#manual-grid-spacing)
* **Draggable axis lines:** Axis lines can be dragged with the mouse if the `draggable` argument is set to `true` in `PlotHLine()` and `PlotHLine()`. Draggable axis line limits can also be set by defining additional arguments. The [DraggableMarkers](https://github.com/swharden/ScottPlot/tree/master/demos/ScottPlotDraggableMarkers) program was created to demonstrate this feature.

#### Minor Changes
* using the scrollwheel to zoom now zooms to the cursor position rather than the center of the plot area
* `ScottPlot.DataGen.RandomNormal()` was created to create arbitrary amounts of normally-distributed random data
* fixed bug causing axis line color to appear incorrectly in the legend
* `AxisAuto()` is now called automatically on the first render. This means users no longer have to call this function manually for most applications. This simplifies quickstart programs to just: instantiate plot, plot data, render (now 3 lines in total instead of 4).
* throw exceptions if scatter, bar, or signal data inputs are null (rather than failing later)

## ScottPlot 3.0.5
_Published on [NuGet](https://www.nuget.org/packages/ScottPlot/) on 2019-06-23_
* fixes a bug (discussed in [issue 11](https://github.com/swharden/ScottPlot/issues/11)) to improve pan and zoom performance.

## ScottPlot 3.0.4
_Published on [NuGet](https://www.nuget.org/packages/ScottPlot/) on 2019-06-23_

#### New features
* **Bar graphs:** New `plotBar()` method allow creation of bar graphs. By customizing the `barWidth` and `xOffset` arguments you can push bars together to create grouped bar graphs. Error bars can also be added with the `yError` argument. Some [cookbook examples](https://github.com/swharden/ScottPlot/tree/master/doc/cookbook#plot-bar-data) demonstrate what this new function can do.
* **Scatter plots support X and Y error bars:** `plotScatter()` now has arguments to allow X and Y error bars (with adjustable error bar line width and cap size). A [cookbook example](https://github.com/swharden/ScottPlot/tree/master/doc/cookbook#plotting-with-errorbars) was added and a demo program was also created to demonstrate this feature.
* **Draggable axis lines:** `plotHLine()` and `plotVLine()` now have a `draggable` argument which lets those axis lines be dragged around with the mouse (when using the `ScottPlotUC` user control). Examples are in the demo folder ([ScottPlotDraggableMarkers](https://github.com/swharden/ScottPlot/tree/master/demos/ScottPlotDraggableMarkers)). This feature was initially requested in [issue 11](https://github.com/swharden/ScottPlot/issues/11).

#### Minor changes
* fixed errors caused by resizing to 0px
* fixed a capitalization inconsistency in the `plotSignal` argument list
* `axisAuto()` now responds to axis lines added by `plotHLine()` and `plotVLine()` (previously they were ignored)
* fixed an [issue](https://github.com/swharden/ScottPlot/issues/23) that caused SplitContainer splitters to freeze

## ScottPlot 3.0.3
_Published on [NuGet](https://www.nuget.org/packages/ScottPlot/) on 2019-05-28_
* NuGet installer automatically adds system.drawing

## ScottPlot 3.0.2
_Published on [NuGet](https://www.nuget.org/packages/ScottPlot/) on 2019-05-27_
* Recompiled to support the .NET 4.5 framework

#### ScottPlot 3.0.1
_Published on [NuGet](https://www.nuget.org/packages/ScottPlot/) on 2019-05-27_
* First version of ScottPlot published on NuGet<|MERGE_RESOLUTION|>--- conflicted
+++ resolved
@@ -8,9 +8,6 @@
 * Testing: Improved error reporting on failed XML documentation tests (#1127) _Thanks @StendProg_
 * Histogram: Marked `ScottPlot.Statistics.Histogram` obsolete in favor of static methods in `ScottPlot.Statistics.Common` designed to create histograms and probability function curves (#1051, #1166). See cookbook for usage examples. _Thanks @breakwinz and @bclehmann_
 * WpfPlot: Improve memory management for dynamically created and destroyed WpfPlot controls by properly unloading the dispatcher timer (#1115, #1117) _Thanks @RamsayGit, @bclehmann, @StendProg, and @Orace_
-<<<<<<< HEAD
-* ClevelandDotPlot: Improve automatic axis limit detection (#1185) _Thanks @Nextra_
-=======
 * Mouse Processing: Improved bug that affected fast drag-dropping of draggable objects (#1076)
 * Rendering: Fixed clipping bug that caused some plot types to be rendered above data area frames (#1084)
 * Plot: Added `Width` and `Height` properties
@@ -19,7 +16,7 @@
 * Axis: Axis ticks now have a `Ticks()` overload which allows selective control over major tick lines and major tick labels separately (#1118) _Thanks @kegesch_
 * Plot: `AxisAuto()` now has `xAxisIndex` and `yAxisIndex` arguments to selectively adjust axes to fit data on a specified index (#1123)
 * Crosshair: Added support for custom formatters (`Func<double, string>`) allowing users full control over label text. See cookbook for details. (#1173, #1172) _Thanks @Maoyao233_
->>>>>>> a7c20bcc
+* ClevelandDotPlot: Improve automatic axis limit detection (#1185) _Thanks @Nextra_
 
 ## ScottPlot 4.1.16
 * Made it easier to use custom color palettes (see cookbook) (#1058, #1082) _Thanks @EmanuelFeru_
