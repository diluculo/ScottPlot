--- conflicted
+++ resolved
@@ -4,11 +4,8 @@
 * Added user control for Avalonia (#496, #503) _Thanks @Benny121221_
 * Holding shift while left-click-dragging the edge of a span moves it instead of resizing it (#509) _Thanks @Torgano_
 * CSV export is now culture invariant for improved support on systems where commas are decimal separators (#512) _Thanks Daniel_
-<<<<<<< HEAD
 * Added fill support to scatter plots (#529) _Thanks @AlexFsmn_
-=======
 * Fix bug that occurred when calling GetLegendBitmap() before the plot was rendered (#527) _Thanks @el-aasi_
->>>>>>> 044c2587
 
 ## ScottPlot 4.0.39
 * Legend now reflects LineStyle of Signal and SignalXY plots (#488) _Thanks @Benny121221_
