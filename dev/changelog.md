--- conflicted
+++ resolved
@@ -1,36 +1,8 @@
 # ScottPlot Changelog
 
-<<<<<<< HEAD
-## Primary Version History
-
-_ScottPlot uses [semantic](https://semver.org/) (major.minor.patch) versioning. Patches are typically non-breaking, but switching between major and minor versions may require modification of existing code._
-
-* **ScottPlot 4.0** (Nov, 2019) ScottPlot.Plot module became platform-agnostic using .NET Standard and System.Drawing.Common. Total recode, but same API. User controls became separate, platform-specific modules.
-* **ScottPlot 3.0** (May, 2019) Total recode with new API. First version released on NuGet.
-* **ScottPlot 2.0** (Jan, 2019) Total recode with new API. First version to get its own GitHub project. 
-* **ScottPlot 1.0** (June, 2017) ScottPlot began as [swhPlot.cs](https://github.com/swharden/Csharp-Data-Visualization/blob/master/projects/17-06-24_stretchy_line_plot/pixelDrawDrag2/swhPlot.cs), a 150 line class used to create a [stretchy line plot](https://github.com/swharden/Csharp-Data-Visualization/tree/master/projects/17-06-24_stretchy_line_plot) demonstrating how to draw lines interactively with C#.
-
-## Coming Soon
-
-* **This version (4.0.x)** - this list is a reminder of things to complete before proceeding to the next major version.
-  * Add right-click menu to WpfPlot
-  * `Plot.BoxAndWhisker()`
-  * improved bar charts (#244, #260, #277) _Thanks @Benny121221 and @bonzaiferroni and @SoManyUsernamesTaken_
-    * support for stacked box plots
-    * support for horizontal box plots
-  * support for "shade below the curve" (#255) _Thanks @ckovamees_
-* **ScottPlot 4.1**
-  * Refactor plottable module (namespaces will change slightly)
-* **ScottPlot 4.2** 
-  * Remove rendering capabilities from ScottPlot.Plot so the dependency on System.Drawing can be eliminated
-  * Create a GDI rendering module which uses System.Drawing 
-  * Create a SkiaSharp rendering module and user control (supporting OpenGL hardware acceleration)
-  
 ## ScottPlot 4.0.32
 * Improved support for DPI scaling in the WpfPlot control (#379, #380) _Thanks @Benny121221_
 
-=======
->>>>>>> d58afd3d
 ## ScottPlot 4.0.31
 * Created `Plot.PlotBarGroups()` for easier construction of grouped bar plots from 2D data (#367) _Thanks @Benny121221_
 * Plot.PlotScaleBar() adds an L-shaped scalebar to the corner of the plot (#363)
