# ScottPlot Changelog

## ScottPlot 4.1.24 (in progress...)
* Palette: `ScottPlot.Palette` has been created and cookbook recipes have been updated to use it. The module it replaces (`ScottPlot.Drawing.Palette`) will not be marked obsolete until ScottPlot 5. (#1299, #1304)
* Style: Refactored to use static classes instead of enumeration members (#1299, #1291)
* NuGet: Improved System.Drawing.Common dependencies in user control packages (#1311, #1310) _Thanks @Kritner_
* New Palettes:
  * `ColorblindFriendly` modeled after [Wong 2011](https://www.nature.com/articles/nmeth.1618.pdf) (#1312) _Thanks @arthurits_
  * `Dark` 8-color palette LCD and print friendly (#1313) _Thanks @arthurits_
  * `DarkPastel` 8-color palette of LCD and print-friendly colors (#1314) _Thanks @arthurits_
<<<<<<< HEAD
* New Styles:
  * `Burgundy` (#1319) _Thanks @arthurits_
=======
  * `Tsitsulin` 25-color optimal qualitative palette ([described here](http://tsitsul.in/blog/coloropt)) by [Anton Tsitsulin](http://tsitsul.in) (#1318) _Thanks @arthurits_
>>>>>>> 1430715b

## ScottPlot 4.1.23
* NuGet: use deterministic builds, add source link support, and include compiler flags (#1285)

## ScottPlot 4.1.22
* Coxcomb Plots: Added support for image labels (#1265, #1275) _Thanks @Rayffer_
* Palette: Added overloads for `GetColor()` and `GetColors()` to support transparency
* Plot Viewer: fixed bug causing render warning to appear in WinForms and Avalonia plot viewers (#1265, #1238) _Thanks @bukkideme, @Nexus452, and @bclehmann_

## ScottPlot 4.1.21
* Legend: Throw an exception if `RenderLegend()` is called on a plot with no labeled plottables (#1257)
* Radar: Improved support for category labels. (#1261, #1262) _Thanks @Rayffer_
* Controls: Now have a `Refresh()` method as an alias of `Render()` for manually redrawing the plot and updating the image on the screen. Using `Render()` in user controls is more similar to similar plotting libraries and less likely to be confused with `Plot.Render()` in documentation and warning messages. (#1264, #1270, #1263, #1245, #1165)
* Controls: Decreased visibility of the render warning (introduced in ScottPlot 4.1.19) by allowing it only to appear when the debugger is attached (#1165, #1264)
* Radial Gaugue Plot: Fixed divide-by-zero bug affecting normalized gauges (#1272) _Thanks @arthurits_

## ScottPlot 4.1.20
* Ticks: Fixed bug where corner labels would not render when multiplier or offset notation is in use (#1252, #1253) _Thanks @DavidBergstromSWE_

## ScottPlot 4.1.19
* Controls: Fixed bug where render warning message is not hidden if `RenderRequest()` is called (#1165) _Thanks @gigios_

## ScottPlot 4.1.18
* Ticks: Improve placement when axis scale lock is enabled (#1229, #1197)
* Plot: `SetViewLimits()` replaced by `SetOuterViewLimits()` and `SetInnerViewLimits()` (#1197) _Thanks @noob765_
* Plot: `EqualScaleMode` (an enumeration accepted by `AxisScaleLock()`) now has `PreserveSmallest` and `PreserveLargest` members to indicate which axis to prioritize when adjusting zoom level. The new default is `PreserveSmallest` which prevents data from falling off the edge of the plot when resizing. (#1197) _Thanks @noob765_
* Axis: Improved alignment of 90º rotated ticks (#1194, #1201) _Thanks @gigios_
* Controls: Fix bug where middle-click-drag zoom rectangle would persist if combined with scroll wheel events (#1226) _Thanks @Elgot_
* Scatter Plot: Fixed bug affecting plots where `YError` is set but `XError` is not (#1237, #1238) _Thanks @simmdan_
* Palette: Added `Microcharts` colorset (#1235) _Thanks @arthurits_
* SignalPlotXY: Added support for `FillType` (#1232) _Thanks @ddrrrr_
* Arrow: New plot type for rendering arrows on plots. Arrowhead functionality of scatter plots has been deprecated. (#1241, #1240)
* Controls: Automatic rendering has been deprecated. Users must call Render() manually at least once. (#1165, #1117)
* Radial Gauge Plots: `AddRadialGauge()` now adds a radial gauge plot (a new circular plot type where values are represented as arcs spanning a curve). See cookbook for examples and documentation. (#1242) _Thanks @arthurits_

## ScottPlot 4.1.17
* Improved `RadarPlot.Update()` default arguments (#1097) _Thanks @arthurits_
* Radar Plot: Improved `Update()` default arguments (#1097) _Thanks @arthurits_
* Crosshair: Added `XLabelOnTop` and `YLabelOnRight` options to improve multi-axis support and label customization (#1147) _Thanks @rutkowskit_
* Signal Plot: Added `StepDisplay` option to render signal plots as step plots when zoomed in (#1092, #1128) _Thanks @EmanuelFeru_
* Testing: Improved error reporting on failed XML documentation tests (#1127) _Thanks @StendProg_
* Histogram: Marked `ScottPlot.Statistics.Histogram` obsolete in favor of static methods in `ScottPlot.Statistics.Common` designed to create histograms and probability function curves (#1051, #1166). See cookbook for usage examples. _Thanks @breakwinz and @bclehmann_
* WpfPlot: Improve memory management for dynamically created and destroyed WpfPlot controls by properly unloading the dispatcher timer (#1115, #1117) _Thanks @RamsayGit, @bclehmann, @StendProg, and @Orace_
* Mouse Processing: Improved bug that affected fast drag-dropping of draggable objects (#1076)
* Rendering: Fixed clipping bug that caused some plot types to be rendered above data area frames (#1084)
* Plot: Added `Width` and `Height` properties
* Plot: `GetImageBytes()` now returns bytes for a PNG file for easier storage in cloud applications (#1107)
* Axis: Added a `GetSettings()` method for developers, testers, and experimenters to gain access to experimental objects which are normally private for extreme customization
* Axis: Axis ticks now have a `Ticks()` overload which allows selective control over major tick lines and major tick labels separately (#1118) _Thanks @kegesch_
* Plot: `AxisAuto()` now has `xAxisIndex` and `yAxisIndex` arguments to selectively adjust axes to fit data on a specified index (#1123)
* Crosshair: Refactored to use two `AxisLine`s so custom formatters can now be used and lines can be independently styled (#1173, #1172, #1122, 1195) _Thanks @Maoyao233 and @EmanuelFeru_
* ClevelandDotPlot: Improve automatic axis limit detection (#1185) _Thanks @Nextra_
* ScatterPlotList: Improved legend formatting (#1190) _Thanks @Maoyao233_
* Plot: Added an optional argument to `Frameless()` to reverse its behavior and deprecated `Frame()` (#1112, #1192) _Thanks @arthurits_
* AxisLine: Added `PositionLabel` option for displaying position as text (using a user-customizable formatter function) on the axis (#1122, #1195, #1172, #1173) _Thanks @EmanuelFeru and @Maoyao233_
* Radar Plot: Fixed rendering artifact that occurred when axis maximum is zero (#1139) _Thanks @petersesztak and @bclehmann_
* Mouse Processing: Improved panning behavior when view limits (axis boundaries) are active (#1148, #1203) _Thanks @at2software_
* Signal Plot: Fixed bug causing render artifacts when using fill modes (#1163, #1205)
* Scatter Plot: Added support for `OffsetX` and `OffsetY` (#1164, #1213)
* Coxcomb: Added a new plot type for categorical data. See cookbook for examples. (#1188) _Thanks @bclehmann_
* Axes: Added `LockLimits()` to control pan/zoom manipulation so individual axes can be manipulated in multi-axis plots. See demo application for example. (#1179, #1210) _Thanks @kkaiser41_
* Vector Plot: Add additional options to customize arrowhead style and position. See cookbook for examples. (#1202) _Thanks @hhubschle_
* Finance Plot: Fixed bug affecting plots with no data points (#1200) _Thanks @Maoyao233_
* Ticks: Improve display of rotated ticks on secondary axes (#1201) _Thanks @gigios_

## ScottPlot 4.1.16
* Made it easier to use custom color palettes (see cookbook) (#1058, #1082) _Thanks @EmanuelFeru_
* Added a `IgnoreAxisAuto` field to axis lines and spans (#999) _Thanks @kirsan31_
* Heatmaps now have a `Smooth` field which uses bicubic interpolation to display smooth heatmaps (#1003) _Thanks @xichaoqiang_
* Radar plots now have an `Update()` method for updating data values without clearing the plot (#1086, #1091) _Thanks @arthurits_
* Controls now automatically render after the list of plottables is modified (previously it was after the number of plottables changed). This behavior can be disabled by setting a public field in the control's `Configuration` module. (#1087, #1088) _Thanks @bftrock_
* New `Crosshair` plot type draws lines to highlight a point on the plot and labels their coordinates in the axes (#999, #1093) _Thanks @kirsan31_
* Added support for a custom `Func<double, string>` to be used as custom tick label formatters (see cookbook) (#926, #1070) _Thanks @damiandixon and @ssalsinha_
* Added `Move`, `MoveFirst`, and `MoveLast` to the `Plot` module for added control over which plottables appear on top (#1090) _Thanks @EmanuelFeru_
* Fixed bug preventing expected behavior when calling `AxisAutoX` and `AxisAutoY` (#1089) _Thanks @EmanuelFeru__

## ScottPlot 4.1.15
* Hide design-time error message component at run time to reduce flicking when resizing (#1073, #1075) _Thanks @Superberti and @bclehmann_
* Added a modern `Plot.GetBitmap()` overload suitable for the new stateless rendering system (#913 #1063)
* Controls now have `PlottableDragged` and `PlottableDropped` event handlers (#1072) _Thanks @JS-BGResearch_

## ScottPlot 4.1.14
* Add support for custom linestyles in SignalXY plots (#1017, #1016) _Thanks @StendProg and @breakwinz_
* Improved Avalonia dependency versioning (#1018, #1041) _Thanks @bclehmann_
* Controls now properly process `MouseEnter` and `MouseLeave` events (#999) _Thanks @kirsan31 and @breakwinz_
* Controls now have a `RenderRequest()` method that uses a render queue to facilitate non-blocking render calls (#813, #1034) _Thanks @StendProg_
* Added Last() to finance plots to make it easier to access the final OHLC (#1038) _Thanks @CalderWhite_
* Controls that fail to render in design mode now display the error message in a textbox to prevent Visual Studio exceptions (#1048) _Thanks @bclehmann_

## ScottPlot 4.1.13-beta
* `Plot.Render()` and `Plot.SaveFig()` now have a `scale` argument to allow for the creation of high resolution scaled plots (#983, #982, #981) _Thanks @PeterDavidson_
* A `BubblePlot` has been added to allow display of circles with custom colors and sizes. See cookbook for examples. (#984, #973, #960) _Thanks @PeterDavidson_
* Avalonia 0.10.3 is now supported (#986) _Thanks @bclehmann_
* Default version of System.Drawing.Common has been changed from `5.0.0` to `4.6.1` to minimize errors associated with downgrading (#1004, #1005, #993, #924, #655) _Thanks @bukkideme_

## ScottPlot 4.1.12-beta
* Added "Open in New Window" option to right-click menu (#958, #969) _Thanks @ademkaya and @bclehmann_
* User control `Configuration` module now has customizable scroll wheel zoom fraction (#940, #937) _Thanks @
PassionateDeveloper86 and @StendProg_
* Added options to `Plot.AxisScaleLock()` to let the user define scaling behavior when the plot is resized (#933, #857) _Thanks @ricecakebear and @StendProg_
* Improved XML documentation for `DataGen` module (#903, #902) _Thanks @bclehmann_
* Fixed bug where tick labels would not render for axes with a single tick (#945, #828, #725, #925) _Thanks @saklanmazozgur and @audun_
* Added option to manually refine tick density (#828) _Thanks @ChrisAtVault and @bclehmann_
* Improved tick density calculations for DateTime axes (#725) _Thanks @bclehmann_
* Fixed SignalXY rendering artifact affecting the right edge of the plot (#929, #931) _Thanks @damiandixon and @StendProg_
* Improved line style customization for signal plots (#929, #931) _Thanks @damiandixon and @StendProg_
* Fixed bug where negative bar plots would default to red fill color (#968, #946) _Thanks @pietcoussens_
* Fixed bug where custom vertical margin was not respected when `AxisAuto()` was called with a middle-click (#943) _Thanks Andreas_
* Added a minimum distance the mouse must travel while click-dragging for the action to be considered a drag instead of a click (#962)
* Improved Histogram documentation and simplified access to probability curves (#930, #932, #971) _Thanks @LB767, @breakwinz, and @bclehmann_

## ScottPlot 4.1.11-beta
* FormsPlot mouse events are now properly forwarded to the base control (#892, #919) _Thanks @grabul_
* Prevent right-click menu from deploying after right-click-drag (#891, #917)
* Add offset support to SignalXY (#894, #890) _Thanks @StendProg_
* Eliminate rendering artifacts in SignalXY plots (#893, #889) _Thanks @StendProg and @grabul_
* Optimize cookbook generation and test execution (#901) _Thanks @bclehmann_

## ScottPlot 4.1.10-beta
* Fixed a bug where applying the Seabourn style modified axis frame and minor tick distribution (#866) _Thanks @oszymczak_
* Improved XML documentation and error reporting for getting legend bitmaps (#860) _Thanks @mzemljak_
* Fixed rendering bug affecting finance plots with thin borders (#837) _Thanks @AlgoExecutor_
* Improved argument names and XML docs for SMA and Bollinger band calculation methods (#830) _Thanks @ticool_
* Improved GetPointNearest support for generic signal plots (#809, #882, #886) _Thanks @StendProg, @at2software, and @mrradd_
* Added support for custom slice label colors in pie charts (#883, #844) _Thanks @bclehmann, @StendProg, and @Timothy343_
* Improved support for transparent heatmaps using nullable double arrays (#849, #852) _Thanks @bclehmann_
* Deprecated bar plot `IsHorizontal` and `IsVertical` in favor of an `Orientation` enumeration
* Deprecated bar plot `xs` and `ys` in favor of `positions` and `values` which are better orientation-agnostic names
* Added Lollipop and Cleveland plots as new types of bar plots (#842, #817) _Thanks @bclehmann_
* Fixed a bug where `Plot.AddBarGroups()` returned an array of nulls (#839) _Thanks @rhys-wootton_
* Fixed a bug affecting manual tick labels (#829) _Thanks @ohru131_
* Implemented an optional render queue to allow asynchronous rendering in user controls (#813) _Thanks @StendProg_

## ScottPlot 4.1.9-beta
* Improved support for negative DateTimes when using DateTime axis mode (#806, #807) _Thanks @StendProg and @at2software_
* Improved axis limit detection when using tooltips (#805, #811) _Thanks @bclehmann and @ChrisAtVault_
* Added `WickColor` field to candlestick plots (#803) _Thanks @bclehmann_
* Improved rendering of candlesticks that open and close at the same price (#803, #800) _Thanks @bclehmann and @AlgoExecutor_
* Improved rendering of SignalXY plots near the edge of the plot (#795) _Thanks @StendProg_
* new `AddScatterStep()` helper method creates a scatter plot with the step style (#808) _Thanks @KlaskSkovby_
* Marked `MultiPlot` obsolete and added information to the [FAQ](https://swharden.com/scottplot/faq)
* Refactored `Colormap` module to use classes instead of reflection (#767, #773) _Thanks @StendProg_
* Refactored `OHLC` fields and finance plots to store `DateTime` and `TimeSpan` instead of `double` (#795)

## ScottPlot 4.1.8-beta
* Improved validation and error reporting for large heatmaps (#772) _Thanks @Matthias-C_
* Removed noisy console output in `ScatterPlotList` (#780) _Thanks @Scr0nch_
* Improved rendering bug in signal plots (#783, #788) _Thanks @AlgoExecutor and @StendProg_
* Fix bug that hid grid lines in frameless plots (#779)
* Improved appearance of marker-only scatter plots in the legend (#790) _Thanks @AlgoExecutor_
* `AddPoint()` now has a `label` argument to match `AddScatter()` (#787) _Thanks @AlgoExecutor_

## ScottPlot 4.1.7-beta
* Added support for image axis labels (#759, #446, #716) _Thanks @bclehmann_
* Added `MinRenderIndex` and `MaxRenderIndex` support to Scatter plots (#737, #763) _Thanks @StendProg_
* Improved display of horizontal manual axis tick labels (#724, #762) _Thanks @inqb and @Saklut_
* Added support for listing and retrieving colormaps by their names (#767, #773) _Thanks @StendProg_
* Enabled mouse pan and zoom for plots with infinitely small width and height (#768, #733, #764) _Thanks @saklanmazozgur_
* A descriptive exception is now thrown when attempting to create heatmaps of unsupported dimensions (#722) _Thanks @Matthias-C_

## ScottPlot 4.1.6-beta
* Fixed single point render bug in Signal plots (#744, #745) _Thanks @at2software and @StendProg_
* Improved display scaling support for WPF control (#721, #720) _Thanks @bclehmann_
* User control `OnAxesChanged` events now send the control itself as the sender object (#743, #756) _Thanks @at2software_
* Fixed configuration bug related to Alt + middle-click-drag-zoom (#741) _Thanks @JS-BGResearch and @bclehmann_
* Fixed render bug related to ALT + middle-click-drag zoom box (#742) _Thanks @bclehmann_
* Fixed render bug for extremely small plots (#735)
* Added a coordinated heatmap plot type (#707) _Thanks @StendProg_
* Improved appearance of heatmap edges (#713) _Thanks @StendProg_
* Improved design-time rendering of Windows Forms control
* Added and expanded XML documentation for Plot and Plottable classes
* Created a new cookbook website generator that combines reflection with XML documentation (#727, #738, #756)
* ScottPlot is now a reserved prefix on NuGet

## ScottPlot 4.1.5-beta
* Helper methods were added for creating scatter plots with just lines (`AddScatterLines()`) or just markers (`AddScatterPoints()`).
* Scatter and Signal plots have `GetPointNearest()` which now has a `xyRatio` argument to support identifying points near the cursor in pixel space (#709, #722) _Thanks @olofszymczak, @StendProg, @bclehmann_
* Improved display of manual tick labels (#724) _Thanks @bclehmann_

## ScottPlot 4.1.4-beta
* User controls have been extensively redesigned (#683)
  * All user controls are almost entirely logic-free and pass events to `ScottPlot.Control`, a shared common back-end module which handles mouse interaction and pixel/coordinate conversions.
  * Controls no longer have a `Configure()` method with numerous named arguments, but instead a `Configuration` field with XML-documented public fields to customize behavior.
  * Renders occur automatically when the number of plottables changes, meaning you do not have to manually call `Render()` when plotting data for the first time. This behavior can be disabled in the configuration.
  * Avalonia 0.10.0 is now supported and uses this new back-end (#656, #700) _Thanks @bclehmann_
  * Events are used to provide custom right-click menu actions.
  * The right-click plot settings window (that was only available from the WinForms control) has been removed.
* New methods were added to `ScottPlot.Statistics.Common` which efficiently find the Nth smallest number, quartiles, or other quantiles from arrays of numbers (#690) _Thanks @bclehmann_
* New tooltip plot type (#696) _Thanks @bclehmann_
* Fixed simple moving average (SMA) calculation (#703) _Thanks @Saklut_
* Improved multi-axis rendering (#706) _Thanks @bclehmann_
* Improved `SetSourceAsync()` for segmented trees (#705, #692) _Thanks @jl0pd and @StendProg_
* Improved layout for axes with rotated ticks (#706, #699) _Thanks @MisterRedactus and @bclehmann_
* ScottPlot now multi-targets more platforms and supports the latest C# language version on modern platforms but restricts the language to C# 7.3 for .NET Framework projects (#691, #711) _Thanks @jl0pd_
* Improved project file to install `System.ValueTuple` when targeting .NET Framework 4.6.1 (#88, #691)

## ScottPlot 4.1.3-beta
* Scott will make a document to summarize 4.0 → 4.1 changes as we get closer to a non-beta release
* Fixed rendering bug affecting axis spans when zoomed far in (#662) _Thanks @StendProg_
* Improved Gaussian blur performance (#667) _Thanks @bclehmann_
* Largely refactored heatmaps (#679, #680) _Thanks @bclehmann_
* New Colorbar plot type (#681, see cookbook)
* Improved SMA and Bollinger band generators (#647) _Thanks @Saklut_
* Improved tick label rounding (#657)
* Improved setting of tick label color (#672)
* Improved fill above and below for scatter plots (#676) _Thanks @MithrilMan_
* Additional customizations for radar charts (#634, #628, #635) _Thanks @bclehmann and @SommerEngineering_

## ScottPlot 4.1 Notes

Work toward ScottPlot 4.1 began in October, 2020 and merged into the master branch one month later ([#605](https://github.com/swharden/ScottPlot/pull/605)). Improvements are focused at enhanced performance, improved thread safety, support for multiple axes, and options for data validation. See [roadmap.md](roadmap.md) for details.

### Changes Affecting Users
* **Most plotting methods are unchanged so many users will not experience any breaking changes.**
* **Axis Limits**
  * Axis limits are described by a `AxisLimits` struct (previously `double[]` was used)
  * Methods which modify axis limits do not return anything (previously they returned `double[]`)
  * To get the latest axis limits call `Plot.AxisLimits()` which returns a `AxisLimits` object
* **Multiple Axes**
  * Multiple axes are now supported! There is no change to the traditional workflow if this feature is not used.
  * Most axis methods accept a `xAxisIndex` and `yAxisIndex` arguments to specify which axes they will modify or return
  * Most plottable objects have `xAxisIndex` and `yAxisIndex` fields which specify which axes they will render on
  * You can enable a second Y and X axis by calling `YLabel2` and `XLabel2()`
  * You can obtain an axis by calling `GetXAxis(xAxisIndex)` or `GetYAxis(yAxisIndex)`, then modify its public fields to customize its behavior
  * The default axes (left and bottom) both use axis index `0`
  * The secondary axes (right and top) both use axis index `1`
  * You can create additional axes by calling `Plot.AddAxis()` and customize it by modifying fields of the `Axis` it returns.
* **Layout**
  * The layout is re-calculated on every render, so it automatically adjusts to accommodate axis labels and ticks.
  * To achieve extra space around the data area, call `Layout()` to supply a minimum size for each axis.
  * To achieve a frameless plot where the data area fills the full figure, call `LayoutFrameless()`

### Changes Affecting Developers
* **Some namespaces and class names have changed**
  * The `Plottable` base class has been replaced with an `IPlottable` interface
  * Plottables have been renamed and moved into a `Plottable` namespace (e.g., `PlottableScatter` is  now `Plottable.ScatterPlot`)
  * Several enums have been renamed
* **The Settings module has been greatly refactored**
  * It is still private, but you can request it with `Plot.GetSettings()`
  * Many of its objects implement `IRenderable`, so their customization options are stored at the same level as their render methods.
* **The Render system is now stateless**
  * `Bitmap` objects are never stored. The `Render()` method will create and return a new `Bitmap` when called, or will render onto an existing `Bitmap` if it is supplied as an argument. This allows controls to manage their own performance optimization by optionally re-using a `Bitmap` for multiple renders.
  * Drawing is achieved with `using` statements which respect all `IDisposable` drawing objects, improving thread safety and garbage collection performance.

---

# ScottPlot 4.0 Changelog

In November, 2020 ScottPlot 4.0 branched into a permanent `stable` branch, and ScottPlot 4.1 began development as beta / pre-release in the main branch. ScottPlot 4.0 continues to be maintained, but modifications are aimed at small bugfixes rather than large refactoring or the addition of new features.

ScottPlot 4.0 source code (including all cookbook examples and demo applications) can still be found on the [releases page](https://github.com/swharden/ScottPlot/releases) and on the [`4.0-stable` branch](https://github.com/ScottPlot/ScottPlot/tree/4.0-stable) of this repository.

## ScottPlot 4.0.46
* Improved ticks for small plots (#724) _Thanks @Saklut_
* Improved display of manual ticks (#724) _Thanks @bclehmann_

## ScottPlot 4.0.45
* Fixed a bug that affected very small plots with the benchmark enabled (#626) _Thanks @martin-brajer_
* Improved labels in bar graphs using a yOffset (#584) _Thanks Terbaco_
* Added RenderLock() and RenderUnlock() to the Plot module to facilitate multi-threaded plot modification (#609) _Thanks @ZTaiIT1025_

## ScottPlot 4.0.44
* Improved limits for fixed-size axis spans (#586) _Thanks @citizen3942 and @StendProg_
* Mouse drag/drop events now send useful event arguments (#593) _Thanks @charlescao460 and @StendProg_
* Fixed a bug that affected plots with extremely small (<1E-10) axis spans (#607) _Thanks @RFIsoft_
* Plot.SaveFig() now returns the full path to the file it created (#608)
* Fixed AxisAuto() bug affecting signal plots using min/max render indexes with a custom sample rate (#621) _Thanks @LB767_
* Fixed a bug affecting histogram normalization (#624) _Thanks @LB767_
* WPF and Windows Forms user controls now also target .NET 5

## ScottPlot 4.0.43
* Improved appearance of semi-transparent legend items (#567)
* Improved tick labels for ticks smaller than 1E-5 (#568) _Thanks @ozgur640_
* Improved support for Avalonia 0.10 (#571) _Thanks @bclehmann and @apkrymov_
* Improved positions for base16 ticks (#582, #581) _Thanks @bclehmann_

## ScottPlot 4.0.42
* Improved DPI scaling support when using WinForms in .NET Core applications (#563) _Thanks @citizen3942_
* Improved DPI scaling support for draggable axis lines and spans (#563) _Thanks @citizen3942_

## ScottPlot 4.0.41
* Improved density of DateTime ticks (#564, #561) _Thanks @StendProg and @waynetheron_
* Improved display of DateTime tick labels containing multiple spaces (#539, #564) _Thanks @StendProg_

## ScottPlot 4.0.40
* Added user control for Avalonia (#496, #503) _Thanks @bclehmann_
* Holding shift while left-click-dragging the edge of a span moves it instead of resizing it (#509) _Thanks @Torgano_
* CSV export is now culture invariant for improved support on systems where commas are decimal separators (#512) _Thanks Daniel_
* Added fill support to scatter plots (#529) _Thanks @AlexFsmn_
* Fix bug that occurred when calling GetLegendBitmap() before the plot was rendered (#527) _Thanks @el-aasi_
* Improved DateTime tick placement and added support for milliseconds (#539) _Thanks @StendProg_
* Pie charts now have an optional hollow center to produce donut plots (#534) _Thanks @bclehmann and @AlexFsmn_
* Added electrocardiogram (ECG) simulator to the DataGen module (#540) _Thanks @AteCoder_
* Improved mouse scroll wheel responsiveness by delaying high quality render (#545, #543, #550) _Thanks @StendProg_
* Plot.PlotBitmap() allows Bitmaps to be placed at specific coordinates (#528) _Thanks @AlexFsmn_
* DataGen.SampleImage() returns a sample Bitmap that can be used for testing
* Bar graphs now have a hatchStyle property to customize fill pattern (#555) _Thanks @bclehmann_
* Support timecode tick labels (#537) _Thanks @vrdriver and @StendProg_

## ScottPlot 4.0.39
* Legend now reflects LineStyle of Signal and SignalXY plots (#488) _Thanks @bclehmann_
* Improved mouse wheel zoom-to-cursor and middle-click-drag rectangle zoom in the WPF control for systems that use display scaling (#490) _Thanks @nashilnik_
* The `Configure()` method of user controls now has a `lowQualityAlways` argument to let the user easily enable/disable anti-aliasing at the control level. Previously this was only configurable by reaching into the control's plot object and calling its `AntiAlias()` method. (#499) _Thanks @RachamimYaakobov_
* SignalXY now supports parallel processing (#500) _Thanks @StendProg_
* SignalXY now respects index-based render limits (#493, #500) _Thanks @StendProg and @envine_

## ScottPlot 4.0.38
* Improved `Plot.PlotFillAboveBelow()` rendering of data with a non-zero baseline (#477) _Thanks @el-aasi_
* Added `Plot.PlotWaterfall()` for easy creation of waterfall-style bar plots (#463, #476) _Thanks @bclehmann_
* Axis tick labels can be displayed using notations other than base 10 by supplying `Plot.Ticks()` with `base` and `prefix` arguments, allowing axes that display binary (e.g., `0b100110`) or hexadecimal (eg., `0x4B0D10`) tick labels (#469, #457) _Thanks @bclehmann_
* Added options to `PlotBar()` to facilitate customization of text displayed above bars when `showValue` is enabled (#483) _Thanks @WillemWever_
* Plot objects are colored based on a pre-defined set of colors. The default colorset (category10) is the same palette of colors used by matplotlib. A new `Colorset` module has been created to better define this behavior, and `Plot.Colorset()` makes it easy to plot data using alternative colorsets. (#481)
* Fixed a bug that caused instability when a population plot is zoomed-out so much that its fractional distribution curve is smaller than a single pixel (#480) _Thanks @HowardWhile_
* Added `Plot.Remove()` method to make it easier to specifically remove an individual plottable after it has been plotted. `Plot.Clear()` is similar, but designed to remove classes of plot types rather than a specific plot object. (#479) _Thanks @cstyx and @Resonanz_
* Signal plots can now be created with a defined `minRenderIndex` (in addition to the already-supported `maxRenderIndex`) to facilitate partial display of large arrays (#474) _Thanks @bclehmann_

## ScottPlot 4.0.37
* Fixed a long-running issue related to strong assembly versioning that caused the WPF control to fail to render in the Visual Studio designer in .NET Framework (but not .NET Core) projects (#473, #466, #356) _Thanks @bhairav-thakkar, @riquich, @Helitune-RobMcKay, and @iu2kxv_
* User controls now also target `net472` (while still supporting `net461` and `netcoreapp3.0`) to produce a build folder with just 3 DLLs (compared to over 100 when building with .NET Framework 4.6.1)

## ScottPlot 4.0.36
* `PlotSignal()` and `PlotSignalXY()` plots now have an optional `useParallel` argument (and public property on the objects they return) to allow the user to decide whether parallel or sequential calculations will be performed. (#454, #419, #245, #72) _Thanks @StendProg_
* Improved minor tick alignment to prevent rare single-pixel artifacts (#417)
* Improved horizontal axis tick label positions in ruler mode (#453)
* Added a `Statistics.Interpolation` module to generate smooth interpolated splines from a small number of input data points. See advanced statistics cookbook example for usage information. (#459) _Thanks Hans-Peter Moser_
* Improved automatic axis adjustment when adding bar plots with negative values (#461, #462) _Thanks @bclehmann_
* Created `Drawing.Colormaps` module which has over a dozen colormaps for easily converting a fractional value to a color for use in plotting or heatmap displays (#457, #458) _Thanks @bclehmann_
* Updated `Plot.Clear()` to accept any `Plottable` as an argument, and all `Plottable` objects of the same type will be cleared (#464) _Thanks @imka-code_

## ScottPlot 4.0.35
* Added `processEvents` argument to `formsPlot2.Render()` to provide a performance enhancement when linking axes of two `FormsPlot` controls together (by calling `Plot.MatchAxis()` from the control's `AxesChanged` event, as seen in the _Linked Axes_ demo application) (#451, #452) _Thanks @StendProg and @robokamran_
* New `Plot.PlotVectorField()` method for displaying vector fields (sometimes called quiver plots) (#438, #439, #440) _Thanks @bclehmann and @hhubschle_
* Included an experimental colormap module which is likely to evolve over subsequent releases (#420, #424, #442) _Thanks @bclehmann_
* `PlotScatterHighlight()` was created as a type of scatter plot designed specifically for applications where "show value on hover" functionality is desired. Examples are both in the cookbook and WinForms and WPF demo applications. (#415, #414) _Thanks @bclehmann and @StendProg_
* `PlotRadar()` is a new plot type for creating Radar plots (also called spider plots or star plots). See cookbook and demo application for examples. (#428, #430) _Thanks @bclehmann_
* `PlotPlolygons()` is a new performance-optimized variant of `PlotPolygon()` designed for displaying large numbers of complex shapes (#426) _Thanks @StendProg_
* The WinForms control's `Configure()` now has a `showCoordinatesTooltip` argument to continuously display the position at the tip of the cursor as a tooltip (#410) _Thanks @jcbeppler_
* User controls now use SHIFT (previously ALT) to lock the horizontal axis and ALT (previously SHIFT) while left-click-dragging for zoom-to-region. Holding CTRL+SHIFT while right-click-dragging now zooms evenly, without X/Y distortion. (#436) _Thanks @tomwimmenhove and @StendProg_
* Parallel processing is now enabled by default. Performance improvements will be most noticeable on Signal plots. (#419, #245, #72)
* `Plot.PlotBar()` now has an `autoAxis` argument (which defaults `true`) that automatically adjusts the axis limits so the base of the bar graphs touch the edge of the plot area. (#406)
* OSX-specific DLLs are now only retrieved by NuGet on OSX (#433, #211, #212)
* Pie charts can now be made with `plt.PlotPie()`. See cookbook and demo application for examples. (#421, #423) _Thanks @bclehmann_
* `ScottPlot.FormsPlotViewer(Plot)` no longer resets the new window's plot to the default style (#416)  _Thanks @StendProg_
* Controls now have a `recalculateLayoutOnMouseUp` option to prevent resetting of manually-defined data area padding

## ScottPlot 4.0.34
* Improve display of `PlotSignalXY()` by not rendering markers when zoomed very far out (#402) _Thanks @gobikulandaisamy_
* Optimized rendering of solid lines which have a user-definable `LineStyle` property. This modification improves grid line rendering and increases performance for most types of plots. (#401, #327) _Thanks @bukkideme and @citizen3942_

## ScottPlot 4.0.33
* Force grid lines to always draw using anti-aliasing. This compensates for a bug in `System.Drawing` that may cause diagonal line artifacts to appear when the user controls were panned or zoomed. (#401, #327) _Thanks @bukkideme and @citizen3942_

## ScottPlot 4.0.32
* User controls now have a `GetMouseCoordinates()` method which returns the DPI-aware position of the mouse in graph coordinates (#379, #380) _Thanks @bclehmann_
* Default grid color was lightened in the user controls to match the default style (#372)
* New `PlotSignalXY()` method for high-speed rendering of signal data that has unevenly-spaced X coordinates (#374, #375) _Thanks @StendProg and @LogDogg_
* Modify `Tools.Log10()` to return `0` instead of `NaN`, improving automatic axis limit detection (#376, #377) _Thanks @bclehmann_
* WpfPlotViewer and FormsPlotViewer launch in center of parent window (#378)
* Improve reliability of `Plot.AxisAutoX()` and `Plot.AxisAutoY()` (#382)
* The `Configure()` method of FormsPlot and WpfPlot controls now have `middleClickMarginX` and `middleClickMarginY` arguments which define horizontal and vertical auto-axis margin used for middle-clicking. Setting horizontal margin to 0 is typical when plotting signals. (#383)
* `Plot.Grid()` and `Plot.Ticks()` now have a `snapToNearestPixel` argument which controls whether these lines appear anti-aliased or not. For static images non-anti-aliased grid lines and tick marks look best, but for continuously-panning plots anti-aliased lines look better. The default behavior is to enable snapping to the nearest pixel, consistent with previous releases. (#384)
* Mouse events (MouseDown, MouseMove, etc.) are now properly forwarded to the FormsPlot control (#390) _Thanks @Minu476_
* Improved rendering of very small candlesticks and OHLCs in financial plots
* Labeled plottables now display their label in the ToString() output. This is useful when viewing plottables listed in the FormsPlot settings window #391 _Thanks @Minu476_
* Added a Statistics.Finance module with methods for creating Simple Moving Average (SMA) and Bollinger band technical indicators to Candlestick and OHLC charts. Examples are in the cookbook and demo program. (#397) _Thanks @Minu476_
* Scatter plots, filled plots, and polygon plots now support Xs and Ys which contain `double.NaN` #396
* Added support for line styles to Signal plots (#392) _Thanks @bukkideme_

## ScottPlot 4.0.31
* Created `Plot.PlotBarGroups()` for easier construction of grouped bar plots from 2D data (#367) _Thanks @bclehmann_
* Plot.PlotScaleBar() adds an L-shaped scalebar to the corner of the plot (#363)
* Default grid color lightened from #D3D3D3 (Color.LightGray) to #EFEFEF (#372)
* Improved error reporting for scatter plots (#369) _Thanks @JagDTalcyon_
* Improve pixel alignment by hiding grid lines and snapping tick marks that are 1px away from the lower left edge (#359)
* PlotText() ignores defaults to upperLeft alignment when rotation is used (#362)
* Improved minor tick positioning to prevent cases where minor ticks are 1px away from major ticks (#373)

## ScottPlot 4.0.30
* `Plot.PlotCandlestick()` and `Plot.PlotOHLC()`
  * now support `OHLC` objects with variable widths defined with a new `timeSpan` argument in the OHLC constructor. (#346) _Thanks @Minu476_
  * now support custom up/down colors including those with transparency (#346) _Thanks @Minu476_
  * have a new `sequential` argument to plot data based on array index rather than `OHLC.time`. This is a new, simpler way to display unevenly-spaced data (e.g., gaps over weekends) in a way that makes the gaps invisible. (#346) _Thanks @Minu476_
* Fixed a marker/line alignment issue that only affeced low-density Signal plots on Linux and MacOS (#340) _Thanks @SeisChr_
* WPF control now appears in Toolbox (#151) _Thanks @RalphLAtGitHub_
* Plot titles are now center-aligned with the data area, not the figure. This improves the look of small plots with titles. (#365) _Thanks @Resonanz_
* Fixed bug that ignored `Configure(enableRightClickMenu: false)` in WPF and WinForms user controls. (#365) _Thanks @thunderstatic_
* Updated `Configure(enableScrollWheelZoom: false)` to disable middle-click-drag zooming. (#365) _Thanks @eduhza_
* Added color mixing methods to ScottPlot.Drawing.GDI (#361)
* Middle-click-drag zooming now respects locked axes (#353) _Thanks @LogDogg_
* Improved user control zooming of high-precision DateTime axis data (#351) _Thanks @bukkideme_
* Plot.AxisBounds() now lets user set absolute bounds for drag and pan operations (#349) _Thanks @LogDogg_
* WPF control uses improved Bitmap conversion method (#350)
* Function plots have improved handling of functions with infinite values (#370) _Thanks @bclehmann_

## ScottPlot 4.0.29
* `Plot.PlotFill()` can be used to make scatter plots with shaded regions. Giving it a single pair of X/Y values (`xs, ys`) lets you shade beneath the curve to the `baseline` value (which defaults to 0). You can also give it a pair of X/Y values (`xs1, ys1, xs2, ys2`) and the area between the two curves will be shaded (the two curves do not need to be the same length). See cookbook for examples. (#255) _Thanks @ckovamees_ 
* `DataGen.Range()` now has `includeStop` argument to include the last value in the returned array.
* `Tools.Pad()` has been created to return a copy of a given array padded with data values on each side. (#255) _Thanks @ckovamees_
* [Seaborn](https://seaborn.pydata.org/) style can be activated using `Plot.Style(Style.Seaborn)` (#339)
* The `enableZooming` argument in `WpfPlot.Configure()` and `FormsPlot.Configure()` has been replaced by two arguments `enableRightClickZoom` and `enableScrollWheelZoom` (#338) _Thanks Zach_
* Improved rendering of legend items for polygons and filled plots (#341) _Thanks @SeidChr_
* Improved Linux rendering of legend items which use thick lines: axis spans, fills, polygons, etc. (#340) _Thanks @SeidChr_
* Addded `Plot.PlotFillAboveBelow()` to create a shaded line plot with different colors above/below the baseline. (#255) _Thanks @ckovamees_
* Improved rendering in Linux and MacOS by refactoring the font measurement system (#340) _Thanks @SeidChr_

## ScottPlot 4.0.28
* `Ticks()` now has arguments for numericStringFormat (X and Y) to make it easy to customize formatting of tick labels (percentage, currency, scientific notation, etc.) using standard [numeric format strings](https://docs.microsoft.com/en-us/dotnet/standard/base-types/standard-numeric-format-strings). Example use is demonstrated in the cookbook. (#336) _Thanks @deiruch_
* The right-click menu can now be more easily customized by writing a custom menu to `FormsPlot.ContextMenuStrip` or `WpfPlot.ContextMenu`. Demonstrations of both are in the demo application. (#337) _Thanks @Antracik_

## ScottPlot 4.0.27
* `Plot.Polygon()` can now be used to plot polygons from X/Y points (#255) _Thanks @ckovamees_
* User controls now have an "open in new window" item in their right-click menu (#280)
* Plots now have offset notation and multiplier notation disabled by default. Layouts are automatically calculated before the first render, or manually after MouseUp events in the user controls. (#310)
* `Plot.Annotation()` allows for the placement of text on the figure using pixel coordinates (not unit coordinates on the data grid). This is useful for creating custom static labels or information messages. (#321) _Thanks @SeidChr_
* `FormsPlot.MouseDoubleClicked` event now passes a proper `MouseEventArgs` instead of `null` (#331) _Thanks @ismdiego_
* Added a right-click menu to `WpfPlot` with items (save image, copy image, open in new window, help, etc.) similar to `FormsPlot`

## ScottPlot 4.0.26
* The `ScottPlot.WPF` package (which provides the `WpfPlot` user control) now targets .NET Framework 4.7.2 (in addition to .NET Core 3.0), allowing it to be used in applications which target either platform. The ScottPlot demo application now targets .NET Framework 4.7.2 which should be easier to run on most Windows systems. (#333)
* The `ScottPlot.WinForms` package (which produves the `FormsPlot` control) now only targets .NET Framework 4.6.1 and .NET Core 3.0 platforms (previously it also had build targets for .NET Framework 4.7.2 and .NET Framework 4.8). It is important to note that no functionality was lost here. (#330, #333)

## ScottPlot 4.0.25
* `PlotBar()` now supports displaying values above each bar graph by setting the `showValues` argument.
* `PlotPopulations()` has extensive capabilities for plotting grouped population data using box plots, bar plots, box and whisper plots, scatter data with distribution curves, and more! See the cookbook for details. (#315)
* `Histogram` objects now have a `population` property.
* `PopulationStats` has been renamed to `Population` and has additional properties and methods useful for reporting population statistics.
* Improved grid rendering rare artifacts which appear as unwanted diagnal lines when anti-aliasing is disabled. (#327)

## ScottPlot 4.0.24
* `Plot.Clear()` has been improved to more effectively clear plottable objects. Various overloads are provided to selectively clear or preserve certain plot types. (#275) _Thanks @StendProg_
* `PlotBar()` has been lightly refactored. Argument order has been adjusted, and additional options have been added. Error cap width is now in fractional units instead of pixel units. Horizontal bar charts are now supported. (#277, #315) _Thanks @bonzaiferroni_

## ScottPlot 4.0.23
* Interactive plot viewers were created to make it easy to interactively display data in a pop-up window without having to write any GUI code. Examples have been added to the ScottPlot Demo application.
  * `ScottPlot.WpfPlotViewer(plt)` for WPF
  * `ScottPlot.FormsPlotViewer(plt)` for Windows Forms
  * These can even be called from console applications
* Fixed bug that affected the `ySpacing` argument of `Plot.Grid()`
* `Plot.Add()` makes it easy to add a custom `Plottable` to the plot
* `Plot.XLabels()` and `Plot.YLabels()` can now accept just a string array (x values are auto-populated as a consecutive series of numbers).
* Aliased `Plot.AxisAuto()` to `Plot.AutoAxis()` and `Plot.AutoScale()` to make this function easier to locate for users who may have experience with other plot libraries. (#309) _Thanks @Resonanz_
* Empty plots now render grid lines, ticks, and tick labels (#313)
* New plot type: Error bars. They allow the user to define error bar size in all 4 directions by calling `plt.PlotErrorBars()`. (#316) _Thanks @zrolfs_
* Improve how dashed lines appear in the legend
* Improved minor tick positions when using log scales with `logScaleX` and `logScaleY` arguments of `plt.Ticks()` method
* Fixed bug that caused the center of the coordinate field to shift when calling `Plot.AxisZoom()`
* Grid line thickness and style (dashed, dotted, etc) can be customized with new arguments in the `Plot.Grid()` method

## ScottPlot 4.0.22
* Added support for custom horizontal axis tick rotation (#300) _Thanks @SeidChr_
* Added support for fixed grid spacing when using DateTime axes (#299) _Thanks @SeidChr_
* Updated ScottPlot icon (removed small text, styled icon after emoji)
* Improved legend font size when using display scaling (#289)
* Scroll wheel zooming now zooms to cursor (instead of center) in WPF control. This feature works now even if display scaling is used. (#281)
* Added `Plot.EqualAxis` property to make it easy to lock axis scales together (#306) _Thanks @StendProg_

## ScottPlot 4.0.21

### Misc
* Created new cookbook and demo applications for WinForms and WPF (#271)
* The `FormsPlot.MouseMoved` event now has `MouseEventArgs` (instead of `EventArgs`). The purpose of this was to make it easy to access mouse pixel coordinates via `e.X` and `e.Y`, but this change may require modifications to applications which use the old event signature.
* WpfPlot now has an `AxisChanged` event (like FormsPlot)
* Fixed bug that caused `Plot.CoordinateFromPixelY()` to return incorrect value
* Fixed bug causing cursor to show arrows when hovered over some non-draggable objects
* Improved support for WinForms and WpfPlot transparency (#286) _Thanks @StendProg and @envine_
* Added `DataGen.Zeros()` and `DataGen.Ones()` to generate arrays filled with values using methods familiar to numpy users.
* Added `equalAxes` argument to `WpfPlot.Configure()` (#272)
* Fixed a bug affecting the `equalAxes` argument in `FormsPlot.Configure()` (#272)
* Made all `Plot.Axis` methods return axis limits as `double[]` (previously many of them returned `void`)
* Added overload for `Plot.PlotLine()` which accepts a slope, offset, and start and end X points to make it easy to plot a linear line with known formula. Using PlotFormula() will produce the same output, but this may be simpler to use for straight lines.
* Added `rSquared` property to linear regression fits (#290) _Thanks @bclehmann and @StendProg_
* Added `Tools.ConvertPolarCoordinates()` to make it easier to display polar data on ScottPlot's Cartesian axes (#298) _Thanks @bclehmann_
* Improved `Plot.Function()` (#243) _Thanks @bclehmann_
* Added overload for `Plot.SetCulture()` to let the user define number and date formatting rather than relying on pre-made cultures (#301, #236) _Thanks @SeidChr_

## ScottPlot 4.0.19

#### Plottable and Rendering Changes
* Improved how markers are drawn in Signal and SignalConst plots at the transition area between zoomed out and zoomed in (#263) _Thanks @bukkideme and @StendProg_
* Improved support for zero lineSize and markerSize in Signal and SignalConst plots (#263, #264) _Thanks @bukkideme and @StendProg_
* Improved thread safety of interactive graphs (#245) _Thanks @StendProg_

#### Changes to `ScottPlot.Plot` Module
* added `CoordinateFromPixelX()` and `CoordinateFromPixelY()` to get _double precision_ coordinates from a pixel location. Previously only SizeF (float) precision was available. This improvement is especially useful when using DateTime axes. (#269) _Thanks Chris_
* added `AxisScale()` to adjust axis limits to set a defined scale (units per pixel) for each axis.
* added `AxisEqual()` to adjust axis limits to set the scale of both axes to be the same regardless of the size of each axis. (#272) _Thanks @gberrante_
* `PlotHSpan()` and `PlotVSpan()` now return `PlottableHSpan` and `PlottableVSpan` objects (instead of a `PlottableAxSpan` with a `vertical` property)
* `PlotHLine()` and `PlotVLine()` now return `PlottableHLine` and `PlottableVLine` objects (instead of a `PlottableAxLine` with a `vertical` property)

#### Miscellaneous
* MultiPlot now has a `GetSubplot()` method which returns the Plot from a row and column index (#242). See cookbook for details. _Thanks @Resonanz and @StendProg_
* Created `DataGen.Range()` to make it easy to create double arrays with evenly spaced data (#259)
* Improved support for display scaling (#273) _Thanks @zrolfs_
* Improved event handling (#266, #238) _Thanks @StendProg_
* Improved legend positioning (#253) _Thanks @StendProg_

## ScottPlot 4.0.18
* Added `Plot.SetCulture()` for improved local culture formatting of numerical and DateTime axis tick labels (#236) _Thanks @teejay-87_

## ScottPlot 4.0.17
* Added `mouseCoordinates` property to WinForms and WPF controls (#235) _Thanks @bukkideme_
* Fixed rendering bug that affected horizontal lines when anti-aliasing was turned off (#232) _Thanks @StendProg_
* Improved responsiveness while dragging axis lines and axis spans (#228) _Thanks @StendProg_

## ScottPlot 4.0.16
* Improved support for MacOS and Linux (#211, #212, #216) _Thanks @Hexxonite and @StendProg_
* Fixed a few display bugs
  * Fixed a bug affecting the `ySpacing` argument in `Plot.Grid()` (#221) _@Thanks teejay-87_
  * Enabled `visible` argument in `Title()`, `XLabel()`, and `YLabel()` (#222) _Thanks @ckovamees_
* AxisSpan improvements
  * Edges are now optionally draggable (#228) _Thanks @StendProg_
  * Can now be selectively removed with `Clear()` argument
  * Fixed bug caused by zooming far into an axis span (#226) _Thanks @StendProg_
* WinForms Control
  * WinForms control now supports draggable axis lines and axis spans
  * Right-click menu now has "copy image" option (#220)
  * Settings screen now has "copy CSV" button to export data (#220)
* WPF Control
  * WPF control now supports draggable axis lines and axis spans
  * new WpfPlot.Configure() to set various WPF control options
* Misc improvements
  * Improved axis handling, expansion, and auto-axis (#219, #230) _Thanks @StendProg_
  * Added more options to `DataGen.Cos()`
  * Tick labels can be hidden with `Ticks()` argument (#223) _Thanks @ckovamees_

## ScottPlot 4.0.14
* Improved `MatchAxis()` and `MatchLayout()` (#217) _Thanks @ckovamees and @StendProg_

## ScottPlot 4.0.13
* Improved support for Linux and MacOS _Thanks @Hexxonite_
* Improved font validation (#211, #212) _Thanks @Hexxonite and @StendProg_

## ScottPlot 4.0.11
* User controls now have a `cursor` property which can be set to allow custom cursors. (#187) _Thanks @gobikulandaisamy_
* User controls now have a `mouseCoordinates` property which make it easy to get the X/Y location of the cursor. (#187) _Thanks @gobikulandaisamy_

## ScottPlot 4.0.10
* Improved density colormap (#192, #194) _Thanks @StendProg_
* Added linear regression tools and cookbook example (#198) _Thanks @bclehmann_
* Added `maxRenderIndex` to Signal to allow partial plotting of large arrays intended to be used with live, incoming data (#202) _Thanks @StendProg and @plumforest_
* Made _Shift + Left-click-drag_ zoom into a rectangle light middle-click-drag (in WinForms and WPF controls) to add support for mice with no middle button (#90) _Thanks @JagDTalcyon_
* Throw an exception if `SaveFig()` is called before the image is properly sized (#192) _Thanks @karimshams and @StendProg_
* Ticks() now has arguments for `FontName` and `FontSize` (#204) _Thanks Clay_
* Fixed a bug that caused poor layout due to incorrect title label size estimation (#205) _Thanks Clay_
* Grid() now has arguments to selectively enable/disable horizontal and vertical grid lines (#206) _Thanks Clay_
* Added tool and cookbook example to make it easier to plot data on a log axis (#207) _Thanks @senged_
* Arrows can be plotted using `plt.PlotArrow()` (#201) _Thanks Clay_

## ScottPlot 4.0.9
_Published on [NuGet](https://www.nuget.org/packages?q=scottplot) on 2019-12-03_

* Use local regional display settings when formatting the month tick of DateTime axes (#108) _Thanks @FadyDev2_
* Debug symbols are now deployed NuGet

## ScottPlot 4.0.7
_Published on [NuGet](https://www.nuget.org/packages?q=scottplot) on 2019-12-01_\
This release updated the ScottPlot.WinForms package only.

* Added WinForms support for .NET Framework 4.7.2 and 4.8
* Fixed bug in WinForms control that only affected .NET Core 3.0 applications (#189 and #138) _Thanks @petarpetrovt_

## ScottPlot 4.0.6
_Published on [NuGet](https://www.nuget.org/packages?q=scottplot) on 2019-11-29_\
This release updated the ScottPlot.WinForms package only.

* fixed bug that affected the settings dialog window in the WinForms control (#187) _Thanks @gobikulandaisamy_

## ScottPlot 4.0.5
_Published on [NuGet](https://www.nuget.org/packages?q=scottplot) on 2019-11-27_

#### Minor Changes
* improved spacing for non-uniformly distributed OHLC and candlestick plots (#184) _Thanks @satyat110_
* added `fixedLineWidth` to Legend() to allow the user to control whether legend lines are dynamically sized (#185) _Thanks @ab-tools_
* legend now hides lines or markers of they're hidden in the plottable
* DateTime axes now use local display format (#108) _Thanks @FadyDev2_

## ScottPlot 4.0.4
_Published on [NuGet](https://www.nuget.org/packages?q=scottplot) on 2019-11-24_

* PlotText() now supports a background frame (#181) _Thanks @satyat110_
* OHLC objects can be created with a double or a DateTime (#182) _Thanks @Minu476_
* Improved AxisAuto() fixes bug for mixed 2d and axis line plots

## ScottPlot 4.0.3
_Published on [NuGet](https://www.nuget.org/packages?q=scottplot) on 2019-11-23_

* fixed bug when plotting single-point candlestick (#172) _Thanks @Minu476_
* improved style editing of plotted objects (#173) _Thanks @Minu476_
* fixed pan/zoom axis lock when holding CTRL or ALT (#90) _Thanks @FadyDev2_
* simplified the look of the user controls in designer mode
* improved WPF control mouse tracking when using DPI scaling
* added support for manual tick positions and labels (#174) _Thanks @Minu476_
* improved tick system when using DateTime units (#108) _Thanks @Padanian, @FadyDev2, and @Bhandejiya_
* created `Tools.DateTimesToDoubles(DateTime[] array)` to easily convert an array of dates to doubles which can be plotted with ScottPlot, then displayed as time using `plt.Ticks(dateTimeX: true)`.
* added an inverted sign flag (#177) to allow display of an axis with descending units _Thanks Bart_

## ScottPlot 4.0.2
_Published on [NuGet](https://www.nuget.org/packages?q=scottplot) on 2019-11-09_

* **Multi-plot figures:** Images with several plots can be created using `ScottPlot.MultiPlot()` as seen in the [Multiplot example](https://github.com/swharden/ScottPlot/tree/master/cookbook#multiplot) in the cookbook
* `ScottPlot.DataGen` functions which require a `Random` can accept null (they will create a `Random` if null is given)
* `plt.MatchAxis()` and `plt.MatchLayout()` have been improved
* `plt.PlotText()` now supports rotated text using the `rotation` argument (#160). See the [cookbook example](https://github.com/swharden/ScottPlot/tree/master/cookbook#plotting-text). _Thanks @gwilson9_
* `ScottPlot.WinForms` user control has new events and `formsPlot1.Configure()` arguments to make it easy to replace the default functionality for double-clicking and deploying the right-click menu (#166). _Thanks @FadyDev2_
* All plottables now have a `visible` property which makes it easy to toggle visibility on/off after they've been plotted. See the [cookbook example](https://github.com/swharden/ScottPlot/tree/master/cookbook#set-visibility). _Thanks Nasser_

## ScottPlot 4.0.1
_Published on [NuGet](https://www.nuget.org/packages?q=scottplot) on 2019-11-03_

#### Major Changes
* **ScottPlot now targets .NET Standard 2.0** so in addition to .NET Framework projects it can now be used in .NET Core applications, ASP projects, Xamarin apps, etc.
* **The WinForms control has its own package** ([ScottPlot.WinForms](https://www.nuget.org/packages/ScottPlot.WinForms/)) which targets both .NET Framework 4.6.1 and  .NET Core 3.0. Thanks for your early efforts on this @petarpetrovt
* **The WPF control has its own package** ([ScottPlot.WPF](https://www.nuget.org/packages/ScottPlot.WPF/)) targeting .NET Core 3.0.

#### Minor Changes
* better layout system and control of padding (Thanks @citizen3942)
* added ruler mode to `plt.Ticks()` (Thanks @citizen3942)
* `plt.MatchLayout()` no longer throws exceptions
* eliminated `MouseTracker` class (tracking is now in user controls)
* Use NUnit (not MSTest) for tests

## ScottPlot 3.1.6
_Published on [NuGet](https://www.nuget.org/packages/ScottPlot/) on 2019-10-20_

#### Minor Changes
* reduced designer mode checks to increase render speed (Thanks @StendProg)
* fixed cursor bug that occurred when draggable axis lines were used (Thanks Kamran)
* fully deleted the outdated `ScottPlotUC`
* fixed infinite zoom bug caused by calling AxisAuto() when plotting a single point (or perfectly straight horizontal or vertical line)
* added `ToolboxItem` and `DesignTimeVisible` delegates to WpfPlot control to try to get it to appear in the toolbox (but it doesn't seem to be working)
* improved figure padding when axes frames are disabled (Thanks @citizen3942)
* improved rendering of ticks at the edge of the plottable area (Thanks @citizen3942)
* added `AxesChanged` event to user control to make it easier to sync axes between multiple plots (see linked plots demo)
* disabled drawing of arrows on user control in designer mode

## ScottPlot 3.1.5
_Published on [NuGet](https://www.nuget.org/packages/ScottPlot/) on 2019-10-06_

#### Minor Changes
* WPF user control improved support for display scaling (Thanks @morningkyle)
* Fixed bug that crashed on extreme zoom-outs (Thanks @morningkyle)
* WPF user control improvements (middle-click autoaxis, scrollwheel zoom)
* ScottPlot user control has a new look in designer mode. Exceptions in user controls in designer mode can crash Visual Studio, so this risk is greatly reduced by not attempting to render a ScottPlot _inside_ Visual Studio.

## ScottPlot 3.1.4
_Published on [NuGet](https://www.nuget.org/packages/ScottPlot/) on 2019-09-22_

#### Major Changes
* middle-click-drag zooms into a rectangle drawn with the mouse

#### Minor Changes
* fixed bug that caused user control to crash Visual Studio on some systems that used DPI scaling (#125, #111). _Thanks @ab-tools and @bukkideme for your work on this._
* fixed poor rendering for extremely small plots
* fixed bug when making a scatter plot with a single point (#126). _Thanks @bonzaiferroni for your work on this._
* added more options to right-click settings menu (grid options, legend options, axis labels, editable plot labels, etc.)
* improved axis padding and image tightening
* greatly refactored the settings module (no change in functionality)

## ScottPlot 3.1.3

_Published on [NuGet](https://www.nuget.org/packages/ScottPlot/) on 2019-08-25_

#### Minor Changes
* FormsPlot improvements
  * middle-click-drag zooms into a rectangle
  * CTRL+scroll to lock vertical axis
  * ALT+scroll to loch horizontal axis
  * Improved (and overridable) right-click menu
* Added additional options to `plt.Ticks()`
  * rudimentary support for date tick labels (`dateTimeX` and `dateTimeY`)
  * options to customize notation (`useExponentialNotation`, `useOffsetNotation`, and `useMultiplierNotation`)

## ScottPlot 3.1.0

_Published on [NuGet](https://www.nuget.org/packages/ScottPlot/) on 2019-08-19_

#### Major Changes
* User controls were renamed
  * `ScottPlotUC` was renamed to `FormsPlot`
  * `ScottPlotWPF` was renamed to `WpfPlot`
* The right-click menu has improved. It responds faster and has improved controls to adjust plot settings.
* Plots can now be saved in BMP, PNG, JPG, and TIF format
* Holding `CTRL` while click-dragging locks the horizontal axis
* Holding `ALT` while click-dragging locks the vertical axis
* Minor ticks are now displayed (and can be turned on or off with `Ticks()`)
* Legend can be accessed for external display with `GetLegendBitmap()`

#### Minor Changes
* anti-aliasing is turned off while click-dragging to increase responsiveness (#93, @StendProg)
* PlotSignalConst has several improvements (@StendProg)
  * It can can now accept a generic inputs
  * A demo has been added demonstrating highspeed interactive plotting of _one billion_ data points.
  * It is now slightly faster by default
  * It can use single-precision floating point calculations to further enhance performance
* Legend draws more reliably (#104, #106, @StendProg)
* `AxisAuto()` now has `expandOnly` arguments
* Axis lines with custom lineStyles display properly in the legend

## ScottPlot 3.0.9

_Published on [NuGet](https://www.nuget.org/packages/ScottPlot/) on 2019-08-12_

#### Major Changes
* **WPF User Control**: See [demos#wpf-application](https://github.com/swharden/ScottPlot/tree/master/demos#wpf-application) for a quickstart demo.
* **New Plot Type: `PlotSignalConst()`** for extremely large arrays of data which are not expected to change after being plotted. Plots generated with this method can be much faster than PlotSignal(). See [cookbook#signalconst](https://github.com/swharden/ScottPlot/tree/master/cookbook#signalconst) for example usage. _Special thanks to @StendProg for work on this feature._
* **Greatly improved axis tick labels.** Axis tick labels are now less likely to overlap with axis labels, and it displays very large and very small numbers well using exponential notation. For an example see [cookbook#axis-exponent-and-offset](https://github.com/swharden/ScottPlot/tree/master/cookbook#axis-exponent-and-offset). _Special thanks to @Padanian for work on this feature._
* **Parallel processing support for PlotSignal()**. When parallel processing is enabled PlotSignal() can now use it to render graphs faster. For details see [cookbook#signal-with-parallel-processing](https://github.com/swharden/ScottPlot/tree/master/cookbook#signal-with-parallel-processing). _Special thanks to @StendProg for work on this feature._
* **Every `Plot` function now returns a `Plottable`.** When creating things like scatter plots, text, and axis lines, the returned object can now be used to update the data, position, styling, or call plot-type-specific methods. For an example see [cookbook#modify-styles-after-plotting](https://github.com/swharden/ScottPlot/tree/master/cookbook#modify-styles-after-plotting).

#### Minor Changes
* right-click menu now displays ScottPlot and .NET Framework version
* improved rendering of extremely zoomed-out signals 
* rendering speed increased now that Format32bppPArgb is the default PixelFormat (thanks @StendProg)
* DataGen.NoisySin() was added
* Code was tested in .NET Core 3.0 preview and compiled without error. Therefore, the next release will likely be for .NET Core 3.0 (Thanks @petarpetrovt)
* User controls now render graphs with anti-alias mode off (faster) while the mouse is being dragged. Upon release a high quality render is performed.

## ScottPlot 3.0.8

_Published on [NuGet](https://www.nuget.org/packages/ScottPlot/) on 2019-08-04_

#### Major Changes
* **WPF User Control:** A ScottPlotWPF user control was created to allow provide a simple mouse-interactive ScottPlot control to WPF applications. It is not as full-featured as the winforms control (it lacks a right-click menu and click-and-drag functions), but it is simple to review the code (<100 lines of [.xaml](https://github.com/swharden/ScottPlot/blob/master/src/ScottPlot/ScottPlotWPF.xaml) and [.xaml.cs](https://github.com/swharden/ScottPlot/blob/master/src/ScottPlot/ScottPlotWPF.xaml.cs)) and easy to use. See the [WPF Application Quickstart](https://github.com/swharden/ScottPlot/tree/master/demos#wpf-application) guide for details.
* **New plot type `plt.AxisSpan()`:** [demonstrated in the cookbook](https://github.com/swharden/ScottPlot/tree/master/cookbook#axis-spans) - shades a region of the graph (semi-transparency is supported).

#### Minor Changes
* **improved tick marks**
  * Vertical ticks no longer overlap with vertical axis label (#47)
  * When axis tick labels contain very large or very small numbers, scientific notation mode is engaged (see [cookbook example](https://github.com/swharden/ScottPlot/tree/master/cookbook#very-large-numbers)).
  * Horizontal tick mark spacing increased to prevent overlapping
  * Vertical tick mark spacing increased to be consistent with horizontal tick spacing
* **CSV data export**
  * Plottable objects now have a `SaveCSV(filename)` method. See the [cookbook example](https://github.com/swharden/ScottPlot/tree/master/cookbook#save-scatter-data).
  * Scatter and Signal plot data can be saved from the user control through the right-click menu.
* Added `lineStyle` arguments to Scatter plots (see the [cookbook example](https://github.com/swharden/ScottPlot/tree/master/cookbook#custom-linestyles))
* Improved legend ([see cookbook example](https://github.com/swharden/ScottPlot/tree/master/cookbook#legend))
  * ability to set location
  * ability to set shadow direction
  * markers and lines rendered in legend
* Improved ability to use custom fonts ([see cookbook example](https://github.com/swharden/ScottPlot/tree/master/cookbook#custom-fonts))
* Segoe UI is now the default font for all plot components

## ScottPlot 3.0.7
_Published on [NuGet](https://www.nuget.org/packages/ScottPlot/) on 2019-07-27_

#### Major Changes
* **New plot type `plt.PlotStep()`:** demonstrated in the [cookbook](https://github.com/swharden/ScottPlot/blob/master/doc/cookbook/README.md#step-plot).  An interactive example is in the demos folder.
* **New plot type `plt.PlotCandlestick()`:** demonstrated in the [cookbook](https://github.com/swharden/ScottPlot/blob/master/doc/cookbook/README.md#candlestick). An interactive example is in the demos folder.
* **New plot type `plt.PlotOHLC()`:** demonstrated in the [cookbook](https://github.com/swharden/ScottPlot/blob/master/doc/cookbook/README.md#ohlc).  An interactive example is in the demos folder.
* **`plt.MatchPadding()`:** copies the data frame layout from one ScottPlot onto another (useful for making plots of matching size). An interactive example is in the demos folder.
* **`plt.MatchAxis()`:** copies the axes from one ScottPlot onto another (useful for making plots match one or both axis). An interactive example is in the demos folder.
* **`plt.Legend()` improvements**
  * The `location` argument allows the user to place the legend at one of 9 different places on the plot. See the [cookbook example](https://github.com/swharden/ScottPlot/tree/master/doc/cookbook#legend).
  * The `shadowDirection` argument allows the user to control if a shadow is shown and at what angle.
* **Custom marker shapes** can be specified using the `markerShape` argument. See the [cookbook example](https://github.com/swharden/ScottPlot/tree/master/doc/cookbook#custom-marker-shapes).


## ScottPlot 3.0.6
_Published on [NuGet](https://www.nuget.org/packages/ScottPlot/) on 2019-06-30_

#### Major Changes
* **Bar plot:** The plot module now has a `Bar()` method that lets users create various types of bar plots, as seen in [cookbook#plot-bar-data](https://github.com/swharden/ScottPlot/tree/master/doc/cookbook#plot-bar-data)
* **Histogram:** The new `ScottPlot.Histogram` class has tools to create and analyze histogram data (including cumulative probability). Examples of this can be seen at [cookbook#histogram](https://github.com/swharden/ScottPlot/tree/master/doc/cookbook#histogram) and [cookbook#cph](https://github.com/swharden/ScottPlot/tree/master/doc/cookbook#cph)
* **Step plot:** Scatter plots can now render as step plots. Use this feature by setting the `stepDisplay` argument with `PlotScatter()` as seen in the [cookbook#step-plot](https://github.com/swharden/ScottPlot/tree/master/doc/cookbook#step-plot)
* **Manual grid spacing:** Users can now manually define the grid density by setting the `xSpacing` and `ySpacing` arguments in `Grid()` as seen in [cookbook#manual-grid-spacing](https://github.com/swharden/ScottPlot/tree/master/doc/cookbook#manual-grid-spacing)
* **Draggable axis lines:** Axis lines can be dragged with the mouse if the `draggable` argument is set to `true` in `PlotHLine()` and `PlotHLine()`. Draggable axis line limits can also be set by defining additional arguments. The [DraggableMarkers](https://github.com/swharden/ScottPlot/tree/master/demos/ScottPlotDraggableMarkers) program was created to demonstrate this feature.

#### Minor Changes
* using the scrollwheel to zoom now zooms to the cursor position rather than the center of the plot area
* `ScottPlot.DataGen.RandomNormal()` was created to create arbitrary amounts of normally-distributed random data
* fixed bug causing axis line color to appear incorrectly in the legend
* `AxisAuto()` is now called automatically on the first render. This means users no longer have to call this function manually for most applications. This simplifies quickstart programs to just: instantiate plot, plot data, render (now 3 lines in total instead of 4).
* throw exceptions if scatter, bar, or signal data inputs are null (rather than failing later)

## ScottPlot 3.0.5
_Published on [NuGet](https://www.nuget.org/packages/ScottPlot/) on 2019-06-23_
* fixes a bug (discussed in [issue 11](https://github.com/swharden/ScottPlot/issues/11)) to improve pan and zoom performance.

## ScottPlot 3.0.4
_Published on [NuGet](https://www.nuget.org/packages/ScottPlot/) on 2019-06-23_

#### New features
* **Bar graphs:** New `plotBar()` method allow creation of bar graphs. By customizing the `barWidth` and `xOffset` arguments you can push bars together to create grouped bar graphs. Error bars can also be added with the `yError` argument. Some [cookbook examples](https://github.com/swharden/ScottPlot/tree/master/doc/cookbook#plot-bar-data) demonstrate what this new function can do.
* **Scatter plots support X and Y error bars:** `plotScatter()` now has arguments to allow X and Y error bars (with adjustable error bar line width and cap size). A [cookbook example](https://github.com/swharden/ScottPlot/tree/master/doc/cookbook#plotting-with-errorbars) was added and a demo program was also created to demonstrate this feature.
* **Draggable axis lines:** `plotHLine()` and `plotVLine()` now have a `draggable` argument which lets those axis lines be dragged around with the mouse (when using the `ScottPlotUC` user control). Examples are in the demo folder ([ScottPlotDraggableMarkers](https://github.com/swharden/ScottPlot/tree/master/demos/ScottPlotDraggableMarkers)). This feature was initially requested in [issue 11](https://github.com/swharden/ScottPlot/issues/11).

#### Minor changes
* fixed errors caused by resizing to 0px
* fixed a capitalization inconsistency in the `plotSignal` argument list
* `axisAuto()` now responds to axis lines added by `plotHLine()` and `plotVLine()` (previously they were ignored)
* fixed an [issue](https://github.com/swharden/ScottPlot/issues/23) that caused SplitContainer splitters to freeze

## ScottPlot 3.0.3
_Published on [NuGet](https://www.nuget.org/packages/ScottPlot/) on 2019-05-28_
* NuGet installer automatically adds system.drawing

## ScottPlot 3.0.2
_Published on [NuGet](https://www.nuget.org/packages/ScottPlot/) on 2019-05-27_
* Recompiled to support the .NET 4.5 framework

#### ScottPlot 3.0.1
_Published on [NuGet](https://www.nuget.org/packages/ScottPlot/) on 2019-05-27_
* First version of ScottPlot published on NuGet<|MERGE_RESOLUTION|>--- conflicted
+++ resolved
@@ -8,12 +8,9 @@
   * `ColorblindFriendly` modeled after [Wong 2011](https://www.nature.com/articles/nmeth.1618.pdf) (#1312) _Thanks @arthurits_
   * `Dark` 8-color palette LCD and print friendly (#1313) _Thanks @arthurits_
   * `DarkPastel` 8-color palette of LCD and print-friendly colors (#1314) _Thanks @arthurits_
-<<<<<<< HEAD
+  * `Tsitsulin` 25-color optimal qualitative palette ([described here](http://tsitsul.in/blog/coloropt)) by [Anton Tsitsulin](http://tsitsul.in) (#1318) _Thanks @arthurits_
 * New Styles:
   * `Burgundy` (#1319) _Thanks @arthurits_
-=======
-  * `Tsitsulin` 25-color optimal qualitative palette ([described here](http://tsitsul.in/blog/coloropt)) by [Anton Tsitsulin](http://tsitsul.in) (#1318) _Thanks @arthurits_
->>>>>>> 1430715b
 
 ## ScottPlot 4.1.23
 * NuGet: use deterministic builds, add source link support, and include compiler flags (#1285)
