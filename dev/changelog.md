# ScottPlot Changelog

## ScottPlot 4.1.24 (in progress...)
* Palette: `ScottPlot.Palette` has been created and cookbook recipes have been updated to use it. The module it replaces (`ScottPlot.Drawing.Palette`) will not be marked obsolete until ScottPlot 5. (#1299, #1304)
* Style: Refactored to use static classes instead of enumeration members (#1299, #1291)
* NuGet: Improved System.Drawing.Common dependencies in user control packages (#1311, #1310) _Thanks @Kritner_
* New Palettes:
<<<<<<< HEAD
  * `ColorblindFriendly` modeled after [Wong 2011](https://www.nature.com/articles/nmeth.1618.pdf) (#1312) _Thanks @arthurits_
* New Styles:
=======
  * `Dark` 8-color palette LCD and print friendly (#1313) _Thanks @arthurits_
  * `DarkPastel` 8-color palette of LCD and print-friendly colors (#1313) _Thanks @arthurits_
>>>>>>> ff697ee8

## ScottPlot 4.1.23
* NuGet: use deterministic builds, add source link support, and include compiler flags (#1285)

## ScottPlot 4.1.22
* Coxcomb Plots: Added support for image labels (#1265, #1275) _Thanks @Rayffer_
* Palette: Added overloads for `GetColor()` and `GetColors()` to support transparency
* Plot Viewer: fixed bug causing render warning to appear in WinForms and Avalonia plot viewers (#1265, #1238) _Thanks @bukkideme, @Nexus452, and @bclehmann_

## ScottPlot 4.1.21
* Legend: Throw an exception if `RenderLegend()` is called on a plot with no labeled plottables (#1257)
* Radar: Improved support for category labels. (#1261, #1262) _Thanks @Rayffer_
* Controls: Now have a `Refresh()` method as an alias of `Render()` for manually redrawing the plot and updating the image on the screen. Using `Render()` in user controls is more similar to similar plotting libraries and less likely to be confused with `Plot.Render()` in documentation and warning messages. (#1264, #1270, #1263, #1245, #1165)
* Controls: Decreased visibility of the render warning (introduced in ScottPlot 4.1.19) by allowing it only to appear when the debugger is attached (#1165, #1264)
* Radial Gaugue Plot: Fixed divide-by-zero bug affecting normalized gauges (#1272) _Thanks @arthurits_

## ScottPlot 4.1.20
* Ticks: Fixed bug where corner labels would not render when multiplier or offset notation is in use (#1252, #1253) _Thanks @DavidBergstromSWE_

## ScottPlot 4.1.19
* Controls: Fixed bug where render warning message is not hidden if `RenderRequest()` is called (#1165) _Thanks @gigios_

## ScottPlot 4.1.18
* Ticks: Improve placement when axis scale lock is enabled (#1229, #1197)
* Plot: `SetViewLimits()` replaced by `SetOuterViewLimits()` and `SetInnerViewLimits()` (#1197) _Thanks @noob765_
* Plot: `EqualScaleMode` (an enumeration accepted by `AxisScaleLock()`) now has `PreserveSmallest` and `PreserveLargest` members to indicate which axis to prioritize when adjusting zoom level. The new default is `PreserveSmallest` which prevents data from falling off the edge of the plot when resizing. (#1197) _Thanks @noob765_
* Axis: Improved alignment of 90º rotated ticks (#1194, #1201) _Thanks @gigios_
* Controls: Fix bug where middle-click-drag zoom rectangle would persist if combined with scroll wheel events (#1226) _Thanks @Elgot_
* Scatter Plot: Fixed bug affecting plots where `YError` is set but `XError` is not (#1237, #1238) _Thanks @simmdan_
* Palette: Added `Microcharts` colorset (#1235) _Thanks @arthurits_
* SignalPlotXY: Added support for `FillType` (#1232) _Thanks @ddrrrr_
* Arrow: New plot type for rendering arrows on plots. Arrowhead functionality of scatter plots has been deprecated. (#1241, #1240)
* Controls: Automatic rendering has been deprecated. Users must call Render() manually at least once. (#1165, #1117)
* Radial Gauge Plots: `AddRadialGauge()` now adds a radial gauge plot (a new circular plot type where values are represented as arcs spanning a curve). See cookbook for examples and documentation. (#1242) _Thanks @arthurits_

## ScottPlot 4.1.17
* Improved `RadarPlot.Update()` default arguments (#1097) _Thanks @arthurits_
* Radar Plot: Improved `Update()` default arguments (#1097) _Thanks @arthurits_
* Crosshair: Added `XLabelOnTop` and `YLabelOnRight` options to improve multi-axis support and label customization (#1147) _Thanks @rutkowskit_
* Signal Plot: Added `StepDisplay` option to render signal plots as step plots when zoomed in (#1092, #1128) _Thanks @EmanuelFeru_
* Testing: Improved error reporting on failed XML documentation tests (#1127) _Thanks @StendProg_
* Histogram: Marked `ScottPlot.Statistics.Histogram` obsolete in favor of static methods in `ScottPlot.Statistics.Common` designed to create histograms and probability function curves (#1051, #1166). See cookbook for usage examples. _Thanks @breakwinz and @bclehmann_
* WpfPlot: Improve memory management for dynamically created and destroyed WpfPlot controls by properly unloading the dispatcher timer (#1115, #1117) _Thanks @RamsayGit, @bclehmann, @StendProg, and @Orace_
* Mouse Processing: Improved bug that affected fast drag-dropping of draggable objects (#1076)
* Rendering: Fixed clipping bug that caused some plot types to be rendered above data area frames (#1084)
* Plot: Added `Width` and `Height` properties
* Plot: `GetImageBytes()` now returns bytes for a PNG file for easier storage in cloud applications (#1107)
* Axis: Added a `GetSettings()` method for developers, testers, and experimenters to gain access to experimental objects which are normally private for extreme customization
* Axis: Axis ticks now have a `Ticks()` overload which allows selective control over major tick lines and major tick labels separately (#1118) _Thanks @kegesch_
* Plot: `AxisAuto()` now has `xAxisIndex` and `yAxisIndex` arguments to selectively adjust axes to fit data on a specified index (#1123)
* Crosshair: Refactored to use two `AxisLine`s so custom formatters can now be used and lines can be independently styled (#1173, #1172, #1122, 1195) _Thanks @Maoyao233 and @EmanuelFeru_
* ClevelandDotPlot: Improve automatic axis limit detection (#1185) _Thanks @Nextra_
* ScatterPlotList: Improved legend formatting (#1190) _Thanks @Maoyao233_
* Plot: Added an optional argument to `Frameless()` to reverse its behavior and deprecated `Frame()` (#1112, #1192) _Thanks @arthurits_
* AxisLine: Added `PositionLabel` option for displaying position as text (using a user-customizable formatter function) on the axis (#1122, #1195, #1172, #1173) _Thanks @EmanuelFeru and @Maoyao233_
* Radar Plot: Fixed rendering artifact that occurred when axis maximum is zero (#1139) _Thanks @petersesztak and @bclehmann_
* Mouse Processing: Improved panning behavior when view limits (axis boundaries) are active (#1148, #1203) _Thanks @at2software_
* Signal Plot: Fixed bug causing render artifacts when using fill modes (#1163, #1205)
* Scatter Plot: Added support for `OffsetX` and `OffsetY` (#1164, #1213)
* Coxcomb: Added a new plot type for categorical data. See cookbook for examples. (#1188) _Thanks @bclehmann_
* Axes: Added `LockLimits()` to control pan/zoom manipulation so individual axes can be manipulated in multi-axis plots. See demo application for example. (#1179, #1210) _Thanks @kkaiser41_
* Vector Plot: Add additional options to customize arrowhead style and position. See cookbook for examples. (#1202) _Thanks @hhubschle_
* Finance Plot: Fixed bug affecting plots with no data points (#1200) _Thanks @Maoyao233_
* Ticks: Improve display of rotated ticks on secondary axes (#1201) _Thanks @gigios_

## ScottPlot 4.1.16
* Made it easier to use custom color palettes (see cookbook) (#1058, #1082) _Thanks @EmanuelFeru_
* Added a `IgnoreAxisAuto` field to axis lines and spans (#999) _Thanks @kirsan31_
* Heatmaps now have a `Smooth` field which uses bicubic interpolation to display smooth heatmaps (#1003) _Thanks @xichaoqiang_
* Radar plots now have an `Update()` method for updating data values without clearing the plot (#1086, #1091) _Thanks @arthurits_
* Controls now automatically render after the list of plottables is modified (previously it was after the number of plottables changed). This behavior can be disabled by setting a public field in the control's `Configuration` module. (#1087, #1088) _Thanks @bftrock_
* New `Crosshair` plot type draws lines to highlight a point on the plot and labels their coordinates in the axes (#999, #1093) _Thanks @kirsan31_
* Added support for a custom `Func<double, string>` to be used as custom tick label formatters (see cookbook) (#926, #1070) _Thanks @damiandixon and @ssalsinha_
* Added `Move`, `MoveFirst`, and `MoveLast` to the `Plot` module for added control over which plottables appear on top (#1090) _Thanks @EmanuelFeru_
* Fixed bug preventing expected behavior when calling `AxisAutoX` and `AxisAutoY` (#1089) _Thanks @EmanuelFeru__

## ScottPlot 4.1.15
* Hide design-time error message component at run time to reduce flicking when resizing (#1073, #1075) _Thanks @Superberti and @bclehmann_
* Added a modern `Plot.GetBitmap()` overload suitable for the new stateless rendering system (#913 #1063)
* Controls now have `PlottableDragged` and `PlottableDropped` event handlers (#1072) _Thanks @JS-BGResearch_

## ScottPlot 4.1.14
* Add support for custom linestyles in SignalXY plots (#1017, #1016) _Thanks @StendProg and @breakwinz_
* Improved Avalonia dependency versioning (#1018, #1041) _Thanks @bclehmann_
* Controls now properly process `MouseEnter` and `MouseLeave` events (#999) _Thanks @kirsan31 and @breakwinz_
* Controls now have a `RenderRequest()` method that uses a render queue to facilitate non-blocking render calls (#813, #1034) _Thanks @StendProg_
* Added Last() to finance plots to make it easier to access the final OHLC (#1038) _Thanks @CalderWhite_
* Controls that fail to render in design mode now display the error message in a textbox to prevent Visual Studio exceptions (#1048) _Thanks @bclehmann_

## ScottPlot 4.1.13-beta
* `Plot.Render()` and `Plot.SaveFig()` now have a `scale` argument to allow for the creation of high resolution scaled plots (#983, #982, #981) _Thanks @PeterDavidson_
* A `BubblePlot` has been added to allow display of circles with custom colors and sizes. See cookbook for examples. (#984, #973, #960) _Thanks @PeterDavidson_
* Avalonia 0.10.3 is now supported (#986) _Thanks @bclehmann_
* Default version of System.Drawing.Common has been changed from `5.0.0` to `4.6.1` to minimize errors associated with downgrading (#1004, #1005, #993, #924, #655) _Thanks @bukkideme_

## ScottPlot 4.1.12-beta
* Added "Open in New Window" option to right-click menu (#958, #969) _Thanks @ademkaya and @bclehmann_
* User control `Configuration` module now has customizable scroll wheel zoom fraction (#940, #937) _Thanks @
PassionateDeveloper86 and @StendProg_
* Added options to `Plot.AxisScaleLock()` to let the user define scaling behavior when the plot is resized (#933, #857) _Thanks @ricecakebear and @StendProg_
* Improved XML documentation for `DataGen` module (#903, #902) _Thanks @bclehmann_
* Fixed bug where tick labels would not render for axes with a single tick (#945, #828, #725, #925) _Thanks @saklanmazozgur and @audun_
* Added option to manually refine tick density (#828) _Thanks @ChrisAtVault and @bclehmann_
* Improved tick density calculations for DateTime axes (#725) _Thanks @bclehmann_
* Fixed SignalXY rendering artifact affecting the right edge of the plot (#929, #931) _Thanks @damiandixon and @StendProg_
* Improved line style customization for signal plots (#929, #931) _Thanks @damiandixon and @StendProg_
* Fixed bug where negative bar plots would default to red fill color (#968, #946) _Thanks @pietcoussens_
* Fixed bug where custom vertical margin was not respected when `AxisAuto()` was called with a middle-click (#943) _Thanks Andreas_
* Added a minimum distance the mouse must travel while click-dragging for the action to be considered a drag instead of a click (#962)
* Improved Histogram documentation and simplified access to probability curves (#930, #932, #971) _Thanks @LB767, @breakwinz, and @bclehmann_

## ScottPlot 4.1.11-beta
* FormsPlot mouse events are now properly forwarded to the base control (#892, #919) _Thanks @grabul_
* Prevent right-click menu from deploying after right-click-drag (#891, #917)
* Add offset support to SignalXY (#894, #890) _Thanks @StendProg_
* Eliminate rendering artifacts in SignalXY plots (#893, #889) _Thanks @StendProg and @grabul_
* Optimize cookbook generation and test execution (#901) _Thanks @bclehmann_

## ScottPlot 4.1.10-beta
* Fixed a bug where applying the Seabourn style modified axis frame and minor tick distribution (#866) _Thanks @oszymczak_
* Improved XML documentation and error reporting for getting legend bitmaps (#860) _Thanks @mzemljak_
* Fixed rendering bug affecting finance plots with thin borders (#837) _Thanks @AlgoExecutor_
* Improved argument names and XML docs for SMA and Bollinger band calculation methods (#830) _Thanks @ticool_
* Improved GetPointNearest support for generic signal plots (#809, #882, #886) _Thanks @StendProg, @at2software, and @mrradd_
* Added support for custom slice label colors in pie charts (#883, #844) _Thanks @bclehmann, @StendProg, and @Timothy343_
* Improved support for transparent heatmaps using nullable double arrays (#849, #852) _Thanks @bclehmann_
* Deprecated bar plot `IsHorizontal` and `IsVertical` in favor of an `Orientation` enumeration
* Deprecated bar plot `xs` and `ys` in favor of `positions` and `values` which are better orientation-agnostic names
* Added Lollipop and Cleveland plots as new types of bar plots (#842, #817) _Thanks @bclehmann_
* Fixed a bug where `Plot.AddBarGroups()` returned an array of nulls (#839) _Thanks @rhys-wootton_
* Fixed a bug affecting manual tick labels (#829) _Thanks @ohru131_
* Implemented an optional render queue to allow asynchronous rendering in user controls (#813) _Thanks @StendProg_

## ScottPlot 4.1.9-beta
* Improved support for negative DateTimes when using DateTime axis mode (#806, #807) _Thanks @StendProg and @at2software_
* Improved axis limit detection when using tooltips (#805, #811) _Thanks @bclehmann and @ChrisAtVault_
* Added `WickColor` field to candlestick plots (#803) _Thanks @bclehmann_
* Improved rendering of candlesticks that open and close at the same price (#803, #800) _Thanks @bclehmann and @AlgoExecutor_
* Improved rendering of SignalXY plots near the edge of the plot (#795) _Thanks @StendProg_
* new `AddScatterStep()` helper method creates a scatter plot with the step style (#808) _Thanks @KlaskSkovby_
* Marked `MultiPlot` obsolete and added information to the [FAQ](https://swharden.com/scottplot/faq)
* Refactored `Colormap` module to use classes instead of reflection (#767, #773) _Thanks @StendProg_
* Refactored `OHLC` fields and finance plots to store `DateTime` and `TimeSpan` instead of `double` (#795)

## ScottPlot 4.1.8-beta
* Improved validation and error reporting for large heatmaps (#772) _Thanks @Matthias-C_
* Removed noisy console output in `ScatterPlotList` (#780) _Thanks @Scr0nch_
* Improved rendering bug in signal plots (#783, #788) _Thanks @AlgoExecutor and @StendProg_
* Fix bug that hid grid lines in frameless plots (#779)
* Improved appearance of marker-only scatter plots in the legend (#790) _Thanks @AlgoExecutor_
* `AddPoint()` now has a `label` argument to match `AddScatter()` (#787) _Thanks @AlgoExecutor_

## ScottPlot 4.1.7-beta
* Added support for image axis labels (#759, #446, #716) _Thanks @bclehmann_
* Added `MinRenderIndex` and `MaxRenderIndex` support to Scatter plots (#737, #763) _Thanks @StendProg_
* Improved display of horizontal manual axis tick labels (#724, #762) _Thanks @inqb and @Saklut_
* Added support for listing and retrieving colormaps by their names (#767, #773) _Thanks @StendProg_
* Enabled mouse pan and zoom for plots with infinitely small width and height (#768, #733, #764) _Thanks @saklanmazozgur_
* A descriptive exception is now thrown when attempting to create heatmaps of unsupported dimensions (#722) _Thanks @Matthias-C_

## ScottPlot 4.1.6-beta
* Fixed single point render bug in Signal plots (#744, #745) _Thanks @at2software and @StendProg_
* Improved display scaling support for WPF control (#721, #720) _Thanks @bclehmann_
* User control `OnAxesChanged` events now send the control itself as the sender object (#743, #756) _Thanks @at2software_
* Fixed configuration bug related to Alt + middle-click-drag-zoom (#741) _Thanks @JS-BGResearch and @bclehmann_
* Fixed render bug related to ALT + middle-click-drag zoom box (#742) _Thanks @bclehmann_
* Fixed render bug for extremely small plots (#735)
* Added a coordinated heatmap plot type (#707) _Thanks @StendProg_
* Improved appearance of heatmap edges (#713) _Thanks @StendProg_
* Improved design-time rendering of Windows Forms control
* Added and expanded XML documentation for Plot and Plottable classes
* Created a new cookbook website generator that combines reflection with XML documentation (#727, #738, #756)
* ScottPlot is now a reserved prefix on NuGet

## ScottPlot 4.1.5-beta
* Helper methods were added for creating scatter plots with just lines (`AddScatterLines()`) or just markers (`AddScatterPoints()`).
* Scatter and Signal plots have `GetPointNearest()` which now has a `xyRatio` argument to support identifying points near the cursor in pixel space (#709, #722) _Thanks @olofszymczak, @StendProg, @bclehmann_
* Improved display of manual tick labels (#724) _Thanks @bclehmann_

## ScottPlot 4.1.4-beta
* User controls have been extensively redesigned (#683)
  * All user controls are almost entirely logic-free and pass events to `ScottPlot.Control`, a shared common back-end module which handles mouse interaction and pixel/coordinate conversions.
  * Controls no longer have a `Configure()` method with numerous named arguments, but instead a `Configuration` field with XML-documented public fields to customize behavior.
  * Renders occur automatically when the number of plottables changes, meaning you do not have to manually call `Render()` when plotting data for the first time. This behavior can be disabled in the configuration.
  * Avalonia 0.10.0 is now supported and uses this new back-end (#656, #700) _Thanks @bclehmann_
  * Events are used to provide custom right-click menu actions.
  * The right-click plot settings window (that was only available from the WinForms control) has been removed.
* New methods were added to `ScottPlot.Statistics.Common` which efficiently find the Nth smallest number, quartiles, or other quantiles from arrays of numbers (#690) _Thanks @bclehmann_
* New tooltip plot type (#696) _Thanks @bclehmann_
* Fixed simple moving average (SMA) calculation (#703) _Thanks @Saklut_
* Improved multi-axis rendering (#706) _Thanks @bclehmann_
* Improved `SetSourceAsync()` for segmented trees (#705, #692) _Thanks @jl0pd and @StendProg_
* Improved layout for axes with rotated ticks (#706, #699) _Thanks @MisterRedactus and @bclehmann_
* ScottPlot now multi-targets more platforms and supports the latest C# language version on modern platforms but restricts the language to C# 7.3 for .NET Framework projects (#691, #711) _Thanks @jl0pd_
* Improved project file to install `System.ValueTuple` when targeting .NET Framework 4.6.1 (#88, #691)

## ScottPlot 4.1.3-beta
* Scott will make a document to summarize 4.0 → 4.1 changes as we get closer to a non-beta release
* Fixed rendering bug affecting axis spans when zoomed far in (#662) _Thanks @StendProg_
* Improved Gaussian blur performance (#667) _Thanks @bclehmann_
* Largely refactored heatmaps (#679, #680) _Thanks @bclehmann_
* New Colorbar plot type (#681, see cookbook)
* Improved SMA and Bollinger band generators (#647) _Thanks @Saklut_
* Improved tick label rounding (#657)
* Improved setting of tick label color (#672)
* Improved fill above and below for scatter plots (#676) _Thanks @MithrilMan_
* Additional customizations for radar charts (#634, #628, #635) _Thanks @bclehmann and @SommerEngineering_

## ScottPlot 4.1 Notes

Work toward ScottPlot 4.1 began in October, 2020 and merged into the master branch one month later ([#605](https://github.com/swharden/ScottPlot/pull/605)). Improvements are focused at enhanced performance, improved thread safety, support for multiple axes, and options for data validation. See [roadmap.md](roadmap.md) for details.

### Changes Affecting Users
* **Most plotting methods are unchanged so many users will not experience any breaking changes.**
* **Axis Limits**
  * Axis limits are described by a `AxisLimits` struct (previously `double[]` was used)
  * Methods which modify axis limits do not return anything (previously they returned `double[]`)
  * To get the latest axis limits call `Plot.AxisLimits()` which returns a `AxisLimits` object
* **Multiple Axes**
  * Multiple axes are now supported! There is no change to the traditional workflow if this feature is not used.
  * Most axis methods accept a `xAxisIndex` and `yAxisIndex` arguments to specify which axes they will modify or return
  * Most plottable objects have `xAxisIndex` and `yAxisIndex` fields which specify which axes they will render on
  * You can enable a second Y and X axis by calling `YLabel2` and `XLabel2()`
  * You can obtain an axis by calling `GetXAxis(xAxisIndex)` or `GetYAxis(yAxisIndex)`, then modify its public fields to customize its behavior
  * The default axes (left and bottom) both use axis index `0`
  * The secondary axes (right and top) both use axis index `1`
  * You can create additional axes by calling `Plot.AddAxis()` and customize it by modifying fields of the `Axis` it returns.
* **Layout**
  * The layout is re-calculated on every render, so it automatically adjusts to accommodate axis labels and ticks.
  * To achieve extra space around the data area, call `Layout()` to supply a minimum size for each axis.
  * To achieve a frameless plot where the data area fills the full figure, call `LayoutFrameless()`

### Changes Affecting Developers
* **Some namespaces and class names have changed**
  * The `Plottable` base class has been replaced with an `IPlottable` interface
  * Plottables have been renamed and moved into a `Plottable` namespace (e.g., `PlottableScatter` is  now `Plottable.ScatterPlot`)
  * Several enums have been renamed
* **The Settings module has been greatly refactored**
  * It is still private, but you can request it with `Plot.GetSettings()`
  * Many of its objects implement `IRenderable`, so their customization options are stored at the same level as their render methods.
* **The Render system is now stateless**
  * `Bitmap` objects are never stored. The `Render()` method will create and return a new `Bitmap` when called, or will render onto an existing `Bitmap` if it is supplied as an argument. This allows controls to manage their own performance optimization by optionally re-using a `Bitmap` for multiple renders.
  * Drawing is achieved with `using` statements which respect all `IDisposable` drawing objects, improving thread safety and garbage collection performance.

---

# ScottPlot 4.0 Changelog

In November, 2020 ScottPlot 4.0 branched into a permanent `stable` branch, and ScottPlot 4.1 began development as beta / pre-release in the main branch. ScottPlot 4.0 continues to be maintained, but modifications are aimed at small bugfixes rather than large refactoring or the addition of new features.

ScottPlot 4.0 source code (including all cookbook examples and demo applications) can still be found on the [releases page](https://github.com/swharden/ScottPlot/releases) and on the [`4.0-stable` branch](https://github.com/ScottPlot/ScottPlot/tree/4.0-stable) of this repository.

## ScottPlot 4.0.46
* Improved ticks for small plots (#724) _Thanks @Saklut_
* Improved display of manual ticks (#724) _Thanks @bclehmann_

## ScottPlot 4.0.45
* Fixed a bug that affected very small plots with the benchmark enabled (#626) _Thanks @martin-brajer_
* Improved labels in bar graphs using a yOffset (#584) _Thanks Terbaco_
* Added RenderLock() and RenderUnlock() to the Plot module to facilitate multi-threaded plot modification (#609) _Thanks @ZTaiIT1025_

## ScottPlot 4.0.44
* Improved limits for fixed-size axis spans (#586) _Thanks @citizen3942 and @StendProg_
* Mouse drag/drop events now send useful event arguments (#593) _Thanks @charlescao460 and @StendProg_
* Fixed a bug that affected plots with extremely small (<1E-10) axis spans (#607) _Thanks @RFIsoft_
* Plot.SaveFig() now returns the full path to the file it created (#608)
* Fixed AxisAuto() bug affecting signal plots using min/max render indexes with a custom sample rate (#621) _Thanks @LB767_
* Fixed a bug affecting histogram normalization (#624) _Thanks @LB767_
* WPF and Windows Forms user controls now also target .NET 5

## ScottPlot 4.0.43
* Improved appearance of semi-transparent legend items (#567)
* Improved tick labels for ticks smaller than 1E-5 (#568) _Thanks @ozgur640_
* Improved support for Avalonia 0.10 (#571) _Thanks @bclehmann and @apkrymov_
* Improved positions for base16 ticks (#582, #581) _Thanks @bclehmann_

## ScottPlot 4.0.42
* Improved DPI scaling support when using WinForms in .NET Core applications (#563) _Thanks @citizen3942_
* Improved DPI scaling support for draggable axis lines and spans (#563) _Thanks @citizen3942_

## ScottPlot 4.0.41
* Improved density of DateTime ticks (#564, #561) _Thanks @StendProg and @waynetheron_
* Improved display of DateTime tick labels containing multiple spaces (#539, #564) _Thanks @StendProg_

## ScottPlot 4.0.40
* Added user control for Avalonia (#496, #503) _Thanks @bclehmann_
* Holding shift while left-click-dragging the edge of a span moves it instead of resizing it (#509) _Thanks @Torgano_
* CSV export is now culture invariant for improved support on systems where commas are decimal separators (#512) _Thanks Daniel_
* Added fill support to scatter plots (#529) _Thanks @AlexFsmn_
* Fix bug that occurred when calling GetLegendBitmap() before the plot was rendered (#527) _Thanks @el-aasi_
* Improved DateTime tick placement and added support for milliseconds (#539) _Thanks @StendProg_
* Pie charts now have an optional hollow center to produce donut plots (#534) _Thanks @bclehmann and @AlexFsmn_
* Added electrocardiogram (ECG) simulator to the DataGen module (#540) _Thanks @AteCoder_
* Improved mouse scroll wheel responsiveness by delaying high quality render (#545, #543, #550) _Thanks @StendProg_
* Plot.PlotBitmap() allows Bitmaps to be placed at specific coordinates (#528) _Thanks @AlexFsmn_
* DataGen.SampleImage() returns a sample Bitmap that can be used for testing
* Bar graphs now have a hatchStyle property to customize fill pattern (#555) _Thanks @bclehmann_
* Support timecode tick labels (#537) _Thanks @vrdriver and @StendProg_

## ScottPlot 4.0.39
* Legend now reflects LineStyle of Signal and SignalXY plots (#488) _Thanks @bclehmann_
* Improved mouse wheel zoom-to-cursor and middle-click-drag rectangle zoom in the WPF control for systems that use display scaling (#490) _Thanks @nashilnik_
* The `Configure()` method of user controls now has a `lowQualityAlways` argument to let the user easily enable/disable anti-aliasing at the control level. Previously this was only configurable by reaching into the control's plot object and calling its `AntiAlias()` method. (#499) _Thanks @RachamimYaakobov_
* SignalXY now supports parallel processing (#500) _Thanks @StendProg_
* SignalXY now respects index-based render limits (#493, #500) _Thanks @StendProg and @envine_

## ScottPlot 4.0.38
* Improved `Plot.PlotFillAboveBelow()` rendering of data with a non-zero baseline (#477) _Thanks @el-aasi_
* Added `Plot.PlotWaterfall()` for easy creation of waterfall-style bar plots (#463, #476) _Thanks @bclehmann_
* Axis tick labels can be displayed using notations other than base 10 by supplying `Plot.Ticks()` with `base` and `prefix` arguments, allowing axes that display binary (e.g., `0b100110`) or hexadecimal (eg., `0x4B0D10`) tick labels (#469, #457) _Thanks @bclehmann_
* Added options to `PlotBar()` to facilitate customization of text displayed above bars when `showValue` is enabled (#483) _Thanks @WillemWever_
* Plot objects are colored based on a pre-defined set of colors. The default colorset (category10) is the same palette of colors used by matplotlib. A new `Colorset` module has been created to better define this behavior, and `Plot.Colorset()` makes it easy to plot data using alternative colorsets. (#481)
* Fixed a bug that caused instability when a population plot is zoomed-out so much that its fractional distribution curve is smaller than a single pixel (#480) _Thanks @HowardWhile_
* Added `Plot.Remove()` method to make it easier to specifically remove an individual plottable after it has been plotted. `Plot.Clear()` is similar, but designed to remove classes of plot types rather than a specific plot object. (#479) _Thanks @cstyx and @Resonanz_
* Signal plots can now be created with a defined `minRenderIndex` (in addition to the already-supported `maxRenderIndex`) to facilitate partial display of large arrays (#474) _Thanks @bclehmann_

## ScottPlot 4.0.37
* Fixed a long-running issue related to strong assembly versioning that caused the WPF control to fail to render in the Visual Studio designer in .NET Framework (but not .NET Core) projects (#473, #466, #356) _Thanks @bhairav-thakkar, @riquich, @Helitune-RobMcKay, and @iu2kxv_
* User controls now also target `net472` (while still supporting `net461` and `netcoreapp3.0`) to produce a build folder with just 3 DLLs (compared to over 100 when building with .NET Framework 4.6.1)

## ScottPlot 4.0.36
* `PlotSignal()` and `PlotSignalXY()` plots now have an optional `useParallel` argument (and public property on the objects they return) to allow the user to decide whether parallel or sequential calculations will be performed. (#454, #419, #245, #72) _Thanks @StendProg_
* Improved minor tick alignment to prevent rare single-pixel artifacts (#417)
* Improved horizontal axis tick label positions in ruler mode (#453)
* Added a `Statistics.Interpolation` module to generate smooth interpolated splines from a small number of input data points. See advanced statistics cookbook example for usage information. (#459) _Thanks Hans-Peter Moser_
* Improved automatic axis adjustment when adding bar plots with negative values (#461, #462) _Thanks @bclehmann_
* Created `Drawing.Colormaps` module which has over a dozen colormaps for easily converting a fractional value to a color for use in plotting or heatmap displays (#457, #458) _Thanks @bclehmann_
* Updated `Plot.Clear()` to accept any `Plottable` as an argument, and all `Plottable` objects of the same type will be cleared (#464) _Thanks @imka-code_

## ScottPlot 4.0.35
* Added `processEvents` argument to `formsPlot2.Render()` to provide a performance enhancement when linking axes of two `FormsPlot` controls together (by calling `Plot.MatchAxis()` from the control's `AxesChanged` event, as seen in the _Linked Axes_ demo application) (#451, #452) _Thanks @StendProg and @robokamran_
* New `Plot.PlotVectorField()` method for displaying vector fields (sometimes called quiver plots) (#438, #439, #440) _Thanks @bclehmann and @hhubschle_
* Included an experimental colormap module which is likely to evolve over subsequent releases (#420, #424, #442) _Thanks @bclehmann_
* `PlotScatterHighlight()` was created as a type of scatter plot designed specifically for applications where "show value on hover" functionality is desired. Examples are both in the cookbook and WinForms and WPF demo applications. (#415, #414) _Thanks @bclehmann and @StendProg_
* `PlotRadar()` is a new plot type for creating Radar plots (also called spider plots or star plots). See cookbook and demo application for examples. (#428, #430) _Thanks @bclehmann_
* `PlotPlolygons()` is a new performance-optimized variant of `PlotPolygon()` designed for displaying large numbers of complex shapes (#426) _Thanks @StendProg_
* The WinForms control's `Configure()` now has a `showCoordinatesTooltip` argument to continuously display the position at the tip of the cursor as a tooltip (#410) _Thanks @jcbeppler_
* User controls now use SHIFT (previously ALT) to lock the horizontal axis and ALT (previously SHIFT) while left-click-dragging for zoom-to-region. Holding CTRL+SHIFT while right-click-dragging now zooms evenly, without X/Y distortion. (#436) _Thanks @tomwimmenhove and @StendProg_
* Parallel processing is now enabled by default. Performance improvements will be most noticeable on Signal plots. (#419, #245, #72)
* `Plot.PlotBar()` now has an `autoAxis` argument (which defaults `true`) that automatically adjusts the axis limits so the base of the bar graphs touch the edge of the plot area. (#406)
* OSX-specific DLLs are now only retrieved by NuGet on OSX (#433, #211, #212)
* Pie charts can now be made with `plt.PlotPie()`. See cookbook and demo application for examples. (#421, #423) _Thanks @bclehmann_
* `ScottPlot.FormsPlotViewer(Plot)` no longer resets the new window's plot to the default style (#416)  _Thanks @StendProg_
* Controls now have a `recalculateLayoutOnMouseUp` option to prevent resetting of manually-defined data area padding

## ScottPlot 4.0.34
* Improve display of `PlotSignalXY()` by not rendering markers when zoomed very far out (#402) _Thanks @gobikulandaisamy_
* Optimized rendering of solid lines which have a user-definable `LineStyle` property. This modification improves grid line rendering and increases performance for most types of plots. (#401, #327) _Thanks @bukkideme and @citizen3942_

## ScottPlot 4.0.33
* Force grid lines to always draw using anti-aliasing. This compensates for a bug in `System.Drawing` that may cause diagonal line artifacts to appear when the user controls were panned or zoomed. (#401, #327) _Thanks @bukkideme and @citizen3942_

## ScottPlot 4.0.32
* User controls now have a `GetMouseCoordinates()` method which returns the DPI-aware position of the mouse in graph coordinates (#379, #380) _Thanks @bclehmann_
* Default grid color was lightened in the user controls to match the default style (#372)
* New `PlotSignalXY()` method for high-speed rendering of signal data that has unevenly-spaced X coordinates (#374, #375) _Thanks @StendProg and @LogDogg_
* Modify `Tools.Log10()` to return `0` instead of `NaN`, improving automatic axis limit detection (#376, #377) _Thanks @bclehmann_
* WpfPlotViewer and FormsPlotViewer launch in center of parent window (#378)
* Improve reliability of `Plot.AxisAutoX()` and `Plot.AxisAutoY()` (#382)
* The `Configure()` method of FormsPlot and WpfPlot controls now have `middleClickMarginX` and `middleClickMarginY` arguments which define horizontal and vertical auto-axis margin used for middle-clicking. Setting horizontal margin to 0 is typical when plotting signals. (#383)
* `Plot.Grid()` and `Plot.Ticks()` now have a `snapToNearestPixel` argument which controls whether these lines appear anti-aliased or not. For static images non-anti-aliased grid lines and tick marks look best, but for continuously-panning plots anti-aliased lines look better. The default behavior is to enable snapping to the nearest pixel, consistent with previous releases. (#384)
* Mouse events (MouseDown, MouseMove, etc.) are now properly forwarded to the FormsPlot control (#390) _Thanks @Minu476_
* Improved rendering of very small candlesticks and OHLCs in financial plots
* Labeled plottables now display their label in the ToString() output. This is useful when viewing plottables listed in the FormsPlot settings window #391 _Thanks @Minu476_
* Added a Statistics.Finance module with methods for creating Simple Moving Average (SMA) and Bollinger band technical indicators to Candlestick and OHLC charts. Examples are in the cookbook and demo program. (#397) _Thanks @Minu476_
* Scatter plots, filled plots, and polygon plots now support Xs and Ys which contain `double.NaN` #396
* Added support for line styles to Signal plots (#392) _Thanks @bukkideme_

## ScottPlot 4.0.31
* Created `Plot.PlotBarGroups()` for easier construction of grouped bar plots from 2D data (#367) _Thanks @bclehmann_
* Plot.PlotScaleBar() adds an L-shaped scalebar to the corner of the plot (#363)
* Default grid color lightened from #D3D3D3 (Color.LightGray) to #EFEFEF (#372)
* Improved error reporting for scatter plots (#369) _Thanks @JagDTalcyon_
* Improve pixel alignment by hiding grid lines and snapping tick marks that are 1px away from the lower left edge (#359)
* PlotText() ignores defaults to upperLeft alignment when rotation is used (#362)
* Improved minor tick positioning to prevent cases where minor ticks are 1px away from major ticks (#373)

## ScottPlot 4.0.30
* `Plot.PlotCandlestick()` and `Plot.PlotOHLC()`
  * now support `OHLC` objects with variable widths defined with a new `timeSpan` argument in the OHLC constructor. (#346) _Thanks @Minu476_
  * now support custom up/down colors including those with transparency (#346) _Thanks @Minu476_
  * have a new `sequential` argument to plot data based on array index rather than `OHLC.time`. This is a new, simpler way to display unevenly-spaced data (e.g., gaps over weekends) in a way that makes the gaps invisible. (#346) _Thanks @Minu476_
* Fixed a marker/line alignment issue that only affeced low-density Signal plots on Linux and MacOS (#340) _Thanks @SeisChr_
* WPF control now appears in Toolbox (#151) _Thanks @RalphLAtGitHub_
* Plot titles are now center-aligned with the data area, not the figure. This improves the look of small plots with titles. (#365) _Thanks @Resonanz_
* Fixed bug that ignored `Configure(enableRightClickMenu: false)` in WPF and WinForms user controls. (#365) _Thanks @thunderstatic_
* Updated `Configure(enableScrollWheelZoom: false)` to disable middle-click-drag zooming. (#365) _Thanks @eduhza_
* Added color mixing methods to ScottPlot.Drawing.GDI (#361)
* Middle-click-drag zooming now respects locked axes (#353) _Thanks @LogDogg_
* Improved user control zooming of high-precision DateTime axis data (#351) _Thanks @bukkideme_
* Plot.AxisBounds() now lets user set absolute bounds for drag and pan operations (#349) _Thanks @LogDogg_
* WPF control uses improved Bitmap conversion method (#350)
* Function plots have improved handling of functions with infinite values (#370) _Thanks @bclehmann_

## ScottPlot 4.0.29
* `Plot.PlotFill()` can be used to make scatter plots with shaded regions. Giving it a single pair of X/Y values (`xs, ys`) lets you shade beneath the curve to the `baseline` value (which defaults to 0). You can also give it a pair of X/Y values (`xs1, ys1, xs2, ys2`) and the area between the two curves will be shaded (the two curves do not need to be the same length). See cookbook for examples. (#255) _Thanks @ckovamees_ 
* `DataGen.Range()` now has `includeStop` argument to include the last value in the returned array.
* `Tools.Pad()` has been created to return a copy of a given array padded with data values on each side. (#255) _Thanks @ckovamees_
* [Seaborn](https://seaborn.pydata.org/) style can be activated using `Plot.Style(Style.Seaborn)` (#339)
* The `enableZooming` argument in `WpfPlot.Configure()` and `FormsPlot.Configure()` has been replaced by two arguments `enableRightClickZoom` and `enableScrollWheelZoom` (#338) _Thanks Zach_
* Improved rendering of legend items for polygons and filled plots (#341) _Thanks @SeidChr_
* Improved Linux rendering of legend items which use thick lines: axis spans, fills, polygons, etc. (#340) _Thanks @SeidChr_
* Addded `Plot.PlotFillAboveBelow()` to create a shaded line plot with different colors above/below the baseline. (#255) _Thanks @ckovamees_
* Improved rendering in Linux and MacOS by refactoring the font measurement system (#340) _Thanks @SeidChr_

## ScottPlot 4.0.28
* `Ticks()` now has arguments for numericStringFormat (X and Y) to make it easy to customize formatting of tick labels (percentage, currency, scientific notation, etc.) using standard [numeric format strings](https://docs.microsoft.com/en-us/dotnet/standard/base-types/standard-numeric-format-strings). Example use is demonstrated in the cookbook. (#336) _Thanks @deiruch_
* The right-click menu can now be more easily customized by writing a custom menu to `FormsPlot.ContextMenuStrip` or `WpfPlot.ContextMenu`. Demonstrations of both are in the demo application. (#337) _Thanks @Antracik_

## ScottPlot 4.0.27
* `Plot.Polygon()` can now be used to plot polygons from X/Y points (#255) _Thanks @ckovamees_
* User controls now have an "open in new window" item in their right-click menu (#280)
* Plots now have offset notation and multiplier notation disabled by default. Layouts are automatically calculated before the first render, or manually after MouseUp events in the user controls. (#310)
* `Plot.Annotation()` allows for the placement of text on the figure using pixel coordinates (not unit coordinates on the data grid). This is useful for creating custom static labels or information messages. (#321) _Thanks @SeidChr_
* `FormsPlot.MouseDoubleClicked` event now passes a proper `MouseEventArgs` instead of `null` (#331) _Thanks @ismdiego_
* Added a right-click menu to `WpfPlot` with items (save image, copy image, open in new window, help, etc.) similar to `FormsPlot`

## ScottPlot 4.0.26
* The `ScottPlot.WPF` package (which provides the `WpfPlot` user control) now targets .NET Framework 4.7.2 (in addition to .NET Core 3.0), allowing it to be used in applications which target either platform. The ScottPlot demo application now targets .NET Framework 4.7.2 which should be easier to run on most Windows systems. (#333)
* The `ScottPlot.WinForms` package (which produves the `FormsPlot` control) now only targets .NET Framework 4.6.1 and .NET Core 3.0 platforms (previously it also had build targets for .NET Framework 4.7.2 and .NET Framework 4.8). It is important to note that no functionality was lost here. (#330, #333)

## ScottPlot 4.0.25
* `PlotBar()` now supports displaying values above each bar graph by setting the `showValues` argument.
* `PlotPopulations()` has extensive capabilities for plotting grouped population data using box plots, bar plots, box and whisper plots, scatter data with distribution curves, and more! See the cookbook for details. (#315)
* `Histogram` objects now have a `population` property.
* `PopulationStats` has been renamed to `Population` and has additional properties and methods useful for reporting population statistics.
* Improved grid rendering rare artifacts which appear as unwanted diagnal lines when anti-aliasing is disabled. (#327)

## ScottPlot 4.0.24
* `Plot.Clear()` has been improved to more effectively clear plottable objects. Various overloads are provided to selectively clear or preserve certain plot types. (#275) _Thanks @StendProg_
* `PlotBar()` has been lightly refactored. Argument order has been adjusted, and additional options have been added. Error cap width is now in fractional units instead of pixel units. Horizontal bar charts are now supported. (#277, #315) _Thanks @bonzaiferroni_

## ScottPlot 4.0.23
* Interactive plot viewers were created to make it easy to interactively display data in a pop-up window without having to write any GUI code. Examples have been added to the ScottPlot Demo application.
  * `ScottPlot.WpfPlotViewer(plt)` for WPF
  * `ScottPlot.FormsPlotViewer(plt)` for Windows Forms
  * These can even be called from console applications
* Fixed bug that affected the `ySpacing` argument of `Plot.Grid()`
* `Plot.Add()` makes it easy to add a custom `Plottable` to the plot
* `Plot.XLabels()` and `Plot.YLabels()` can now accept just a string array (x values are auto-populated as a consecutive series of numbers).
* Aliased `Plot.AxisAuto()` to `Plot.AutoAxis()` and `Plot.AutoScale()` to make this function easier to locate for users who may have experience with other plot libraries. (#309) _Thanks @Resonanz_
* Empty plots now render grid lines, ticks, and tick labels (#313)
* New plot type: Error bars. They allow the user to define error bar size in all 4 directions by calling `plt.PlotErrorBars()`. (#316) _Thanks @zrolfs_
* Improve how dashed lines appear in the legend
* Improved minor tick positions when using log scales with `logScaleX` and `logScaleY` arguments of `plt.Ticks()` method
* Fixed bug that caused the center of the coordinate field to shift when calling `Plot.AxisZoom()`
* Grid line thickness and style (dashed, dotted, etc) can be customized with new arguments in the `Plot.Grid()` method

## ScottPlot 4.0.22
* Added support for custom horizontal axis tick rotation (#300) _Thanks @SeidChr_
* Added support for fixed grid spacing when using DateTime axes (#299) _Thanks @SeidChr_
* Updated ScottPlot icon (removed small text, styled icon after emoji)
* Improved legend font size when using display scaling (#289)
* Scroll wheel zooming now zooms to cursor (instead of center) in WPF control. This feature works now even if display scaling is used. (#281)
* Added `Plot.EqualAxis` property to make it easy to lock axis scales together (#306) _Thanks @StendProg_

## ScottPlot 4.0.21

### Misc
* Created new cookbook and demo applications for WinForms and WPF (#271)
* The `FormsPlot.MouseMoved` event now has `MouseEventArgs` (instead of `EventArgs`). The purpose of this was to make it easy to access mouse pixel coordinates via `e.X` and `e.Y`, but this change may require modifications to applications which use the old event signature.
* WpfPlot now has an `AxisChanged` event (like FormsPlot)
* Fixed bug that caused `Plot.CoordinateFromPixelY()` to return incorrect value
* Fixed bug causing cursor to show arrows when hovered over some non-draggable objects
* Improved support for WinForms and WpfPlot transparency (#286) _Thanks @StendProg and @envine_
* Added `DataGen.Zeros()` and `DataGen.Ones()` to generate arrays filled with values using methods familiar to numpy users.
* Added `equalAxes` argument to `WpfPlot.Configure()` (#272)
* Fixed a bug affecting the `equalAxes` argument in `FormsPlot.Configure()` (#272)
* Made all `Plot.Axis` methods return axis limits as `double[]` (previously many of them returned `void`)
* Added overload for `Plot.PlotLine()` which accepts a slope, offset, and start and end X points to make it easy to plot a linear line with known formula. Using PlotFormula() will produce the same output, but this may be simpler to use for straight lines.
* Added `rSquared` property to linear regression fits (#290) _Thanks @bclehmann and @StendProg_
* Added `Tools.ConvertPolarCoordinates()` to make it easier to display polar data on ScottPlot's Cartesian axes (#298) _Thanks @bclehmann_
* Improved `Plot.Function()` (#243) _Thanks @bclehmann_
* Added overload for `Plot.SetCulture()` to let the user define number and date formatting rather than relying on pre-made cultures (#301, #236) _Thanks @SeidChr_

## ScottPlot 4.0.19

#### Plottable and Rendering Changes
* Improved how markers are drawn in Signal and SignalConst plots at the transition area between zoomed out and zoomed in (#263) _Thanks @bukkideme and @StendProg_
* Improved support for zero lineSize and markerSize in Signal and SignalConst plots (#263, #264) _Thanks @bukkideme and @StendProg_
* Improved thread safety of interactive graphs (#245) _Thanks @StendProg_

#### Changes to `ScottPlot.Plot` Module
* added `CoordinateFromPixelX()` and `CoordinateFromPixelY()` to get _double precision_ coordinates from a pixel location. Previously only SizeF (float) precision was available. This improvement is especially useful when using DateTime axes. (#269) _Thanks Chris_
* added `AxisScale()` to adjust axis limits to set a defined scale (units per pixel) for each axis.
* added `AxisEqual()` to adjust axis limits to set the scale of both axes to be the same regardless of the size of each axis. (#272) _Thanks @gberrante_
* `PlotHSpan()` and `PlotVSpan()` now return `PlottableHSpan` and `PlottableVSpan` objects (instead of a `PlottableAxSpan` with a `vertical` property)
* `PlotHLine()` and `PlotVLine()` now return `PlottableHLine` and `PlottableVLine` objects (instead of a `PlottableAxLine` with a `vertical` property)

#### Miscellaneous
* MultiPlot now has a `GetSubplot()` method which returns the Plot from a row and column index (#242). See cookbook for details. _Thanks @Resonanz and @StendProg_
* Created `DataGen.Range()` to make it easy to create double arrays with evenly spaced data (#259)
* Improved support for display scaling (#273) _Thanks @zrolfs_
* Improved event handling (#266, #238) _Thanks @StendProg_
* Improved legend positioning (#253) _Thanks @StendProg_

## ScottPlot 4.0.18
* Added `Plot.SetCulture()` for improved local culture formatting of numerical and DateTime axis tick labels (#236) _Thanks @teejay-87_

## ScottPlot 4.0.17
* Added `mouseCoordinates` property to WinForms and WPF controls (#235) _Thanks @bukkideme_
* Fixed rendering bug that affected horizontal lines when anti-aliasing was turned off (#232) _Thanks @StendProg_
* Improved responsiveness while dragging axis lines and axis spans (#228) _Thanks @StendProg_

## ScottPlot 4.0.16
* Improved support for MacOS and Linux (#211, #212, #216) _Thanks @Hexxonite and @StendProg_
* Fixed a few display bugs
  * Fixed a bug affecting the `ySpacing` argument in `Plot.Grid()` (#221) _@Thanks teejay-87_
  * Enabled `visible` argument in `Title()`, `XLabel()`, and `YLabel()` (#222) _Thanks @ckovamees_
* AxisSpan improvements
  * Edges are now optionally draggable (#228) _Thanks @StendProg_
  * Can now be selectively removed with `Clear()` argument
  * Fixed bug caused by zooming far into an axis span (#226) _Thanks @StendProg_
* WinForms Control
  * WinForms control now supports draggable axis lines and axis spans
  * Right-click menu now has "copy image" option (#220)
  * Settings screen now has "copy CSV" button to export data (#220)
* WPF Control
  * WPF control now supports draggable axis lines and axis spans
  * new WpfPlot.Configure() to set various WPF control options
* Misc improvements
  * Improved axis handling, expansion, and auto-axis (#219, #230) _Thanks @StendProg_
  * Added more options to `DataGen.Cos()`
  * Tick labels can be hidden with `Ticks()` argument (#223) _Thanks @ckovamees_

## ScottPlot 4.0.14
* Improved `MatchAxis()` and `MatchLayout()` (#217) _Thanks @ckovamees and @StendProg_

## ScottPlot 4.0.13
* Improved support for Linux and MacOS _Thanks @Hexxonite_
* Improved font validation (#211, #212) _Thanks @Hexxonite and @StendProg_

## ScottPlot 4.0.11
* User controls now have a `cursor` property which can be set to allow custom cursors. (#187) _Thanks @gobikulandaisamy_
* User controls now have a `mouseCoordinates` property which make it easy to get the X/Y location of the cursor. (#187) _Thanks @gobikulandaisamy_

## ScottPlot 4.0.10
* Improved density colormap (#192, #194) _Thanks @StendProg_
* Added linear regression tools and cookbook example (#198) _Thanks @bclehmann_
* Added `maxRenderIndex` to Signal to allow partial plotting of large arrays intended to be used with live, incoming data (#202) _Thanks @StendProg and @plumforest_
* Made _Shift + Left-click-drag_ zoom into a rectangle light middle-click-drag (in WinForms and WPF controls) to add support for mice with no middle button (#90) _Thanks @JagDTalcyon_
* Throw an exception if `SaveFig()` is called before the image is properly sized (#192) _Thanks @karimshams and @StendProg_
* Ticks() now has arguments for `FontName` and `FontSize` (#204) _Thanks Clay_
* Fixed a bug that caused poor layout due to incorrect title label size estimation (#205) _Thanks Clay_
* Grid() now has arguments to selectively enable/disable horizontal and vertical grid lines (#206) _Thanks Clay_
* Added tool and cookbook example to make it easier to plot data on a log axis (#207) _Thanks @senged_
* Arrows can be plotted using `plt.PlotArrow()` (#201) _Thanks Clay_

## ScottPlot 4.0.9
_Published on [NuGet](https://www.nuget.org/packages?q=scottplot) on 2019-12-03_

* Use local regional display settings when formatting the month tick of DateTime axes (#108) _Thanks @FadyDev2_
* Debug symbols are now deployed NuGet

## ScottPlot 4.0.7
_Published on [NuGet](https://www.nuget.org/packages?q=scottplot) on 2019-12-01_\
This release updated the ScottPlot.WinForms package only.

* Added WinForms support for .NET Framework 4.7.2 and 4.8
* Fixed bug in WinForms control that only affected .NET Core 3.0 applications (#189 and #138) _Thanks @petarpetrovt_

## ScottPlot 4.0.6
_Published on [NuGet](https://www.nuget.org/packages?q=scottplot) on 2019-11-29_\
This release updated the ScottPlot.WinForms package only.

* fixed bug that affected the settings dialog window in the WinForms control (#187) _Thanks @gobikulandaisamy_

## ScottPlot 4.0.5
_Published on [NuGet](https://www.nuget.org/packages?q=scottplot) on 2019-11-27_

#### Minor Changes
* improved spacing for non-uniformly distributed OHLC and candlestick plots (#184) _Thanks @satyat110_
* added `fixedLineWidth` to Legend() to allow the user to control whether legend lines are dynamically sized (#185) _Thanks @ab-tools_
* legend now hides lines or markers of they're hidden in the plottable
* DateTime axes now use local display format (#108) _Thanks @FadyDev2_

## ScottPlot 4.0.4
_Published on [NuGet](https://www.nuget.org/packages?q=scottplot) on 2019-11-24_

* PlotText() now supports a background frame (#181) _Thanks @satyat110_
* OHLC objects can be created with a double or a DateTime (#182) _Thanks @Minu476_
* Improved AxisAuto() fixes bug for mixed 2d and axis line plots

## ScottPlot 4.0.3
_Published on [NuGet](https://www.nuget.org/packages?q=scottplot) on 2019-11-23_

* fixed bug when plotting single-point candlestick (#172) _Thanks @Minu476_
* improved style editing of plotted objects (#173) _Thanks @Minu476_
* fixed pan/zoom axis lock when holding CTRL or ALT (#90) _Thanks @FadyDev2_
* simplified the look of the user controls in designer mode
* improved WPF control mouse tracking when using DPI scaling
* added support for manual tick positions and labels (#174) _Thanks @Minu476_
* improved tick system when using DateTime units (#108) _Thanks @Padanian, @FadyDev2, and @Bhandejiya_
* created `Tools.DateTimesToDoubles(DateTime[] array)` to easily convert an array of dates to doubles which can be plotted with ScottPlot, then displayed as time using `plt.Ticks(dateTimeX: true)`.
* added an inverted sign flag (#177) to allow display of an axis with descending units _Thanks Bart_

## ScottPlot 4.0.2
_Published on [NuGet](https://www.nuget.org/packages?q=scottplot) on 2019-11-09_

* **Multi-plot figures:** Images with several plots can be created using `ScottPlot.MultiPlot()` as seen in the [Multiplot example](https://github.com/swharden/ScottPlot/tree/master/cookbook#multiplot) in the cookbook
* `ScottPlot.DataGen` functions which require a `Random` can accept null (they will create a `Random` if null is given)
* `plt.MatchAxis()` and `plt.MatchLayout()` have been improved
* `plt.PlotText()` now supports rotated text using the `rotation` argument (#160). See the [cookbook example](https://github.com/swharden/ScottPlot/tree/master/cookbook#plotting-text). _Thanks @gwilson9_
* `ScottPlot.WinForms` user control has new events and `formsPlot1.Configure()` arguments to make it easy to replace the default functionality for double-clicking and deploying the right-click menu (#166). _Thanks @FadyDev2_
* All plottables now have a `visible` property which makes it easy to toggle visibility on/off after they've been plotted. See the [cookbook example](https://github.com/swharden/ScottPlot/tree/master/cookbook#set-visibility). _Thanks Nasser_

## ScottPlot 4.0.1
_Published on [NuGet](https://www.nuget.org/packages?q=scottplot) on 2019-11-03_

#### Major Changes
* **ScottPlot now targets .NET Standard 2.0** so in addition to .NET Framework projects it can now be used in .NET Core applications, ASP projects, Xamarin apps, etc.
* **The WinForms control has its own package** ([ScottPlot.WinForms](https://www.nuget.org/packages/ScottPlot.WinForms/)) which targets both .NET Framework 4.6.1 and  .NET Core 3.0. Thanks for your early efforts on this @petarpetrovt
* **The WPF control has its own package** ([ScottPlot.WPF](https://www.nuget.org/packages/ScottPlot.WPF/)) targeting .NET Core 3.0.

#### Minor Changes
* better layout system and control of padding (Thanks @citizen3942)
* added ruler mode to `plt.Ticks()` (Thanks @citizen3942)
* `plt.MatchLayout()` no longer throws exceptions
* eliminated `MouseTracker` class (tracking is now in user controls)
* Use NUnit (not MSTest) for tests

## ScottPlot 3.1.6
_Published on [NuGet](https://www.nuget.org/packages/ScottPlot/) on 2019-10-20_

#### Minor Changes
* reduced designer mode checks to increase render speed (Thanks @StendProg)
* fixed cursor bug that occurred when draggable axis lines were used (Thanks Kamran)
* fully deleted the outdated `ScottPlotUC`
* fixed infinite zoom bug caused by calling AxisAuto() when plotting a single point (or perfectly straight horizontal or vertical line)
* added `ToolboxItem` and `DesignTimeVisible` delegates to WpfPlot control to try to get it to appear in the toolbox (but it doesn't seem to be working)
* improved figure padding when axes frames are disabled (Thanks @citizen3942)
* improved rendering of ticks at the edge of the plottable area (Thanks @citizen3942)
* added `AxesChanged` event to user control to make it easier to sync axes between multiple plots (see linked plots demo)
* disabled drawing of arrows on user control in designer mode

## ScottPlot 3.1.5
_Published on [NuGet](https://www.nuget.org/packages/ScottPlot/) on 2019-10-06_

#### Minor Changes
* WPF user control improved support for display scaling (Thanks @morningkyle)
* Fixed bug that crashed on extreme zoom-outs (Thanks @morningkyle)
* WPF user control improvements (middle-click autoaxis, scrollwheel zoom)
* ScottPlot user control has a new look in designer mode. Exceptions in user controls in designer mode can crash Visual Studio, so this risk is greatly reduced by not attempting to render a ScottPlot _inside_ Visual Studio.

## ScottPlot 3.1.4
_Published on [NuGet](https://www.nuget.org/packages/ScottPlot/) on 2019-09-22_

#### Major Changes
* middle-click-drag zooms into a rectangle drawn with the mouse

#### Minor Changes
* fixed bug that caused user control to crash Visual Studio on some systems that used DPI scaling (#125, #111). _Thanks @ab-tools and @bukkideme for your work on this._
* fixed poor rendering for extremely small plots
* fixed bug when making a scatter plot with a single point (#126). _Thanks @bonzaiferroni for your work on this._
* added more options to right-click settings menu (grid options, legend options, axis labels, editable plot labels, etc.)
* improved axis padding and image tightening
* greatly refactored the settings module (no change in functionality)

## ScottPlot 3.1.3

_Published on [NuGet](https://www.nuget.org/packages/ScottPlot/) on 2019-08-25_

#### Minor Changes
* FormsPlot improvements
  * middle-click-drag zooms into a rectangle
  * CTRL+scroll to lock vertical axis
  * ALT+scroll to loch horizontal axis
  * Improved (and overridable) right-click menu
* Added additional options to `plt.Ticks()`
  * rudimentary support for date tick labels (`dateTimeX` and `dateTimeY`)
  * options to customize notation (`useExponentialNotation`, `useOffsetNotation`, and `useMultiplierNotation`)

## ScottPlot 3.1.0

_Published on [NuGet](https://www.nuget.org/packages/ScottPlot/) on 2019-08-19_

#### Major Changes
* User controls were renamed
  * `ScottPlotUC` was renamed to `FormsPlot`
  * `ScottPlotWPF` was renamed to `WpfPlot`
* The right-click menu has improved. It responds faster and has improved controls to adjust plot settings.
* Plots can now be saved in BMP, PNG, JPG, and TIF format
* Holding `CTRL` while click-dragging locks the horizontal axis
* Holding `ALT` while click-dragging locks the vertical axis
* Minor ticks are now displayed (and can be turned on or off with `Ticks()`)
* Legend can be accessed for external display with `GetLegendBitmap()`

#### Minor Changes
* anti-aliasing is turned off while click-dragging to increase responsiveness (#93, @StendProg)
* PlotSignalConst has several improvements (@StendProg)
  * It can can now accept a generic inputs
  * A demo has been added demonstrating highspeed interactive plotting of _one billion_ data points.
  * It is now slightly faster by default
  * It can use single-precision floating point calculations to further enhance performance
* Legend draws more reliably (#104, #106, @StendProg)
* `AxisAuto()` now has `expandOnly` arguments
* Axis lines with custom lineStyles display properly in the legend

## ScottPlot 3.0.9

_Published on [NuGet](https://www.nuget.org/packages/ScottPlot/) on 2019-08-12_

#### Major Changes
* **WPF User Control**: See [demos#wpf-application](https://github.com/swharden/ScottPlot/tree/master/demos#wpf-application) for a quickstart demo.
* **New Plot Type: `PlotSignalConst()`** for extremely large arrays of data which are not expected to change after being plotted. Plots generated with this method can be much faster than PlotSignal(). See [cookbook#signalconst](https://github.com/swharden/ScottPlot/tree/master/cookbook#signalconst) for example usage. _Special thanks to @StendProg for work on this feature._
* **Greatly improved axis tick labels.** Axis tick labels are now less likely to overlap with axis labels, and it displays very large and very small numbers well using exponential notation. For an example see [cookbook#axis-exponent-and-offset](https://github.com/swharden/ScottPlot/tree/master/cookbook#axis-exponent-and-offset). _Special thanks to @Padanian for work on this feature._
* **Parallel processing support for PlotSignal()**. When parallel processing is enabled PlotSignal() can now use it to render graphs faster. For details see [cookbook#signal-with-parallel-processing](https://github.com/swharden/ScottPlot/tree/master/cookbook#signal-with-parallel-processing). _Special thanks to @StendProg for work on this feature._
* **Every `Plot` function now returns a `Plottable`.** When creating things like scatter plots, text, and axis lines, the returned object can now be used to update the data, position, styling, or call plot-type-specific methods. For an example see [cookbook#modify-styles-after-plotting](https://github.com/swharden/ScottPlot/tree/master/cookbook#modify-styles-after-plotting).

#### Minor Changes
* right-click menu now displays ScottPlot and .NET Framework version
* improved rendering of extremely zoomed-out signals 
* rendering speed increased now that Format32bppPArgb is the default PixelFormat (thanks @StendProg)
* DataGen.NoisySin() was added
* Code was tested in .NET Core 3.0 preview and compiled without error. Therefore, the next release will likely be for .NET Core 3.0 (Thanks @petarpetrovt)
* User controls now render graphs with anti-alias mode off (faster) while the mouse is being dragged. Upon release a high quality render is performed.

## ScottPlot 3.0.8

_Published on [NuGet](https://www.nuget.org/packages/ScottPlot/) on 2019-08-04_

#### Major Changes
* **WPF User Control:** A ScottPlotWPF user control was created to allow provide a simple mouse-interactive ScottPlot control to WPF applications. It is not as full-featured as the winforms control (it lacks a right-click menu and click-and-drag functions), but it is simple to review the code (<100 lines of [.xaml](https://github.com/swharden/ScottPlot/blob/master/src/ScottPlot/ScottPlotWPF.xaml) and [.xaml.cs](https://github.com/swharden/ScottPlot/blob/master/src/ScottPlot/ScottPlotWPF.xaml.cs)) and easy to use. See the [WPF Application Quickstart](https://github.com/swharden/ScottPlot/tree/master/demos#wpf-application) guide for details.
* **New plot type `plt.AxisSpan()`:** [demonstrated in the cookbook](https://github.com/swharden/ScottPlot/tree/master/cookbook#axis-spans) - shades a region of the graph (semi-transparency is supported).

#### Minor Changes
* **improved tick marks**
  * Vertical ticks no longer overlap with vertical axis label (#47)
  * When axis tick labels contain very large or very small numbers, scientific notation mode is engaged (see [cookbook example](https://github.com/swharden/ScottPlot/tree/master/cookbook#very-large-numbers)).
  * Horizontal tick mark spacing increased to prevent overlapping
  * Vertical tick mark spacing increased to be consistent with horizontal tick spacing
* **CSV data export**
  * Plottable objects now have a `SaveCSV(filename)` method. See the [cookbook example](https://github.com/swharden/ScottPlot/tree/master/cookbook#save-scatter-data).
  * Scatter and Signal plot data can be saved from the user control through the right-click menu.
* Added `lineStyle` arguments to Scatter plots (see the [cookbook example](https://github.com/swharden/ScottPlot/tree/master/cookbook#custom-linestyles))
* Improved legend ([see cookbook example](https://github.com/swharden/ScottPlot/tree/master/cookbook#legend))
  * ability to set location
  * ability to set shadow direction
  * markers and lines rendered in legend
* Improved ability to use custom fonts ([see cookbook example](https://github.com/swharden/ScottPlot/tree/master/cookbook#custom-fonts))
* Segoe UI is now the default font for all plot components

## ScottPlot 3.0.7
_Published on [NuGet](https://www.nuget.org/packages/ScottPlot/) on 2019-07-27_

#### Major Changes
* **New plot type `plt.PlotStep()`:** demonstrated in the [cookbook](https://github.com/swharden/ScottPlot/blob/master/doc/cookbook/README.md#step-plot).  An interactive example is in the demos folder.
* **New plot type `plt.PlotCandlestick()`:** demonstrated in the [cookbook](https://github.com/swharden/ScottPlot/blob/master/doc/cookbook/README.md#candlestick). An interactive example is in the demos folder.
* **New plot type `plt.PlotOHLC()`:** demonstrated in the [cookbook](https://github.com/swharden/ScottPlot/blob/master/doc/cookbook/README.md#ohlc).  An interactive example is in the demos folder.
* **`plt.MatchPadding()`:** copies the data frame layout from one ScottPlot onto another (useful for making plots of matching size). An interactive example is in the demos folder.
* **`plt.MatchAxis()`:** copies the axes from one ScottPlot onto another (useful for making plots match one or both axis). An interactive example is in the demos folder.
* **`plt.Legend()` improvements**
  * The `location` argument allows the user to place the legend at one of 9 different places on the plot. See the [cookbook example](https://github.com/swharden/ScottPlot/tree/master/doc/cookbook#legend).
  * The `shadowDirection` argument allows the user to control if a shadow is shown and at what angle.
* **Custom marker shapes** can be specified using the `markerShape` argument. See the [cookbook example](https://github.com/swharden/ScottPlot/tree/master/doc/cookbook#custom-marker-shapes).


## ScottPlot 3.0.6
_Published on [NuGet](https://www.nuget.org/packages/ScottPlot/) on 2019-06-30_

#### Major Changes
* **Bar plot:** The plot module now has a `Bar()` method that lets users create various types of bar plots, as seen in [cookbook#plot-bar-data](https://github.com/swharden/ScottPlot/tree/master/doc/cookbook#plot-bar-data)
* **Histogram:** The new `ScottPlot.Histogram` class has tools to create and analyze histogram data (including cumulative probability). Examples of this can be seen at [cookbook#histogram](https://github.com/swharden/ScottPlot/tree/master/doc/cookbook#histogram) and [cookbook#cph](https://github.com/swharden/ScottPlot/tree/master/doc/cookbook#cph)
* **Step plot:** Scatter plots can now render as step plots. Use this feature by setting the `stepDisplay` argument with `PlotScatter()` as seen in the [cookbook#step-plot](https://github.com/swharden/ScottPlot/tree/master/doc/cookbook#step-plot)
* **Manual grid spacing:** Users can now manually define the grid density by setting the `xSpacing` and `ySpacing` arguments in `Grid()` as seen in [cookbook#manual-grid-spacing](https://github.com/swharden/ScottPlot/tree/master/doc/cookbook#manual-grid-spacing)
* **Draggable axis lines:** Axis lines can be dragged with the mouse if the `draggable` argument is set to `true` in `PlotHLine()` and `PlotHLine()`. Draggable axis line limits can also be set by defining additional arguments. The [DraggableMarkers](https://github.com/swharden/ScottPlot/tree/master/demos/ScottPlotDraggableMarkers) program was created to demonstrate this feature.

#### Minor Changes
* using the scrollwheel to zoom now zooms to the cursor position rather than the center of the plot area
* `ScottPlot.DataGen.RandomNormal()` was created to create arbitrary amounts of normally-distributed random data
* fixed bug causing axis line color to appear incorrectly in the legend
* `AxisAuto()` is now called automatically on the first render. This means users no longer have to call this function manually for most applications. This simplifies quickstart programs to just: instantiate plot, plot data, render (now 3 lines in total instead of 4).
* throw exceptions if scatter, bar, or signal data inputs are null (rather than failing later)

## ScottPlot 3.0.5
_Published on [NuGet](https://www.nuget.org/packages/ScottPlot/) on 2019-06-23_
* fixes a bug (discussed in [issue 11](https://github.com/swharden/ScottPlot/issues/11)) to improve pan and zoom performance.

## ScottPlot 3.0.4
_Published on [NuGet](https://www.nuget.org/packages/ScottPlot/) on 2019-06-23_

#### New features
* **Bar graphs:** New `plotBar()` method allow creation of bar graphs. By customizing the `barWidth` and `xOffset` arguments you can push bars together to create grouped bar graphs. Error bars can also be added with the `yError` argument. Some [cookbook examples](https://github.com/swharden/ScottPlot/tree/master/doc/cookbook#plot-bar-data) demonstrate what this new function can do.
* **Scatter plots support X and Y error bars:** `plotScatter()` now has arguments to allow X and Y error bars (with adjustable error bar line width and cap size). A [cookbook example](https://github.com/swharden/ScottPlot/tree/master/doc/cookbook#plotting-with-errorbars) was added and a demo program was also created to demonstrate this feature.
* **Draggable axis lines:** `plotHLine()` and `plotVLine()` now have a `draggable` argument which lets those axis lines be dragged around with the mouse (when using the `ScottPlotUC` user control). Examples are in the demo folder ([ScottPlotDraggableMarkers](https://github.com/swharden/ScottPlot/tree/master/demos/ScottPlotDraggableMarkers)). This feature was initially requested in [issue 11](https://github.com/swharden/ScottPlot/issues/11).

#### Minor changes
* fixed errors caused by resizing to 0px
* fixed a capitalization inconsistency in the `plotSignal` argument list
* `axisAuto()` now responds to axis lines added by `plotHLine()` and `plotVLine()` (previously they were ignored)
* fixed an [issue](https://github.com/swharden/ScottPlot/issues/23) that caused SplitContainer splitters to freeze

## ScottPlot 3.0.3
_Published on [NuGet](https://www.nuget.org/packages/ScottPlot/) on 2019-05-28_
* NuGet installer automatically adds system.drawing

## ScottPlot 3.0.2
_Published on [NuGet](https://www.nuget.org/packages/ScottPlot/) on 2019-05-27_
* Recompiled to support the .NET 4.5 framework

#### ScottPlot 3.0.1
_Published on [NuGet](https://www.nuget.org/packages/ScottPlot/) on 2019-05-27_
* First version of ScottPlot published on NuGet<|MERGE_RESOLUTION|>--- conflicted
+++ resolved
@@ -5,13 +5,9 @@
 * Style: Refactored to use static classes instead of enumeration members (#1299, #1291)
 * NuGet: Improved System.Drawing.Common dependencies in user control packages (#1311, #1310) _Thanks @Kritner_
 * New Palettes:
-<<<<<<< HEAD
   * `ColorblindFriendly` modeled after [Wong 2011](https://www.nature.com/articles/nmeth.1618.pdf) (#1312) _Thanks @arthurits_
-* New Styles:
-=======
   * `Dark` 8-color palette LCD and print friendly (#1313) _Thanks @arthurits_
-  * `DarkPastel` 8-color palette of LCD and print-friendly colors (#1313) _Thanks @arthurits_
->>>>>>> ff697ee8
+  * `DarkPastel` 8-color palette of LCD and print-friendly colors (#1314) _Thanks @arthurits_
 
 ## ScottPlot 4.1.23
 * NuGet: use deterministic builds, add source link support, and include compiler flags (#1285)
