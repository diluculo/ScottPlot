--- conflicted
+++ resolved
@@ -8,11 +8,8 @@
 * Controls: Fix bug where middle-click-drag zoom rectangle would persist if combined with scroll wheel events (#1226) _Thanks @Elgot_
 * Scatter Plot: Fixed bug affecting plots where `YError` is set but `XError` is not (#1237, #1238) _Thanks @simmdan_
 * Palette: Added `Microcharts` colorset (#1235) _Thanks @arthurits_
-<<<<<<< HEAD
+* SignalPlotXY: Added support for `FillType` (#1232) _Thanks @ddrrrr_
 * Arrow: New plot type for rendering arrows on plots. Arrowhead functionality of scatter plots has been deprecated. (#1241, #1240)
-=======
-* SignalPlotXY: Added support for `FillType` (#1232) _Thanks @ddrrrr_
->>>>>>> 1b799b23
 
 ## ScottPlot 4.1.17
 * Improved `RadarPlot.Update()` default arguments (#1097) _Thanks @arthurits_
