# ScottPlot Changelog

## ScottPlot 4.1.18
<<<<<<< HEAD
* Plot: `SetViewLimits()` replaced by `SetOuterViewLimits()` and `SetInnerViewLimits()` (#1197) _Thanks @noob765_
* Plot: `EqualScaleMode` (an enumeration accepted by `AxisScaleLock()`) now has `PreserveSmallest` and `PreserveLargest` members to indicate which axis to prioritize when adjusting zoom level. The new default is `PreserveSmallest` which prevents data from falling off the edge of the plot when resizing. (#1197) _Thanks @noob765_
=======
* Ticks: Improve placement when axis scale lock is enabled (#1229, #1197)
>>>>>>> 11300c47

## ScottPlot 4.1.17
* Improved `RadarPlot.Update()` default arguments (#1097) _Thanks @arthurits_
* Radar Plot: Improved `Update()` default arguments (#1097) _Thanks @arthurits_
* Crosshair: Added `XLabelOnTop` and `YLabelOnRight` options to improve multi-axis support and label customization (#1147) _Thanks @rutkowskit_
* Signal Plot: Added `StepDisplay` option to render signal plots as step plots when zoomed in (#1092, #1128) _Thanks @EmanuelFeru_
* Testing: Improved error reporting on failed XML documentation tests (#1127) _Thanks @StendProg_
* Histogram: Marked `ScottPlot.Statistics.Histogram` obsolete in favor of static methods in `ScottPlot.Statistics.Common` designed to create histograms and probability function curves (#1051, #1166). See cookbook for usage examples. _Thanks @breakwinz and @bclehmann_
* WpfPlot: Improve memory management for dynamically created and destroyed WpfPlot controls by properly unloading the dispatcher timer (#1115, #1117) _Thanks @RamsayGit, @bclehmann, @StendProg, and @Orace_
* Mouse Processing: Improved bug that affected fast drag-dropping of draggable objects (#1076)
* Rendering: Fixed clipping bug that caused some plot types to be rendered above data area frames (#1084)
* Plot: Added `Width` and `Height` properties
* Plot: `GetImageBytes()` now returns bytes for a PNG file for easier storage in cloud applications (#1107)
* Axis: Added a `GetSettings()` method for developers, testers, and experimenters to gain access to experimental objects which are normally private for extreme customization
* Axis: Axis ticks now have a `Ticks()` overload which allows selective control over major tick lines and major tick labels separately (#1118) _Thanks @kegesch_
* Plot: `AxisAuto()` now has `xAxisIndex` and `yAxisIndex` arguments to selectively adjust axes to fit data on a specified index (#1123)
* Crosshair: Refactored to use two `AxisLine`s so custom formatters can now be used and lines can be independently styled (#1173, #1172, #1122, 1195) _Thanks @Maoyao233 and @EmanuelFeru_
* ClevelandDotPlot: Improve automatic axis limit detection (#1185) _Thanks @Nextra_
* ScatterPlotList: Improved legend formatting (#1190) _Thanks @Maoyao233_
* Plot: Added an optional argument to `Frameless()` to reverse its behavior and deprecated `Frame()` (#1112, #1192) _Thanks @arthurits_
* AxisLine: Added `PositionLabel` option for displaying position as text (using a user-customizable formatter function) on the axis (#1122, #1195, #1172, #1173) _Thanks @EmanuelFeru and @Maoyao233_
* Radar Plot: Fixed rendering artifact that occurred when axis maximum is zero (#1139) _Thanks @petersesztak and @bclehmann_
* Mouse Processing: Improved panning behavior when view limits (axis boundaries) are active (#1148, #1203) _Thanks @at2software_
* Signal Plot: Fixed bug causing render artifacts when using fill modes (#1163, #1205)
* Scatter Plot: Added support for `OffsetX` and `OffsetY` (#1164, #1213)
* Coxcomb: Added a new plot type for categorical data. See cookbook for examples. (#1188) _Thanks @bclehmann_
* Axes: Added `LockLimits()` to control pan/zoom manipulation so individual axes can be manipulated in multi-axis plots. See demo application for example. (#1179, #1210) _Thanks @kkaiser41_
* Vector Plot: Add additional options to customize arrowhead style and position. See cookbook for examples. (#1202) _Thanks @hhubschle_
* Finance Plot: Fixed bug affecting plots with no data points (#1200) _Thanks @Maoyao233_
* Ticks: Improve display of rotated ticks on secondary axes (#1201) _Thanks @gigios_

## ScottPlot 4.1.16
* Made it easier to use custom color palettes (see cookbook) (#1058, #1082) _Thanks @EmanuelFeru_
* Added a `IgnoreAxisAuto` field to axis lines and spans (#999) _Thanks @kirsan31_
* Heatmaps now have a `Smooth` field which uses bicubic interpolation to display smooth heatmaps (#1003) _Thanks @xichaoqiang_
* Radar plots now have an `Update()` method for updating data values without clearing the plot (#1086, #1091) _Thanks @arthurits_
* Controls now automatically render after the list of plottables is modified (previously it was after the number of plottables changed). This behavior can be disabled by setting a public field in the control's `Configuration` module. (#1087, #1088) _Thanks @bftrock_
* New `Crosshair` plot type draws lines to highlight a point on the plot and labels their coordinates in the axes (#999, #1093) _Thanks @kirsan31_
* Added support for a custom `Func<double, string>` to be used as custom tick label formatters (see cookbook) (#926, #1070) _Thanks @damiandixon and @ssalsinha_
* Added `Move`, `MoveFirst`, and `MoveLast` to the `Plot` module for added control over which plottables appear on top (#1090) _Thanks @EmanuelFeru_
* Fixed bug preventing expected behavior when calling `AxisAutoX` and `AxisAutoY` (#1089) _Thanks @EmanuelFeru__

## ScottPlot 4.1.15
* Hide design-time error message component at run time to reduce flicking when resizing (#1073, #1075) _Thanks @Superberti and @bclehmann_
* Added a modern `Plot.GetBitmap()` overload suitable for the new stateless rendering system (#913 #1063)
* Controls now have `PlottableDragged` and `PlottableDropped` event handlers (#1072) _Thanks @JS-BGResearch_

## ScottPlot 4.1.14
* Add support for custom linestyles in SignalXY plots (#1017, #1016) _Thanks @StendProg and @breakwinz_
* Improved Avalonia dependency versioning (#1018, #1041) _Thanks @bclehmann_
* Controls now properly process `MouseEnter` and `MouseLeave` events (#999) _Thanks @kirsan31 and @breakwinz_
* Controls now have a `RenderRequest()` method that uses a render queue to facilitate non-blocking render calls (#813, #1034) _Thanks @StendProg_
* Added Last() to finance plots to make it easier to access the final OHLC (#1038) _Thanks @CalderWhite_
* Controls that fail to render in design mode now display the error message in a textbox to prevent Visual Studio exceptions (#1048) _Thanks @bclehmann_

## ScottPlot 4.1.13-beta
* `Plot.Render()` and `Plot.SaveFig()` now have a `scale` argument to allow for the creation of high resolution scaled plots (#983, #982, #981) _Thanks @PeterDavidson_
* A `BubblePlot` has been added to allow display of circles with custom colors and sizes. See cookbook for examples. (#984, #973, #960) _Thanks @PeterDavidson_
* Avalonia 0.10.3 is now supported (#986) _Thanks @bclehmann_
* Default version of System.Drawing.Common has been changed from `5.0.0` to `4.6.1` to minimize errors associated with downgrading (#1004, #1005, #993, #924, #655) _Thanks @bukkideme_

## ScottPlot 4.1.12-beta
* Added "Open in New Window" option to right-click menu (#958, #969) _Thanks @ademkaya and @bclehmann_
* User control `Configuration` module now has customizable scroll wheel zoom fraction (#940, #937) _Thanks @
PassionateDeveloper86 and @StendProg_
* Added options to `Plot.AxisScaleLock()` to let the user define scaling behavior when the plot is resized (#933, #857) _Thanks @ricecakebear and @StendProg_
* Improved XML documentation for `DataGen` module (#903, #902) _Thanks @bclehmann_
* Fixed bug where tick labels would not render for axes with a single tick (#945, #828, #725, #925) _Thanks @saklanmazozgur and @audun_
* Added option to manually refine tick density (#828) _Thanks @ChrisAtVault and @bclehmann_
* Improved tick density calculations for DateTime axes (#725) _Thanks @bclehmann_
* Fixed SignalXY rendering artifact affecting the right edge of the plot (#929, #931) _Thanks @damiandixon and @StendProg_
* Improved line style customization for signal plots (#929, #931) _Thanks @damiandixon and @StendProg_
* Fixed bug where negative bar plots would default to red fill color (#968, #946) _Thanks @pietcoussens_
* Fixed bug where custom vertical margin was not respected when `AxisAuto()` was called with a middle-click (#943) _Thanks Andreas_
* Added a minimum distance the mouse must travel while click-dragging for the action to be considered a drag instead of a click (#962)
* Improved Histogram documentation and simplified access to probability curves (#930, #932, #971) _Thanks @LB767, @breakwinz, and @bclehmann_

## ScottPlot 4.1.11-beta
* FormsPlot mouse events are now properly forwarded to the base control (#892, #919) _Thanks @grabul_
* Prevent right-click menu from deploying after right-click-drag (#891, #917)
* Add offset support to SignalXY (#894, #890) _Thanks @StendProg_
* Eliminate rendering artifacts in SignalXY plots (#893, #889) _Thanks @StendProg and @grabul_
* Optimize cookbook generation and test execution (#901) _Thanks @bclehmann_

## ScottPlot 4.1.10-beta
* Fixed a bug where applying the Seabourn style modified axis frame and minor tick distribution (#866) _Thanks @oszymczak_
* Improved XML documentation and error reporting for getting legend bitmaps (#860) _Thanks @mzemljak_
* Fixed rendering bug affecting finance plots with thin borders (#837) _Thanks @AlgoExecutor_
* Improved argument names and XML docs for SMA and Bollinger band calculation methods (#830) _Thanks @ticool_
* Improved GetPointNearest support for generic signal plots (#809, #882, #886) _Thanks @StendProg, @at2software, and @mrradd_
* Added support for custom slice label colors in pie charts (#883, #844) _Thanks @bclehmann, @StendProg, and @Timothy343_
* Improved support for transparent heatmaps using nullable double arrays (#849, #852) _Thanks @bclehmann_
* Deprecated bar plot `IsHorizontal` and `IsVertical` in favor of an `Orientation` enumeration
* Deprecated bar plot `xs` and `ys` in favor of `positions` and `values` which are better orientation-agnostic names
* Added Lollipop and Cleveland plots as new types of bar plots (#842, #817) _Thanks @bclehmann_
* Fixed a bug where `Plot.AddBarGroups()` returned an array of nulls (#839) _Thanks @rhys-wootton_
* Fixed a bug affecting manual tick labels (#829) _Thanks @ohru131_
* Implemented an optional render queue to allow asynchronous rendering in user controls (#813) _Thanks @StendProg_

## ScottPlot 4.1.9-beta
* Improved support for negative DateTimes when using DateTime axis mode (#806, #807) _Thanks @StendProg and @at2software_
* Improved axis limit detection when using tooltips (#805, #811) _Thanks @bclehmann and @ChrisAtVault_
* Added `WickColor` field to candlestick plots (#803) _Thanks @bclehmann_
* Improved rendering of candlesticks that open and close at the same price (#803, #800) _Thanks @bclehmann and @AlgoExecutor_
* Improved rendering of SignalXY plots near the edge of the plot (#795) _Thanks @StendProg_
* new `AddScatterStep()` helper method creates a scatter plot with the step style (#808) _Thanks @KlaskSkovby_
* Marked `MultiPlot` obsolete and added information to the [FAQ](https://swharden.com/scottplot/faq)
* Refactored `Colormap` module to use classes instead of reflection (#767, #773) _Thanks @StendProg_
* Refactored `OHLC` fields and finance plots to store `DateTime` and `TimeSpan` instead of `double` (#795)

## ScottPlot 4.1.8-beta
* Improved validation and error reporting for large heatmaps (#772) _Thanks @Matthias-C_
* Removed noisy console output in `ScatterPlotList` (#780) _Thanks @Scr0nch_
* Improved rendering bug in signal plots (#783, #788) _Thanks @AlgoExecutor and @StendProg_
* Fix bug that hid grid lines in frameless plots (#779)
* Improved appearance of marker-only scatter plots in the legend (#790) _Thanks @AlgoExecutor_
* `AddPoint()` now has a `label` argument to match `AddScatter()` (#787) _Thanks @AlgoExecutor_

## ScottPlot 4.1.7-beta
* Added support for image axis labels (#759, #446, #716) _Thanks @bclehmann_
* Added `MinRenderIndex` and `MaxRenderIndex` support to Scatter plots (#737, #763) _Thanks @StendProg_
* Improved display of horizontal manual axis tick labels (#724, #762) _Thanks @inqb and @Saklut_
* Added support for listing and retrieving colormaps by their names (#767, #773) _Thanks @StendProg_
* Enabled mouse pan and zoom for plots with infinitely small width and height (#768, #733, #764) _Thanks @saklanmazozgur_
* A descriptive exception is now thrown when attempting to create heatmaps of unsupported dimensions (#722) _Thanks @Matthias-C_

## ScottPlot 4.1.6-beta
* Fixed single point render bug in Signal plots (#744, #745) _Thanks @at2software and @StendProg_
* Improved display scaling support for WPF control (#721, #720) _Thanks @bclehmann_
* User control `OnAxesChanged` events now send the control itself as the sender object (#743, #756) _Thanks @at2software_
* Fixed configuration bug related to Alt + middle-click-drag-zoom (#741) _Thanks @JS-BGResearch and @bclehmann_
* Fixed render bug related to ALT + middle-click-drag zoom box (#742) _Thanks @bclehmann_
* Fixed render bug for extremely small plots (#735)
* Added a coordinated heatmap plot type (#707) _Thanks @StendProg_
* Improved appearance of heatmap edges (#713) _Thanks @StendProg_
* Improved design-time rendering of Windows Forms control
* Added and expanded XML documentation for Plot and Plottable classes
* Created a new cookbook website generator that combines reflection with XML documentation (#727, #738, #756)
* ScottPlot is now a reserved prefix on NuGet

## ScottPlot 4.1.5-beta
* Helper methods were added for creating scatter plots with just lines (`AddScatterLines()`) or just markers (`AddScatterPoints()`).
* Scatter and Signal plots have `GetPointNearest()` which now has a `xyRatio` argument to support identifying points near the cursor in pixel space (#709, #722) _Thanks @olofszymczak, @StendProg, @bclehmann_
* Improved display of manual tick labels (#724) _Thanks @bclehmann_

## ScottPlot 4.1.4-beta
* User controls have been extensively redesigned (#683)
  * All user controls are almost entirely logic-free and pass events to `ScottPlot.Control`, a shared common back-end module which handles mouse interaction and pixel/coordinate conversions.
  * Controls no longer have a `Configure()` method with numerous named arguments, but instead a `Configuration` field with XML-documented public fields to customize behavior.
  * Renders occur automatically when the number of plottables changes, meaning you do not have to manually call `Render()` when plotting data for the first time. This behavior can be disabled in the configuration.
  * Avalonia 0.10.0 is now supported and uses this new back-end (#656, #700) _Thanks @bclehmann_
  * Events are used to provide custom right-click menu actions.
  * The right-click plot settings window (that was only available from the WinForms control) has been removed.
* New methods were added to `ScottPlot.Statistics.Common` which efficiently find the Nth smallest number, quartiles, or other quantiles from arrays of numbers (#690) _Thanks @bclehmann_
* New tooltip plot type (#696) _Thanks @bclehmann_
* Fixed simple moving average (SMA) calculation (#703) _Thanks @Saklut_
* Improved multi-axis rendering (#706) _Thanks @bclehmann_
* Improved `SetSourceAsync()` for segmented trees (#705, #692) _Thanks @jl0pd and @StendProg_
* Improved layout for axes with rotated ticks (#706, #699) _Thanks @MisterRedactus and @bclehmann_
* ScottPlot now multi-targets more platforms and supports the latest C# language version on modern platforms but restricts the language to C# 7.3 for .NET Framework projects (#691, #711) _Thanks @jl0pd_
* Improved project file to install `System.ValueTuple` when targeting .NET Framework 4.6.1 (#88, #691)

## ScottPlot 4.1.3-beta
* Scott will make a document to summarize 4.0 → 4.1 changes as we get closer to a non-beta release
* Fixed rendering bug affecting axis spans when zoomed far in (#662) _Thanks @StendProg_
* Improved Gaussian blur performance (#667) _Thanks @bclehmann_
* Largely refactored heatmaps (#679, #680) _Thanks @bclehmann_
* New Colorbar plot type (#681, see cookbook)
* Improved SMA and Bollinger band generators (#647) _Thanks @Saklut_
* Improved tick label rounding (#657)
* Improved setting of tick label color (#672)
* Improved fill above and below for scatter plots (#676) _Thanks @MithrilMan_
* Additional customizations for radar charts (#634, #628, #635) _Thanks @bclehmann and @SommerEngineering_

## ScottPlot 4.1 Notes

Work toward ScottPlot 4.1 began in October, 2020 and merged into the master branch one month later ([#605](https://github.com/swharden/ScottPlot/pull/605)). Improvements are focused at enhanced performance, improved thread safety, support for multiple axes, and options for data validation. See [roadmap.md](roadmap.md) for details.

### Changes Affecting Users
* **Most plotting methods are unchanged so many users will not experience any breaking changes.**
* **Axis Limits**
  * Axis limits are described by a `AxisLimits` struct (previously `double[]` was used)
  * Methods which modify axis limits do not return anything (previously they returned `double[]`)
  * To get the latest axis limits call `Plot.AxisLimits()` which returns a `AxisLimits` object
* **Multiple Axes**
  * Multiple axes are now supported! There is no change to the traditional workflow if this feature is not used.
  * Most axis methods accept a `xAxisIndex` and `yAxisIndex` arguments to specify which axes they will modify or return
  * Most plottable objects have `xAxisIndex` and `yAxisIndex` fields which specify which axes they will render on
  * You can enable a second Y and X axis by calling `YLabel2` and `XLabel2()`
  * You can obtain an axis by calling `GetXAxis(xAxisIndex)` or `GetYAxis(yAxisIndex)`, then modify its public fields to customize its behavior
  * The default axes (left and bottom) both use axis index `0`
  * The secondary axes (right and top) both use axis index `1`
  * You can create additional axes by calling `Plot.AddAxis()` and customize it by modifying fields of the `Axis` it returns.
* **Layout**
  * The layout is re-calculated on every render, so it automatically adjusts to accommodate axis labels and ticks.
  * To achieve extra space around the data area, call `Layout()` to supply a minimum size for each axis.
  * To achieve a frameless plot where the data area fills the full figure, call `LayoutFrameless()`

### Changes Affecting Developers
* **Some namespaces and class names have changed**
  * The `Plottable` base class has been replaced with an `IPlottable` interface
  * Plottables have been renamed and moved into a `Plottable` namespace (e.g., `PlottableScatter` is  now `Plottable.ScatterPlot`)
  * Several enums have been renamed
* **The Settings module has been greatly refactored**
  * It is still private, but you can request it with `Plot.GetSettings()`
  * Many of its objects implement `IRenderable`, so their customization options are stored at the same level as their render methods.
* **The Render system is now stateless**
  * `Bitmap` objects are never stored. The `Render()` method will create and return a new `Bitmap` when called, or will render onto an existing `Bitmap` if it is supplied as an argument. This allows controls to manage their own performance optimization by optionally re-using a `Bitmap` for multiple renders.
  * Drawing is achieved with `using` statements which respect all `IDisposable` drawing objects, improving thread safety and garbage collection performance.

---

# ScottPlot 4.0 Changelog

In November, 2020 ScottPlot 4.0 branched into a permanent `stable` branch, and ScottPlot 4.1 began development as beta / pre-release in the main branch. ScottPlot 4.0 continues to be maintained, but modifications are aimed at small bugfixes rather than large refactoring or the addition of new features.

ScottPlot 4.0 source code (including all cookbook examples and demo applications) can still be found on the [releases page](https://github.com/swharden/ScottPlot/releases) and on the [`4.0-stable` branch](https://github.com/ScottPlot/ScottPlot/tree/4.0-stable) of this repository.

## ScottPlot 4.0.46
* Improved ticks for small plots (#724) _Thanks @Saklut_
* Improved display of manual ticks (#724) _Thanks @bclehmann_

## ScottPlot 4.0.45
* Fixed a bug that affected very small plots with the benchmark enabled (#626) _Thanks @martin-brajer_
* Improved labels in bar graphs using a yOffset (#584) _Thanks Terbaco_
* Added RenderLock() and RenderUnlock() to the Plot module to facilitate multi-threaded plot modification (#609) _Thanks @ZTaiIT1025_

## ScottPlot 4.0.44
* Improved limits for fixed-size axis spans (#586) _Thanks @citizen3942 and @StendProg_
* Mouse drag/drop events now send useful event arguments (#593) _Thanks @charlescao460 and @StendProg_
* Fixed a bug that affected plots with extremely small (<1E-10) axis spans (#607) _Thanks @RFIsoft_
* Plot.SaveFig() now returns the full path to the file it created (#608)
* Fixed AxisAuto() bug affecting signal plots using min/max render indexes with a custom sample rate (#621) _Thanks @LB767_
* Fixed a bug affecting histogram normalization (#624) _Thanks @LB767_
* WPF and Windows Forms user controls now also target .NET 5

## ScottPlot 4.0.43
* Improved appearance of semi-transparent legend items (#567)
* Improved tick labels for ticks smaller than 1E-5 (#568) _Thanks @ozgur640_
* Improved support for Avalonia 0.10 (#571) _Thanks @bclehmann and @apkrymov_
* Improved positions for base16 ticks (#582, #581) _Thanks @bclehmann_

## ScottPlot 4.0.42
* Improved DPI scaling support when using WinForms in .NET Core applications (#563) _Thanks @citizen3942_
* Improved DPI scaling support for draggable axis lines and spans (#563) _Thanks @citizen3942_

## ScottPlot 4.0.41
* Improved density of DateTime ticks (#564, #561) _Thanks @StendProg and @waynetheron_
* Improved display of DateTime tick labels containing multiple spaces (#539, #564) _Thanks @StendProg_

## ScottPlot 4.0.40
* Added user control for Avalonia (#496, #503) _Thanks @bclehmann_
* Holding shift while left-click-dragging the edge of a span moves it instead of resizing it (#509) _Thanks @Torgano_
* CSV export is now culture invariant for improved support on systems where commas are decimal separators (#512) _Thanks Daniel_
* Added fill support to scatter plots (#529) _Thanks @AlexFsmn_
* Fix bug that occurred when calling GetLegendBitmap() before the plot was rendered (#527) _Thanks @el-aasi_
* Improved DateTime tick placement and added support for milliseconds (#539) _Thanks @StendProg_
* Pie charts now have an optional hollow center to produce donut plots (#534) _Thanks @bclehmann and @AlexFsmn_
* Added electrocardiogram (ECG) simulator to the DataGen module (#540) _Thanks @AteCoder_
* Improved mouse scroll wheel responsiveness by delaying high quality render (#545, #543, #550) _Thanks @StendProg_
* Plot.PlotBitmap() allows Bitmaps to be placed at specific coordinates (#528) _Thanks @AlexFsmn_
* DataGen.SampleImage() returns a sample Bitmap that can be used for testing
* Bar graphs now have a hatchStyle property to customize fill pattern (#555) _Thanks @bclehmann_
* Support timecode tick labels (#537) _Thanks @vrdriver and @StendProg_

## ScottPlot 4.0.39
* Legend now reflects LineStyle of Signal and SignalXY plots (#488) _Thanks @bclehmann_
* Improved mouse wheel zoom-to-cursor and middle-click-drag rectangle zoom in the WPF control for systems that use display scaling (#490) _Thanks @nashilnik_
* The `Configure()` method of user controls now has a `lowQualityAlways` argument to let the user easily enable/disable anti-aliasing at the control level. Previously this was only configurable by reaching into the control's plot object and calling its `AntiAlias()` method. (#499) _Thanks @RachamimYaakobov_
* SignalXY now supports parallel processing (#500) _Thanks @StendProg_
* SignalXY now respects index-based render limits (#493, #500) _Thanks @StendProg and @envine_

## ScottPlot 4.0.38
* Improved `Plot.PlotFillAboveBelow()` rendering of data with a non-zero baseline (#477) _Thanks @el-aasi_
* Added `Plot.PlotWaterfall()` for easy creation of waterfall-style bar plots (#463, #476) _Thanks @bclehmann_
* Axis tick labels can be displayed using notations other than base 10 by supplying `Plot.Ticks()` with `base` and `prefix` arguments, allowing axes that display binary (e.g., `0b100110`) or hexadecimal (eg., `0x4B0D10`) tick labels (#469, #457) _Thanks @bclehmann_
* Added options to `PlotBar()` to facilitate customization of text displayed above bars when `showValue` is enabled (#483) _Thanks @WillemWever_
* Plot objects are colored based on a pre-defined set of colors. The default colorset (category10) is the same palette of colors used by matplotlib. A new `Colorset` module has been created to better define this behavior, and `Plot.Colorset()` makes it easy to plot data using alternative colorsets. (#481)
* Fixed a bug that caused instability when a population plot is zoomed-out so much that its fractional distribution curve is smaller than a single pixel (#480) _Thanks @HowardWhile_
* Added `Plot.Remove()` method to make it easier to specifically remove an individual plottable after it has been plotted. `Plot.Clear()` is similar, but designed to remove classes of plot types rather than a specific plot object. (#479) _Thanks @cstyx and @Resonanz_
* Signal plots can now be created with a defined `minRenderIndex` (in addition to the already-supported `maxRenderIndex`) to facilitate partial display of large arrays (#474) _Thanks @bclehmann_

## ScottPlot 4.0.37
* Fixed a long-running issue related to strong assembly versioning that caused the WPF control to fail to render in the Visual Studio designer in .NET Framework (but not .NET Core) projects (#473, #466, #356) _Thanks @bhairav-thakkar, @riquich, @Helitune-RobMcKay, and @iu2kxv_
* User controls now also target `net472` (while still supporting `net461` and `netcoreapp3.0`) to produce a build folder with just 3 DLLs (compared to over 100 when building with .NET Framework 4.6.1)

## ScottPlot 4.0.36
* `PlotSignal()` and `PlotSignalXY()` plots now have an optional `useParallel` argument (and public property on the objects they return) to allow the user to decide whether parallel or sequential calculations will be performed. (#454, #419, #245, #72) _Thanks @StendProg_
* Improved minor tick alignment to prevent rare single-pixel artifacts (#417)
* Improved horizontal axis tick label positions in ruler mode (#453)
* Added a `Statistics.Interpolation` module to generate smooth interpolated splines from a small number of input data points. See advanced statistics cookbook example for usage information. (#459) _Thanks Hans-Peter Moser_
* Improved automatic axis adjustment when adding bar plots with negative values (#461, #462) _Thanks @bclehmann_
* Created `Drawing.Colormaps` module which has over a dozen colormaps for easily converting a fractional value to a color for use in plotting or heatmap displays (#457, #458) _Thanks @bclehmann_
* Updated `Plot.Clear()` to accept any `Plottable` as an argument, and all `Plottable` objects of the same type will be cleared (#464) _Thanks @imka-code_

## ScottPlot 4.0.35
* Added `processEvents` argument to `formsPlot2.Render()` to provide a performance enhancement when linking axes of two `FormsPlot` controls together (by calling `Plot.MatchAxis()` from the control's `AxesChanged` event, as seen in the _Linked Axes_ demo application) (#451, #452) _Thanks @StendProg and @robokamran_
* New `Plot.PlotVectorField()` method for displaying vector fields (sometimes called quiver plots) (#438, #439, #440) _Thanks @bclehmann and @hhubschle_
* Included an experimental colormap module which is likely to evolve over subsequent releases (#420, #424, #442) _Thanks @bclehmann_
* `PlotScatterHighlight()` was created as a type of scatter plot designed specifically for applications where "show value on hover" functionality is desired. Examples are both in the cookbook and WinForms and WPF demo applications. (#415, #414) _Thanks @bclehmann and @StendProg_
* `PlotRadar()` is a new plot type for creating Radar plots (also called spider plots or star plots). See cookbook and demo application for examples. (#428, #430) _Thanks @bclehmann_
* `PlotPlolygons()` is a new performance-optimized variant of `PlotPolygon()` designed for displaying large numbers of complex shapes (#426) _Thanks @StendProg_
* The WinForms control's `Configure()` now has a `showCoordinatesTooltip` argument to continuously display the position at the tip of the cursor as a tooltip (#410) _Thanks @jcbeppler_
* User controls now use SHIFT (previously ALT) to lock the horizontal axis and ALT (previously SHIFT) while left-click-dragging for zoom-to-region. Holding CTRL+SHIFT while right-click-dragging now zooms evenly, without X/Y distortion. (#436) _Thanks @tomwimmenhove and @StendProg_
* Parallel processing is now enabled by default. Performance improvements will be most noticeable on Signal plots. (#419, #245, #72)
* `Plot.PlotBar()` now has an `autoAxis` argument (which defaults `true`) that automatically adjusts the axis limits so the base of the bar graphs touch the edge of the plot area. (#406)
* OSX-specific DLLs are now only retrieved by NuGet on OSX (#433, #211, #212)
* Pie charts can now be made with `plt.PlotPie()`. See cookbook and demo application for examples. (#421, #423) _Thanks @bclehmann_
* `ScottPlot.FormsPlotViewer(Plot)` no longer resets the new window's plot to the default style (#416)  _Thanks @StendProg_
* Controls now have a `recalculateLayoutOnMouseUp` option to prevent resetting of manually-defined data area padding

## ScottPlot 4.0.34
* Improve display of `PlotSignalXY()` by not rendering markers when zoomed very far out (#402) _Thanks @gobikulandaisamy_
* Optimized rendering of solid lines which have a user-definable `LineStyle` property. This modification improves grid line rendering and increases performance for most types of plots. (#401, #327) _Thanks @bukkideme and @citizen3942_

## ScottPlot 4.0.33
* Force grid lines to always draw using anti-aliasing. This compensates for a bug in `System.Drawing` that may cause diagonal line artifacts to appear when the user controls were panned or zoomed. (#401, #327) _Thanks @bukkideme and @citizen3942_

## ScottPlot 4.0.32
* User controls now have a `GetMouseCoordinates()` method which returns the DPI-aware position of the mouse in graph coordinates (#379, #380) _Thanks @bclehmann_
* Default grid color was lightened in the user controls to match the default style (#372)
* New `PlotSignalXY()` method for high-speed rendering of signal data that has unevenly-spaced X coordinates (#374, #375) _Thanks @StendProg and @LogDogg_
* Modify `Tools.Log10()` to return `0` instead of `NaN`, improving automatic axis limit detection (#376, #377) _Thanks @bclehmann_
* WpfPlotViewer and FormsPlotViewer launch in center of parent window (#378)
* Improve reliability of `Plot.AxisAutoX()` and `Plot.AxisAutoY()` (#382)
* The `Configure()` method of FormsPlot and WpfPlot controls now have `middleClickMarginX` and `middleClickMarginY` arguments which define horizontal and vertical auto-axis margin used for middle-clicking. Setting horizontal margin to 0 is typical when plotting signals. (#383)
* `Plot.Grid()` and `Plot.Ticks()` now have a `snapToNearestPixel` argument which controls whether these lines appear anti-aliased or not. For static images non-anti-aliased grid lines and tick marks look best, but for continuously-panning plots anti-aliased lines look better. The default behavior is to enable snapping to the nearest pixel, consistent with previous releases. (#384)
* Mouse events (MouseDown, MouseMove, etc.) are now properly forwarded to the FormsPlot control (#390) _Thanks @Minu476_
* Improved rendering of very small candlesticks and OHLCs in financial plots
* Labeled plottables now display their label in the ToString() output. This is useful when viewing plottables listed in the FormsPlot settings window #391 _Thanks @Minu476_
* Added a Statistics.Finance module with methods for creating Simple Moving Average (SMA) and Bollinger band technical indicators to Candlestick and OHLC charts. Examples are in the cookbook and demo program. (#397) _Thanks @Minu476_
* Scatter plots, filled plots, and polygon plots now support Xs and Ys which contain `double.NaN` #396
* Added support for line styles to Signal plots (#392) _Thanks @bukkideme_

## ScottPlot 4.0.31
* Created `Plot.PlotBarGroups()` for easier construction of grouped bar plots from 2D data (#367) _Thanks @bclehmann_
* Plot.PlotScaleBar() adds an L-shaped scalebar to the corner of the plot (#363)
* Default grid color lightened from #D3D3D3 (Color.LightGray) to #EFEFEF (#372)
* Improved error reporting for scatter plots (#369) _Thanks @JagDTalcyon_
* Improve pixel alignment by hiding grid lines and snapping tick marks that are 1px away from the lower left edge (#359)
* PlotText() ignores defaults to upperLeft alignment when rotation is used (#362)
* Improved minor tick positioning to prevent cases where minor ticks are 1px away from major ticks (#373)

## ScottPlot 4.0.30
* `Plot.PlotCandlestick()` and `Plot.PlotOHLC()`
  * now support `OHLC` objects with variable widths defined with a new `timeSpan` argument in the OHLC constructor. (#346) _Thanks @Minu476_
  * now support custom up/down colors including those with transparency (#346) _Thanks @Minu476_
  * have a new `sequential` argument to plot data based on array index rather than `OHLC.time`. This is a new, simpler way to display unevenly-spaced data (e.g., gaps over weekends) in a way that makes the gaps invisible. (#346) _Thanks @Minu476_
* Fixed a marker/line alignment issue that only affeced low-density Signal plots on Linux and MacOS (#340) _Thanks @SeisChr_
* WPF control now appears in Toolbox (#151) _Thanks @RalphLAtGitHub_
* Plot titles are now center-aligned with the data area, not the figure. This improves the look of small plots with titles. (#365) _Thanks @Resonanz_
* Fixed bug that ignored `Configure(enableRightClickMenu: false)` in WPF and WinForms user controls. (#365) _Thanks @thunderstatic_
* Updated `Configure(enableScrollWheelZoom: false)` to disable middle-click-drag zooming. (#365) _Thanks @eduhza_
* Added color mixing methods to ScottPlot.Drawing.GDI (#361)
* Middle-click-drag zooming now respects locked axes (#353) _Thanks @LogDogg_
* Improved user control zooming of high-precision DateTime axis data (#351) _Thanks @bukkideme_
* Plot.AxisBounds() now lets user set absolute bounds for drag and pan operations (#349) _Thanks @LogDogg_
* WPF control uses improved Bitmap conversion method (#350)
* Function plots have improved handling of functions with infinite values (#370) _Thanks @bclehmann_

## ScottPlot 4.0.29
* `Plot.PlotFill()` can be used to make scatter plots with shaded regions. Giving it a single pair of X/Y values (`xs, ys`) lets you shade beneath the curve to the `baseline` value (which defaults to 0). You can also give it a pair of X/Y values (`xs1, ys1, xs2, ys2`) and the area between the two curves will be shaded (the two curves do not need to be the same length). See cookbook for examples. (#255) _Thanks @ckovamees_ 
* `DataGen.Range()` now has `includeStop` argument to include the last value in the returned array.
* `Tools.Pad()` has been created to return a copy of a given array padded with data values on each side. (#255) _Thanks @ckovamees_
* [Seaborn](https://seaborn.pydata.org/) style can be activated using `Plot.Style(Style.Seaborn)` (#339)
* The `enableZooming` argument in `WpfPlot.Configure()` and `FormsPlot.Configure()` has been replaced by two arguments `enableRightClickZoom` and `enableScrollWheelZoom` (#338) _Thanks Zach_
* Improved rendering of legend items for polygons and filled plots (#341) _Thanks @SeidChr_
* Improved Linux rendering of legend items which use thick lines: axis spans, fills, polygons, etc. (#340) _Thanks @SeidChr_
* Addded `Plot.PlotFillAboveBelow()` to create a shaded line plot with different colors above/below the baseline. (#255) _Thanks @ckovamees_
* Improved rendering in Linux and MacOS by refactoring the font measurement system (#340) _Thanks @SeidChr_

## ScottPlot 4.0.28
* `Ticks()` now has arguments for numericStringFormat (X and Y) to make it easy to customize formatting of tick labels (percentage, currency, scientific notation, etc.) using standard [numeric format strings](https://docs.microsoft.com/en-us/dotnet/standard/base-types/standard-numeric-format-strings). Example use is demonstrated in the cookbook. (#336) _Thanks @deiruch_
* The right-click menu can now be more easily customized by writing a custom menu to `FormsPlot.ContextMenuStrip` or `WpfPlot.ContextMenu`. Demonstrations of both are in the demo application. (#337) _Thanks @Antracik_

## ScottPlot 4.0.27
* `Plot.Polygon()` can now be used to plot polygons from X/Y points (#255) _Thanks @ckovamees_
* User controls now have an "open in new window" item in their right-click menu (#280)
* Plots now have offset notation and multiplier notation disabled by default. Layouts are automatically calculated before the first render, or manually after MouseUp events in the user controls. (#310)
* `Plot.Annotation()` allows for the placement of text on the figure using pixel coordinates (not unit coordinates on the data grid). This is useful for creating custom static labels or information messages. (#321) _Thanks @SeidChr_
* `FormsPlot.MouseDoubleClicked` event now passes a proper `MouseEventArgs` instead of `null` (#331) _Thanks @ismdiego_
* Added a right-click menu to `WpfPlot` with items (save image, copy image, open in new window, help, etc.) similar to `FormsPlot`

## ScottPlot 4.0.26
* The `ScottPlot.WPF` package (which provides the `WpfPlot` user control) now targets .NET Framework 4.7.2 (in addition to .NET Core 3.0), allowing it to be used in applications which target either platform. The ScottPlot demo application now targets .NET Framework 4.7.2 which should be easier to run on most Windows systems. (#333)
* The `ScottPlot.WinForms` package (which produves the `FormsPlot` control) now only targets .NET Framework 4.6.1 and .NET Core 3.0 platforms (previously it also had build targets for .NET Framework 4.7.2 and .NET Framework 4.8). It is important to note that no functionality was lost here. (#330, #333)

## ScottPlot 4.0.25
* `PlotBar()` now supports displaying values above each bar graph by setting the `showValues` argument.
* `PlotPopulations()` has extensive capabilities for plotting grouped population data using box plots, bar plots, box and whisper plots, scatter data with distribution curves, and more! See the cookbook for details. (#315)
* `Histogram` objects now have a `population` property.
* `PopulationStats` has been renamed to `Population` and has additional properties and methods useful for reporting population statistics.
* Improved grid rendering rare artifacts which appear as unwanted diagnal lines when anti-aliasing is disabled. (#327)

## ScottPlot 4.0.24
* `Plot.Clear()` has been improved to more effectively clear plottable objects. Various overloads are provided to selectively clear or preserve certain plot types. (#275) _Thanks @StendProg_
* `PlotBar()` has been lightly refactored. Argument order has been adjusted, and additional options have been added. Error cap width is now in fractional units instead of pixel units. Horizontal bar charts are now supported. (#277, #315) _Thanks @bonzaiferroni_

## ScottPlot 4.0.23
* Interactive plot viewers were created to make it easy to interactively display data in a pop-up window without having to write any GUI code. Examples have been added to the ScottPlot Demo application.
  * `ScottPlot.WpfPlotViewer(plt)` for WPF
  * `ScottPlot.FormsPlotViewer(plt)` for Windows Forms
  * These can even be called from console applications
* Fixed bug that affected the `ySpacing` argument of `Plot.Grid()`
* `Plot.Add()` makes it easy to add a custom `Plottable` to the plot
* `Plot.XLabels()` and `Plot.YLabels()` can now accept just a string array (x values are auto-populated as a consecutive series of numbers).
* Aliased `Plot.AxisAuto()` to `Plot.AutoAxis()` and `Plot.AutoScale()` to make this function easier to locate for users who may have experience with other plot libraries. (#309) _Thanks @Resonanz_
* Empty plots now render grid lines, ticks, and tick labels (#313)
* New plot type: Error bars. They allow the user to define error bar size in all 4 directions by calling `plt.PlotErrorBars()`. (#316) _Thanks @zrolfs_
* Improve how dashed lines appear in the legend
* Improved minor tick positions when using log scales with `logScaleX` and `logScaleY` arguments of `plt.Ticks()` method
* Fixed bug that caused the center of the coordinate field to shift when calling `Plot.AxisZoom()`
* Grid line thickness and style (dashed, dotted, etc) can be customized with new arguments in the `Plot.Grid()` method

## ScottPlot 4.0.22
* Added support for custom horizontal axis tick rotation (#300) _Thanks @SeidChr_
* Added support for fixed grid spacing when using DateTime axes (#299) _Thanks @SeidChr_
* Updated ScottPlot icon (removed small text, styled icon after emoji)
* Improved legend font size when using display scaling (#289)
* Scroll wheel zooming now zooms to cursor (instead of center) in WPF control. This feature works now even if display scaling is used. (#281)
* Added `Plot.EqualAxis` property to make it easy to lock axis scales together (#306) _Thanks @StendProg_

## ScottPlot 4.0.21

### Misc
* Created new cookbook and demo applications for WinForms and WPF (#271)
* The `FormsPlot.MouseMoved` event now has `MouseEventArgs` (instead of `EventArgs`). The purpose of this was to make it easy to access mouse pixel coordinates via `e.X` and `e.Y`, but this change may require modifications to applications which use the old event signature.
* WpfPlot now has an `AxisChanged` event (like FormsPlot)
* Fixed bug that caused `Plot.CoordinateFromPixelY()` to return incorrect value
* Fixed bug causing cursor to show arrows when hovered over some non-draggable objects
* Improved support for WinForms and WpfPlot transparency (#286) _Thanks @StendProg and @envine_
* Added `DataGen.Zeros()` and `DataGen.Ones()` to generate arrays filled with values using methods familiar to numpy users.
* Added `equalAxes` argument to `WpfPlot.Configure()` (#272)
* Fixed a bug affecting the `equalAxes` argument in `FormsPlot.Configure()` (#272)
* Made all `Plot.Axis` methods return axis limits as `double[]` (previously many of them returned `void`)
* Added overload for `Plot.PlotLine()` which accepts a slope, offset, and start and end X points to make it easy to plot a linear line with known formula. Using PlotFormula() will produce the same output, but this may be simpler to use for straight lines.
* Added `rSquared` property to linear regression fits (#290) _Thanks @bclehmann and @StendProg_
* Added `Tools.ConvertPolarCoordinates()` to make it easier to display polar data on ScottPlot's Cartesian axes (#298) _Thanks @bclehmann_
* Improved `Plot.Function()` (#243) _Thanks @bclehmann_
* Added overload for `Plot.SetCulture()` to let the user define number and date formatting rather than relying on pre-made cultures (#301, #236) _Thanks @SeidChr_

## ScottPlot 4.0.19

#### Plottable and Rendering Changes
* Improved how markers are drawn in Signal and SignalConst plots at the transition area between zoomed out and zoomed in (#263) _Thanks @bukkideme and @StendProg_
* Improved support for zero lineSize and markerSize in Signal and SignalConst plots (#263, #264) _Thanks @bukkideme and @StendProg_
* Improved thread safety of interactive graphs (#245) _Thanks @StendProg_

#### Changes to `ScottPlot.Plot` Module
* added `CoordinateFromPixelX()` and `CoordinateFromPixelY()` to get _double precision_ coordinates from a pixel location. Previously only SizeF (float) precision was available. This improvement is especially useful when using DateTime axes. (#269) _Thanks Chris_
* added `AxisScale()` to adjust axis limits to set a defined scale (units per pixel) for each axis.
* added `AxisEqual()` to adjust axis limits to set the scale of both axes to be the same regardless of the size of each axis. (#272) _Thanks @gberrante_
* `PlotHSpan()` and `PlotVSpan()` now return `PlottableHSpan` and `PlottableVSpan` objects (instead of a `PlottableAxSpan` with a `vertical` property)
* `PlotHLine()` and `PlotVLine()` now return `PlottableHLine` and `PlottableVLine` objects (instead of a `PlottableAxLine` with a `vertical` property)

#### Miscellaneous
* MultiPlot now has a `GetSubplot()` method which returns the Plot from a row and column index (#242). See cookbook for details. _Thanks @Resonanz and @StendProg_
* Created `DataGen.Range()` to make it easy to create double arrays with evenly spaced data (#259)
* Improved support for display scaling (#273) _Thanks @zrolfs_
* Improved event handling (#266, #238) _Thanks @StendProg_
* Improved legend positioning (#253) _Thanks @StendProg_

## ScottPlot 4.0.18
* Added `Plot.SetCulture()` for improved local culture formatting of numerical and DateTime axis tick labels (#236) _Thanks @teejay-87_

## ScottPlot 4.0.17
* Added `mouseCoordinates` property to WinForms and WPF controls (#235) _Thanks @bukkideme_
* Fixed rendering bug that affected horizontal lines when anti-aliasing was turned off (#232) _Thanks @StendProg_
* Improved responsiveness while dragging axis lines and axis spans (#228) _Thanks @StendProg_

## ScottPlot 4.0.16
* Improved support for MacOS and Linux (#211, #212, #216) _Thanks @Hexxonite and @StendProg_
* Fixed a few display bugs
  * Fixed a bug affecting the `ySpacing` argument in `Plot.Grid()` (#221) _@Thanks teejay-87_
  * Enabled `visible` argument in `Title()`, `XLabel()`, and `YLabel()` (#222) _Thanks @ckovamees_
* AxisSpan improvements
  * Edges are now optionally draggable (#228) _Thanks @StendProg_
  * Can now be selectively removed with `Clear()` argument
  * Fixed bug caused by zooming far into an axis span (#226) _Thanks @StendProg_
* WinForms Control
  * WinForms control now supports draggable axis lines and axis spans
  * Right-click menu now has "copy image" option (#220)
  * Settings screen now has "copy CSV" button to export data (#220)
* WPF Control
  * WPF control now supports draggable axis lines and axis spans
  * new WpfPlot.Configure() to set various WPF control options
* Misc improvements
  * Improved axis handling, expansion, and auto-axis (#219, #230) _Thanks @StendProg_
  * Added more options to `DataGen.Cos()`
  * Tick labels can be hidden with `Ticks()` argument (#223) _Thanks @ckovamees_

## ScottPlot 4.0.14
* Improved `MatchAxis()` and `MatchLayout()` (#217) _Thanks @ckovamees and @StendProg_

## ScottPlot 4.0.13
* Improved support for Linux and MacOS _Thanks @Hexxonite_
* Improved font validation (#211, #212) _Thanks @Hexxonite and @StendProg_

## ScottPlot 4.0.11
* User controls now have a `cursor` property which can be set to allow custom cursors. (#187) _Thanks @gobikulandaisamy_
* User controls now have a `mouseCoordinates` property which make it easy to get the X/Y location of the cursor. (#187) _Thanks @gobikulandaisamy_

## ScottPlot 4.0.10
* Improved density colormap (#192, #194) _Thanks @StendProg_
* Added linear regression tools and cookbook example (#198) _Thanks @bclehmann_
* Added `maxRenderIndex` to Signal to allow partial plotting of large arrays intended to be used with live, incoming data (#202) _Thanks @StendProg and @plumforest_
* Made _Shift + Left-click-drag_ zoom into a rectangle light middle-click-drag (in WinForms and WPF controls) to add support for mice with no middle button (#90) _Thanks @JagDTalcyon_
* Throw an exception if `SaveFig()` is called before the image is properly sized (#192) _Thanks @karimshams and @StendProg_
* Ticks() now has arguments for `FontName` and `FontSize` (#204) _Thanks Clay_
* Fixed a bug that caused poor layout due to incorrect title label size estimation (#205) _Thanks Clay_
* Grid() now has arguments to selectively enable/disable horizontal and vertical grid lines (#206) _Thanks Clay_
* Added tool and cookbook example to make it easier to plot data on a log axis (#207) _Thanks @senged_
* Arrows can be plotted using `plt.PlotArrow()` (#201) _Thanks Clay_

## ScottPlot 4.0.9
_Published on [NuGet](https://www.nuget.org/packages?q=scottplot) on 2019-12-03_

* Use local regional display settings when formatting the month tick of DateTime axes (#108) _Thanks @FadyDev2_
* Debug symbols are now deployed NuGet

## ScottPlot 4.0.7
_Published on [NuGet](https://www.nuget.org/packages?q=scottplot) on 2019-12-01_\
This release updated the ScottPlot.WinForms package only.

* Added WinForms support for .NET Framework 4.7.2 and 4.8
* Fixed bug in WinForms control that only affected .NET Core 3.0 applications (#189 and #138) _Thanks @petarpetrovt_

## ScottPlot 4.0.6
_Published on [NuGet](https://www.nuget.org/packages?q=scottplot) on 2019-11-29_\
This release updated the ScottPlot.WinForms package only.

* fixed bug that affected the settings dialog window in the WinForms control (#187) _Thanks @gobikulandaisamy_

## ScottPlot 4.0.5
_Published on [NuGet](https://www.nuget.org/packages?q=scottplot) on 2019-11-27_

#### Minor Changes
* improved spacing for non-uniformly distributed OHLC and candlestick plots (#184) _Thanks @satyat110_
* added `fixedLineWidth` to Legend() to allow the user to control whether legend lines are dynamically sized (#185) _Thanks @ab-tools_
* legend now hides lines or markers of they're hidden in the plottable
* DateTime axes now use local display format (#108) _Thanks @FadyDev2_

## ScottPlot 4.0.4
_Published on [NuGet](https://www.nuget.org/packages?q=scottplot) on 2019-11-24_

* PlotText() now supports a background frame (#181) _Thanks @satyat110_
* OHLC objects can be created with a double or a DateTime (#182) _Thanks @Minu476_
* Improved AxisAuto() fixes bug for mixed 2d and axis line plots

## ScottPlot 4.0.3
_Published on [NuGet](https://www.nuget.org/packages?q=scottplot) on 2019-11-23_

* fixed bug when plotting single-point candlestick (#172) _Thanks @Minu476_
* improved style editing of plotted objects (#173) _Thanks @Minu476_
* fixed pan/zoom axis lock when holding CTRL or ALT (#90) _Thanks @FadyDev2_
* simplified the look of the user controls in designer mode
* improved WPF control mouse tracking when using DPI scaling
* added support for manual tick positions and labels (#174) _Thanks @Minu476_
* improved tick system when using DateTime units (#108) _Thanks @Padanian, @FadyDev2, and @Bhandejiya_
* created `Tools.DateTimesToDoubles(DateTime[] array)` to easily convert an array of dates to doubles which can be plotted with ScottPlot, then displayed as time using `plt.Ticks(dateTimeX: true)`.
* added an inverted sign flag (#177) to allow display of an axis with descending units _Thanks Bart_

## ScottPlot 4.0.2
_Published on [NuGet](https://www.nuget.org/packages?q=scottplot) on 2019-11-09_

* **Multi-plot figures:** Images with several plots can be created using `ScottPlot.MultiPlot()` as seen in the [Multiplot example](https://github.com/swharden/ScottPlot/tree/master/cookbook#multiplot) in the cookbook
* `ScottPlot.DataGen` functions which require a `Random` can accept null (they will create a `Random` if null is given)
* `plt.MatchAxis()` and `plt.MatchLayout()` have been improved
* `plt.PlotText()` now supports rotated text using the `rotation` argument (#160). See the [cookbook example](https://github.com/swharden/ScottPlot/tree/master/cookbook#plotting-text). _Thanks @gwilson9_
* `ScottPlot.WinForms` user control has new events and `formsPlot1.Configure()` arguments to make it easy to replace the default functionality for double-clicking and deploying the right-click menu (#166). _Thanks @FadyDev2_
* All plottables now have a `visible` property which makes it easy to toggle visibility on/off after they've been plotted. See the [cookbook example](https://github.com/swharden/ScottPlot/tree/master/cookbook#set-visibility). _Thanks Nasser_

## ScottPlot 4.0.1
_Published on [NuGet](https://www.nuget.org/packages?q=scottplot) on 2019-11-03_

#### Major Changes
* **ScottPlot now targets .NET Standard 2.0** so in addition to .NET Framework projects it can now be used in .NET Core applications, ASP projects, Xamarin apps, etc.
* **The WinForms control has its own package** ([ScottPlot.WinForms](https://www.nuget.org/packages/ScottPlot.WinForms/)) which targets both .NET Framework 4.6.1 and  .NET Core 3.0. Thanks for your early efforts on this @petarpetrovt
* **The WPF control has its own package** ([ScottPlot.WPF](https://www.nuget.org/packages/ScottPlot.WPF/)) targeting .NET Core 3.0.

#### Minor Changes
* better layout system and control of padding (Thanks @citizen3942)
* added ruler mode to `plt.Ticks()` (Thanks @citizen3942)
* `plt.MatchLayout()` no longer throws exceptions
* eliminated `MouseTracker` class (tracking is now in user controls)
* Use NUnit (not MSTest) for tests

## ScottPlot 3.1.6
_Published on [NuGet](https://www.nuget.org/packages/ScottPlot/) on 2019-10-20_

#### Minor Changes
* reduced designer mode checks to increase render speed (Thanks @StendProg)
* fixed cursor bug that occurred when draggable axis lines were used (Thanks Kamran)
* fully deleted the outdated `ScottPlotUC`
* fixed infinite zoom bug caused by calling AxisAuto() when plotting a single point (or perfectly straight horizontal or vertical line)
* added `ToolboxItem` and `DesignTimeVisible` delegates to WpfPlot control to try to get it to appear in the toolbox (but it doesn't seem to be working)
* improved figure padding when axes frames are disabled (Thanks @citizen3942)
* improved rendering of ticks at the edge of the plottable area (Thanks @citizen3942)
* added `AxesChanged` event to user control to make it easier to sync axes between multiple plots (see linked plots demo)
* disabled drawing of arrows on user control in designer mode

## ScottPlot 3.1.5
_Published on [NuGet](https://www.nuget.org/packages/ScottPlot/) on 2019-10-06_

#### Minor Changes
* WPF user control improved support for display scaling (Thanks @morningkyle)
* Fixed bug that crashed on extreme zoom-outs (Thanks @morningkyle)
* WPF user control improvements (middle-click autoaxis, scrollwheel zoom)
* ScottPlot user control has a new look in designer mode. Exceptions in user controls in designer mode can crash Visual Studio, so this risk is greatly reduced by not attempting to render a ScottPlot _inside_ Visual Studio.

## ScottPlot 3.1.4
_Published on [NuGet](https://www.nuget.org/packages/ScottPlot/) on 2019-09-22_

#### Major Changes
* middle-click-drag zooms into a rectangle drawn with the mouse

#### Minor Changes
* fixed bug that caused user control to crash Visual Studio on some systems that used DPI scaling (#125, #111). _Thanks @ab-tools and @bukkideme for your work on this._
* fixed poor rendering for extremely small plots
* fixed bug when making a scatter plot with a single point (#126). _Thanks @bonzaiferroni for your work on this._
* added more options to right-click settings menu (grid options, legend options, axis labels, editable plot labels, etc.)
* improved axis padding and image tightening
* greatly refactored the settings module (no change in functionality)

## ScottPlot 3.1.3

_Published on [NuGet](https://www.nuget.org/packages/ScottPlot/) on 2019-08-25_

#### Minor Changes
* FormsPlot improvements
  * middle-click-drag zooms into a rectangle
  * CTRL+scroll to lock vertical axis
  * ALT+scroll to loch horizontal axis
  * Improved (and overridable) right-click menu
* Added additional options to `plt.Ticks()`
  * rudimentary support for date tick labels (`dateTimeX` and `dateTimeY`)
  * options to customize notation (`useExponentialNotation`, `useOffsetNotation`, and `useMultiplierNotation`)

## ScottPlot 3.1.0

_Published on [NuGet](https://www.nuget.org/packages/ScottPlot/) on 2019-08-19_

#### Major Changes
* User controls were renamed
  * `ScottPlotUC` was renamed to `FormsPlot`
  * `ScottPlotWPF` was renamed to `WpfPlot`
* The right-click menu has improved. It responds faster and has improved controls to adjust plot settings.
* Plots can now be saved in BMP, PNG, JPG, and TIF format
* Holding `CTRL` while click-dragging locks the horizontal axis
* Holding `ALT` while click-dragging locks the vertical axis
* Minor ticks are now displayed (and can be turned on or off with `Ticks()`)
* Legend can be accessed for external display with `GetLegendBitmap()`

#### Minor Changes
* anti-aliasing is turned off while click-dragging to increase responsiveness (#93, @StendProg)
* PlotSignalConst has several improvements (@StendProg)
  * It can can now accept a generic inputs
  * A demo has been added demonstrating highspeed interactive plotting of _one billion_ data points.
  * It is now slightly faster by default
  * It can use single-precision floating point calculations to further enhance performance
* Legend draws more reliably (#104, #106, @StendProg)
* `AxisAuto()` now has `expandOnly` arguments
* Axis lines with custom lineStyles display properly in the legend

## ScottPlot 3.0.9

_Published on [NuGet](https://www.nuget.org/packages/ScottPlot/) on 2019-08-12_

#### Major Changes
* **WPF User Control**: See [demos#wpf-application](https://github.com/swharden/ScottPlot/tree/master/demos#wpf-application) for a quickstart demo.
* **New Plot Type: `PlotSignalConst()`** for extremely large arrays of data which are not expected to change after being plotted. Plots generated with this method can be much faster than PlotSignal(). See [cookbook#signalconst](https://github.com/swharden/ScottPlot/tree/master/cookbook#signalconst) for example usage. _Special thanks to @StendProg for work on this feature._
* **Greatly improved axis tick labels.** Axis tick labels are now less likely to overlap with axis labels, and it displays very large and very small numbers well using exponential notation. For an example see [cookbook#axis-exponent-and-offset](https://github.com/swharden/ScottPlot/tree/master/cookbook#axis-exponent-and-offset). _Special thanks to @Padanian for work on this feature._
* **Parallel processing support for PlotSignal()**. When parallel processing is enabled PlotSignal() can now use it to render graphs faster. For details see [cookbook#signal-with-parallel-processing](https://github.com/swharden/ScottPlot/tree/master/cookbook#signal-with-parallel-processing). _Special thanks to @StendProg for work on this feature._
* **Every `Plot` function now returns a `Plottable`.** When creating things like scatter plots, text, and axis lines, the returned object can now be used to update the data, position, styling, or call plot-type-specific methods. For an example see [cookbook#modify-styles-after-plotting](https://github.com/swharden/ScottPlot/tree/master/cookbook#modify-styles-after-plotting).

#### Minor Changes
* right-click menu now displays ScottPlot and .NET Framework version
* improved rendering of extremely zoomed-out signals 
* rendering speed increased now that Format32bppPArgb is the default PixelFormat (thanks @StendProg)
* DataGen.NoisySin() was added
* Code was tested in .NET Core 3.0 preview and compiled without error. Therefore, the next release will likely be for .NET Core 3.0 (Thanks @petarpetrovt)
* User controls now render graphs with anti-alias mode off (faster) while the mouse is being dragged. Upon release a high quality render is performed.

## ScottPlot 3.0.8

_Published on [NuGet](https://www.nuget.org/packages/ScottPlot/) on 2019-08-04_

#### Major Changes
* **WPF User Control:** A ScottPlotWPF user control was created to allow provide a simple mouse-interactive ScottPlot control to WPF applications. It is not as full-featured as the winforms control (it lacks a right-click menu and click-and-drag functions), but it is simple to review the code (<100 lines of [.xaml](https://github.com/swharden/ScottPlot/blob/master/src/ScottPlot/ScottPlotWPF.xaml) and [.xaml.cs](https://github.com/swharden/ScottPlot/blob/master/src/ScottPlot/ScottPlotWPF.xaml.cs)) and easy to use. See the [WPF Application Quickstart](https://github.com/swharden/ScottPlot/tree/master/demos#wpf-application) guide for details.
* **New plot type `plt.AxisSpan()`:** [demonstrated in the cookbook](https://github.com/swharden/ScottPlot/tree/master/cookbook#axis-spans) - shades a region of the graph (semi-transparency is supported).

#### Minor Changes
* **improved tick marks**
  * Vertical ticks no longer overlap with vertical axis label (#47)
  * When axis tick labels contain very large or very small numbers, scientific notation mode is engaged (see [cookbook example](https://github.com/swharden/ScottPlot/tree/master/cookbook#very-large-numbers)).
  * Horizontal tick mark spacing increased to prevent overlapping
  * Vertical tick mark spacing increased to be consistent with horizontal tick spacing
* **CSV data export**
  * Plottable objects now have a `SaveCSV(filename)` method. See the [cookbook example](https://github.com/swharden/ScottPlot/tree/master/cookbook#save-scatter-data).
  * Scatter and Signal plot data can be saved from the user control through the right-click menu.
* Added `lineStyle` arguments to Scatter plots (see the [cookbook example](https://github.com/swharden/ScottPlot/tree/master/cookbook#custom-linestyles))
* Improved legend ([see cookbook example](https://github.com/swharden/ScottPlot/tree/master/cookbook#legend))
  * ability to set location
  * ability to set shadow direction
  * markers and lines rendered in legend
* Improved ability to use custom fonts ([see cookbook example](https://github.com/swharden/ScottPlot/tree/master/cookbook#custom-fonts))
* Segoe UI is now the default font for all plot components

## ScottPlot 3.0.7
_Published on [NuGet](https://www.nuget.org/packages/ScottPlot/) on 2019-07-27_

#### Major Changes
* **New plot type `plt.PlotStep()`:** demonstrated in the [cookbook](https://github.com/swharden/ScottPlot/blob/master/doc/cookbook/README.md#step-plot).  An interactive example is in the demos folder.
* **New plot type `plt.PlotCandlestick()`:** demonstrated in the [cookbook](https://github.com/swharden/ScottPlot/blob/master/doc/cookbook/README.md#candlestick). An interactive example is in the demos folder.
* **New plot type `plt.PlotOHLC()`:** demonstrated in the [cookbook](https://github.com/swharden/ScottPlot/blob/master/doc/cookbook/README.md#ohlc).  An interactive example is in the demos folder.
* **`plt.MatchPadding()`:** copies the data frame layout from one ScottPlot onto another (useful for making plots of matching size). An interactive example is in the demos folder.
* **`plt.MatchAxis()`:** copies the axes from one ScottPlot onto another (useful for making plots match one or both axis). An interactive example is in the demos folder.
* **`plt.Legend()` improvements**
  * The `location` argument allows the user to place the legend at one of 9 different places on the plot. See the [cookbook example](https://github.com/swharden/ScottPlot/tree/master/doc/cookbook#legend).
  * The `shadowDirection` argument allows the user to control if a shadow is shown and at what angle.
* **Custom marker shapes** can be specified using the `markerShape` argument. See the [cookbook example](https://github.com/swharden/ScottPlot/tree/master/doc/cookbook#custom-marker-shapes).


## ScottPlot 3.0.6
_Published on [NuGet](https://www.nuget.org/packages/ScottPlot/) on 2019-06-30_

#### Major Changes
* **Bar plot:** The plot module now has a `Bar()` method that lets users create various types of bar plots, as seen in [cookbook#plot-bar-data](https://github.com/swharden/ScottPlot/tree/master/doc/cookbook#plot-bar-data)
* **Histogram:** The new `ScottPlot.Histogram` class has tools to create and analyze histogram data (including cumulative probability). Examples of this can be seen at [cookbook#histogram](https://github.com/swharden/ScottPlot/tree/master/doc/cookbook#histogram) and [cookbook#cph](https://github.com/swharden/ScottPlot/tree/master/doc/cookbook#cph)
* **Step plot:** Scatter plots can now render as step plots. Use this feature by setting the `stepDisplay` argument with `PlotScatter()` as seen in the [cookbook#step-plot](https://github.com/swharden/ScottPlot/tree/master/doc/cookbook#step-plot)
* **Manual grid spacing:** Users can now manually define the grid density by setting the `xSpacing` and `ySpacing` arguments in `Grid()` as seen in [cookbook#manual-grid-spacing](https://github.com/swharden/ScottPlot/tree/master/doc/cookbook#manual-grid-spacing)
* **Draggable axis lines:** Axis lines can be dragged with the mouse if the `draggable` argument is set to `true` in `PlotHLine()` and `PlotHLine()`. Draggable axis line limits can also be set by defining additional arguments. The [DraggableMarkers](https://github.com/swharden/ScottPlot/tree/master/demos/ScottPlotDraggableMarkers) program was created to demonstrate this feature.

#### Minor Changes
* using the scrollwheel to zoom now zooms to the cursor position rather than the center of the plot area
* `ScottPlot.DataGen.RandomNormal()` was created to create arbitrary amounts of normally-distributed random data
* fixed bug causing axis line color to appear incorrectly in the legend
* `AxisAuto()` is now called automatically on the first render. This means users no longer have to call this function manually for most applications. This simplifies quickstart programs to just: instantiate plot, plot data, render (now 3 lines in total instead of 4).
* throw exceptions if scatter, bar, or signal data inputs are null (rather than failing later)

## ScottPlot 3.0.5
_Published on [NuGet](https://www.nuget.org/packages/ScottPlot/) on 2019-06-23_
* fixes a bug (discussed in [issue 11](https://github.com/swharden/ScottPlot/issues/11)) to improve pan and zoom performance.

## ScottPlot 3.0.4
_Published on [NuGet](https://www.nuget.org/packages/ScottPlot/) on 2019-06-23_

#### New features
* **Bar graphs:** New `plotBar()` method allow creation of bar graphs. By customizing the `barWidth` and `xOffset` arguments you can push bars together to create grouped bar graphs. Error bars can also be added with the `yError` argument. Some [cookbook examples](https://github.com/swharden/ScottPlot/tree/master/doc/cookbook#plot-bar-data) demonstrate what this new function can do.
* **Scatter plots support X and Y error bars:** `plotScatter()` now has arguments to allow X and Y error bars (with adjustable error bar line width and cap size). A [cookbook example](https://github.com/swharden/ScottPlot/tree/master/doc/cookbook#plotting-with-errorbars) was added and a demo program was also created to demonstrate this feature.
* **Draggable axis lines:** `plotHLine()` and `plotVLine()` now have a `draggable` argument which lets those axis lines be dragged around with the mouse (when using the `ScottPlotUC` user control). Examples are in the demo folder ([ScottPlotDraggableMarkers](https://github.com/swharden/ScottPlot/tree/master/demos/ScottPlotDraggableMarkers)). This feature was initially requested in [issue 11](https://github.com/swharden/ScottPlot/issues/11).

#### Minor changes
* fixed errors caused by resizing to 0px
* fixed a capitalization inconsistency in the `plotSignal` argument list
* `axisAuto()` now responds to axis lines added by `plotHLine()` and `plotVLine()` (previously they were ignored)
* fixed an [issue](https://github.com/swharden/ScottPlot/issues/23) that caused SplitContainer splitters to freeze

## ScottPlot 3.0.3
_Published on [NuGet](https://www.nuget.org/packages/ScottPlot/) on 2019-05-28_
* NuGet installer automatically adds system.drawing

## ScottPlot 3.0.2
_Published on [NuGet](https://www.nuget.org/packages/ScottPlot/) on 2019-05-27_
* Recompiled to support the .NET 4.5 framework

#### ScottPlot 3.0.1
_Published on [NuGet](https://www.nuget.org/packages/ScottPlot/) on 2019-05-27_
* First version of ScottPlot published on NuGet<|MERGE_RESOLUTION|>--- conflicted
+++ resolved
@@ -1,12 +1,9 @@
 # ScottPlot Changelog
 
 ## ScottPlot 4.1.18
-<<<<<<< HEAD
+* Ticks: Improve placement when axis scale lock is enabled (#1229, #1197)
 * Plot: `SetViewLimits()` replaced by `SetOuterViewLimits()` and `SetInnerViewLimits()` (#1197) _Thanks @noob765_
 * Plot: `EqualScaleMode` (an enumeration accepted by `AxisScaleLock()`) now has `PreserveSmallest` and `PreserveLargest` members to indicate which axis to prioritize when adjusting zoom level. The new default is `PreserveSmallest` which prevents data from falling off the edge of the plot when resizing. (#1197) _Thanks @noob765_
-=======
-* Ticks: Improve placement when axis scale lock is enabled (#1229, #1197)
->>>>>>> 11300c47
 
 ## ScottPlot 4.1.17
 * Improved `RadarPlot.Update()` default arguments (#1097) _Thanks @arthurits_
