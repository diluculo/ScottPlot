# ScottPlot Changelog

## ScottPlot 4.1.27
_In development / not yet on NuGet_
* Colorbar: Exposed fields for additional tick line and tick label customization (#1360) _Thanks @Maoyao233_
* Plot: Improved `AxisAutoY()` margins (#1363) _Thanks @Maoyao233_
* Radar Plot: `LineWidth` may now be customized (#1277, #1369) _Thanks @bclehmann_
* Controls: Stretching due to display scaling can be disabled with `Configuration.DpiStretch` in WPF and Avalonia controls (#1352, #1364) _Thanks @ktheijs and @bclehmann_
* Axes: Improved support for log-distributed minor tick and grid lines (#1386, #1393) _Thanks @at2software_
* Axes: `GetTicks()` can be used to get the tick positions and labels from the previous render
* WPF Control: Improved responsiveness while dragging with the mouse to pan or zoom (#1387, #1388) _Thanks @jbuckmccready_

## ScottPlot 4.1.26
_Published 2021-10-12_
* SignalPlotYX: Improve support for step display (#1342) _Thanks @EFeru_
* Heatmap: Improve automatic axis limit detection (#1278) _Thanks @bclehmann_
* Plot: Added `Margins()` to set default margins to use when `AxisAuto()` is called without arguments (#1345)
* Heatmap: Deprecated `ShowAxisLabels` in favor of tight margins (see cookbook) (#1278) _Thanks @bclehmann_
* Histogram: Fixed bug affecting binning of values at the upper edge of the final bin (#1348, #1350) _Thanks @jw-suh_
<<<<<<< HEAD
* Layout: `MatchLayout()` has improved alignment for plots containing colorbars (#1338, #1349, #1351) _Thanks @dhgigisoave_
=======
* NuGet: Packages have improved debug experience with SourceLink and snupkg format symbols (#1285)
>>>>>>> 9d5fd85f

## ScottPlot 4.1.25
* Palette: `ScottPlot.Palette` has been created and cookbook recipes have been updated to use it. The module it replaces (`ScottPlot.Drawing.Palette`) will not be marked obsolete until ScottPlot 5. (#1299, #1304)
* Style: Refactored to use static classes instead of enumeration members (#1299, #1291)
* NuGet: Improved System.Drawing.Common dependencies in user control packages (#1311, #1310) _Thanks @Kritner_
* Avalonia Control: Now targets .NET 5 (#1306, #1309) _Thanks @bclehmann_
* Plot: Fixed bug causing `GetPixel()` to return incorrect values for some axes (#1329, #1330) _Thanks @riquich_
* New Palettes:
  * `ColorblindFriendly` modeled after [Wong 2011](https://www.nature.com/articles/nmeth.1618.pdf) (#1312) _Thanks @arthurits_
  * `Dark` (#1313) _Thanks @arthurits_
  * `DarkPastel` (#1314) _Thanks @arthurits_
  * `Redness` (#1322) _Thanks @wbalbo_
  * `SummerSplash (#1317)` _Thanks @KanishkKhurana_
  * `Tsitsulin` 25-color optimal qualitative palette ([described here](http://tsitsul.in/blog/coloropt)) by [Anton Tsitsulin](http://tsitsul.in) (#1318) _Thanks @arthurits and @xgfs_
* New Styles:
  * `Burgundy` (#1319) _Thanks @arthurits_
  * `Earth` (#1320) _Thanks @martinkleppe_
  * `Pink` (#1234) _Thanks @nanrod_

## ScottPlot 4.1.23
* NuGet: use deterministic builds, add source link support, and include compiler flags (#1285)

## ScottPlot 4.1.22
* Coxcomb Plots: Added support for image labels (#1265, #1275) _Thanks @Rayffer_
* Palette: Added overloads for `GetColor()` and `GetColors()` to support transparency
* Plot Viewer: fixed bug causing render warning to appear in WinForms and Avalonia plot viewers (#1265, #1238) _Thanks @bukkideme, @Nexus452, and @bclehmann_

## ScottPlot 4.1.21
* Legend: Throw an exception if `RenderLegend()` is called on a plot with no labeled plottables (#1257)
* Radar: Improved support for category labels. (#1261, #1262) _Thanks @Rayffer_
* Controls: Now have a `Refresh()` method as an alias of `Render()` for manually redrawing the plot and updating the image on the screen. Using `Render()` in user controls is more similar to similar plotting libraries and less likely to be confused with `Plot.Render()` in documentation and warning messages. (#1264, #1270, #1263, #1245, #1165)
* Controls: Decreased visibility of the render warning (introduced in ScottPlot 4.1.19) by allowing it only to appear when the debugger is attached (#1165, #1264)
* Radial Gaugue Plot: Fixed divide-by-zero bug affecting normalized gauges (#1272) _Thanks @arthurits_

## ScottPlot 4.1.20
* Ticks: Fixed bug where corner labels would not render when multiplier or offset notation is in use (#1252, #1253) _Thanks @DavidBergstromSWE_

## ScottPlot 4.1.19
* Controls: Fixed bug where render warning message is not hidden if `RenderRequest()` is called (#1165) _Thanks @gigios_

## ScottPlot 4.1.18
* Ticks: Improve placement when axis scale lock is enabled (#1229, #1197)
* Plot: `SetViewLimits()` replaced by `SetOuterViewLimits()` and `SetInnerViewLimits()` (#1197) _Thanks @noob765_
* Plot: `EqualScaleMode` (an enumeration accepted by `AxisScaleLock()`) now has `PreserveSmallest` and `PreserveLargest` members to indicate which axis to prioritize when adjusting zoom level. The new default is `PreserveSmallest` which prevents data from falling off the edge of the plot when resizing. (#1197) _Thanks @noob765_
* Axis: Improved alignment of 90º rotated ticks (#1194, #1201) _Thanks @gigios_
* Controls: Fix bug where middle-click-drag zoom rectangle would persist if combined with scroll wheel events (#1226) _Thanks @Elgot_
* Scatter Plot: Fixed bug affecting plots where `YError` is set but `XError` is not (#1237, #1238) _Thanks @simmdan_
* Palette: Added `Microcharts` colorset (#1235) _Thanks @arthurits_
* SignalPlotXY: Added support for `FillType` (#1232) _Thanks @ddrrrr_
* Arrow: New plot type for rendering arrows on plots. Arrowhead functionality of scatter plots has been deprecated. (#1241, #1240)
* Controls: Automatic rendering has been deprecated. Users must call Render() manually at least once. (#1165, #1117)
* Radial Gauge Plots: `AddRadialGauge()` now adds a radial gauge plot (a new circular plot type where values are represented as arcs spanning a curve). See cookbook for examples and documentation. (#1242) _Thanks @arthurits_

## ScottPlot 4.1.17
* Improved `RadarPlot.Update()` default arguments (#1097) _Thanks @arthurits_
* Radar Plot: Improved `Update()` default arguments (#1097) _Thanks @arthurits_
* Crosshair: Added `XLabelOnTop` and `YLabelOnRight` options to improve multi-axis support and label customization (#1147) _Thanks @rutkowskit_
* Signal Plot: Added `StepDisplay` option to render signal plots as step plots when zoomed in (#1092, #1128) _Thanks @EFeru_
* Testing: Improved error reporting on failed XML documentation tests (#1127) _Thanks @StendProg_
* Histogram: Marked `ScottPlot.Statistics.Histogram` obsolete in favor of static methods in `ScottPlot.Statistics.Common` designed to create histograms and probability function curves (#1051, #1166). See cookbook for usage examples. _Thanks @breakwinz and @bclehmann_
* WpfPlot: Improve memory management for dynamically created and destroyed WpfPlot controls by properly unloading the dispatcher timer (#1115, #1117) _Thanks @RamsayGit, @bclehmann, @StendProg, and @Orace_
* Mouse Processing: Improved bug that affected fast drag-dropping of draggable objects (#1076)
* Rendering: Fixed clipping bug that caused some plot types to be rendered above data area frames (#1084)
* Plot: Added `Width` and `Height` properties
* Plot: `GetImageBytes()` now returns bytes for a PNG file for easier storage in cloud applications (#1107)
* Axis: Added a `GetSettings()` method for developers, testers, and experimenters to gain access to experimental objects which are normally private for extreme customization
* Axis: Axis ticks now have a `Ticks()` overload which allows selective control over major tick lines and major tick labels separately (#1118) _Thanks @kegesch_
* Plot: `AxisAuto()` now has `xAxisIndex` and `yAxisIndex` arguments to selectively adjust axes to fit data on a specified index (#1123)
* Crosshair: Refactored to use two `AxisLine`s so custom formatters can now be used and lines can be independently styled (#1173, #1172, #1122, 1195) _Thanks @Maoyao233 and @EFeru_
* ClevelandDotPlot: Improve automatic axis limit detection (#1185) _Thanks @Nextra_
* ScatterPlotList: Improved legend formatting (#1190) _Thanks @Maoyao233_
* Plot: Added an optional argument to `Frameless()` to reverse its behavior and deprecated `Frame()` (#1112, #1192) _Thanks @arthurits_
* AxisLine: Added `PositionLabel` option for displaying position as text (using a user-customizable formatter function) on the axis (#1122, #1195, #1172, #1173) _Thanks @EFeru and @Maoyao233_
* Radar Plot: Fixed rendering artifact that occurred when axis maximum is zero (#1139) _Thanks @petersesztak and @bclehmann_
* Mouse Processing: Improved panning behavior when view limits (axis boundaries) are active (#1148, #1203) _Thanks @at2software_
* Signal Plot: Fixed bug causing render artifacts when using fill modes (#1163, #1205)
* Scatter Plot: Added support for `OffsetX` and `OffsetY` (#1164, #1213)
* Coxcomb: Added a new plot type for categorical data. See cookbook for examples. (#1188) _Thanks @bclehmann_
* Axes: Added `LockLimits()` to control pan/zoom manipulation so individual axes can be manipulated in multi-axis plots. See demo application for example. (#1179, #1210) _Thanks @kkaiser41_
* Vector Plot: Add additional options to customize arrowhead style and position. See cookbook for examples. (#1202) _Thanks @hhubschle_
* Finance Plot: Fixed bug affecting plots with no data points (#1200) _Thanks @Maoyao233_
* Ticks: Improve display of rotated ticks on secondary axes (#1201) _Thanks @gigios_

## ScottPlot 4.1.16
* Made it easier to use custom color palettes (see cookbook) (#1058, #1082) _Thanks @EFeru_
* Added a `IgnoreAxisAuto` field to axis lines and spans (#999) _Thanks @kirsan31_
* Heatmaps now have a `Smooth` field which uses bicubic interpolation to display smooth heatmaps (#1003) _Thanks @xichaoqiang_
* Radar plots now have an `Update()` method for updating data values without clearing the plot (#1086, #1091) _Thanks @arthurits_
* Controls now automatically render after the list of plottables is modified (previously it was after the number of plottables changed). This behavior can be disabled by setting a public field in the control's `Configuration` module. (#1087, #1088) _Thanks @bftrock_
* New `Crosshair` plot type draws lines to highlight a point on the plot and labels their coordinates in the axes (#999, #1093) _Thanks @kirsan31_
* Added support for a custom `Func<double, string>` to be used as custom tick label formatters (see cookbook) (#926, #1070) _Thanks @damiandixon and @ssalsinha_
* Added `Move`, `MoveFirst`, and `MoveLast` to the `Plot` module for added control over which plottables appear on top (#1090) _Thanks @EFeru_
* Fixed bug preventing expected behavior when calling `AxisAutoX` and `AxisAutoY` (#1089) _Thanks @EFeru__

## ScottPlot 4.1.15
* Hide design-time error message component at run time to reduce flicking when resizing (#1073, #1075) _Thanks @Superberti and @bclehmann_
* Added a modern `Plot.GetBitmap()` overload suitable for the new stateless rendering system (#913 #1063)
* Controls now have `PlottableDragged` and `PlottableDropped` event handlers (#1072) _Thanks @JS-BGResearch_

## ScottPlot 4.1.14
* Add support for custom linestyles in SignalXY plots (#1017, #1016) _Thanks @StendProg and @breakwinz_
* Improved Avalonia dependency versioning (#1018, #1041) _Thanks @bclehmann_
* Controls now properly process `MouseEnter` and `MouseLeave` events (#999) _Thanks @kirsan31 and @breakwinz_
* Controls now have a `RenderRequest()` method that uses a render queue to facilitate non-blocking render calls (#813, #1034) _Thanks @StendProg_
* Added Last() to finance plots to make it easier to access the final OHLC (#1038) _Thanks @CalderWhite_
* Controls that fail to render in design mode now display the error message in a textbox to prevent Visual Studio exceptions (#1048) _Thanks @bclehmann_

## ScottPlot 4.1.13-beta
* `Plot.Render()` and `Plot.SaveFig()` now have a `scale` argument to allow for the creation of high resolution scaled plots (#983, #982, #981) _Thanks @PeterDavidson_
* A `BubblePlot` has been added to allow display of circles with custom colors and sizes. See cookbook for examples. (#984, #973, #960) _Thanks @PeterDavidson_
* Avalonia 0.10.3 is now supported (#986) _Thanks @bclehmann_
* Default version of System.Drawing.Common has been changed from `5.0.0` to `4.6.1` to minimize errors associated with downgrading (#1004, #1005, #993, #924, #655) _Thanks @bukkideme_

## ScottPlot 4.1.12-beta
* Added "Open in New Window" option to right-click menu (#958, #969) _Thanks @ademkaya and @bclehmann_
* User control `Configuration` module now has customizable scroll wheel zoom fraction (#940, #937) _Thanks @PassionateDeveloper86 and @StendProg_
* Added options to `Plot.AxisScaleLock()` to let the user define scaling behavior when the plot is resized (#933, #857) _Thanks @ricecakebear and @StendProg_
* Improved XML documentation for `DataGen` module (#903, #902) _Thanks @bclehmann_
* Fixed bug where tick labels would not render for axes with a single tick (#945, #828, #725, #925) _Thanks @saklanmazozgur and @audun_
* Added option to manually refine tick density (#828) _Thanks @ChrisAtVault and @bclehmann_
* Improved tick density calculations for DateTime axes (#725) _Thanks @bclehmann_
* Fixed SignalXY rendering artifact affecting the right edge of the plot (#929, #931) _Thanks @damiandixon and @StendProg_
* Improved line style customization for signal plots (#929, #931) _Thanks @damiandixon and @StendProg_
* Fixed bug where negative bar plots would default to red fill color (#968, #946) _Thanks @pietcoussens_
* Fixed bug where custom vertical margin was not respected when `AxisAuto()` was called with a middle-click (#943) _Thanks Andreas_
* Added a minimum distance the mouse must travel while click-dragging for the action to be considered a drag instead of a click (#962)
* Improved Histogram documentation and simplified access to probability curves (#930, #932, #971) _Thanks @LB767, @breakwinz, and @bclehmann_

## ScottPlot 4.1.11-beta
* FormsPlot mouse events are now properly forwarded to the base control (#892, #919) _Thanks @grabul_
* Prevent right-click menu from deploying after right-click-drag (#891, #917)
* Add offset support to SignalXY (#894, #890) _Thanks @StendProg_
* Eliminate rendering artifacts in SignalXY plots (#893, #889) _Thanks @StendProg and @grabul_
* Optimize cookbook generation and test execution (#901) _Thanks @bclehmann_

## ScottPlot 4.1.10-beta
* Fixed a bug where applying the Seabourn style modified axis frame and minor tick distribution (#866) _Thanks @oszymczak_
* Improved XML documentation and error reporting for getting legend bitmaps (#860) _Thanks @mzemljak_
* Fixed rendering bug affecting finance plots with thin borders (#837) _Thanks @AlgoExecutor_
* Improved argument names and XML docs for SMA and Bollinger band calculation methods (#830) _Thanks @ticool_
* Improved GetPointNearest support for generic signal plots (#809, #882, #886) _Thanks @StendProg, @at2software, and @mrradd_
* Added support for custom slice label colors in pie charts (#883, #844) _Thanks @bclehmann, @StendProg, and @Timothy343_
* Improved support for transparent heatmaps using nullable double arrays (#849, #852) _Thanks @bclehmann_
* Deprecated bar plot `IsHorizontal` and `IsVertical` in favor of an `Orientation` enumeration
* Deprecated bar plot `xs` and `ys` in favor of `positions` and `values` which are better orientation-agnostic names
* Added Lollipop and Cleveland plots as new types of bar plots (#842, #817) _Thanks @bclehmann_
* Fixed a bug where `Plot.AddBarGroups()` returned an array of nulls (#839) _Thanks @rhys-wootton_
* Fixed a bug affecting manual tick labels (#829) _Thanks @ohru131_
* Implemented an optional render queue to allow asynchronous rendering in user controls (#813) _Thanks @StendProg_

## ScottPlot 4.1.9-beta
* Improved support for negative DateTimes when using DateTime axis mode (#806, #807) _Thanks @StendProg and @at2software_
* Improved axis limit detection when using tooltips (#805, #811) _Thanks @bclehmann and @ChrisAtVault_
* Added `WickColor` field to candlestick plots (#803) _Thanks @bclehmann_
* Improved rendering of candlesticks that open and close at the same price (#803, #800) _Thanks @bclehmann and @AlgoExecutor_
* Improved rendering of SignalXY plots near the edge of the plot (#795) _Thanks @StendProg_
* new `AddScatterStep()` helper method creates a scatter plot with the step style (#808) _Thanks @KlaskSkovby_
* Marked `MultiPlot` obsolete and added information to the [FAQ](https://swharden.com/scottplot/faq)
* Refactored `Colormap` module to use classes instead of reflection (#767, #773) _Thanks @StendProg_
* Refactored `OHLC` fields and finance plots to store `DateTime` and `TimeSpan` instead of `double` (#795)

## ScottPlot 4.1.8-beta
* Improved validation and error reporting for large heatmaps (#772) _Thanks @Matthias-C_
* Removed noisy console output in `ScatterPlotList` (#780) _Thanks @Scr0nch_
* Improved rendering bug in signal plots (#783, #788) _Thanks @AlgoExecutor and @StendProg_
* Fix bug that hid grid lines in frameless plots (#779)
* Improved appearance of marker-only scatter plots in the legend (#790) _Thanks @AlgoExecutor_
* `AddPoint()` now has a `label` argument to match `AddScatter()` (#787) _Thanks @AlgoExecutor_

## ScottPlot 4.1.7-beta
* Added support for image axis labels (#759, #446, #716) _Thanks @bclehmann_
* Added `MinRenderIndex` and `MaxRenderIndex` support to Scatter plots (#737, #763) _Thanks @StendProg_
* Improved display of horizontal manual axis tick labels (#724, #762) _Thanks @inqb and @Saklut_
* Added support for listing and retrieving colormaps by their names (#767, #773) _Thanks @StendProg_
* Enabled mouse pan and zoom for plots with infinitely small width and height (#768, #733, #764) _Thanks @saklanmazozgur_
* A descriptive exception is now thrown when attempting to create heatmaps of unsupported dimensions (#722) _Thanks @Matthias-C_

## ScottPlot 4.1.6-beta
* Fixed single point render bug in Signal plots (#744, #745) _Thanks @at2software and @StendProg_
* Improved display scaling support for WPF control (#721, #720) _Thanks @bclehmann_
* User control `OnAxesChanged` events now send the control itself as the sender object (#743, #756) _Thanks @at2software_
* Fixed configuration bug related to Alt + middle-click-drag-zoom (#741) _Thanks @JS-BGResearch and @bclehmann_
* Fixed render bug related to ALT + middle-click-drag zoom box (#742) _Thanks @bclehmann_
* Fixed render bug for extremely small plots (#735)
* Added a coordinated heatmap plot type (#707) _Thanks @StendProg_
* Improved appearance of heatmap edges (#713) _Thanks @StendProg_
* Improved design-time rendering of Windows Forms control
* Added and expanded XML documentation for Plot and Plottable classes
* Created a new cookbook website generator that combines reflection with XML documentation (#727, #738, #756)
* ScottPlot is now a reserved prefix on NuGet

## ScottPlot 4.1.5-beta
* Helper methods were added for creating scatter plots with just lines (`AddScatterLines()`) or just markers (`AddScatterPoints()`).
* Scatter and Signal plots have `GetPointNearest()` which now has a `xyRatio` argument to support identifying points near the cursor in pixel space (#709, #722) _Thanks @oszymczak, @StendProg, @bclehmann_
* Improved display of manual tick labels (#724) _Thanks @bclehmann_

## ScottPlot 4.1.4-beta
* User controls have been extensively redesigned (#683)
  * All user controls are almost entirely logic-free and pass events to `ScottPlot.Control`, a shared common back-end module which handles mouse interaction and pixel/coordinate conversions.
  * Controls no longer have a `Configure()` method with numerous named arguments, but instead a `Configuration` field with XML-documented public fields to customize behavior.
  * Renders occur automatically when the number of plottables changes, meaning you do not have to manually call `Render()` when plotting data for the first time. This behavior can be disabled in the configuration.
  * Avalonia 0.10.0 is now supported and uses this new back-end (#656, #700) _Thanks @bclehmann_
  * Events are used to provide custom right-click menu actions.
  * The right-click plot settings window (that was only available from the WinForms control) has been removed.
* New methods were added to `ScottPlot.Statistics.Common` which efficiently find the Nth smallest number, quartiles, or other quantiles from arrays of numbers (#690) _Thanks @bclehmann_
* New tooltip plot type (#696) _Thanks @bclehmann_
* Fixed simple moving average (SMA) calculation (#703) _Thanks @Saklut_
* Improved multi-axis rendering (#706) _Thanks @bclehmann_
* Improved `SetSourceAsync()` for segmented trees (#705, #692) _Thanks @jl0pd and @StendProg_
* Improved layout for axes with rotated ticks (#706, #699) _Thanks @MisterRedactus and @bclehmann_
* ScottPlot now multi-targets more platforms and supports the latest C# language version on modern platforms but restricts the language to C# 7.3 for .NET Framework projects (#691, #711) _Thanks @jl0pd_
* Improved project file to install `System.ValueTuple` when targeting .NET Framework 4.6.1 (#88, #691)

## ScottPlot 4.1.3-beta
* Scott will make a document to summarize 4.0 → 4.1 changes as we get closer to a non-beta release
* Fixed rendering bug affecting axis spans when zoomed far in (#662) _Thanks @StendProg_
* Improved Gaussian blur performance (#667) _Thanks @bclehmann_
* Largely refactored heatmaps (#679, #680) _Thanks @bclehmann_
* New Colorbar plot type (#681, see cookbook)
* Improved SMA and Bollinger band generators (#647) _Thanks @Saklut_
* Improved tick label rounding (#657)
* Improved setting of tick label color (#672)
* Improved fill above and below for scatter plots (#676) _Thanks @MithrilMan_
* Additional customizations for radar charts (#634, #628, #635) _Thanks @bclehmann and @SommerEngineering_

## ScottPlot 4.1 Notes

Work toward ScottPlot 4.1 began in October, 2020 and merged into the master branch one month later ([#605](https://github.com/swharden/ScottPlot/pull/605)). Improvements are focused at enhanced performance, improved thread safety, support for multiple axes, and options for data validation. See [roadmap.md](roadmap.md) for details.

### Changes Affecting Users
* **Most plotting methods are unchanged so many users will not experience any breaking changes.**
* **Axis Limits**
  * Axis limits are described by a `AxisLimits` struct (previously `double[]` was used)
  * Methods which modify axis limits do not return anything (previously they returned `double[]`)
  * To get the latest axis limits call `Plot.AxisLimits()` which returns a `AxisLimits` object
* **Multiple Axes**
  * Multiple axes are now supported! There is no change to the traditional workflow if this feature is not used.
  * Most axis methods accept a `xAxisIndex` and `yAxisIndex` arguments to specify which axes they will modify or return
  * Most plottable objects have `xAxisIndex` and `yAxisIndex` fields which specify which axes they will render on
  * You can enable a second Y and X axis by calling `YLabel2` and `XLabel2()`
  * You can obtain an axis by calling `GetXAxis(xAxisIndex)` or `GetYAxis(yAxisIndex)`, then modify its public fields to customize its behavior
  * The default axes (left and bottom) both use axis index `0`
  * The secondary axes (right and top) both use axis index `1`
  * You can create additional axes by calling `Plot.AddAxis()` and customize it by modifying fields of the `Axis` it returns.
* **Layout**
  * The layout is re-calculated on every render, so it automatically adjusts to accommodate axis labels and ticks.
  * To achieve extra space around the data area, call `Layout()` to supply a minimum size for each axis.
  * To achieve a frameless plot where the data area fills the full figure, call `LayoutFrameless()`

### Changes Affecting Developers
* **Some namespaces and class names have changed**
  * The `Plottable` base class has been replaced with an `IPlottable` interface
  * Plottables have been renamed and moved into a `Plottable` namespace (e.g., `PlottableScatter` is  now `Plottable.ScatterPlot`)
  * Several enums have been renamed
* **The Settings module has been greatly refactored**
  * It is still private, but you can request it with `Plot.GetSettings()`
  * Many of its objects implement `IRenderable`, so their customization options are stored at the same level as their render methods.
* **The Render system is now stateless**
  * `Bitmap` objects are never stored. The `Render()` method will create and return a new `Bitmap` when called, or will render onto an existing `Bitmap` if it is supplied as an argument. This allows controls to manage their own performance optimization by optionally re-using a `Bitmap` for multiple renders.
  * Drawing is achieved with `using` statements which respect all `IDisposable` drawing objects, improving thread safety and garbage collection performance.

---

# ScottPlot 4.0 Changelog

In November, 2020 ScottPlot 4.0 branched into a permanent `stable` branch, and ScottPlot 4.1 began development as beta / pre-release in the main branch. ScottPlot 4.0 continues to be maintained, but modifications are aimed at small bugfixes rather than large refactoring or the addition of new features.

ScottPlot 4.0 source code (including all cookbook examples and demo applications) can still be found on the [releases page](https://github.com/swharden/ScottPlot/releases) and on the [`4.0-stable` branch](https://github.com/ScottPlot/ScottPlot/tree/4.0-stable) of this repository.

## ScottPlot 4.0.46
* Improved ticks for small plots (#724) _Thanks @Saklut_
* Improved display of manual ticks (#724) _Thanks @bclehmann_

## ScottPlot 4.0.45
* Fixed a bug that affected very small plots with the benchmark enabled (#626) _Thanks @martin-brajer_
* Improved labels in bar graphs using a yOffset (#584) _Thanks Terbaco_
* Added RenderLock() and RenderUnlock() to the Plot module to facilitate multi-threaded plot modification (#609) _Thanks @ZTaiIT1025_

## ScottPlot 4.0.44
* Improved limits for fixed-size axis spans (#586) _Thanks @Ichibot200 and @StendProg_
* Mouse drag/drop events now send useful event arguments (#593) _Thanks @charlescao460 and @StendProg_
* Fixed a bug that affected plots with extremely small (<1E-10) axis spans (#607) _Thanks @RFIsoft_
* Plot.SaveFig() now returns the full path to the file it created (#608)
* Fixed AxisAuto() bug affecting signal plots using min/max render indexes with a custom sample rate (#621) _Thanks @LB767_
* Fixed a bug affecting histogram normalization (#624) _Thanks @LB767_
* WPF and Windows Forms user controls now also target .NET 5

## ScottPlot 4.0.43
* Improved appearance of semi-transparent legend items (#567)
* Improved tick labels for ticks smaller than 1E-5 (#568) _Thanks @ozgur640_
* Improved support for Avalonia 0.10 (#571) _Thanks @bclehmann and @apkrymov_
* Improved positions for base16 ticks (#582, #581) _Thanks @bclehmann_

## ScottPlot 4.0.42
* Improved DPI scaling support when using WinForms in .NET Core applications (#563) _Thanks @Ichibot200_
* Improved DPI scaling support for draggable axis lines and spans (#563) _Thanks @Ichibot200_

## ScottPlot 4.0.41
* Improved density of DateTime ticks (#564, #561) _Thanks @StendProg and @waynetheron_
* Improved display of DateTime tick labels containing multiple spaces (#539, #564) _Thanks @StendProg_

## ScottPlot 4.0.40
* Added user control for Avalonia (#496, #503) _Thanks @bclehmann_
* Holding shift while left-click-dragging the edge of a span moves it instead of resizing it (#509) _Thanks @Torgano_
* CSV export is now culture invariant for improved support on systems where commas are decimal separators (#512) _Thanks Daniel_
* Added fill support to scatter plots (#529) _Thanks @AlexFsmn_
* Fix bug that occurred when calling GetLegendBitmap() before the plot was rendered (#527) _Thanks @el-aasi_
* Improved DateTime tick placement and added support for milliseconds (#539) _Thanks @StendProg_
* Pie charts now have an optional hollow center to produce donut plots (#534) _Thanks @bclehmann and @AlexFsmn_
* Added electrocardiogram (ECG) simulator to the DataGen module (#540) _Thanks @AteCoder_
* Improved mouse scroll wheel responsiveness by delaying high quality render (#545, #543, #550) _Thanks @StendProg_
* Plot.PlotBitmap() allows Bitmaps to be placed at specific coordinates (#528) _Thanks @AlexFsmn_
* DataGen.SampleImage() returns a sample Bitmap that can be used for testing
* Bar graphs now have a hatchStyle property to customize fill pattern (#555) _Thanks @bclehmann_
* Support timecode tick labels (#537) _Thanks @vrdriver and @StendProg_

## ScottPlot 4.0.39
* Legend now reflects LineStyle of Signal and SignalXY plots (#488) _Thanks @bclehmann_
* Improved mouse wheel zoom-to-cursor and middle-click-drag rectangle zoom in the WPF control for systems that use display scaling (#490) _Thanks @nashilnik_
* The `Configure()` method of user controls now has a `lowQualityAlways` argument to let the user easily enable/disable anti-aliasing at the control level. Previously this was only configurable by reaching into the control's plot object and calling its `AntiAlias()` method. (#499) _Thanks @RachamimYaakobov_
* SignalXY now supports parallel processing (#500) _Thanks @StendProg_
* SignalXY now respects index-based render limits (#493, #500) _Thanks @StendProg and @envine_

## ScottPlot 4.0.38
* Improved `Plot.PlotFillAboveBelow()` rendering of data with a non-zero baseline (#477) _Thanks @el-aasi_
* Added `Plot.PlotWaterfall()` for easy creation of waterfall-style bar plots (#463, #476) _Thanks @bclehmann_
* Axis tick labels can be displayed using notations other than base 10 by supplying `Plot.Ticks()` with `base` and `prefix` arguments, allowing axes that display binary (e.g., `0b100110`) or hexadecimal (eg., `0x4B0D10`) tick labels (#469, #457) _Thanks @bclehmann_
* Added options to `PlotBar()` to facilitate customization of text displayed above bars when `showValue` is enabled (#483) _Thanks @WillemWever_
* Plot objects are colored based on a pre-defined set of colors. The default colorset (category10) is the same palette of colors used by matplotlib. A new `Colorset` module has been created to better define this behavior, and `Plot.Colorset()` makes it easy to plot data using alternative colorsets. (#481)
* Fixed a bug that caused instability when a population plot is zoomed-out so much that its fractional distribution curve is smaller than a single pixel (#480) _Thanks @HowardWhile_
* Added `Plot.Remove()` method to make it easier to specifically remove an individual plottable after it has been plotted. `Plot.Clear()` is similar, but designed to remove classes of plot types rather than a specific plot object. (#479) _Thanks @cstyx and @Resonanz_
* Signal plots can now be created with a defined `minRenderIndex` (in addition to the already-supported `maxRenderIndex`) to facilitate partial display of large arrays (#474) _Thanks @bclehmann_

## ScottPlot 4.0.37
* Fixed a long-running issue related to strong assembly versioning that caused the WPF control to fail to render in the Visual Studio designer in .NET Framework (but not .NET Core) projects (#473, #466, #356) _Thanks @bhairav-thakkar, @riquich, @Helitune-RobMcKay, and @iu2kxv_
* User controls now also target `net472` (while still supporting `net461` and `netcoreapp3.0`) to produce a build folder with just 3 DLLs (compared to over 100 when building with .NET Framework 4.6.1)

## ScottPlot 4.0.36
* `PlotSignal()` and `PlotSignalXY()` plots now have an optional `useParallel` argument (and public property on the objects they return) to allow the user to decide whether parallel or sequential calculations will be performed. (#454, #419, #245, #72) _Thanks @StendProg_
* Improved minor tick alignment to prevent rare single-pixel artifacts (#417)
* Improved horizontal axis tick label positions in ruler mode (#453)
* Added a `Statistics.Interpolation` module to generate smooth interpolated splines from a small number of input data points. See advanced statistics cookbook example for usage information. (#459) _Thanks Hans-Peter Moser_
* Improved automatic axis adjustment when adding bar plots with negative values (#461, #462) _Thanks @bclehmann_
* Created `Drawing.Colormaps` module which has over a dozen colormaps for easily converting a fractional value to a color for use in plotting or heatmap displays (#457, #458) _Thanks @bclehmann_
* Updated `Plot.Clear()` to accept any `Plottable` as an argument, and all `Plottable` objects of the same type will be cleared (#464) _Thanks @imka-code_

## ScottPlot 4.0.35
* Added `processEvents` argument to `formsPlot2.Render()` to provide a performance enhancement when linking axes of two `FormsPlot` controls together (by calling `Plot.MatchAxis()` from the control's `AxesChanged` event, as seen in the _Linked Axes_ demo application) (#451, #452) _Thanks @StendProg and @robokamran_
* New `Plot.PlotVectorField()` method for displaying vector fields (sometimes called quiver plots) (#438, #439, #440) _Thanks @bclehmann and @hhubschle_
* Included an experimental colormap module which is likely to evolve over subsequent releases (#420, #424, #442) _Thanks @bclehmann_
* `PlotScatterHighlight()` was created as a type of scatter plot designed specifically for applications where "show value on hover" functionality is desired. Examples are both in the cookbook and WinForms and WPF demo applications. (#415, #414) _Thanks @bclehmann and @StendProg_
* `PlotRadar()` is a new plot type for creating Radar plots (also called spider plots or star plots). See cookbook and demo application for examples. (#428, #430) _Thanks @bclehmann_
* `PlotPlolygons()` is a new performance-optimized variant of `PlotPolygon()` designed for displaying large numbers of complex shapes (#426) _Thanks @StendProg_
* The WinForms control's `Configure()` now has a `showCoordinatesTooltip` argument to continuously display the position at the tip of the cursor as a tooltip (#410) _Thanks @jcbeppler_
* User controls now use SHIFT (previously ALT) to lock the horizontal axis and ALT (previously SHIFT) while left-click-dragging for zoom-to-region. Holding CTRL+SHIFT while right-click-dragging now zooms evenly, without X/Y distortion. (#436) _Thanks @tomwimmenhove and @StendProg_
* Parallel processing is now enabled by default. Performance improvements will be most noticeable on Signal plots. (#419, #245, #72)
* `Plot.PlotBar()` now has an `autoAxis` argument (which defaults `true`) that automatically adjusts the axis limits so the base of the bar graphs touch the edge of the plot area. (#406)
* OSX-specific DLLs are now only retrieved by NuGet on OSX (#433, #211, #212)
* Pie charts can now be made with `plt.PlotPie()`. See cookbook and demo application for examples. (#421, #423) _Thanks @bclehmann_
* `ScottPlot.FormsPlotViewer(Plot)` no longer resets the new window's plot to the default style (#416)  _Thanks @StendProg_
* Controls now have a `recalculateLayoutOnMouseUp` option to prevent resetting of manually-defined data area padding

## ScottPlot 4.0.34
* Improve display of `PlotSignalXY()` by not rendering markers when zoomed very far out (#402) _Thanks @gobikulandaisamy_
* Optimized rendering of solid lines which have a user-definable `LineStyle` property. This modification improves grid line rendering and increases performance for most types of plots. (#401, #327) _Thanks @bukkideme and @Ichibot200_

## ScottPlot 4.0.33
* Force grid lines to always draw using anti-aliasing. This compensates for a bug in `System.Drawing` that may cause diagonal line artifacts to appear when the user controls were panned or zoomed. (#401, #327) _Thanks @bukkideme and @Ichibot200_

## ScottPlot 4.0.32
* User controls now have a `GetMouseCoordinates()` method which returns the DPI-aware position of the mouse in graph coordinates (#379, #380) _Thanks @bclehmann_
* Default grid color was lightened in the user controls to match the default style (#372)
* New `PlotSignalXY()` method for high-speed rendering of signal data that has unevenly-spaced X coordinates (#374, #375) _Thanks @StendProg and @LogDogg_
* Modify `Tools.Log10()` to return `0` instead of `NaN`, improving automatic axis limit detection (#376, #377) _Thanks @bclehmann_
* WpfPlotViewer and FormsPlotViewer launch in center of parent window (#378)
* Improve reliability of `Plot.AxisAutoX()` and `Plot.AxisAutoY()` (#382)
* The `Configure()` method of FormsPlot and WpfPlot controls now have `middleClickMarginX` and `middleClickMarginY` arguments which define horizontal and vertical auto-axis margin used for middle-clicking. Setting horizontal margin to 0 is typical when plotting signals. (#383)
* `Plot.Grid()` and `Plot.Ticks()` now have a `snapToNearestPixel` argument which controls whether these lines appear anti-aliased or not. For static images non-anti-aliased grid lines and tick marks look best, but for continuously-panning plots anti-aliased lines look better. The default behavior is to enable snapping to the nearest pixel, consistent with previous releases. (#384)
* Mouse events (MouseDown, MouseMove, etc.) are now properly forwarded to the FormsPlot control (#390) _Thanks @Minu476_
* Improved rendering of very small candlesticks and OHLCs in financial plots
* Labeled plottables now display their label in the ToString() output. This is useful when viewing plottables listed in the FormsPlot settings window #391 _Thanks @Minu476_
* Added a Statistics.Finance module with methods for creating Simple Moving Average (SMA) and Bollinger band technical indicators to Candlestick and OHLC charts. Examples are in the cookbook and demo program. (#397) _Thanks @Minu476_
* Scatter plots, filled plots, and polygon plots now support Xs and Ys which contain `double.NaN` #396
* Added support for line styles to Signal plots (#392) _Thanks @bukkideme_

## ScottPlot 4.0.31
* Created `Plot.PlotBarGroups()` for easier construction of grouped bar plots from 2D data (#367) _Thanks @bclehmann_
* Plot.PlotScaleBar() adds an L-shaped scalebar to the corner of the plot (#363)
* Default grid color lightened from #D3D3D3 (Color.LightGray) to #EFEFEF (#372)
* Improved error reporting for scatter plots (#369) _Thanks @JagDTalcyon_
* Improve pixel alignment by hiding grid lines and snapping tick marks that are 1px away from the lower left edge (#359)
* PlotText() ignores defaults to upperLeft alignment when rotation is used (#362)
* Improved minor tick positioning to prevent cases where minor ticks are 1px away from major ticks (#373)

## ScottPlot 4.0.30
* `Plot.PlotCandlestick()` and `Plot.PlotOHLC()`
  * now support `OHLC` objects with variable widths defined with a new `timeSpan` argument in the OHLC constructor. (#346) _Thanks @Minu476_
  * now support custom up/down colors including those with transparency (#346) _Thanks @Minu476_
  * have a new `sequential` argument to plot data based on array index rather than `OHLC.time`. This is a new, simpler way to display unevenly-spaced data (e.g., gaps over weekends) in a way that makes the gaps invisible. (#346) _Thanks @Minu476_
* Fixed a marker/line alignment issue that only affeced low-density Signal plots on Linux and MacOS (#340) _Thanks @SeidChr_
* WPF control now appears in Toolbox (#151) _Thanks @RalphLAtGitHub_
* Plot titles are now center-aligned with the data area, not the figure. This improves the look of small plots with titles. (#365) _Thanks @Resonanz_
* Fixed bug that ignored `Configure(enableRightClickMenu: false)` in WPF and WinForms user controls. (#365) _Thanks @thunderstatic_
* Updated `Configure(enableScrollWheelZoom: false)` to disable middle-click-drag zooming. (#365) _Thanks @eduhza_
* Added color mixing methods to ScottPlot.Drawing.GDI (#361)
* Middle-click-drag zooming now respects locked axes (#353) _Thanks @LogDogg_
* Improved user control zooming of high-precision DateTime axis data (#351) _Thanks @bukkideme_
* Plot.AxisBounds() now lets user set absolute bounds for drag and pan operations (#349) _Thanks @LogDogg_
* WPF control uses improved Bitmap conversion method (#350)
* Function plots have improved handling of functions with infinite values (#370) _Thanks @bclehmann_

## ScottPlot 4.0.29
* `Plot.PlotFill()` can be used to make scatter plots with shaded regions. Giving it a single pair of X/Y values (`xs, ys`) lets you shade beneath the curve to the `baseline` value (which defaults to 0). You can also give it a pair of X/Y values (`xs1, ys1, xs2, ys2`) and the area between the two curves will be shaded (the two curves do not need to be the same length). See cookbook for examples. (#255) _Thanks @ckovamees_ 
* `DataGen.Range()` now has `includeStop` argument to include the last value in the returned array.
* `Tools.Pad()` has been created to return a copy of a given array padded with data values on each side. (#255) _Thanks @ckovamees_
* [Seaborn](https://seaborn.pydata.org/) style can be activated using `Plot.Style(Style.Seaborn)` (#339)
* The `enableZooming` argument in `WpfPlot.Configure()` and `FormsPlot.Configure()` has been replaced by two arguments `enableRightClickZoom` and `enableScrollWheelZoom` (#338) _Thanks Zach_
* Improved rendering of legend items for polygons and filled plots (#341) _Thanks @SeidChr_
* Improved Linux rendering of legend items which use thick lines: axis spans, fills, polygons, etc. (#340) _Thanks @SeidChr_
* Addded `Plot.PlotFillAboveBelow()` to create a shaded line plot with different colors above/below the baseline. (#255) _Thanks @ckovamees_
* Improved rendering in Linux and MacOS by refactoring the font measurement system (#340) _Thanks @SeidChr_

## ScottPlot 4.0.28
* `Ticks()` now has arguments for numericStringFormat (X and Y) to make it easy to customize formatting of tick labels (percentage, currency, scientific notation, etc.) using standard [numeric format strings](https://docs.microsoft.com/en-us/dotnet/standard/base-types/standard-numeric-format-strings). Example use is demonstrated in the cookbook. (#336) _Thanks @deiruch_
* The right-click menu can now be more easily customized by writing a custom menu to `FormsPlot.ContextMenuStrip` or `WpfPlot.ContextMenu`. Demonstrations of both are in the demo application. (#337) _Thanks @Antracik_

## ScottPlot 4.0.27
* `Plot.Polygon()` can now be used to plot polygons from X/Y points (#255) _Thanks @ckovamees_
* User controls now have an "open in new window" item in their right-click menu (#280)
* Plots now have offset notation and multiplier notation disabled by default. Layouts are automatically calculated before the first render, or manually after MouseUp events in the user controls. (#310)
* `Plot.Annotation()` allows for the placement of text on the figure using pixel coordinates (not unit coordinates on the data grid). This is useful for creating custom static labels or information messages. (#321) _Thanks @SeidChr_
* `FormsPlot.MouseDoubleClicked` event now passes a proper `MouseEventArgs` instead of `null` (#331) _Thanks @ismdiego_
* Added a right-click menu to `WpfPlot` with items (save image, copy image, open in new window, help, etc.) similar to `FormsPlot`

## ScottPlot 4.0.26
* The `ScottPlot.WPF` package (which provides the `WpfPlot` user control) now targets .NET Framework 4.7.2 (in addition to .NET Core 3.0), allowing it to be used in applications which target either platform. The ScottPlot demo application now targets .NET Framework 4.7.2 which should be easier to run on most Windows systems. (#333)
* The `ScottPlot.WinForms` package (which produves the `FormsPlot` control) now only targets .NET Framework 4.6.1 and .NET Core 3.0 platforms (previously it also had build targets for .NET Framework 4.7.2 and .NET Framework 4.8). It is important to note that no functionality was lost here. (#330, #333)

## ScottPlot 4.0.25
* `PlotBar()` now supports displaying values above each bar graph by setting the `showValues` argument.
* `PlotPopulations()` has extensive capabilities for plotting grouped population data using box plots, bar plots, box and whisper plots, scatter data with distribution curves, and more! See the cookbook for details. (#315)
* `Histogram` objects now have a `population` property.
* `PopulationStats` has been renamed to `Population` and has additional properties and methods useful for reporting population statistics.
* Improved grid rendering rare artifacts which appear as unwanted diagnal lines when anti-aliasing is disabled. (#327)

## ScottPlot 4.0.24
* `Plot.Clear()` has been improved to more effectively clear plottable objects. Various overloads are provided to selectively clear or preserve certain plot types. (#275) _Thanks @StendProg_
* `PlotBar()` has been lightly refactored. Argument order has been adjusted, and additional options have been added. Error cap width is now in fractional units instead of pixel units. Horizontal bar charts are now supported. (#277, #315) _Thanks @bonzaiferroni_

## ScottPlot 4.0.23
* Interactive plot viewers were created to make it easy to interactively display data in a pop-up window without having to write any GUI code. Examples have been added to the ScottPlot Demo application.
  * `ScottPlot.WpfPlotViewer(plt)` for WPF
  * `ScottPlot.FormsPlotViewer(plt)` for Windows Forms
  * These can even be called from console applications
* Fixed bug that affected the `ySpacing` argument of `Plot.Grid()`
* `Plot.Add()` makes it easy to add a custom `Plottable` to the plot
* `Plot.XLabels()` and `Plot.YLabels()` can now accept just a string array (x values are auto-populated as a consecutive series of numbers).
* Aliased `Plot.AxisAuto()` to `Plot.AutoAxis()` and `Plot.AutoScale()` to make this function easier to locate for users who may have experience with other plot libraries. (#309) _Thanks @Resonanz_
* Empty plots now render grid lines, ticks, and tick labels (#313)
* New plot type: Error bars. They allow the user to define error bar size in all 4 directions by calling `plt.PlotErrorBars()`. (#316) _Thanks @zrolfs_
* Improve how dashed lines appear in the legend
* Improved minor tick positions when using log scales with `logScaleX` and `logScaleY` arguments of `plt.Ticks()` method
* Fixed bug that caused the center of the coordinate field to shift when calling `Plot.AxisZoom()`
* Grid line thickness and style (dashed, dotted, etc) can be customized with new arguments in the `Plot.Grid()` method

## ScottPlot 4.0.22
* Added support for custom horizontal axis tick rotation (#300) _Thanks @SeidChr_
* Added support for fixed grid spacing when using DateTime axes (#299) _Thanks @SeidChr_
* Updated ScottPlot icon (removed small text, styled icon after emoji)
* Improved legend font size when using display scaling (#289)
* Scroll wheel zooming now zooms to cursor (instead of center) in WPF control. This feature works now even if display scaling is used. (#281)
* Added `Plot.EqualAxis` property to make it easy to lock axis scales together (#306) _Thanks @StendProg_

## ScottPlot 4.0.21

### Misc
* Created new cookbook and demo applications for WinForms and WPF (#271)
* The `FormsPlot.MouseMoved` event now has `MouseEventArgs` (instead of `EventArgs`). The purpose of this was to make it easy to access mouse pixel coordinates via `e.X` and `e.Y`, but this change may require modifications to applications which use the old event signature.
* WpfPlot now has an `AxisChanged` event (like FormsPlot)
* Fixed bug that caused `Plot.CoordinateFromPixelY()` to return incorrect value
* Fixed bug causing cursor to show arrows when hovered over some non-draggable objects
* Improved support for WinForms and WpfPlot transparency (#286) _Thanks @StendProg and @envine_
* Added `DataGen.Zeros()` and `DataGen.Ones()` to generate arrays filled with values using methods familiar to numpy users.
* Added `equalAxes` argument to `WpfPlot.Configure()` (#272)
* Fixed a bug affecting the `equalAxes` argument in `FormsPlot.Configure()` (#272)
* Made all `Plot.Axis` methods return axis limits as `double[]` (previously many of them returned `void`)
* Added overload for `Plot.PlotLine()` which accepts a slope, offset, and start and end X points to make it easy to plot a linear line with known formula. Using PlotFormula() will produce the same output, but this may be simpler to use for straight lines.
* Added `rSquared` property to linear regression fits (#290) _Thanks @bclehmann and @StendProg_
* Added `Tools.ConvertPolarCoordinates()` to make it easier to display polar data on ScottPlot's Cartesian axes (#298) _Thanks @bclehmann_
* Improved `Plot.Function()` (#243) _Thanks @bclehmann_
* Added overload for `Plot.SetCulture()` to let the user define number and date formatting rather than relying on pre-made cultures (#301, #236) _Thanks @SeidChr_

## ScottPlot 4.0.19

#### Plottable and Rendering Changes
* Improved how markers are drawn in Signal and SignalConst plots at the transition area between zoomed out and zoomed in (#263) _Thanks @bukkideme and @StendProg_
* Improved support for zero lineSize and markerSize in Signal and SignalConst plots (#263, #264) _Thanks @bukkideme and @StendProg_
* Improved thread safety of interactive graphs (#245) _Thanks @StendProg_

#### Changes to `ScottPlot.Plot` Module
* added `CoordinateFromPixelX()` and `CoordinateFromPixelY()` to get _double precision_ coordinates from a pixel location. Previously only SizeF (float) precision was available. This improvement is especially useful when using DateTime axes. (#269) _Thanks Chris_
* added `AxisScale()` to adjust axis limits to set a defined scale (units per pixel) for each axis.
* added `AxisEqual()` to adjust axis limits to set the scale of both axes to be the same regardless of the size of each axis. (#272) _Thanks @gberrante_
* `PlotHSpan()` and `PlotVSpan()` now return `PlottableHSpan` and `PlottableVSpan` objects (instead of a `PlottableAxSpan` with a `vertical` property)
* `PlotHLine()` and `PlotVLine()` now return `PlottableHLine` and `PlottableVLine` objects (instead of a `PlottableAxLine` with a `vertical` property)

#### Miscellaneous
* MultiPlot now has a `GetSubplot()` method which returns the Plot from a row and column index (#242). See cookbook for details. _Thanks @Resonanz and @StendProg_
* Created `DataGen.Range()` to make it easy to create double arrays with evenly spaced data (#259)
* Improved support for display scaling (#273) _Thanks @zrolfs_
* Improved event handling (#266, #238) _Thanks @StendProg_
* Improved legend positioning (#253) _Thanks @StendProg_

## ScottPlot 4.0.18
* Added `Plot.SetCulture()` for improved local culture formatting of numerical and DateTime axis tick labels (#236) _Thanks @teejay-87_

## ScottPlot 4.0.17
* Added `mouseCoordinates` property to WinForms and WPF controls (#235) _Thanks @bukkideme_
* Fixed rendering bug that affected horizontal lines when anti-aliasing was turned off (#232) _Thanks @StendProg_
* Improved responsiveness while dragging axis lines and axis spans (#228) _Thanks @StendProg_

## ScottPlot 4.0.16
* Improved support for MacOS and Linux (#211, #212, #216) _Thanks @hexxone and @StendProg_
* Fixed a few display bugs
  * Fixed a bug affecting the `ySpacing` argument in `Plot.Grid()` (#221) _@Thanks teejay-87_
  * Enabled `visible` argument in `Title()`, `XLabel()`, and `YLabel()` (#222) _Thanks @ckovamees_
* AxisSpan improvements
  * Edges are now optionally draggable (#228) _Thanks @StendProg_
  * Can now be selectively removed with `Clear()` argument
  * Fixed bug caused by zooming far into an axis span (#226) _Thanks @StendProg_
* WinForms Control
  * WinForms control now supports draggable axis lines and axis spans
  * Right-click menu now has "copy image" option (#220)
  * Settings screen now has "copy CSV" button to export data (#220)
* WPF Control
  * WPF control now supports draggable axis lines and axis spans
  * new WpfPlot.Configure() to set various WPF control options
* Misc improvements
  * Improved axis handling, expansion, and auto-axis (#219, #230) _Thanks @StendProg_
  * Added more options to `DataGen.Cos()`
  * Tick labels can be hidden with `Ticks()` argument (#223) _Thanks @ckovamees_

## ScottPlot 4.0.14
* Improved `MatchAxis()` and `MatchLayout()` (#217) _Thanks @ckovamees and @StendProg_

## ScottPlot 4.0.13
* Improved support for Linux and MacOS _Thanks @hexxone_
* Improved font validation (#211, #212) _Thanks @hexxone and @StendProg_

## ScottPlot 4.0.11
* User controls now have a `cursor` property which can be set to allow custom cursors. (#187) _Thanks @gobikulandaisamy_
* User controls now have a `mouseCoordinates` property which make it easy to get the X/Y location of the cursor. (#187) _Thanks @gobikulandaisamy_

## ScottPlot 4.0.10
* Improved density colormap (#192, #194) _Thanks @StendProg_
* Added linear regression tools and cookbook example (#198) _Thanks @bclehmann_
* Added `maxRenderIndex` to Signal to allow partial plotting of large arrays intended to be used with live, incoming data (#202) _Thanks @StendProg and @plumforest_
* Made _Shift + Left-click-drag_ zoom into a rectangle light middle-click-drag (in WinForms and WPF controls) to add support for mice with no middle button (#90) _Thanks @JagDTalcyon_
* Throw an exception if `SaveFig()` is called before the image is properly sized (#192) _Thanks @karimshams and @StendProg_
* Ticks() now has arguments for `FontName` and `FontSize` (#204) _Thanks Clay_
* Fixed a bug that caused poor layout due to incorrect title label size estimation (#205) _Thanks Clay_
* Grid() now has arguments to selectively enable/disable horizontal and vertical grid lines (#206) _Thanks Clay_
* Added tool and cookbook example to make it easier to plot data on a log axis (#207) _Thanks @senged_
* Arrows can be plotted using `plt.PlotArrow()` (#201) _Thanks Clay_

## ScottPlot 4.0.9
_Published on [NuGet](https://www.nuget.org/packages?q=scottplot) on 2019-12-03_

* Use local regional display settings when formatting the month tick of DateTime axes (#108) _Thanks @FadyDev2_
* Debug symbols are now deployed NuGet

## ScottPlot 4.0.7
_Published on [NuGet](https://www.nuget.org/packages?q=scottplot) on 2019-12-01_\
This release updated the ScottPlot.WinForms package only.

* Added WinForms support for .NET Framework 4.7.2 and 4.8
* Fixed bug in WinForms control that only affected .NET Core 3.0 applications (#189 and #138) _Thanks @petarpetrovt_

## ScottPlot 4.0.6
_Published on [NuGet](https://www.nuget.org/packages?q=scottplot) on 2019-11-29_\
This release updated the ScottPlot.WinForms package only.

* fixed bug that affected the settings dialog window in the WinForms control (#187) _Thanks @gobikulandaisamy_

## ScottPlot 4.0.5
_Published on [NuGet](https://www.nuget.org/packages?q=scottplot) on 2019-11-27_

#### Minor Changes
* improved spacing for non-uniformly distributed OHLC and candlestick plots (#184) _Thanks @Luvnet-890_
* added `fixedLineWidth` to Legend() to allow the user to control whether legend lines are dynamically sized (#185) _Thanks @ab-tools_
* legend now hides lines or markers of they're hidden in the plottable
* DateTime axes now use local display format (#108) _Thanks @FadyDev2_

## ScottPlot 4.0.4
_Published on [NuGet](https://www.nuget.org/packages?q=scottplot) on 2019-11-24_

* PlotText() now supports a background frame (#181) _Thanks @Luvnet-890_
* OHLC objects can be created with a double or a DateTime (#182) _Thanks @Minu476_
* Improved AxisAuto() fixes bug for mixed 2d and axis line plots

## ScottPlot 4.0.3
_Published on [NuGet](https://www.nuget.org/packages?q=scottplot) on 2019-11-23_

* fixed bug when plotting single-point candlestick (#172) _Thanks @Minu476_
* improved style editing of plotted objects (#173) _Thanks @Minu476_
* fixed pan/zoom axis lock when holding CTRL or ALT (#90) _Thanks @FadyDev2_
* simplified the look of the user controls in designer mode
* improved WPF control mouse tracking when using DPI scaling
* added support for manual tick positions and labels (#174) _Thanks @Minu476_
* improved tick system when using DateTime units (#108) _Thanks @Padanian, @FadyDev2, and @Bhandejiya_
* created `Tools.DateTimesToDoubles(DateTime[] array)` to easily convert an array of dates to doubles which can be plotted with ScottPlot, then displayed as time using `plt.Ticks(dateTimeX: true)`.
* added an inverted sign flag (#177) to allow display of an axis with descending units _Thanks Bart_

## ScottPlot 4.0.2
_Published on [NuGet](https://www.nuget.org/packages?q=scottplot) on 2019-11-09_

* **Multi-plot figures:** Images with several plots can be created using `ScottPlot.MultiPlot()` as seen in the [Multiplot example](https://github.com/swharden/ScottPlot/tree/master/cookbook#multiplot) in the cookbook
* `ScottPlot.DataGen` functions which require a `Random` can accept null (they will create a `Random` if null is given)
* `plt.MatchAxis()` and `plt.MatchLayout()` have been improved
* `plt.PlotText()` now supports rotated text using the `rotation` argument (#160). See the [cookbook example](https://github.com/swharden/ScottPlot/tree/master/cookbook#plotting-text). _Thanks @gwilson9_
* `ScottPlot.WinForms` user control has new events and `formsPlot1.Configure()` arguments to make it easy to replace the default functionality for double-clicking and deploying the right-click menu (#166). _Thanks @FadyDev2_
* All plottables now have a `visible` property which makes it easy to toggle visibility on/off after they've been plotted. See the [cookbook example](https://github.com/swharden/ScottPlot/tree/master/cookbook#set-visibility). _Thanks Nasser_

## ScottPlot 4.0.1
_Published on [NuGet](https://www.nuget.org/packages?q=scottplot) on 2019-11-03_

#### Major Changes
* **ScottPlot now targets .NET Standard 2.0** so in addition to .NET Framework projects it can now be used in .NET Core applications, ASP projects, Xamarin apps, etc.
* **The WinForms control has its own package** ([ScottPlot.WinForms](https://www.nuget.org/packages/ScottPlot.WinForms/)) which targets both .NET Framework 4.6.1 and  .NET Core 3.0. _Thanks @petarpetrovt_
* **The WPF control has its own package** ([ScottPlot.WPF](https://www.nuget.org/packages/ScottPlot.WPF/)) targeting .NET Core 3.0.

#### Minor Changes
* better layout system and control of padding (Thanks @Ichibot200)
* added ruler mode to `plt.Ticks()` (Thanks @Ichibot200)
* `plt.MatchLayout()` no longer throws exceptions
* eliminated `MouseTracker` class (tracking is now in user controls)
* Use NUnit (not MSTest) for tests

## ScottPlot 3.1.6
_Published on [NuGet](https://www.nuget.org/packages/ScottPlot/) on 2019-10-20_

#### Minor Changes
* reduced designer mode checks to increase render speed (Thanks @StendProg)
* fixed cursor bug that occurred when draggable axis lines were used (Thanks Kamran)
* fully deleted the outdated `ScottPlotUC`
* fixed infinite zoom bug caused by calling AxisAuto() when plotting a single point (or perfectly straight horizontal or vertical line)
* added `ToolboxItem` and `DesignTimeVisible` delegates to WpfPlot control to try to get it to appear in the toolbox (but it doesn't seem to be working)
* improved figure padding when axes frames are disabled (Thanks @Ichibot200)
* improved rendering of ticks at the edge of the plottable area (Thanks @Ichibot200)
* added `AxesChanged` event to user control to make it easier to sync axes between multiple plots (see linked plots demo)
* disabled drawing of arrows on user control in designer mode

## ScottPlot 3.1.5
_Published on [NuGet](https://www.nuget.org/packages/ScottPlot/) on 2019-10-06_

#### Minor Changes
* WPF user control improved support for display scaling (Thanks @morningkyle)
* Fixed bug that crashed on extreme zoom-outs (Thanks @morningkyle)
* WPF user control improvements (middle-click autoaxis, scrollwheel zoom)
* ScottPlot user control has a new look in designer mode. Exceptions in user controls in designer mode can crash Visual Studio, so this risk is greatly reduced by not attempting to render a ScottPlot _inside_ Visual Studio.

## ScottPlot 3.1.4
_Published on [NuGet](https://www.nuget.org/packages/ScottPlot/) on 2019-09-22_

#### Major Changes
* middle-click-drag zooms into a rectangle drawn with the mouse

#### Minor Changes
* fixed bug that caused user control to crash Visual Studio on some systems that used DPI scaling (#125, #111). _Thanks @ab-tools and @bukkideme for your work on this._
* fixed poor rendering for extremely small plots
* fixed bug when making a scatter plot with a single point (#126). _Thanks @bonzaiferroni for your work on this._
* added more options to right-click settings menu (grid options, legend options, axis labels, editable plot labels, etc.)
* improved axis padding and image tightening
* greatly refactored the settings module (no change in functionality)

## ScottPlot 3.1.3

_Published on [NuGet](https://www.nuget.org/packages/ScottPlot/) on 2019-08-25_

#### Minor Changes
* FormsPlot improvements
  * middle-click-drag zooms into a rectangle
  * CTRL+scroll to lock vertical axis
  * ALT+scroll to loch horizontal axis
  * Improved (and overridable) right-click menu
* Added additional options to `plt.Ticks()`
  * rudimentary support for date tick labels (`dateTimeX` and `dateTimeY`)
  * options to customize notation (`useExponentialNotation`, `useOffsetNotation`, and `useMultiplierNotation`)

## ScottPlot 3.1.0

_Published on [NuGet](https://www.nuget.org/packages/ScottPlot/) on 2019-08-19_

#### Major Changes
* User controls were renamed
  * `ScottPlotUC` was renamed to `FormsPlot`
  * `ScottPlotWPF` was renamed to `WpfPlot`
* The right-click menu has improved. It responds faster and has improved controls to adjust plot settings.
* Plots can now be saved in BMP, PNG, JPG, and TIF format
* Holding `CTRL` while click-dragging locks the horizontal axis
* Holding `ALT` while click-dragging locks the vertical axis
* Minor ticks are now displayed (and can be turned on or off with `Ticks()`)
* Legend can be accessed for external display with `GetLegendBitmap()`

#### Minor Changes
* anti-aliasing is turned off while click-dragging to increase responsiveness (#93, @StendProg)
* PlotSignalConst has several improvements (@StendProg)
  * It can can now accept a generic inputs
  * A demo has been added demonstrating highspeed interactive plotting of _one billion_ data points.
  * It is now slightly faster by default
  * It can use single-precision floating point calculations to further enhance performance
* Legend draws more reliably (#104, #106, @StendProg)
* `AxisAuto()` now has `expandOnly` arguments
* Axis lines with custom lineStyles display properly in the legend

## ScottPlot 3.0.9

_Published on [NuGet](https://www.nuget.org/packages/ScottPlot/) on 2019-08-12_

#### Major Changes
* **WPF User Control**: See [demos#wpf-application](https://github.com/swharden/ScottPlot/tree/master/demos#wpf-application) for a quickstart demo.
* **New Plot Type: `PlotSignalConst()`** for extremely large arrays of data which are not expected to change after being plotted. Plots generated with this method can be much faster than PlotSignal(). See [cookbook#signalconst](https://github.com/swharden/ScottPlot/tree/master/cookbook#signalconst) for example usage. _Special thanks to @StendProg for work on this feature._
* **Greatly improved axis tick labels.** Axis tick labels are now less likely to overlap with axis labels, and it displays very large and very small numbers well using exponential notation. For an example see [cookbook#axis-exponent-and-offset](https://github.com/swharden/ScottPlot/tree/master/cookbook#axis-exponent-and-offset). _Special thanks to @Padanian for work on this feature._
* **Parallel processing support for PlotSignal()**. When parallel processing is enabled PlotSignal() can now use it to render graphs faster. For details see [cookbook#signal-with-parallel-processing](https://github.com/swharden/ScottPlot/tree/master/cookbook#signal-with-parallel-processing). _Special thanks to @StendProg for work on this feature._
* **Every `Plot` function now returns a `Plottable`.** When creating things like scatter plots, text, and axis lines, the returned object can now be used to update the data, position, styling, or call plot-type-specific methods. For an example see [cookbook#modify-styles-after-plotting](https://github.com/swharden/ScottPlot/tree/master/cookbook#modify-styles-after-plotting).

#### Minor Changes
* right-click menu now displays ScottPlot and .NET Framework version
* improved rendering of extremely zoomed-out signals 
* rendering speed increased now that Format32bppPArgb is the default PixelFormat (thanks @StendProg)
* DataGen.NoisySin() was added
* Code was tested in .NET Core 3.0 preview and compiled without error. Therefore, the next release will likely be for .NET Core 3.0 _Thanks @petarpetrovt_
* User controls now render graphs with anti-alias mode off (faster) while the mouse is being dragged. Upon release a high quality render is performed.

## ScottPlot 3.0.8

_Published on [NuGet](https://www.nuget.org/packages/ScottPlot/) on 2019-08-04_

#### Major Changes
* **WPF User Control:** A ScottPlotWPF user control was created to allow provide a simple mouse-interactive ScottPlot control to WPF applications. It is not as full-featured as the winforms control (it lacks a right-click menu and click-and-drag functions), but it is simple to review the code (<100 lines of [.xaml](https://github.com/swharden/ScottPlot/blob/master/src/ScottPlot/ScottPlotWPF.xaml) and [.xaml.cs](https://github.com/swharden/ScottPlot/blob/master/src/ScottPlot/ScottPlotWPF.xaml.cs)) and easy to use. See the [WPF Application Quickstart](https://github.com/swharden/ScottPlot/tree/master/demos#wpf-application) guide for details.
* **New plot type `plt.AxisSpan()`:** [demonstrated in the cookbook](https://github.com/swharden/ScottPlot/tree/master/cookbook#axis-spans) - shades a region of the graph (semi-transparency is supported).

#### Minor Changes
* **improved tick marks**
  * Vertical ticks no longer overlap with vertical axis label (#47)
  * When axis tick labels contain very large or very small numbers, scientific notation mode is engaged (see [cookbook example](https://github.com/swharden/ScottPlot/tree/master/cookbook#very-large-numbers)).
  * Horizontal tick mark spacing increased to prevent overlapping
  * Vertical tick mark spacing increased to be consistent with horizontal tick spacing
* **CSV data export**
  * Plottable objects now have a `SaveCSV(filename)` method. See the [cookbook example](https://github.com/swharden/ScottPlot/tree/master/cookbook#save-scatter-data).
  * Scatter and Signal plot data can be saved from the user control through the right-click menu.
* Added `lineStyle` arguments to Scatter plots (see the [cookbook example](https://github.com/swharden/ScottPlot/tree/master/cookbook#custom-linestyles))
* Improved legend ([see cookbook example](https://github.com/swharden/ScottPlot/tree/master/cookbook#legend))
  * ability to set location
  * ability to set shadow direction
  * markers and lines rendered in legend
* Improved ability to use custom fonts ([see cookbook example](https://github.com/swharden/ScottPlot/tree/master/cookbook#custom-fonts))
* Segoe UI is now the default font for all plot components

## ScottPlot 3.0.7
_Published on [NuGet](https://www.nuget.org/packages/ScottPlot/) on 2019-07-27_

#### Major Changes
* **New plot type `plt.PlotStep()`:** demonstrated in the [cookbook](https://github.com/swharden/ScottPlot/blob/master/doc/cookbook/README.md#step-plot).  An interactive example is in the demos folder.
* **New plot type `plt.PlotCandlestick()`:** demonstrated in the [cookbook](https://github.com/swharden/ScottPlot/blob/master/doc/cookbook/README.md#candlestick). An interactive example is in the demos folder.
* **New plot type `plt.PlotOHLC()`:** demonstrated in the [cookbook](https://github.com/swharden/ScottPlot/blob/master/doc/cookbook/README.md#ohlc).  An interactive example is in the demos folder.
* **`plt.MatchPadding()`:** copies the data frame layout from one ScottPlot onto another (useful for making plots of matching size). An interactive example is in the demos folder.
* **`plt.MatchAxis()`:** copies the axes from one ScottPlot onto another (useful for making plots match one or both axis). An interactive example is in the demos folder.
* **`plt.Legend()` improvements**
  * The `location` argument allows the user to place the legend at one of 9 different places on the plot. See the [cookbook example](https://github.com/swharden/ScottPlot/tree/master/doc/cookbook#legend).
  * The `shadowDirection` argument allows the user to control if a shadow is shown and at what angle.
* **Custom marker shapes** can be specified using the `markerShape` argument. See the [cookbook example](https://github.com/swharden/ScottPlot/tree/master/doc/cookbook#custom-marker-shapes).


## ScottPlot 3.0.6
_Published on [NuGet](https://www.nuget.org/packages/ScottPlot/) on 2019-06-30_

#### Major Changes
* **Bar plot:** The plot module now has a `Bar()` method that lets users create various types of bar plots, as seen in [cookbook#plot-bar-data](https://github.com/swharden/ScottPlot/tree/master/doc/cookbook#plot-bar-data)
* **Histogram:** The new `ScottPlot.Histogram` class has tools to create and analyze histogram data (including cumulative probability). Examples of this can be seen at [cookbook#histogram](https://github.com/swharden/ScottPlot/tree/master/doc/cookbook#histogram) and [cookbook#cph](https://github.com/swharden/ScottPlot/tree/master/doc/cookbook#cph)
* **Step plot:** Scatter plots can now render as step plots. Use this feature by setting the `stepDisplay` argument with `PlotScatter()` as seen in the [cookbook#step-plot](https://github.com/swharden/ScottPlot/tree/master/doc/cookbook#step-plot)
* **Manual grid spacing:** Users can now manually define the grid density by setting the `xSpacing` and `ySpacing` arguments in `Grid()` as seen in [cookbook#manual-grid-spacing](https://github.com/swharden/ScottPlot/tree/master/doc/cookbook#manual-grid-spacing)
* **Draggable axis lines:** Axis lines can be dragged with the mouse if the `draggable` argument is set to `true` in `PlotHLine()` and `PlotHLine()`. Draggable axis line limits can also be set by defining additional arguments. The [DraggableMarkers](https://github.com/swharden/ScottPlot/tree/master/demos/ScottPlotDraggableMarkers) program was created to demonstrate this feature.

#### Minor Changes
* using the scrollwheel to zoom now zooms to the cursor position rather than the center of the plot area
* `ScottPlot.DataGen.RandomNormal()` was created to create arbitrary amounts of normally-distributed random data
* fixed bug causing axis line color to appear incorrectly in the legend
* `AxisAuto()` is now called automatically on the first render. This means users no longer have to call this function manually for most applications. This simplifies quickstart programs to just: instantiate plot, plot data, render (now 3 lines in total instead of 4).
* throw exceptions if scatter, bar, or signal data inputs are null (rather than failing later)

## ScottPlot 3.0.5
_Published on [NuGet](https://www.nuget.org/packages/ScottPlot/) on 2019-06-23_
* fixes a bug (discussed in [issue 11](https://github.com/swharden/ScottPlot/issues/11)) to improve pan and zoom performance.

## ScottPlot 3.0.4
_Published on [NuGet](https://www.nuget.org/packages/ScottPlot/) on 2019-06-23_

#### New features
* **Bar graphs:** New `plotBar()` method allow creation of bar graphs. By customizing the `barWidth` and `xOffset` arguments you can push bars together to create grouped bar graphs. Error bars can also be added with the `yError` argument. Some [cookbook examples](https://github.com/swharden/ScottPlot/tree/master/doc/cookbook#plot-bar-data) demonstrate what this new function can do.
* **Scatter plots support X and Y error bars:** `plotScatter()` now has arguments to allow X and Y error bars (with adjustable error bar line width and cap size). A [cookbook example](https://github.com/swharden/ScottPlot/tree/master/doc/cookbook#plotting-with-errorbars) was added and a demo program was also created to demonstrate this feature.
* **Draggable axis lines:** `plotHLine()` and `plotVLine()` now have a `draggable` argument which lets those axis lines be dragged around with the mouse (when using the `ScottPlotUC` user control). Examples are in the demo folder ([ScottPlotDraggableMarkers](https://github.com/swharden/ScottPlot/tree/master/demos/ScottPlotDraggableMarkers)). This feature was initially requested in [issue 11](https://github.com/swharden/ScottPlot/issues/11).

#### Minor changes
* fixed errors caused by resizing to 0px
* fixed a capitalization inconsistency in the `plotSignal` argument list
* `axisAuto()` now responds to axis lines added by `plotHLine()` and `plotVLine()` (previously they were ignored)
* fixed an [issue](https://github.com/swharden/ScottPlot/issues/23) that caused SplitContainer splitters to freeze

## ScottPlot 3.0.3
_Published on [NuGet](https://www.nuget.org/packages/ScottPlot/) on 2019-05-28_
* NuGet installer automatically adds system.drawing

## ScottPlot 3.0.2
_Published on [NuGet](https://www.nuget.org/packages/ScottPlot/) on 2019-05-27_
* Recompiled to support the .NET 4.5 framework

#### ScottPlot 3.0.1
_Published on [NuGet](https://www.nuget.org/packages/ScottPlot/) on 2019-05-27_
* First version of ScottPlot published on NuGet<|MERGE_RESOLUTION|>--- conflicted
+++ resolved
@@ -9,6 +9,7 @@
 * Axes: Improved support for log-distributed minor tick and grid lines (#1386, #1393) _Thanks @at2software_
 * Axes: `GetTicks()` can be used to get the tick positions and labels from the previous render
 * WPF Control: Improved responsiveness while dragging with the mouse to pan or zoom (#1387, #1388) _Thanks @jbuckmccready_
+* Layout: `MatchLayout()` has improved alignment for plots containing colorbars (#1338, #1349, #1351) _Thanks @dhgigisoave_
 
 ## ScottPlot 4.1.26
 _Published 2021-10-12_
@@ -17,11 +18,7 @@
 * Plot: Added `Margins()` to set default margins to use when `AxisAuto()` is called without arguments (#1345)
 * Heatmap: Deprecated `ShowAxisLabels` in favor of tight margins (see cookbook) (#1278) _Thanks @bclehmann_
 * Histogram: Fixed bug affecting binning of values at the upper edge of the final bin (#1348, #1350) _Thanks @jw-suh_
-<<<<<<< HEAD
-* Layout: `MatchLayout()` has improved alignment for plots containing colorbars (#1338, #1349, #1351) _Thanks @dhgigisoave_
-=======
 * NuGet: Packages have improved debug experience with SourceLink and snupkg format symbols (#1285)
->>>>>>> 9d5fd85f
 
 ## ScottPlot 4.1.25
 * Palette: `ScottPlot.Palette` has been created and cookbook recipes have been updated to use it. The module it replaces (`ScottPlot.Drawing.Palette`) will not be marked obsolete until ScottPlot 5. (#1299, #1304)
