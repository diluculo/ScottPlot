--- conflicted
+++ resolved
@@ -1,16 +1,13 @@
 # ScottPlot Changelog
 
 ## ScottPlot 4.1.17
-<<<<<<< HEAD
 * Improved `RadarPlot.Update()` default arguments (#1097) _Thanks @arthurits_
-* WpfPlot: Improve memory management for dynamically created and destroyed WpfPlot controls by properly unloading the dispatcher timer (#1115, #1117) _Thanks @RamsayGit, @bclehmann, @StendProg, and @Orace_
-=======
 * Radar Plot: Improved `Update()` default arguments (#1097) _Thanks @arthurits_
 * Crosshair: Added `XLabelOnTop` and `YLabelOnRight` options to improve multi-axis support and label customization (#1147) _Thanks @rutkowskit_
 * Signal Plot: Added `StepDisplay` option to render signal plots as step plots when zoomed in (#1092, #1128) _Thanks @EmanuelFeru_
 * Testing: Improved error reporting on failed XML documentation tests (#1127) _Thanks @StendProg_
 * Histogram: Marked `ScottPlot.Statistics.Histogram` obsolete in favor of static methods in `ScottPlot.Statistics.Common` designed to create histograms and probability function curves (#1051, #1166). See cookbook for usage examples. _Thanks @breakwinz and @bclehmann_
->>>>>>> dd040e26
+* WpfPlot: Improve memory management for dynamically created and destroyed WpfPlot controls by properly unloading the dispatcher timer (#1115, #1117) _Thanks @RamsayGit, @bclehmann, @StendProg, and @Orace_
 
 ## ScottPlot 4.1.16
 * Made it easier to use custom color palettes (see cookbook) (#1058, #1082) _Thanks @EmanuelFeru_
