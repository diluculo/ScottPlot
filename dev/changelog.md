# ScottPlot Changelog

## ScottPlot 4.1.31
_In development / not yet on NuGet_
* MultiAxis: Improved support for draggable items placed on non-primary axes (#1556, #1545) _Thanks @BambOoxX_
<<<<<<< HEAD
* Controls: Improved middle-click-drag zoom rectangle support for plots with multiple axes (#1559, #1537) _Thanks @BambOoxX_
=======
* Marker: New plot types `DraggableMarkerPlot` and `DraggableMarkerPlotInVector` give users options to add mouse-interactive markers to plots (#1558) _Thanks @BambOoxX_
>>>>>>> 4375f719

## ScottPlot 4.1.30
_Published on [NuGet](https://www.nuget.org/packages?q=scottplot) on 2022-01-15_
* Plot: Improve values returned by `GetDataLimits()` when axis lines and spans are in use (#1415, #1505, #1532) _Thanks @EFeru_
* Rendering: Revert default text hinting from ClearType back to AntiAliased to improve text appearance on transparent backgrounds. Users may call `ScottPlot.Drawing.GDI.ClearType(true)` to opt-in to ClearType rendering which is superior for most situations. (#1553, #1550, #1528) _Thanks @r84r, @wangyexiang, @Elgot, @EFeru, and @saklanmazozgur_

## ScottPlot 4.1.29
_Published on [NuGet](https://www.nuget.org/packages?q=scottplot) on 2022-01-02_
* WinForms Control: Improve ClearType text rendering by no longer defaulting to a transparent control background color (#1496)

## ScottPlot 4.1.28
_Published on [NuGet](https://www.nuget.org/packages?q=scottplot) on 2022-01-01_
* Eto Control: New ScottPlot control for the Eto GUI framework (#1425, #1438) _Thanks @rafntor_
* Radar Plot: `OutlineWidth` now allows customization of the line around radar plots (#1426, #1277) _Thanks @Rayffer_
* Ticks: Improved minor tick and minor grid line placement (#1420, #1421) _Thanks @bclehmann and @at2software_
* Palette: Added Amber and Nero palettes (#1411, #1412) _Thanks @gauravagrwal_
* Style: Hazel style (#1414) _Thanks @gauravagrwal_
* MarkerPlot: Improved data area clipping (#1423, #1459) _Thanks @PremekTill, @lucabat, and @AndXaf_
* MarkerPlot: Improved key in legend (#1459, #1454) _Thanks @PremekTill and @Logicman111_
* Style: Plottables that implement `IStylable` are now styled when `Plot.Style()` is called. Styles are now improved for `ScaleBar` and `Colorbar` plot types. (#1451, #1447) _Thanks @diluculo_
* Population plot: Population plots `DataFormat` now have a `DataFormat` member that displays individual data points on top of a bar graph representing their mean and variance (#1440) Thanks _@Syntaxrabbit_
* SignalXY: Fixed bug affecting filled plots with zero area (#1476, #1477) _Thanks @chenxuuu_
* Cookbook: Added example showing how to place markers colored according to a colormap displayed in a colorbar (#1461) _Thanks @obnews_
* Ticks: Added option to invert tick mark direction (#1489, #1475) _Thanks @wangyexiang_
* FormsPlot: Improved support for WinForms 6 (#1430, #1483) _Thanks @SuperDaveOsbourne_
* Axes: Fixed bug where `AxisAuto()` failed to adjust all axes in multi-axis plots (#1497) _Thanks @Niravk1997_
* Radial Gauge Plot: Fixed bug affecting rendering of extremely small gauge angles (#1492, #1474) _Thanks @arthurits_
* Text plot and arrow plot: Now have `PixelOffsetX` and `PixelOffsetY` to facilitate small adjustments at render time (#1392)
* Image: New `Scale` property allows customization of image size (#1406)
* Axis: `Plot.GetDataLimits()` returns the boundaries of all data from all visible plottables regardless of the current axis limits (#1415) _Thanks @EFeru_
* Rendering: Improved support for scaled plots when passing scale as a `Plot.Render()` argument (#1416) _Thanks @Andreas_
* Text: Improved support for rotated text and background fills using custom alignments (#1417, #1516) _Thanks @riquich and @AndXaf_
* Text: Added options for custom borders (#1417, #1516) _Thanks @AndXaf and @MachineFossil_
* Plot: New `RemoveAxis()` method allows users to remove axes placed by `AddAxis()` (#1458) _Thanks @gobikulandaisamy_
* Benchmark: `Plot.BenchmarkTimes()` now returns an array of recent frame render times (#1493, #1491) _Thanks @anose001_
* Ticks: Disabling log-scaled minor ticks now disables tick label integer rounding (#1419) _Thanks @at2software_
* Rendering: Improve appearance of text by defaulting to ClearType font rendering (#1496, #823) _Thanks @Elgot_

## ScottPlot 4.1.27
_Published on [NuGet](https://www.nuget.org/packages?q=scottplot) on 2021-10-24_
* Colorbar: Exposed fields for additional tick line and tick label customization (#1360) _Thanks @Maoyao233_
* Plot: Improved `AxisAutoY()` margins (#1363) _Thanks @Maoyao233_
* Radar Plot: `LineWidth` may now be customized (#1277, #1369) _Thanks @bclehmann_
* Controls: Stretching due to display scaling can be disabled with `Configuration.DpiStretch` in WPF and Avalonia controls (#1352, #1364) _Thanks @ktheijs and @bclehmann_
* Axes: Improved support for log-distributed minor tick and grid lines (#1386, #1393) _Thanks @at2software_
* Axes: `GetTicks()` can be used to get the tick positions and labels from the previous render
* WPF Control: Improved responsiveness while dragging with the mouse to pan or zoom (#1387, #1388) _Thanks @jbuckmccready_
* Layout: `MatchLayout()` has improved alignment for plots containing colorbars (#1338, #1349, #1351) _Thanks @dhgigisoave_
* Axes: Added multi-axis support for `SetInnerViewLimits()` and `SetOuterViewLimits()` (#1357, #1361) _Thanks @saroldhand_
* Axes: Created simplified overloads for `AxisAuto()` and `Margins()` that lack multi-axis arguments (#1367) _Thanks @cdytoby_
* Signal Plot: `FillAbove()`, `FillBelow()`, and `FillAboveAndBelow()` methods have been added to simplify configuration and reduce run-time errors. Direct access to fill-related fields has been deprecated. (#1401)
* Plot: `AddFill()` now has an overload to fill between two Y curves with shared X values
* Palette: Made all `Palette` classes public (#1394) _Thanks @Terebi42_
* Colorbar: Added `AutomaticTicks()` to let the user further customize tick positions and labels (#1403, #1362) _Thanks @bclehmann_
* Heatmap: Improved support for automatic tick placement in colorbars (#1403, #1362)
* Heatmap: Added `XMin`, `XMax`, `YMin`, and `YMax` to help configure placement and edge alignment (#1405) _Thanks @bclehmann_
* Coordinated Heatmap: This plot type has been deprecated now that the special functionality it provided is present in the standard `Heatmap` (#1405)
* Marker: Created a new `Marker` class to simplify the marker API. Currently it is a pass-through for `MarkerShape` enumeration members.
* Plot: `AddMarker()` makes it easy to place a styled marker at an X/Y position on the plot. (#1391)
* Plottable: `AddPoint()` now returns a `MarkerPlot` rather than a `ScatterPlot` with a single point (#1407)
* Axis lines: Added `Min` and `Max` properties to terminate the line at a finite point (#1390, #1399) _Thanks @bclehmann_

## ScottPlot 4.1.26
_Published on [NuGet](https://www.nuget.org/packages?q=scottplot) on 2021-10-12_
* SignalPlotYX: Improve support for step display (#1342) _Thanks @EFeru_
* Heatmap: Improve automatic axis limit detection (#1278) _Thanks @bclehmann_
* Plot: Added `Margins()` to set default margins to use when `AxisAuto()` is called without arguments (#1345)
* Heatmap: Deprecated `ShowAxisLabels` in favor of tight margins (see cookbook) (#1278) _Thanks @bclehmann_
* Histogram: Fixed bug affecting binning of values at the upper edge of the final bin (#1348, #1350) _Thanks @jw-suh_
* NuGet: Packages have improved debug experience with SourceLink and snupkg format symbols (#1285)

## ScottPlot 4.1.25
* Palette: `ScottPlot.Palette` has been created and cookbook recipes have been updated to use it. The module it replaces (`ScottPlot.Drawing.Palette`) will not be marked obsolete until ScottPlot 5. (#1299, #1304)
* Style: Refactored to use static classes instead of enumeration members (#1299, #1291)
* NuGet: Improved System.Drawing.Common dependencies in user control packages (#1311, #1310) _Thanks @Kritner_
* Avalonia Control: Now targets .NET 5 (#1306, #1309) _Thanks @bclehmann_
* Plot: Fixed bug causing `GetPixel()` to return incorrect values for some axes (#1329, #1330) _Thanks @riquich_
* New Palettes:
  * `ColorblindFriendly` modeled after [Wong 2011](https://www.nature.com/articles/nmeth.1618.pdf) (#1312) _Thanks @arthurits_
  * `Dark` (#1313) _Thanks @arthurits_
  * `DarkPastel` (#1314) _Thanks @arthurits_
  * `Redness` (#1322) _Thanks @wbalbo_
  * `SummerSplash (#1317)` _Thanks @KanishkKhurana_
  * `Tsitsulin` 25-color optimal qualitative palette ([described here](http://tsitsul.in/blog/coloropt)) by [Anton Tsitsulin](http://tsitsul.in) (#1318) _Thanks @arthurits and @xgfs_
* New Styles:
  * `Burgundy` (#1319) _Thanks @arthurits_
  * `Earth` (#1320) _Thanks @martinkleppe_
  * `Pink` (#1234) _Thanks @nanrod_

## ScottPlot 4.1.23
* NuGet: use deterministic builds, add source link support, and include compiler flags (#1285)

## ScottPlot 4.1.22
* Coxcomb Plots: Added support for image labels (#1265, #1275) _Thanks @Rayffer_
* Palette: Added overloads for `GetColor()` and `GetColors()` to support transparency
* Plot Viewer: fixed bug causing render warning to appear in WinForms and Avalonia plot viewers (#1265, #1238) _Thanks @bukkideme, @Nexus452, and @bclehmann_

## ScottPlot 4.1.21
* Legend: Throw an exception if `RenderLegend()` is called on a plot with no labeled plottables (#1257)
* Radar: Improved support for category labels. (#1261, #1262) _Thanks @Rayffer_
* Controls: Now have a `Refresh()` method as an alias of `Render()` for manually redrawing the plot and updating the image on the screen. Using `Render()` in user controls is more similar to similar plotting libraries and less likely to be confused with `Plot.Render()` in documentation and warning messages. (#1264, #1270, #1263, #1245, #1165)
* Controls: Decreased visibility of the render warning (introduced in ScottPlot 4.1.19) by allowing it only to appear when the debugger is attached (#1165, #1264)
* Radial Gaugue Plot: Fixed divide-by-zero bug affecting normalized gauges (#1272) _Thanks @arthurits_

## ScottPlot 4.1.20
* Ticks: Fixed bug where corner labels would not render when multiplier or offset notation is in use (#1252, #1253) _Thanks @DavidBergstromSWE_

## ScottPlot 4.1.19
* Controls: Fixed bug where render warning message is not hidden if `RenderRequest()` is called (#1165) _Thanks @gigios_

## ScottPlot 4.1.18
* Ticks: Improve placement when axis scale lock is enabled (#1229, #1197)
* Plot: `SetViewLimits()` replaced by `SetOuterViewLimits()` and `SetInnerViewLimits()` (#1197) _Thanks @noob765_
* Plot: `EqualScaleMode` (an enumeration accepted by `AxisScaleLock()`) now has `PreserveSmallest` and `PreserveLargest` members to indicate which axis to prioritize when adjusting zoom level. The new default is `PreserveSmallest` which prevents data from falling off the edge of the plot when resizing. (#1197) _Thanks @noob765_
* Axis: Improved alignment of 90º rotated ticks (#1194, #1201) _Thanks @gigios_
* Controls: Fix bug where middle-click-drag zoom rectangle would persist if combined with scroll wheel events (#1226) _Thanks @Elgot_
* Scatter Plot: Fixed bug affecting plots where `YError` is set but `XError` is not (#1237, #1238) _Thanks @simmdan_
* Palette: Added `Microcharts` colorset (#1235) _Thanks @arthurits_
* SignalPlotXY: Added support for `FillType` (#1232) _Thanks @ddrrrr_
* Arrow: New plot type for rendering arrows on plots. Arrowhead functionality of scatter plots has been deprecated. (#1241, #1240)
* Controls: Automatic rendering has been deprecated. Users must call Render() manually at least once. (#1165, #1117)
* Radial Gauge Plots: `AddRadialGauge()` now adds a radial gauge plot (a new circular plot type where values are represented as arcs spanning a curve). See cookbook for examples and documentation. (#1242) _Thanks @arthurits_

## ScottPlot 4.1.17
* Improved `RadarPlot.Update()` default arguments (#1097) _Thanks @arthurits_
* Radar Plot: Improved `Update()` default arguments (#1097) _Thanks @arthurits_
* Crosshair: Added `XLabelOnTop` and `YLabelOnRight` options to improve multi-axis support and label customization (#1147) _Thanks @rutkowskit_
* Signal Plot: Added `StepDisplay` option to render signal plots as step plots when zoomed in (#1092, #1128) _Thanks @EFeru_
* Testing: Improved error reporting on failed XML documentation tests (#1127) _Thanks @StendProg_
* Histogram: Marked `ScottPlot.Statistics.Histogram` obsolete in favor of static methods in `ScottPlot.Statistics.Common` designed to create histograms and probability function curves (#1051, #1166). See cookbook for usage examples. _Thanks @breakwinz and @bclehmann_
* WpfPlot: Improve memory management for dynamically created and destroyed WpfPlot controls by properly unloading the dispatcher timer (#1115, #1117) _Thanks @RamsayGit, @bclehmann, @StendProg, and @Orace_
* Mouse Processing: Improved bug that affected fast drag-dropping of draggable objects (#1076)
* Rendering: Fixed clipping bug that caused some plot types to be rendered above data area frames (#1084)
* Plot: Added `Width` and `Height` properties
* Plot: `GetImageBytes()` now returns bytes for a PNG file for easier storage in cloud applications (#1107)
* Axis: Added a `GetSettings()` method for developers, testers, and experimenters to gain access to experimental objects which are normally private for extreme customization
* Axis: Axis ticks now have a `Ticks()` overload which allows selective control over major tick lines and major tick labels separately (#1118) _Thanks @kegesch_
* Plot: `AxisAuto()` now has `xAxisIndex` and `yAxisIndex` arguments to selectively adjust axes to fit data on a specified index (#1123)
* Crosshair: Refactored to use two `AxisLine`s so custom formatters can now be used and lines can be independently styled (#1173, #1172, #1122, 1195) _Thanks @Maoyao233 and @EFeru_
* ClevelandDotPlot: Improve automatic axis limit detection (#1185) _Thanks @Nextra_
* ScatterPlotList: Improved legend formatting (#1190) _Thanks @Maoyao233_
* Plot: Added an optional argument to `Frameless()` to reverse its behavior and deprecated `Frame()` (#1112, #1192) _Thanks @arthurits_
* AxisLine: Added `PositionLabel` option for displaying position as text (using a user-customizable formatter function) on the axis (#1122, #1195, #1172, #1173) _Thanks @EFeru and @Maoyao233_
* Radar Plot: Fixed rendering artifact that occurred when axis maximum is zero (#1139) _Thanks @petersesztak and @bclehmann_
* Mouse Processing: Improved panning behavior when view limits (axis boundaries) are active (#1148, #1203) _Thanks @at2software_
* Signal Plot: Fixed bug causing render artifacts when using fill modes (#1163, #1205)
* Scatter Plot: Added support for `OffsetX` and `OffsetY` (#1164, #1213)
* Coxcomb: Added a new plot type for categorical data. See cookbook for examples. (#1188) _Thanks @bclehmann_
* Axes: Added `LockLimits()` to control pan/zoom manipulation so individual axes can be manipulated in multi-axis plots. See demo application for example. (#1179, #1210) _Thanks @kkaiser41_
* Vector Plot: Add additional options to customize arrowhead style and position. See cookbook for examples. (#1202) _Thanks @hhubschle_
* Finance Plot: Fixed bug affecting plots with no data points (#1200) _Thanks @Maoyao233_
* Ticks: Improve display of rotated ticks on secondary axes (#1201) _Thanks @gigios_

## ScottPlot 4.1.16
* Made it easier to use custom color palettes (see cookbook) (#1058, #1082) _Thanks @EFeru_
* Added a `IgnoreAxisAuto` field to axis lines and spans (#999) _Thanks @kirsan31_
* Heatmaps now have a `Smooth` field which uses bicubic interpolation to display smooth heatmaps (#1003) _Thanks @xichaoqiang_
* Radar plots now have an `Update()` method for updating data values without clearing the plot (#1086, #1091) _Thanks @arthurits_
* Controls now automatically render after the list of plottables is modified (previously it was after the number of plottables changed). This behavior can be disabled by setting a public field in the control's `Configuration` module. (#1087, #1088) _Thanks @bftrock_
* New `Crosshair` plot type draws lines to highlight a point on the plot and labels their coordinates in the axes (#999, #1093) _Thanks @kirsan31_
* Added support for a custom `Func<double, string>` to be used as custom tick label formatters (see cookbook) (#926, #1070) _Thanks @damiandixon and @ssalsinha_
* Added `Move`, `MoveFirst`, and `MoveLast` to the `Plot` module for added control over which plottables appear on top (#1090) _Thanks @EFeru_
* Fixed bug preventing expected behavior when calling `AxisAutoX` and `AxisAutoY` (#1089) _Thanks @EFeru__

## ScottPlot 4.1.15
* Hide design-time error message component at run time to reduce flicking when resizing (#1073, #1075) _Thanks @Superberti and @bclehmann_
* Added a modern `Plot.GetBitmap()` overload suitable for the new stateless rendering system (#913 #1063)
* Controls now have `PlottableDragged` and `PlottableDropped` event handlers (#1072) _Thanks @JS-BGResearch_

## ScottPlot 4.1.14
* Add support for custom linestyles in SignalXY plots (#1017, #1016) _Thanks @StendProg and @breakwinz_
* Improved Avalonia dependency versioning (#1018, #1041) _Thanks @bclehmann_
* Controls now properly process `MouseEnter` and `MouseLeave` events (#999) _Thanks @kirsan31 and @breakwinz_
* Controls now have a `RenderRequest()` method that uses a render queue to facilitate non-blocking render calls (#813, #1034) _Thanks @StendProg_
* Added Last() to finance plots to make it easier to access the final OHLC (#1038) _Thanks @CalderWhite_
* Controls that fail to render in design mode now display the error message in a textbox to prevent Visual Studio exceptions (#1048) _Thanks @bclehmann_

## ScottPlot 4.1.13-beta
* `Plot.Render()` and `Plot.SaveFig()` now have a `scale` argument to allow for the creation of high resolution scaled plots (#983, #982, #981) _Thanks @PeterDavidson_
* A `BubblePlot` has been added to allow display of circles with custom colors and sizes. See cookbook for examples. (#984, #973, #960) _Thanks @PeterDavidson_
* Avalonia 0.10.3 is now supported (#986) _Thanks @bclehmann_
* Default version of System.Drawing.Common has been changed from `5.0.0` to `4.6.1` to minimize errors associated with downgrading (#1004, #1005, #993, #924, #655) _Thanks @bukkideme_

## ScottPlot 4.1.12-beta
* Added "Open in New Window" option to right-click menu (#958, #969) _Thanks @ademkaya and @bclehmann_
* User control `Configuration` module now has customizable scroll wheel zoom fraction (#940, #937) _Thanks @PassionateDeveloper86 and @StendProg_
* Added options to `Plot.AxisScaleLock()` to let the user define scaling behavior when the plot is resized (#933, #857) _Thanks @ricecakebear and @StendProg_
* Improved XML documentation for `DataGen` module (#903, #902) _Thanks @bclehmann_
* Fixed bug where tick labels would not render for axes with a single tick (#945, #828, #725, #925) _Thanks @saklanmazozgur and @audun_
* Added option to manually refine tick density (#828) _Thanks @ChrisAtVault and @bclehmann_
* Improved tick density calculations for DateTime axes (#725) _Thanks @bclehmann_
* Fixed SignalXY rendering artifact affecting the right edge of the plot (#929, #931) _Thanks @damiandixon and @StendProg_
* Improved line style customization for signal plots (#929, #931) _Thanks @damiandixon and @StendProg_
* Fixed bug where negative bar plots would default to red fill color (#968, #946) _Thanks @pietcoussens_
* Fixed bug where custom vertical margin was not respected when `AxisAuto()` was called with a middle-click (#943) _Thanks Andreas_
* Added a minimum distance the mouse must travel while click-dragging for the action to be considered a drag instead of a click (#962)
* Improved Histogram documentation and simplified access to probability curves (#930, #932, #971) _Thanks @LB767, @breakwinz, and @bclehmann_

## ScottPlot 4.1.11-beta
* FormsPlot mouse events are now properly forwarded to the base control (#892, #919) _Thanks @grabul_
* Prevent right-click menu from deploying after right-click-drag (#891, #917)
* Add offset support to SignalXY (#894, #890) _Thanks @StendProg_
* Eliminate rendering artifacts in SignalXY plots (#893, #889) _Thanks @StendProg and @grabul_
* Optimize cookbook generation and test execution (#901) _Thanks @bclehmann_

## ScottPlot 4.1.10-beta
* Fixed a bug where applying the Seabourn style modified axis frame and minor tick distribution (#866) _Thanks @oszymczak_
* Improved XML documentation and error reporting for getting legend bitmaps (#860) _Thanks @mzemljak_
* Fixed rendering bug affecting finance plots with thin borders (#837) _Thanks @AlgoExecutor_
* Improved argument names and XML docs for SMA and Bollinger band calculation methods (#830) _Thanks @ticool_
* Improved GetPointNearest support for generic signal plots (#809, #882, #886) _Thanks @StendProg, @at2software, and @mrradd_
* Added support for custom slice label colors in pie charts (#883, #844) _Thanks @bclehmann, @StendProg, and @Timothy343_
* Improved support for transparent heatmaps using nullable double arrays (#849, #852) _Thanks @bclehmann_
* Deprecated bar plot `IsHorizontal` and `IsVertical` in favor of an `Orientation` enumeration
* Deprecated bar plot `xs` and `ys` in favor of `positions` and `values` which are better orientation-agnostic names
* Added Lollipop and Cleveland plots as new types of bar plots (#842, #817) _Thanks @bclehmann_
* Fixed a bug where `Plot.AddBarGroups()` returned an array of nulls (#839) _Thanks @rhys-wootton_
* Fixed a bug affecting manual tick labels (#829) _Thanks @ohru131_
* Implemented an optional render queue to allow asynchronous rendering in user controls (#813) _Thanks @StendProg_

## ScottPlot 4.1.9-beta
* Improved support for negative DateTimes when using DateTime axis mode (#806, #807) _Thanks @StendProg and @at2software_
* Improved axis limit detection when using tooltips (#805, #811) _Thanks @bclehmann and @ChrisAtVault_
* Added `WickColor` field to candlestick plots (#803) _Thanks @bclehmann_
* Improved rendering of candlesticks that open and close at the same price (#803, #800) _Thanks @bclehmann and @AlgoExecutor_
* Improved rendering of SignalXY plots near the edge of the plot (#795) _Thanks @StendProg_
* new `AddScatterStep()` helper method creates a scatter plot with the step style (#808) _Thanks @KlaskSkovby_
* Marked `MultiPlot` obsolete
* Refactored `Colormap` module to use classes instead of reflection (#767, #773) _Thanks @StendProg_
* Refactored `OHLC` fields and finance plots to store `DateTime` and `TimeSpan` instead of `double` (#795)

## ScottPlot 4.1.8-beta
* Improved validation and error reporting for large heatmaps (#772) _Thanks @Matthias-C_
* Removed noisy console output in `ScatterPlotList` (#780) _Thanks @Scr0nch_
* Improved rendering bug in signal plots (#783, #788) _Thanks @AlgoExecutor and @StendProg_
* Fix bug that hid grid lines in frameless plots (#779)
* Improved appearance of marker-only scatter plots in the legend (#790) _Thanks @AlgoExecutor_
* `AddPoint()` now has a `label` argument to match `AddScatter()` (#787) _Thanks @AlgoExecutor_

## ScottPlot 4.1.7-beta
* Added support for image axis labels (#759, #446, #716) _Thanks @bclehmann_
* Added `MinRenderIndex` and `MaxRenderIndex` support to Scatter plots (#737, #763) _Thanks @StendProg_
* Improved display of horizontal manual axis tick labels (#724, #762) _Thanks @inqb and @Saklut_
* Added support for listing and retrieving colormaps by their names (#767, #773) _Thanks @StendProg_
* Enabled mouse pan and zoom for plots with infinitely small width and height (#768, #733, #764) _Thanks @saklanmazozgur_
* A descriptive exception is now thrown when attempting to create heatmaps of unsupported dimensions (#722) _Thanks @Matthias-C_

## ScottPlot 4.1.6-beta
* Fixed single point render bug in Signal plots (#744, #745) _Thanks @at2software and @StendProg_
* Improved display scaling support for WPF control (#721, #720) _Thanks @bclehmann_
* User control `OnAxesChanged` events now send the control itself as the sender object (#743, #756) _Thanks @at2software_
* Fixed configuration bug related to Alt + middle-click-drag-zoom (#741) _Thanks @JS-BGResearch and @bclehmann_
* Fixed render bug related to ALT + middle-click-drag zoom box (#742) _Thanks @bclehmann_
* Fixed render bug for extremely small plots (#735)
* Added a coordinated heatmap plot type (#707) _Thanks @StendProg_
* Improved appearance of heatmap edges (#713) _Thanks @StendProg_
* Improved design-time rendering of Windows Forms control
* Added and expanded XML documentation for Plot and Plottable classes
* Created a new cookbook website generator that combines reflection with XML documentation (#727, #738, #756)
* ScottPlot is now a reserved prefix on NuGet

## ScottPlot 4.1.5-beta
* Helper methods were added for creating scatter plots with just lines (`AddScatterLines()`) or just markers (`AddScatterPoints()`).
* Scatter and Signal plots have `GetPointNearest()` which now has a `xyRatio` argument to support identifying points near the cursor in pixel space (#709, #722) _Thanks @oszymczak, @StendProg, @bclehmann_
* Improved display of manual tick labels (#724) _Thanks @bclehmann_

## ScottPlot 4.1.4-beta
* User controls have been extensively redesigned (#683)
  * All user controls are almost entirely logic-free and pass events to `ScottPlot.Control`, a shared common back-end module which handles mouse interaction and pixel/coordinate conversions.
  * Controls no longer have a `Configure()` method with numerous named arguments, but instead a `Configuration` field with XML-documented public fields to customize behavior.
  * Renders occur automatically when the number of plottables changes, meaning you do not have to manually call `Render()` when plotting data for the first time. This behavior can be disabled in the configuration.
  * Avalonia 0.10.0 is now supported and uses this new back-end (#656, #700) _Thanks @bclehmann_
  * Events are used to provide custom right-click menu actions.
  * The right-click plot settings window (that was only available from the WinForms control) has been removed.
* New methods were added to `ScottPlot.Statistics.Common` which efficiently find the Nth smallest number, quartiles, or other quantiles from arrays of numbers (#690) _Thanks @bclehmann_
* New tooltip plot type (#696) _Thanks @bclehmann_
* Fixed simple moving average (SMA) calculation (#703) _Thanks @Saklut_
* Improved multi-axis rendering (#706) _Thanks @bclehmann_
* Improved `SetSourceAsync()` for segmented trees (#705, #692) _Thanks @jl0pd and @StendProg_
* Improved layout for axes with rotated ticks (#706, #699) _Thanks @MisterRedactus and @bclehmann_
* ScottPlot now multi-targets more platforms and supports the latest C# language version on modern platforms but restricts the language to C# 7.3 for .NET Framework projects (#691, #711) _Thanks @jl0pd_
* Improved project file to install `System.ValueTuple` when targeting .NET Framework 4.6.1 (#88, #691)

## ScottPlot 4.1.3-beta
* Scott will make a document to summarize 4.0 → 4.1 changes as we get closer to a non-beta release
* Fixed rendering bug affecting axis spans when zoomed far in (#662) _Thanks @StendProg_
* Improved Gaussian blur performance (#667) _Thanks @bclehmann_
* Largely refactored heatmaps (#679, #680) _Thanks @bclehmann_
* New `Colorbar` plot type (#681)
* Improved SMA and Bollinger band generators (#647) _Thanks @Saklut_
* Improved tick label rounding (#657)
* Improved setting of tick label color (#672)
* Improved fill above and below for scatter plots (#676) _Thanks @MithrilMan_
* Additional customizations for radar charts (#634, #628, #635) _Thanks @bclehmann and @SommerEngineering_

## ScottPlot 4.1.0

In November, 2020 ScottPlot 4.0 branched into a permanent `stable` branch, and ScottPlot 4.1 began development as beta / pre-release in the main branch. ScottPlot 4.0 continues to be maintained, but modifications are aimed at small bugfixes rather than large refactoring or the addition of new features. ScottPlot 4.1 merged into the master branch in November, 2020 (#605). Improvements are focused at enhanced performance, improved thread safety, support for multiple axes, and options for data validation.

* **Most plotting methods are unchanged so many users will not experience any breaking changes.**
* **Axis Limits**
  * Axis limits are described by a `AxisLimits` struct (previously `double[]` was used)
  * Methods which modify axis limits do not return anything (previously they returned `double[]`)
  * To get the latest axis limits call `Plot.AxisLimits()` which returns a `AxisLimits` object
* **Multiple Axes**
  * Multiple axes are now supported! There is no change to the traditional workflow if this feature is not used.
  * Most axis methods accept a `xAxisIndex` and `yAxisIndex` arguments to specify which axes they will modify or return
  * Most plottable objects have `xAxisIndex` and `yAxisIndex` fields which specify which axes they will render on
  * You can enable a second Y and X axis by calling `YLabel2` and `XLabel2()`
  * You can obtain an axis by calling `GetXAxis(xAxisIndex)` or `GetYAxis(yAxisIndex)`, then modify its public fields to customize its behavior
  * The default axes (left and bottom) both use axis index `0`
  * The secondary axes (right and top) both use axis index `1`
  * You can create additional axes by calling `Plot.AddAxis()` and customize it by modifying fields of the `Axis` it returns.
* **Layout**
  * The layout is re-calculated on every render, so it automatically adjusts to accommodate axis labels and ticks.
  * To achieve extra space around the data area, call `Layout()` to supply a minimum size for each axis.
  * To achieve a frameless plot where the data area fills the full figure, call `LayoutFrameless()`
* **Some namespaces and class names have changed**
  * The `Plottable` base class has been replaced with an `IPlottable` interface
  * Plottables have been renamed and moved into a `Plottable` namespace (e.g., `PlottableScatter` is  now `Plottable.ScatterPlot`)
  * Several enums have been renamed
* **The Settings module has been greatly refactored**
  * It is still private, but you can request it with `Plot.GetSettings()`
  * Many of its objects implement `IRenderable`, so their customization options are stored at the same level as their render methods.
* **The Render system is now stateless**
  * `Bitmap` objects are never stored. The `Render()` method will create and return a new `Bitmap` when called, or will render onto an existing `Bitmap` if it is supplied as an argument. This allows controls to manage their own performance optimization by optionally re-using a `Bitmap` for multiple renders.
  * Drawing is achieved with `using` statements which respect all `IDisposable` drawing objects, improving thread safety and garbage collection performance.

## ScottPlot 4.0.46
* Improved ticks for small plots (#724) _Thanks @Saklut_
* Improved display of manual ticks (#724) _Thanks @bclehmann_

## ScottPlot 4.0.45
* Fixed a bug that affected very small plots with the benchmark enabled (#626) _Thanks @martin-brajer_
* Improved labels in bar graphs using a yOffset (#584) _Thanks Terbaco_
* Added `RenderLock()` and `RenderUnlock()` to the Plot module to facilitate multi-threaded plot modification (#609) _Thanks @ZTaiIT1025_

## ScottPlot 4.0.44
* Improved limits for fixed-size axis spans (#586) _Thanks @Ichibot200 and @StendProg_
* Mouse drag/drop events now send useful event arguments (#593) _Thanks @charlescao460 and @StendProg_
* Fixed a bug that affected plots with extremely small (<1E-10) axis spans (#607) _Thanks @RFIsoft_
* `Plot.SaveFig()` now returns the full path to the file it created (#608)
* Fixed `AxisAuto()` bug affecting signal plots using min/max render indexes with a custom sample rate (#621) _Thanks @LB767_
* Fixed a bug affecting histogram normalization (#624) _Thanks @LB767_
* WPF and Windows Forms user controls now also target .NET 5

## ScottPlot 4.0.43
* Improved appearance of semi-transparent legend items (#567)
* Improved tick labels for ticks smaller than 1E-5 (#568) _Thanks @ozgur640_
* Improved support for Avalonia 0.10 (#571) _Thanks @bclehmann and @apkrymov_
* Improved positions for base16 ticks (#582, #581) _Thanks @bclehmann_

## ScottPlot 4.0.42
* Improved DPI scaling support when using WinForms in .NET Core applications (#563) _Thanks @Ichibot200_
* Improved DPI scaling support for draggable axis lines and spans (#563) _Thanks @Ichibot200_

## ScottPlot 4.0.41
* Improved density of DateTime ticks (#564, #561) _Thanks @StendProg and @waynetheron_
* Improved display of DateTime tick labels containing multiple spaces (#539, #564) _Thanks @StendProg_

## ScottPlot 4.0.40
* Added user control for Avalonia (#496, #503) _Thanks @bclehmann_
* Holding shift while left-click-dragging the edge of a span moves it instead of resizing it (#509) _Thanks @Torgano_
* CSV export is now culture invariant for improved support on systems where commas are decimal separators (#512) _Thanks Daniel_
* Added fill support to scatter plots (#529) _Thanks @AlexFsmn_
* Fix bug that occurred when calling `GetLegendBitmap()` before the plot was rendered (#527) _Thanks @el-aasi_
* Improved DateTime tick placement and added support for milliseconds (#539) _Thanks @StendProg_
* Pie charts now have an optional hollow center to produce donut plots (#534) _Thanks @bclehmann and @AlexFsmn_
* Added electrocardiogram (ECG) simulator to the DataGen module (#540) _Thanks @AteCoder_
* Improved mouse scroll wheel responsiveness by delaying high quality render (#545, #543, #550) _Thanks @StendProg_
* `Plot.PlotBitmap()` allows Bitmaps to be placed at specific coordinates (#528) _Thanks @AlexFsmn_
* `DataGen.SampleImage()` returns a sample Bitmap that can be used for testing
* Bar graphs now have a hatchStyle property to customize fill pattern (#555) _Thanks @bclehmann_
* Support timecode tick labels (#537) _Thanks @vrdriver and @StendProg_

## ScottPlot 4.0.39
* Legend now reflects LineStyle of Signal and SignalXY plots (#488) _Thanks @bclehmann_
* Improved mouse wheel zoom-to-cursor and middle-click-drag rectangle zoom in the WPF control for systems that use display scaling (#490) _Thanks @nashilnik_
* The `Configure()` method of user controls now has a `lowQualityAlways` argument to let the user easily enable/disable anti-aliasing at the control level. Previously this was only configurable by reaching into the control's plot object and calling its `AntiAlias()` method. (#499) _Thanks @RachamimYaakobov_
* SignalXY now supports parallel processing (#500) _Thanks @StendProg_
* SignalXY now respects index-based render limits (#493, #500) _Thanks @StendProg and @envine_

## ScottPlot 4.0.38
* Improved `Plot.PlotFillAboveBelow()` rendering of data with a non-zero baseline (#477) _Thanks @el-aasi_
* Added `Plot.PlotWaterfall()` for easy creation of waterfall-style bar plots (#463, #476) _Thanks @bclehmann_
* Axis tick labels can be displayed using notations other than base 10 by supplying `Plot.Ticks()` with `base` and `prefix` arguments, allowing axes that display binary (e.g., `0b100110`) or hexadecimal (eg., `0x4B0D10`) tick labels (#469, #457) _Thanks @bclehmann_
* Added options to `PlotBar()` to facilitate customization of text displayed above bars when `showValue` is enabled (#483) _Thanks @WillemWever_
* Plot objects are colored based on a pre-defined set of colors. The default colorset (category10) is the same palette of colors used by matplotlib. A new `Colorset` module has been created to better define this behavior, and `Plot.Colorset()` makes it easy to plot data using alternative colorsets. (#481)
* Fixed a bug that caused instability when a population plot is zoomed-out so much that its fractional distribution curve is smaller than a single pixel (#480) _Thanks @HowardWhile_
* Added `Plot.Remove()` method to make it easier to specifically remove an individual plottable after it has been plotted. `Plot.Clear()` is similar, but designed to remove classes of plot types rather than a specific plot object. (#479) _Thanks @cstyx and @Resonanz_
* Signal plots can now be created with a defined `minRenderIndex` (in addition to the already-supported `maxRenderIndex`) to facilitate partial display of large arrays (#474) _Thanks @bclehmann_

## ScottPlot 4.0.37
* Fixed a long-running issue related to strong assembly versioning that caused the WPF control to fail to render in the Visual Studio designer in .NET Framework (but not .NET Core) projects (#473, #466, #356) _Thanks @bhairav-thakkar, @riquich, @Helitune-RobMcKay, and @iu2kxv_
* User controls now also target `net472` (while still supporting `net461` and `netcoreapp3.0`) to produce a build folder with just 3 DLLs (compared to over 100 when building with .NET Framework 4.6.1)

## ScottPlot 4.0.36
* `PlotSignal()` and `PlotSignalXY()` plots now have an optional `useParallel` argument (and public property on the objects they return) to allow the user to decide whether parallel or sequential calculations will be performed. (#454, #419, #245, #72) _Thanks @StendProg_
* Improved minor tick alignment to prevent rare single-pixel artifacts (#417)
* Improved horizontal axis tick label positions in ruler mode (#453)
* Added a `Statistics.Interpolation` module to generate smooth interpolated splines from a small number of input data points. See advanced statistics cookbook example for usage information. (#459) _Thanks Hans-Peter Moser_
* Improved automatic axis adjustment when adding bar plots with negative values (#461, #462) _Thanks @bclehmann_
* Created `Drawing.Colormaps` module which has over a dozen colormaps for easily converting a fractional value to a color for use in plotting or heatmap displays (#457, #458) _Thanks @bclehmann_
* Updated `Plot.Clear()` to accept any `Plottable` as an argument, and all `Plottable` objects of the same type will be cleared (#464) _Thanks @imka-code_

## ScottPlot 4.0.35
* Added `processEvents` argument to `formsPlot2.Render()` to provide a performance enhancement when linking axes of two `FormsPlot` controls together (by calling `Plot.MatchAxis()` from the control's `AxesChanged` event, as seen in the _Linked Axes_ demo application) (#451, #452) _Thanks @StendProg and @robokamran_
* New `Plot.PlotVectorField()` method for displaying vector fields (sometimes called quiver plots) (#438, #439, #440) _Thanks @bclehmann and @hhubschle_
* Included an experimental colormap module which is likely to evolve over subsequent releases (#420, #424, #442) _Thanks @bclehmann_
* `PlotScatterHighlight()` was created as a type of scatter plot designed specifically for applications where "show value on hover" functionality is desired. Examples are both in the cookbook and WinForms and WPF demo applications. (#415, #414) _Thanks @bclehmann and @StendProg_
* `PlotRadar()` is a new plot type for creating Radar plots (also called spider plots or star plots). See cookbook and demo application for examples. (#428, #430) _Thanks @bclehmann_
* `PlotPlolygons()` is a new performance-optimized variant of `PlotPolygon()` designed for displaying large numbers of complex shapes (#426) _Thanks @StendProg_
* The WinForms control's `Configure()` now has a `showCoordinatesTooltip` argument to continuously display the position at the tip of the cursor as a tooltip (#410) _Thanks @jcbeppler_
* User controls now use SHIFT (previously ALT) to lock the horizontal axis and ALT (previously SHIFT) while left-click-dragging for zoom-to-region. Holding CTRL+SHIFT while right-click-dragging now zooms evenly, without X/Y distortion. (#436) _Thanks @tomwimmenhove and @StendProg_
* Parallel processing is now enabled by default. Performance improvements will be most noticeable on Signal plots. (#419, #245, #72)
* `Plot.PlotBar()` now has an `autoAxis` argument (which defaults `true`) that automatically adjusts the axis limits so the base of the bar graphs touch the edge of the plot area. (#406)
* OSX-specific DLLs are now only retrieved by NuGet on OSX (#433, #211, #212)
* Pie charts can now be made with `plt.PlotPie()`. See cookbook and demo application for examples. (#421, #423) _Thanks @bclehmann_
* `ScottPlot.FormsPlotViewer(Plot)` no longer resets the new window's plot to the default style (#416)  _Thanks @StendProg_
* Controls now have a `recalculateLayoutOnMouseUp` option to prevent resetting of manually-defined data area padding

## ScottPlot 4.0.34
* Improve display of `PlotSignalXY()` by not rendering markers when zoomed very far out (#402) _Thanks @gobikulandaisamy_
* Optimized rendering of solid lines which have a user-definable `LineStyle` property. This modification improves grid line rendering and increases performance for most types of plots. (#401, #327) _Thanks @bukkideme and @Ichibot200_

## ScottPlot 4.0.33
* Force grid lines to always draw using anti-aliasing. This compensates for a bug in `System.Drawing` that may cause diagonal line artifacts to appear when the user controls were panned or zoomed. (#401, #327) _Thanks @bukkideme and @Ichibot200_

## ScottPlot 4.0.32
* User controls now have a `GetMouseCoordinates()` method which returns the DPI-aware position of the mouse in graph coordinates (#379, #380) _Thanks @bclehmann_
* Default grid color was lightened in the user controls to match the default style (#372)
* New `PlotSignalXY()` method for high-speed rendering of signal data that has unevenly-spaced X coordinates (#374, #375) _Thanks @StendProg and @LogDogg_
* Modify `Tools.Log10()` to return `0` instead of `NaN`, improving automatic axis limit detection (#376, #377) _Thanks @bclehmann_
* WpfPlotViewer and FormsPlotViewer launch in center of parent window (#378)
* Improve reliability of `Plot.AxisAutoX()` and `Plot.AxisAutoY()` (#382)
* The `Configure()` method of FormsPlot and WpfPlot controls now have `middleClickMarginX` and `middleClickMarginY` arguments which define horizontal and vertical auto-axis margin used for middle-clicking. Setting horizontal margin to 0 is typical when plotting signals. (#383)
* `Plot.Grid()` and `Plot.Ticks()` now have a `snapToNearestPixel` argument which controls whether these lines appear anti-aliased or not. For static images non-anti-aliased grid lines and tick marks look best, but for continuously-panning plots anti-aliased lines look better. The default behavior is to enable snapping to the nearest pixel, consistent with previous releases. (#384)
* Mouse events (MouseDown, MouseMove, etc.) are now properly forwarded to the FormsPlot control (#390) _Thanks @Minu476_
* Improved rendering of very small candlesticks and OHLCs in financial plots
* Labeled plottables now display their label in the ToString() output. This is useful when viewing plottables listed in the FormsPlot settings window #391 _Thanks @Minu476_
* Added a Statistics.Finance module with methods for creating Simple Moving Average (SMA) and Bollinger band technical indicators to Candlestick and OHLC charts. Examples are in the cookbook and demo program. (#397) _Thanks @Minu476_
* Scatter plots, filled plots, and polygon plots now support Xs and Ys which contain `double.NaN` #396
* Added support for line styles to Signal plots (#392) _Thanks @bukkideme_

## ScottPlot 4.0.31
* Created `Plot.PlotBarGroups()` for easier construction of grouped bar plots from 2D data (#367) _Thanks @bclehmann_
* Plot.PlotScaleBar() adds an L-shaped scalebar to the corner of the plot (#363)
* Default grid color lightened from #D3D3D3 (Color.LightGray) to #EFEFEF (#372)
* Improved error reporting for scatter plots (#369) _Thanks @JagDTalcyon_
* Improve pixel alignment by hiding grid lines and snapping tick marks that are 1px away from the lower left edge (#359)
* PlotText() ignores defaults to upperLeft alignment when rotation is used (#362)
* Improved minor tick positioning to prevent cases where minor ticks are 1px away from major ticks (#373)

## ScottPlot 4.0.30
* `Plot.PlotCandlestick()` and `Plot.PlotOHLC()`
  * now support `OHLC` objects with variable widths defined with a new `timeSpan` argument in the OHLC constructor. (#346) _Thanks @Minu476_
  * now support custom up/down colors including those with transparency (#346) _Thanks @Minu476_
  * have a new `sequential` argument to plot data based on array index rather than `OHLC.time`. This is a new, simpler way to display unevenly-spaced data (e.g., gaps over weekends) in a way that makes the gaps invisible. (#346) _Thanks @Minu476_
* Fixed a marker/line alignment issue that only affeced low-density Signal plots on Linux and MacOS (#340) _Thanks @SeidChr_
* WPF control now appears in Toolbox (#151) _Thanks @RalphLAtGitHub_
* Plot titles are now center-aligned with the data area, not the figure. This improves the look of small plots with titles. (#365) _Thanks @Resonanz_
* Fixed bug that ignored `Configure(enableRightClickMenu: false)` in WPF and WinForms user controls. (#365) _Thanks @thunderstatic_
* Updated `Configure(enableScrollWheelZoom: false)` to disable middle-click-drag zooming. (#365) _Thanks @eduhza_
* Added color mixing methods to ScottPlot.Drawing.GDI (#361)
* Middle-click-drag zooming now respects locked axes (#353) _Thanks @LogDogg_
* Improved user control zooming of high-precision DateTime axis data (#351) _Thanks @bukkideme_
* Plot.AxisBounds() now lets user set absolute bounds for drag and pan operations (#349) _Thanks @LogDogg_
* WPF control uses improved Bitmap conversion method (#350)
* Function plots have improved handling of functions with infinite values (#370) _Thanks @bclehmann_

## ScottPlot 4.0.29
* `Plot.PlotFill()` can be used to make scatter plots with shaded regions. Giving it a single pair of X/Y values (`xs, ys`) lets you shade beneath the curve to the `baseline` value (which defaults to 0). You can also give it a pair of X/Y values (`xs1, ys1, xs2, ys2`) and the area between the two curves will be shaded (the two curves do not need to be the same length). See cookbook for examples. (#255) _Thanks @ckovamees_ 
* `DataGen.Range()` now has `includeStop` argument to include the last value in the returned array.
* `Tools.Pad()` has been created to return a copy of a given array padded with data values on each side. (#255) _Thanks @ckovamees_
* [Seaborn](https://seaborn.pydata.org/) style can be activated using `Plot.Style(Style.Seaborn)` (#339)
* The `enableZooming` argument in `WpfPlot.Configure()` and `FormsPlot.Configure()` has been replaced by two arguments `enableRightClickZoom` and `enableScrollWheelZoom` (#338) _Thanks Zach_
* Improved rendering of legend items for polygons and filled plots (#341) _Thanks @SeidChr_
* Improved Linux rendering of legend items which use thick lines: axis spans, fills, polygons, etc. (#340) _Thanks @SeidChr_
* Addded `Plot.PlotFillAboveBelow()` to create a shaded line plot with different colors above/below the baseline. (#255) _Thanks @ckovamees_
* Improved rendering in Linux and MacOS by refactoring the font measurement system (#340) _Thanks @SeidChr_

## ScottPlot 4.0.28
* `Ticks()` now has arguments for numericStringFormat (X and Y) to make it easy to customize formatting of tick labels (percentage, currency, scientific notation, etc.) using standard [numeric format strings](https://docs.microsoft.com/en-us/dotnet/standard/base-types/standard-numeric-format-strings). Example use is demonstrated in the cookbook. (#336) _Thanks @deiruch_
* The right-click menu can now be more easily customized by writing a custom menu to `FormsPlot.ContextMenuStrip` or `WpfPlot.ContextMenu`. Demonstrations of both are in the demo application. (#337) _Thanks @Antracik_

## ScottPlot 4.0.27
* `Plot.Polygon()` can now be used to plot polygons from X/Y points (#255) _Thanks @ckovamees_
* User controls now have an "open in new window" item in their right-click menu (#280)
* Plots now have offset notation and multiplier notation disabled by default. Layouts are automatically calculated before the first render, or manually after MouseUp events in the user controls. (#310)
* `Plot.Annotation()` allows for the placement of text on the figure using pixel coordinates (not unit coordinates on the data grid). This is useful for creating custom static labels or information messages. (#321) _Thanks @SeidChr_
* `FormsPlot.MouseDoubleClicked` event now passes a proper `MouseEventArgs` instead of `null` (#331) _Thanks @ismdiego_
* Added a right-click menu to `WpfPlot` with items (save image, copy image, open in new window, help, etc.) similar to `FormsPlot`

## ScottPlot 4.0.26
* The `ScottPlot.WPF` package (which provides the `WpfPlot` user control) now targets .NET Framework 4.7.2 (in addition to .NET Core 3.0), allowing it to be used in applications which target either platform. The ScottPlot demo application now targets .NET Framework 4.7.2 which should be easier to run on most Windows systems. (#333)
* The `ScottPlot.WinForms` package (which produves the `FormsPlot` control) now only targets .NET Framework 4.6.1 and .NET Core 3.0 platforms (previously it also had build targets for .NET Framework 4.7.2 and .NET Framework 4.8). It is important to note that no functionality was lost here. (#330, #333)

## ScottPlot 4.0.25
* `PlotBar()` now supports displaying values above each bar graph by setting the `showValues` argument.
* `PlotPopulations()` has extensive capabilities for plotting grouped population data using box plots, bar plots, box and whisper plots, scatter data with distribution curves, and more! See the cookbook for details. (#315)
* `Histogram` objects now have a `population` property.
* `PopulationStats` has been renamed to `Population` and has additional properties and methods useful for reporting population statistics.
* Improved grid rendering rare artifacts which appear as unwanted diagnal lines when anti-aliasing is disabled. (#327)

## ScottPlot 4.0.24
* `Plot.Clear()` has been improved to more effectively clear plottable objects. Various overloads are provided to selectively clear or preserve certain plot types. (#275) _Thanks @StendProg_
* `PlotBar()` has been lightly refactored. Argument order has been adjusted, and additional options have been added. Error cap width is now in fractional units instead of pixel units. Horizontal bar charts are now supported. (#277, #315) _Thanks @bonzaiferroni_

## ScottPlot 4.0.23
* Interactive plot viewers were created to make it easy to interactively display data in a pop-up window without having to write any GUI code: `ScottPlot.WpfPlotViewer` for WPF and `ScottPlot.FormsPlotViewer` for Windows Forms
* Fixed bug that affected the `ySpacing` argument of `Plot.Grid()`
* `Plot.Add()` makes it easy to add a custom `Plottable` to the plot
* `Plot.XLabels()` and `Plot.YLabels()` can now accept just a string array (x values are auto-populated as a consecutive series of numbers).
* Aliased `Plot.AxisAuto()` to `Plot.AutoAxis()` and `Plot.AutoScale()` to make this function easier to locate for users who may have experience with other plot libraries. (#309) _Thanks @Resonanz_
* Empty plots now render grid lines, ticks, and tick labels (#313)
* New plot type: Error bars. They allow the user to define error bar size in all 4 directions by calling `plt.PlotErrorBars()`. (#316) _Thanks @zrolfs_
* Improve how dashed lines appear in the legend
* Improved minor tick positions when using log scales with `logScaleX` and `logScaleY` arguments of `plt.Ticks()` method
* Fixed bug that caused the center of the coordinate field to shift when calling `Plot.AxisZoom()`
* Grid line thickness and style (dashed, dotted, etc) can be customized with new arguments in the `Plot.Grid()` method

## ScottPlot 4.0.22
* Added support for custom horizontal axis tick rotation (#300) _Thanks @SeidChr_
* Added support for fixed grid spacing when using DateTime axes (#299) _Thanks @SeidChr_
* Updated ScottPlot icon (removed small text, styled icon after emoji)
* Improved legend font size when using display scaling (#289)
* Scroll wheel zooming now zooms to cursor (instead of center) in WPF control. This feature works now even if display scaling is used. (#281)
* Added `Plot.EqualAxis` property to make it easy to lock axis scales together (#306) _Thanks @StendProg_

## ScottPlot 4.0.21
* Created new cookbook and demo applications for WinForms and WPF (#271)
* The `FormsPlot.MouseMoved` event now has `MouseEventArgs` (instead of `EventArgs`). The purpose of this was to make it easy to access mouse pixel coordinates via `e.X` and `e.Y`, but this change may require modifications to applications which use the old event signature.
* WpfPlot now has an `AxisChanged` event (like FormsPlot)
* Fixed bug that caused `Plot.CoordinateFromPixelY()` to return incorrect value
* Fixed bug causing cursor to show arrows when hovered over some non-draggable objects
* Improved support for WinForms and WpfPlot transparency (#286) _Thanks @StendProg and @envine_
* Added `DataGen.Zeros()` and `DataGen.Ones()` to generate arrays filled with values using methods familiar to numpy users.
* Added `equalAxes` argument to `WpfPlot.Configure()` (#272)
* Fixed a bug affecting the `equalAxes` argument in `FormsPlot.Configure()` (#272)
* Made all `Plot.Axis` methods return axis limits as `double[]` (previously many of them returned `void`)
* Added overload for `Plot.PlotLine()` which accepts a slope, offset, and start and end X points to make it easy to plot a linear line with known formula. Using PlotFormula() will produce the same output, but this may be simpler to use for straight lines.
* Added `rSquared` property to linear regression fits (#290) _Thanks @bclehmann and @StendProg_
* Added `Tools.ConvertPolarCoordinates()` to make it easier to display polar data on ScottPlot's Cartesian axes (#298) _Thanks @bclehmann_
* Improved `Plot.Function()` (#243) _Thanks @bclehmann_
* Added overload for `Plot.SetCulture()` to let the user define number and date formatting rather than relying on pre-made cultures (#301, #236) _Thanks @SeidChr_

## ScottPlot 4.0.19
* Improved how markers are drawn in Signal and SignalConst plots at the transition area between zoomed out and zoomed in (#263) _Thanks @bukkideme and @StendProg_
* Improved support for zero lineSize and markerSize in Signal and SignalConst plots (#263, #264) _Thanks @bukkideme and @StendProg_
* Improved thread safety of interactive graphs (#245) _Thanks @StendProg_
* Added `CoordinateFromPixelX()` and `CoordinateFromPixelY()` to get _double precision_ coordinates from a pixel location. Previously only SizeF (float) precision was available. This improvement is especially useful when using DateTime axes. (#269) _Thanks Chris_
* Added `AxisScale()` to adjust axis limits to set a defined scale (units per pixel) for each axis.
* Added `AxisEqual()` to adjust axis limits to set the scale of both axes to be the same regardless of the size of each axis (#272) _Thanks @gberrante_
* `PlotHSpan()` and `PlotVSpan()` now return `PlottableHSpan` and `PlottableVSpan` objects (instead of a `PlottableAxSpan` with a `vertical` property)
* `PlotHLine()` and `PlotVLine()` now return `PlottableHLine` and `PlottableVLine` objects (instead of a `PlottableAxLine` with a `vertical` property)
* MultiPlot now has a `GetSubplot()` method which returns the Plot from a row and column index (#242) _Thanks @Resonanz and @StendProg_
* Created `DataGen.Range()` to make it easy to create double arrays with evenly spaced data (#259)
* Improved support for display scaling (#273) _Thanks @zrolfs_
* Improved event handling (#266, #238) _Thanks @StendProg_
* Improved legend positioning (#253) _Thanks @StendProg_

## ScottPlot 4.0.18
* Added `Plot.SetCulture()` for improved local culture formatting of numerical and DateTime axis tick labels (#236) _Thanks @teejay-87_

## ScottPlot 4.0.17
* Added `mouseCoordinates` property to WinForms and WPF controls (#235) _Thanks @bukkideme_
* Fixed rendering bug that affected horizontal lines when anti-aliasing was turned off (#232) _Thanks @StendProg_
* Improved responsiveness while dragging axis lines and axis spans (#228) _Thanks @StendProg_

## ScottPlot 4.0.16
* Improved support for MacOS and Linux (#211, #212, #216) _Thanks @hexxone and @StendProg_
* Fixed a bug affecting the `ySpacing` argument in `Plot.Grid()` (#221) _@Thanks teejay-87_
* Enabled `visible` argument in `Title()`, `XLabel()`, and `YLabel()` (#222) _Thanks @ckovamees_
* AxisSpan: Edges are now optionally draggable (#228) _Thanks @StendProg_
* AxisSpan: Can now be selectively removed with `Clear()` argument
* AxisSpan: Fixed bug caused by zooming far into an axis span (#226) _Thanks @StendProg_
* WinForms control: now supports draggable axis lines and axis spans
* WinForms control: Right-click menu now has "copy image" option (#220)
* WinForms control: Settings screen now has "copy CSV" button to export data (#220)
* WPF control: now supports draggable axis lines and axis spans
* WPF control: Configure() to set various WPF control options
* Improved axis handling, expansion, and auto-axis (#219, #230) _Thanks @StendProg_
* Added more options to `DataGen.Cos()`
* Tick labels can be hidden with `Ticks()` argument (#223) _Thanks @ckovamees_

## ScottPlot 4.0.14
* Improved `MatchAxis()` and `MatchLayout()` (#217) _Thanks @ckovamees and @StendProg_

## ScottPlot 4.0.13
* Improved support for Linux and MacOS _Thanks @hexxone_
* Improved font validation (#211, #212) _Thanks @hexxone and @StendProg_

## ScottPlot 4.0.11
* User controls now have a `cursor` property which can be set to allow custom cursors. (#187) _Thanks @gobikulandaisamy_
* User controls now have a `mouseCoordinates` property which make it easy to get the X/Y location of the cursor. (#187) _Thanks @gobikulandaisamy_

## ScottPlot 4.0.10
* Improved density colormap (#192, #194) _Thanks @StendProg_
* Added linear regression tools and cookbook example (#198) _Thanks @bclehmann_
* Added `maxRenderIndex` to Signal to allow partial plotting of large arrays intended to be used with live, incoming data (#202) _Thanks @StendProg and @plumforest_
* Made _Shift + Left-click-drag_ zoom into a rectangle light middle-click-drag (in WinForms and WPF controls) to add support for mice with no middle button (#90) _Thanks @JagDTalcyon_
* Throw an exception if `SaveFig()` is called before the image is properly sized (#192) _Thanks @karimshams and @StendProg_
* `Ticks()` now has arguments for `FontName` and `FontSize` (#204) _Thanks Clay_
* Fixed a bug that caused poor layout due to incorrect title label size estimation (#205) _Thanks Clay_
* `Grid()` now has arguments to selectively enable/disable horizontal and vertical grid lines (#206) _Thanks Clay_
* Added tool and cookbook example to make it easier to plot data on a log axis (#207) _Thanks @senged_
* Arrows can be plotted using `plt.PlotArrow()` (#201) _Thanks Clay_

## ScottPlot 4.0.9
_Published on [NuGet](https://www.nuget.org/packages?q=scottplot) on 2019-12-03_
* Use local regional display settings when formatting the month tick of DateTime axes. (#108) _Thanks @FadyDev2_
* Debug symbols are now packaged in the NuGet file

## ScottPlot 4.0.7
_Published on [NuGet](https://www.nuget.org/packages?q=scottplot) on 2019-12-01_\
* Added WinForms support for .NET Framework 4.7.2 and 4.8
* Fixed bug in WinForms control that only affected .NET Core 3.0 applications (#189, #138) _Thanks @petarpetrovt_

## ScottPlot 4.0.6
_Published on [NuGet](https://www.nuget.org/packages?q=scottplot) on 2019-11-29_\
* fixed bug that affected the settings dialog window in the WinForms control. (#187) _Thanks @gobikulandaisamy_

## ScottPlot 4.0.5
_Published on [NuGet](https://www.nuget.org/packages?q=scottplot) on 2019-11-27_
* improved spacing for non-uniformly distributed OHLC and candlestick plots. (#184) _Thanks @Luvnet-890_
* added `fixedLineWidth` to `Legend()` to allow the user to control whether legend lines are dynamically sized. (#185) _Thanks @ab-tools_
* legend now hides lines or markers of they're hidden in the plottable
* DateTime axes now use local display format (#108) _Thanks @FadyDev2_

## ScottPlot 4.0.4
_Published on [NuGet](https://www.nuget.org/packages?q=scottplot) on 2019-11-24_
* `PlotText()` now supports a background frame (#181) _Thanks @Luvnet-890_
* OHLC objects can be created with a double or a DateTime (#182) _Thanks @Minu476_
* Improved `AxisAuto()` fixes bug for mixed 2d and axis line plots

## ScottPlot 4.0.3
_Published on [NuGet](https://www.nuget.org/packages?q=scottplot) on 2019-11-23_
* Fixed bug when plotting single-point candlestick (#172) _Thanks @Minu476_
* Improved style editing of plotted objects (#173) _Thanks @Minu476_
* Fixed pan/zoom axis lock when holding CTRL or ALT (#90) _Thanks @FadyDev2_
* Simplified the look of the user controls in designer mode
* Improved WPF control mouse tracking when using DPI scaling
* Added support for manual tick positions and labels (#174) _Thanks @Minu476_
* Improved tick system when using DateTime units (#108) _Thanks @Padanian, @FadyDev2, and @Bhandejiya_
* Created `Tools.DateTimesToDoubles(DateTime[] array)` to easily convert an array of dates to doubles which can be plotted with ScottPlot, then displayed as time using `plt.Ticks(dateTimeX: true)`.
* Added an inverted sign flag to allow display of an axis with descending units. (#177) _Thanks Bart_

## ScottPlot 4.0.2
_Published on [NuGet](https://www.nuget.org/packages?q=scottplot) on 2019-11-09_
* Multi-plot figures: Images with several plots can be created using `ScottPlot.MultiPlot()`
* `ScottPlot.DataGen` functions which require a `Random` can accept null (they will create a `Random` if null is given)
* `plt.MatchAxis()` and `plt.MatchLayout()` have been improved
* `plt.PlotText()` now supports rotated text using the `rotation` argument. (#160) _Thanks @gwilson9_
* `ScottPlot.WinForms` user control has new events and `formsPlot1.Configure()` arguments to make it easy to replace the default functionality for double-clicking and deploying the right-click menu (#166). _Thanks @FadyDev2_
* All plottables now have a `visible` property which makes it easy to toggle visibility on/off after they've been plotted. _Thanks @Nasser_

## ScottPlot 4.0.1
_Published on [NuGet](https://www.nuget.org/packages?q=scottplot) on 2019-11-03_
* ScottPlot now targets .NET Standard 2.0 so in addition to .NET Framework projects it can now be used in .NET Core applications, ASP projects, Xamarin apps, etc.
* The WinForms control has its own package which targets both .NET Framework 4.6.1 and .NET Core 3.0 _Thanks @petarpetrovt_
* The WPF control has its own package targeting .NET Core 3.0 _Thanks @petarpetrovt_
* Better layout system and control of padding _Thanks @Ichibot200_
* Added ruler mode to `plt.Ticks()` _Thanks @Ichibot200_
* `plt.MatchLayout()` no longer throws exceptions
* Eliminated `MouseTracker` class (tracking is now in user controls)
* Use NUnit (not MSTest) for tests

## ScottPlot 3.1.6
_Published on [NuGet](https://www.nuget.org/packages?q=scottplot) on 2019-10-20_
* Reduced designer mode checks to increase render speed _Thanks @StendProg_
* Fixed cursor bug that occurred when draggable axis lines were used _Thanks @Kamran_
* Fully deleted the outdated `ScottPlotUC`
* Fixed infinite zoom bug caused by calling AxisAuto() when plotting a single point (or perfectly straight horizontal or vertical line)
* Added `ToolboxItem` and `DesignTimeVisible` delegates to WpfPlot control to try to get it to appear in the toolbox (but it doesn't seem to be working)
* Improved figure padding when axes frames are disabled _Thanks @Ichibot200_
* Improved rendering of ticks at the edge of the plottable area _Thanks @Ichibot200_
* Added `AxesChanged` event to user control to make it easier to sync axes between multiple plots
* Disabled drawing of arrows on user control in designer mode

## ScottPlot 3.1.5
_Published on [NuGet](https://www.nuget.org/packages?q=scottplot) on 2019-10-06_
* WPF user control improved support for display scaling _Thanks @morningkyle_
* Fixed bug that crashed on extreme zoom-outs _Thanks @morningkyle_
* WPF user control improvements (middle-click autoaxis, scrollwheel zoom)
* ScottPlot user control has a new look in designer mode. Exceptions in user controls in designer mode can crash Visual Studio, so this risk is greatly reduced by not attempting to render a ScottPlot _inside_ Visual Studio.

## ScottPlot 3.1.4
_Published on [NuGet](https://www.nuget.org/packages?q=scottplot) on 2019-09-22_
* middle-click-drag zooms into a rectangle drawn with the mouse
* Fixed bug that caused user control to crash Visual Studio on some systems that used DPI scaling. (#125, #111) _Thanks @ab-tools and @bukkideme_
* Fixed poor rendering for extremely small plots
* Fixed bug when making a scatter plot with a single point (#126). _Thanks @bonzaiferroni_
* Added more options to right-click settings menu (grid options, legend options, axis labels, editable plot labels, etc.)
* Improved axis padding and image tightening
* Greatly refactored the settings module (no change in functionality)

## ScottPlot 3.1.3
_Published on [NuGet](https://www.nuget.org/packages?q=scottplot) on 2019-08-25_
* FormsPlot: middle-click-drag zooms into a rectangle
* FormsPlot: CTRL+scroll to lock vertical axis
* FormsPlot: ALT+scroll to loch horizontal axis
* FormsPlot: Improved (and overridable) right-click menu
* Ticks: rudimentary support for date tick labels (`dateTimeX` and `dateTimeY`)
* Ticks: options to customize notation (`useExponentialNotation`, `useOffsetNotation`, and `useMultiplierNotation`)

## ScottPlot 3.1.0
_Published on [NuGet](https://www.nuget.org/packages?q=scottplot) on 2019-08-19_
* `ScottPlotUC` was renamed to `FormsPlot`
* `ScottPlotWPF` was renamed to `WpfPlot`
* The right-click menu has improved. It responds faster and has improved controls to adjust plot settings.
* Plots can now be saved in BMP, PNG, JPG, and TIF format
* Holding `CTRL` while click-dragging locks the horizontal axis
* Holding `ALT` while click-dragging locks the vertical axis
* Minor ticks are now displayed (and can be turned on or off with `Ticks()`)
* Legend can be accessed for external display with `GetLegendBitmap()`
* anti-aliasing is turned off while click-dragging to increase responsiveness (#93) _Thanks @StendProg_
* `PlotSignalConst` now has support for generics and improved performance using single-precision floating-point math. _Thanks @StendProg_
* Legend draws more reliably (#104, #106) _Thanks @StendProg_
* `AxisAuto()` now has `expandOnly` arguments
* Axis lines with custom lineStyles display properly in the legend

## ScottPlot 3.0.9
_Published on [NuGet](https://www.nuget.org/packages?q=scottplot) on 2019-08-12_
* New Plot Type: `PlotSignalConst` for extremely large arrays of data which are not expected to change after being plotted. Plots generated with this method can be much faster than `PlotSignal`. (#70) _Thanks @StendProg_
* Greatly improved axis tick labels. Axis tick labels are now less likely to overlap with axis labels, and it displays very large and very small numbers well using exponential notation. (#47, #68) _Thanks @Padanian_
* Parallel processing support for `SignalPlot` (#72) _Thanks @StendProg_
* Every `Plot` function now returns a `Plottable`. When creating things like scatter plots, text, and axis lines, the returned object can now be used to update the data, position, styling, or call plot-type-specific methods.
* Right-click menu now displays ScottPlot and .NET Framework version
* Improved rendering of extremely zoomed-out signals 
* Rendering speed increased now that `Format32bppPArgb` is the default PixelFormat (#83) _Thanks @StendProg_
* `DataGen.NoisySin()` was added
* Code was tested in .NET Core 3.0 preview and compiled without error. Therefore, the next release will likely be for .NET Core 3.0 (#85, #86) _Thanks @petarpetrovt_
* User controls now render graphs with anti-alias mode off (faster) while the mouse is being dragged. Upon release a high quality render is performed.

## ScottPlot 3.0.8
_Published on [NuGet](https://www.nuget.org/packages?q=scottplot) on 2019-08-04_
* WPF User Control: A ScottPlotWPF user control was created to allow provide a simple mouse-interactive ScottPlot control to WPF applications. It is not as full-featured as the winforms control (it lacks a right-click menu and click-and-drag functions), but it is simple to review the code (<100 lines) and easy to use.
* New plot type: `plt.AxisSpan()` shades a region of the graph (semi-transparency is supported)
* Ticks: Vertical ticks no longer overlap with vertical axis label (#47) _Thanks @bukkideme_
* Ticks: When axis tick labels contain very large or very small numbers, scientific notation mode is engaged
* Ticks: Horizontal tick mark spacing increased to prevent overlapping
* Ticks: Vertical tick mark spacing increased to be consistent with horizontal tick spacing
* Plottable objects now have a `SaveCSV(filename)` method. Scatter and Signal plot data can be saved from the user control through the right-click menu.
* Added `lineStyle` arguments to Scatter plots
* Improved legend: ability to set location, ability to set shadow direction, markers and lines are now rendered in the legend
* Improved ability to use custom fonts
* Segoe UI is now the default font for all plot components

## ScottPlot 3.0.7
_Published on [NuGet](https://www.nuget.org/packages?q=scottplot) on 2019-07-27_
* New plot type: `plt.PlotStep()`
* New plot type `plt.PlotCandlestick()`
* New plot type `plt.PlotOHLC()`
* `plt.MatchPadding()` copies the data frame layout from one ScottPlot onto another (useful for making plots of matching size)
* `plt.MatchAxis()` copies the axes from one ScottPlot onto another (useful for making plots match one or both axis)
* `plt.Legend()` improvements: The `location` argument allows the user to place the legend at one of 9 different places on the plot. The `shadowDirection` argument allows the user to control if a shadow is shown and at what angle.
* Custom marker shapes can be specified using the `markerShape` argument.

## ScottPlot 3.0.6
_Published on [NuGet](https://www.nuget.org/packages?q=scottplot) on 2019-06-30_
* Bar plot: The plot module now has a `Bar()` method that lets users create various types of bar plots
* Histogram: The new `ScottPlot.Histogram` class has tools to create and analyze histogram data (including cumulative probability)
* Step plot: Scatter plots can now render as step plots. Use this feature by setting the `stepDisplay` argument with `PlotScatter()`
* Manual grid spacing: Users can now manually define the grid density by setting the `xSpacing` and `ySpacing` arguments in `Grid()`
* Draggable axis lines: Axis lines can be dragged with the mouse if the `draggable` argument is set to `true` in `PlotHLine()` and `PlotHLine()`. Draggable axis line limits can also be set by defining additional arguments.
* Using the scrollwheel to zoom now zooms to the cursor position rather than the center of the plot area
* `ScottPlot.DataGen.RandomNormal()` was created to create arbitrary amounts of normally-distributed random data
* Fixed bug causing axis line color to appear incorrectly in the legend
* `AxisAuto()` is now called automatically on the first render. This means users no longer have to call this function manually for most applications. This simplifies quickstart programs to just: instantiate plot, plot data, render (now 3 lines in total instead of 4).
* Throw exceptions if scatter, bar, or signal data inputs are null (rather than failing later)

## ScottPlot 3.0.5
_Published on [NuGet](https://www.nuget.org/packages?q=scottplot) on 2019-06-23_
* Improved pan and zoom performance

## ScottPlot 3.0.4
_Published on [NuGet](https://www.nuget.org/packages?q=scottplot) on 2019-06-23_
* Bar graphs: New `plotBar()` method allow creation of bar graphs. By customizing the `barWidth` and `xOffset` arguments you can push bars together to create grouped bar graphs. Error bars can also be added with the `yError` argument.
* Scatter plots support X and Y error bars: `plotScatter()` now has arguments to allow X and Y error bars with adjustable error bar line width and cap size.
* Draggable axis lines: `plotHLine()` and `plotVLine()` now have a `draggable` argument which lets those axis lines be dragged around with the mouse (#11) _Thanks @plumforest_
* Fixed errors caused by resizing to 0px
* Fixed a capitalization inconsistency in the `plotSignal` argument list
* `axisAuto()` now includes positions of axis lines (previously they were ignored)
* Fixed an that caused SplitContainer splitters to freeze (#23) _Thanks @bukkideme_

## ScottPlot 3.0.3
_Published on [NuGet](https://www.nuget.org/packages?q=scottplot) on 2019-05-29_
* Update NuGet package to depend on System.Drawing.Common

## ScottPlot 3.0.2
_Published on [NuGet](https://www.nuget.org/packages?q=scottplot) on 2019-05-28_
* Changed target from .NET Framework 4.5 to 4.7.2 (#15) _Thanks @plumforest_

#### ScottPlot 3.0.1
_Published on [NuGet](https://www.nuget.org/packages?q=scottplot) on 2019-05-28_
* First version of ScottPlot published on NuGet<|MERGE_RESOLUTION|>--- conflicted
+++ resolved
@@ -3,11 +3,8 @@
 ## ScottPlot 4.1.31
 _In development / not yet on NuGet_
 * MultiAxis: Improved support for draggable items placed on non-primary axes (#1556, #1545) _Thanks @BambOoxX_
-<<<<<<< HEAD
 * Controls: Improved middle-click-drag zoom rectangle support for plots with multiple axes (#1559, #1537) _Thanks @BambOoxX_
-=======
 * Marker: New plot types `DraggableMarkerPlot` and `DraggableMarkerPlotInVector` give users options to add mouse-interactive markers to plots (#1558) _Thanks @BambOoxX_
->>>>>>> 4375f719
 
 ## ScottPlot 4.1.30
 _Published on [NuGet](https://www.nuget.org/packages?q=scottplot) on 2022-01-15_
