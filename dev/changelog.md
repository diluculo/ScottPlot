# ScottPlot Changelog

## ScottPlot 4.1.34
_In development / not yet on NuGet ..._
* Bubble plot: Added methods to get the point nearest the cursor (#1657, #1652) _Thanks @BambOoxX and @adgriff2_
* Markers: Improved alignment of markers and lines on Linux and MacOS by half a pixel (#1660, #340)
* Plottable: Added `IsHighlighted` properties to make some plot types bold (#1660) _Thanks @BambOoxX_
* Plottable: Segregated existing functionality interfaces for `IHasLine`, `IHasMarker`, and `IHilightable` (#1660) _Thanks @BambOoxX_
<<<<<<< HEAD
* Plot: `AxisAuto()` now throws an exception of margins are defined outside the allowable range (#450, #1682) _Thanks @xichaoqiang_
=======
* Plot: Added `PlotFillRightLeft` method for adding horizontal filled scatter plots (#450) _Thanks @xichaoqiang_
>>>>>>> cec3b51a

## ScottPlot 4.1.33
_Published on [NuGet](https://www.nuget.org/packages?q=scottplot) on 2022-02-04_
* Spline Interpolation: Added new methods for data smoothing including Bézier interpolation (#1593, #1606)
* Detachable Legend: Added an option to detach the legend to the right-click menu in the Windows Forms control. Clicking items in the detached legend toggles their visibility on the plot (#1589, #1573, #1326) _Thanks @BambOoxX_
* Marker: Added an optional `Text` (and `TextFont`) for displaying a message that moves with a marker (#1599)
* Heatmap: Heatmaps with custom X and Y sizing or positioning no longer call `AxisScaleLock()` automatically (#1145) _Thanks @bclehmann_
* Axis: GetCoordinateY() now returns more accurate coordinate (#1625, #1616) _Thanks @BambOoxX_
* Text: Now has `IsDraggable` field and improved mouseover detection that supports rotation (#1616, #1599) _Thanks @BambOoxX and @Niravk1997_
* Plot: `Frameless()` no longer results in an image with a 3 pixel transparent border (#1571, #1605) _Thanks @sjlai1993_
* Colorbar: `AddColorbar()` has new optional argument to enable placement on the left side of the plot (#1524) _Thanks @Niravk1997_
* Heatmap: Fixed bug affecting manually-scaled heatmaps (#1485) _Thanks @ZPYin, @mYcheng-95, and @bclehmann_
* Colorbar: Exposed `DataAreaPadding` to improve layout customization for multi-axis plots (#1637) _Thanks @ccopsey_

## ScottPlot 4.1.32
_Published on [NuGet](https://www.nuget.org/packages?q=scottplot) on 2022-01-23_
* Interpolation: New cubic interpolation module with improved stability and simplified API (#1433) _Thanks @allopatin_
* Legend: `GetBitmap()` returns a transparent image instead of throwing an exception if there are no items in the legend (#1578) _Thanks @BambOoxX_
* Legend: Added `Count`, `HasItems`, and `GetItems()` so users can inspect legend contents to if/how they want to display it (#1578) _Thanks @BambOoxX_
* Plot: Exposed `GetDraggable()` to allow users to retrieve the plotted objects at specific pixel positions (#1578) _Thanks @BambOoxX_
* Axis Limits: Improved handling of axis limits for plots containing no data (#1581) _Thanks @EFeru_
* Repeating Axis Line: Improved display of text labels (#1586, #1557) _Thanks @BambOoxX_
* Axis: Improved multi-axis support for `GetPixel()` methods (#1584, #1587) _Thanks @ChrisCC6 and @BambOoxX_
* Error Bar: `Plot.AddErrorBars()` can now be used to place 1D or 2D error bars anywhere on the plot (#1466, #1588) _Thanks @bclehmann_
* Scatter Plot List: Added generic support to `ScatterPlotList<T>` as demonstrated in the cookbook (#1463, #1592) _Thanks @tyrbentsen_
* Draggable Scatter Plot: Created a new `ScatterPlotListDraggable` that supports dragging points and custom clamp logic as seen in the cookbook (#1422) _Thanks @EFeru and @BambOoxX_
* Axis: Users may now customize the number of minor ticks and grid lines when log scale is enabled (#1594, #1595, #1583) _Thanks @hibus_

## ScottPlot 4.1.31
_Published on [NuGet](https://www.nuget.org/packages?q=scottplot) on 2022-01-17_
* MultiAxis: Improved support for draggable items placed on non-primary axes (#1556, #1545) _Thanks @BambOoxX_
* RepeatingAxisLine: New plot types `RepeatingVLine` and `RepeatingHLine` show a primary line and a user-defined number of harmonics. See cookbook for example and usage notes. (#1535, #1775) _Thanks @BambOoxX_
* Scatter: The new `ScatterPlotDraggable` plot type is for creating scatter plots with mouse-draggable points (#1560, #1422) _Thanks @BambOoxX and @EFeru_
* Controls: Improved middle-click-drag zoom rectangle support for plots with multiple axes (#1559, #1537) _Thanks @BambOoxX_
* Marker: New plot types `DraggableMarkerPlot` and `DraggableMarkerPlotInVector` give users options to add mouse-interactive markers to plots (#1558) _Thanks @BambOoxX_
* Bar Plot: New `ValueFormatter` option allows users to customize the text displayed above bars (#1542) _Thanks @jankri_
* Plot: `Title()` now has additional arguments for customizing text above the plot (#1564) _Thanks Hendri_

## ScottPlot 4.1.30
_Published on [NuGet](https://www.nuget.org/packages?q=scottplot) on 2022-01-15_
* Plot: Improve values returned by `GetDataLimits()` when axis lines and spans are in use (#1415, #1505, #1532) _Thanks @EFeru_
* Rendering: Revert default text hinting from ClearType back to AntiAliased to improve text appearance on transparent backgrounds. Users may call `ScottPlot.Drawing.GDI.ClearType(true)` to opt-in to ClearType rendering which is superior for most situations. (#1553, #1550, #1528) _Thanks @r84r, @wangyexiang, @Elgot, @EFeru, and @saklanmazozgur_

## ScottPlot 4.1.29
_Published on [NuGet](https://www.nuget.org/packages?q=scottplot) on 2022-01-02_
* WinForms Control: Improve ClearType text rendering by no longer defaulting to a transparent control background color (#1496)

## ScottPlot 4.1.28
_Published on [NuGet](https://www.nuget.org/packages?q=scottplot) on 2022-01-01_
* Eto Control: New ScottPlot control for the Eto GUI framework (#1425, #1438) _Thanks @rafntor_
* Radar Plot: `OutlineWidth` now allows customization of the line around radar plots (#1426, #1277) _Thanks @Rayffer_
* Ticks: Improved minor tick and minor grid line placement (#1420, #1421) _Thanks @bclehmann and @at2software_
* Palette: Added Amber and Nero palettes (#1411, #1412) _Thanks @gauravagrwal_
* Style: Hazel style (#1414) _Thanks @gauravagrwal_
* MarkerPlot: Improved data area clipping (#1423, #1459) _Thanks @PremekTill, @lucabat, and @AndXaf_
* MarkerPlot: Improved key in legend (#1459, #1454) _Thanks @PremekTill and @Logicman111_
* Style: Plottables that implement `IStylable` are now styled when `Plot.Style()` is called. Styles are now improved for `ScaleBar` and `Colorbar` plot types. (#1451, #1447) _Thanks @diluculo_
* Population plot: Population plots `DataFormat` now have a `DataFormat` member that displays individual data points on top of a bar graph representing their mean and variance (#1440) Thanks _@Syntaxrabbit_
* SignalXY: Fixed bug affecting filled plots with zero area (#1476, #1477) _Thanks @chenxuuu_
* Cookbook: Added example showing how to place markers colored according to a colormap displayed in a colorbar (#1461) _Thanks @obnews_
* Ticks: Added option to invert tick mark direction (#1489, #1475) _Thanks @wangyexiang_
* FormsPlot: Improved support for WinForms 6 (#1430, #1483) _Thanks @SuperDaveOsbourne_
* Axes: Fixed bug where `AxisAuto()` failed to adjust all axes in multi-axis plots (#1497) _Thanks @Niravk1997_
* Radial Gauge Plot: Fixed bug affecting rendering of extremely small gauge angles (#1492, #1474) _Thanks @arthurits_
* Text plot and arrow plot: Now have `PixelOffsetX` and `PixelOffsetY` to facilitate small adjustments at render time (#1392)
* Image: New `Scale` property allows customization of image size (#1406)
* Axis: `Plot.GetDataLimits()` returns the boundaries of all data from all visible plottables regardless of the current axis limits (#1415) _Thanks @EFeru_
* Rendering: Improved support for scaled plots when passing scale as a `Plot.Render()` argument (#1416) _Thanks @Andreas_
* Text: Improved support for rotated text and background fills using custom alignments (#1417, #1516) _Thanks @riquich and @AndXaf_
* Text: Added options for custom borders (#1417, #1516) _Thanks @AndXaf and @MachineFossil_
* Plot: New `RemoveAxis()` method allows users to remove axes placed by `AddAxis()` (#1458) _Thanks @gobikulandaisamy_
* Benchmark: `Plot.BenchmarkTimes()` now returns an array of recent frame render times (#1493, #1491) _Thanks @anose001_
* Ticks: Disabling log-scaled minor ticks now disables tick label integer rounding (#1419) _Thanks @at2software_
* Rendering: Improve appearance of text by defaulting to ClearType font rendering (#1496, #823) _Thanks @Elgot_

## ScottPlot 4.1.27
_Published on [NuGet](https://www.nuget.org/packages?q=scottplot) on 2021-10-24_
* Colorbar: Exposed fields for additional tick line and tick label customization (#1360) _Thanks @Maoyao233_
* Plot: Improved `AxisAutoY()` margins (#1363) _Thanks @Maoyao233_
* Radar Plot: `LineWidth` may now be customized (#1277, #1369) _Thanks @bclehmann_
* Controls: Stretching due to display scaling can be disabled with `Configuration.DpiStretch` in WPF and Avalonia controls (#1352, #1364) _Thanks @ktheijs and @bclehmann_
* Axes: Improved support for log-distributed minor tick and grid lines (#1386, #1393) _Thanks @at2software_
* Axes: `GetTicks()` can be used to get the tick positions and labels from the previous render
* WPF Control: Improved responsiveness while dragging with the mouse to pan or zoom (#1387, #1388) _Thanks @jbuckmccready_
* Layout: `MatchLayout()` has improved alignment for plots containing colorbars (#1338, #1349, #1351) _Thanks @dhgigisoave_
* Axes: Added multi-axis support for `SetInnerViewLimits()` and `SetOuterViewLimits()` (#1357, #1361) _Thanks @saroldhand_
* Axes: Created simplified overloads for `AxisAuto()` and `Margins()` that lack multi-axis arguments (#1367) _Thanks @cdytoby_
* Signal Plot: `FillAbove()`, `FillBelow()`, and `FillAboveAndBelow()` methods have been added to simplify configuration and reduce run-time errors. Direct access to fill-related fields has been deprecated. (#1401)
* Plot: `AddFill()` now has an overload to fill between two Y curves with shared X values
* Palette: Made all `Palette` classes public (#1394) _Thanks @Terebi42_
* Colorbar: Added `AutomaticTicks()` to let the user further customize tick positions and labels (#1403, #1362) _Thanks @bclehmann_
* Heatmap: Improved support for automatic tick placement in colorbars (#1403, #1362)
* Heatmap: Added `XMin`, `XMax`, `YMin`, and `YMax` to help configure placement and edge alignment (#1405) _Thanks @bclehmann_
* Coordinated Heatmap: This plot type has been deprecated now that the special functionality it provided is present in the standard `Heatmap` (#1405)
* Marker: Created a new `Marker` class to simplify the marker API. Currently it is a pass-through for `MarkerShape` enumeration members.
* Plot: `AddMarker()` makes it easy to place a styled marker at an X/Y position on the plot. (#1391)
* Plottable: `AddPoint()` now returns a `MarkerPlot` rather than a `ScatterPlot` with a single point (#1407)
* Axis lines: Added `Min` and `Max` properties to terminate the line at a finite point (#1390, #1399) _Thanks @bclehmann_

## ScottPlot 4.1.26
_Published on [NuGet](https://www.nuget.org/packages?q=scottplot) on 2021-10-12_
* SignalPlotYX: Improve support for step display (#1342) _Thanks @EFeru_
* Heatmap: Improve automatic axis limit detection (#1278) _Thanks @bclehmann_
* Plot: Added `Margins()` to set default margins to use when `AxisAuto()` is called without arguments (#1345)
* Heatmap: Deprecated `ShowAxisLabels` in favor of tight margins (see cookbook) (#1278) _Thanks @bclehmann_
* Histogram: Fixed bug affecting binning of values at the upper edge of the final bin (#1348, #1350) _Thanks @jw-suh_
* NuGet: Packages have improved debug experience with SourceLink and snupkg format symbols (#1285)

## ScottPlot 4.1.25
* Palette: `ScottPlot.Palette` has been created and cookbook recipes have been updated to use it. The module it replaces (`ScottPlot.Drawing.Palette`) will not be marked obsolete until ScottPlot 5. (#1299, #1304)
* Style: Refactored to use static classes instead of enumeration members (#1299, #1291)
* NuGet: Improved System.Drawing.Common dependencies in user control packages (#1311, #1310) _Thanks @Kritner_
* Avalonia Control: Now targets .NET 5 (#1306, #1309) _Thanks @bclehmann_
* Plot: Fixed bug causing `GetPixel()` to return incorrect values for some axes (#1329, #1330) _Thanks @riquich_
* New Palettes:
  * `ColorblindFriendly` modeled after [Wong 2011](https://www.nature.com/articles/nmeth.1618.pdf) (#1312) _Thanks @arthurits_
  * `Dark` (#1313) _Thanks @arthurits_
  * `DarkPastel` (#1314) _Thanks @arthurits_
  * `Redness` (#1322) _Thanks @wbalbo_
  * `SummerSplash (#1317)` _Thanks @KanishkKhurana_
  * `Tsitsulin` 25-color optimal qualitative palette ([described here](http://tsitsul.in/blog/coloropt)) by [Anton Tsitsulin](http://tsitsul.in) (#1318) _Thanks @arthurits and @xgfs_
* New Styles:
  * `Burgundy` (#1319) _Thanks @arthurits_
  * `Earth` (#1320) _Thanks @martinkleppe_
  * `Pink` (#1234) _Thanks @nanrod_

## ScottPlot 4.1.23
* NuGet: use deterministic builds, add source link support, and include compiler flags (#1285)

## ScottPlot 4.1.22
* Coxcomb Plots: Added support for image labels (#1265, #1275) _Thanks @Rayffer_
* Palette: Added overloads for `GetColor()` and `GetColors()` to support transparency
* Plot Viewer: fixed bug causing render warning to appear in WinForms and Avalonia plot viewers (#1265, #1238) _Thanks @bukkideme, @Nexus452, and @bclehmann_

## ScottPlot 4.1.21
* Legend: Throw an exception if `RenderLegend()` is called on a plot with no labeled plottables (#1257)
* Radar: Improved support for category labels. (#1261, #1262) _Thanks @Rayffer_
* Controls: Now have a `Refresh()` method as an alias of `Render()` for manually redrawing the plot and updating the image on the screen. Using `Render()` in user controls is more similar to similar plotting libraries and less likely to be confused with `Plot.Render()` in documentation and warning messages. (#1264, #1270, #1263, #1245, #1165)
* Controls: Decreased visibility of the render warning (introduced in ScottPlot 4.1.19) by allowing it only to appear when the debugger is attached (#1165, #1264)
* Radial Gaugue Plot: Fixed divide-by-zero bug affecting normalized gauges (#1272) _Thanks @arthurits_

## ScottPlot 4.1.20
* Ticks: Fixed bug where corner labels would not render when multiplier or offset notation is in use (#1252, #1253) _Thanks @DavidBergstromSWE_

## ScottPlot 4.1.19
* Controls: Fixed bug where render warning message is not hidden if `RenderRequest()` is called (#1165) _Thanks @gigios_

## ScottPlot 4.1.18
* Ticks: Improve placement when axis scale lock is enabled (#1229, #1197)
* Plot: `SetViewLimits()` replaced by `SetOuterViewLimits()` and `SetInnerViewLimits()` (#1197) _Thanks @noob765_
* Plot: `EqualScaleMode` (an enumeration accepted by `AxisScaleLock()`) now has `PreserveSmallest` and `PreserveLargest` members to indicate which axis to prioritize when adjusting zoom level. The new default is `PreserveSmallest` which prevents data from falling off the edge of the plot when resizing. (#1197) _Thanks @noob765_
* Axis: Improved alignment of 90º rotated ticks (#1194, #1201) _Thanks @gigios_
* Controls: Fix bug where middle-click-drag zoom rectangle would persist if combined with scroll wheel events (#1226) _Thanks @Elgot_
* Scatter Plot: Fixed bug affecting plots where `YError` is set but `XError` is not (#1237, #1238) _Thanks @simmdan_
* Palette: Added `Microcharts` colorset (#1235) _Thanks @arthurits_
* SignalPlotXY: Added support for `FillType` (#1232) _Thanks @ddrrrr_
* Arrow: New plot type for rendering arrows on plots. Arrowhead functionality of scatter plots has been deprecated. (#1241, #1240)
* Controls: Automatic rendering has been deprecated. Users must call Render() manually at least once. (#1165, #1117)
* Radial Gauge Plots: `AddRadialGauge()` now adds a radial gauge plot (a new circular plot type where values are represented as arcs spanning a curve). See cookbook for examples and documentation. (#1242) _Thanks @arthurits_

## ScottPlot 4.1.17
* Improved `RadarPlot.Update()` default arguments (#1097) _Thanks @arthurits_
* Radar Plot: Improved `Update()` default arguments (#1097) _Thanks @arthurits_
* Crosshair: Added `XLabelOnTop` and `YLabelOnRight` options to improve multi-axis support and label customization (#1147) _Thanks @rutkowskit_
* Signal Plot: Added `StepDisplay` option to render signal plots as step plots when zoomed in (#1092, #1128) _Thanks @EFeru_
* Testing: Improved error reporting on failed XML documentation tests (#1127) _Thanks @StendProg_
* Histogram: Marked `ScottPlot.Statistics.Histogram` obsolete in favor of static methods in `ScottPlot.Statistics.Common` designed to create histograms and probability function curves (#1051, #1166). See cookbook for usage examples. _Thanks @breakwinz and @bclehmann_
* WpfPlot: Improve memory management for dynamically created and destroyed WpfPlot controls by properly unloading the dispatcher timer (#1115, #1117) _Thanks @RamsayGit, @bclehmann, @StendProg, and @Orace_
* Mouse Processing: Improved bug that affected fast drag-dropping of draggable objects (#1076)
* Rendering: Fixed clipping bug that caused some plot types to be rendered above data area frames (#1084)
* Plot: Added `Width` and `Height` properties
* Plot: `GetImageBytes()` now returns bytes for a PNG file for easier storage in cloud applications (#1107)
* Axis: Added a `GetSettings()` method for developers, testers, and experimenters to gain access to experimental objects which are normally private for extreme customization
* Axis: Axis ticks now have a `Ticks()` overload which allows selective control over major tick lines and major tick labels separately (#1118) _Thanks @kegesch_
* Plot: `AxisAuto()` now has `xAxisIndex` and `yAxisIndex` arguments to selectively adjust axes to fit data on a specified index (#1123)
* Crosshair: Refactored to use two `AxisLine`s so custom formatters can now be used and lines can be independently styled (#1173, #1172, #1122, 1195) _Thanks @Maoyao233 and @EFeru_
* ClevelandDotPlot: Improve automatic axis limit detection (#1185) _Thanks @Nextra_
* ScatterPlotList: Improved legend formatting (#1190) _Thanks @Maoyao233_
* Plot: Added an optional argument to `Frameless()` to reverse its behavior and deprecated `Frame()` (#1112, #1192) _Thanks @arthurits_
* AxisLine: Added `PositionLabel` option for displaying position as text (using a user-customizable formatter function) on the axis (#1122, #1195, #1172, #1173) _Thanks @EFeru and @Maoyao233_
* Radar Plot: Fixed rendering artifact that occurred when axis maximum is zero (#1139) _Thanks @petersesztak and @bclehmann_
* Mouse Processing: Improved panning behavior when view limits (axis boundaries) are active (#1148, #1203) _Thanks @at2software_
* Signal Plot: Fixed bug causing render artifacts when using fill modes (#1163, #1205)
* Scatter Plot: Added support for `OffsetX` and `OffsetY` (#1164, #1213)
* Coxcomb: Added a new plot type for categorical data. See cookbook for examples. (#1188) _Thanks @bclehmann_
* Axes: Added `LockLimits()` to control pan/zoom manipulation so individual axes can be manipulated in multi-axis plots. See demo application for example. (#1179, #1210) _Thanks @kkaiser41_
* Vector Plot: Add additional options to customize arrowhead style and position. See cookbook for examples. (#1202) _Thanks @hhubschle_
* Finance Plot: Fixed bug affecting plots with no data points (#1200) _Thanks @Maoyao233_
* Ticks: Improve display of rotated ticks on secondary axes (#1201) _Thanks @gigios_

## ScottPlot 4.1.16
* Made it easier to use custom color palettes (see cookbook) (#1058, #1082) _Thanks @EFeru_
* Added a `IgnoreAxisAuto` field to axis lines and spans (#999) _Thanks @kirsan31_
* Heatmaps now have a `Smooth` field which uses bicubic interpolation to display smooth heatmaps (#1003) _Thanks @xichaoqiang_
* Radar plots now have an `Update()` method for updating data values without clearing the plot (#1086, #1091) _Thanks @arthurits_
* Controls now automatically render after the list of plottables is modified (previously it was after the number of plottables changed). This behavior can be disabled by setting a public field in the control's `Configuration` module. (#1087, #1088) _Thanks @bftrock_
* New `Crosshair` plot type draws lines to highlight a point on the plot and labels their coordinates in the axes (#999, #1093) _Thanks @kirsan31_
* Added support for a custom `Func<double, string>` to be used as custom tick label formatters (see cookbook) (#926, #1070) _Thanks @damiandixon and @ssalsinha_
* Added `Move`, `MoveFirst`, and `MoveLast` to the `Plot` module for added control over which plottables appear on top (#1090) _Thanks @EFeru_
* Fixed bug preventing expected behavior when calling `AxisAutoX` and `AxisAutoY` (#1089) _Thanks @EFeru__

## ScottPlot 4.1.15
* Hide design-time error message component at run time to reduce flicking when resizing (#1073, #1075) _Thanks @Superberti and @bclehmann_
* Added a modern `Plot.GetBitmap()` overload suitable for the new stateless rendering system (#913 #1063)
* Controls now have `PlottableDragged` and `PlottableDropped` event handlers (#1072) _Thanks @JS-BGResearch_

## ScottPlot 4.1.14
* Add support for custom linestyles in SignalXY plots (#1017, #1016) _Thanks @StendProg and @breakwinz_
* Improved Avalonia dependency versioning (#1018, #1041) _Thanks @bclehmann_
* Controls now properly process `MouseEnter` and `MouseLeave` events (#999) _Thanks @kirsan31 and @breakwinz_
* Controls now have a `RenderRequest()` method that uses a render queue to facilitate non-blocking render calls (#813, #1034) _Thanks @StendProg_
* Added Last() to finance plots to make it easier to access the final OHLC (#1038) _Thanks @CalderWhite_
* Controls that fail to render in design mode now display the error message in a textbox to prevent Visual Studio exceptions (#1048) _Thanks @bclehmann_

## ScottPlot 4.1.13-beta
* `Plot.Render()` and `Plot.SaveFig()` now have a `scale` argument to allow for the creation of high resolution scaled plots (#983, #982, #981) _Thanks @PeterDavidson_
* A `BubblePlot` has been added to allow display of circles with custom colors and sizes. See cookbook for examples. (#984, #973, #960) _Thanks @PeterDavidson_
* Avalonia 0.10.3 is now supported (#986) _Thanks @bclehmann_
* Default version of System.Drawing.Common has been changed from `5.0.0` to `4.6.1` to minimize errors associated with downgrading (#1004, #1005, #993, #924, #655) _Thanks @bukkideme_

## ScottPlot 4.1.12-beta
* Added "Open in New Window" option to right-click menu (#958, #969) _Thanks @ademkaya and @bclehmann_
* User control `Configuration` module now has customizable scroll wheel zoom fraction (#940, #937) _Thanks @PassionateDeveloper86 and @StendProg_
* Added options to `Plot.AxisScaleLock()` to let the user define scaling behavior when the plot is resized (#933, #857) _Thanks @ricecakebear and @StendProg_
* Improved XML documentation for `DataGen` module (#903, #902) _Thanks @bclehmann_
* Fixed bug where tick labels would not render for axes with a single tick (#945, #828, #725, #925) _Thanks @saklanmazozgur and @audun_
* Added option to manually refine tick density (#828) _Thanks @ChrisAtVault and @bclehmann_
* Improved tick density calculations for DateTime axes (#725) _Thanks @bclehmann_
* Fixed SignalXY rendering artifact affecting the right edge of the plot (#929, #931) _Thanks @damiandixon and @StendProg_
* Improved line style customization for signal plots (#929, #931) _Thanks @damiandixon and @StendProg_
* Fixed bug where negative bar plots would default to red fill color (#968, #946) _Thanks @pietcoussens_
* Fixed bug where custom vertical margin was not respected when `AxisAuto()` was called with a middle-click (#943) _Thanks Andreas_
* Added a minimum distance the mouse must travel while click-dragging for the action to be considered a drag instead of a click (#962)
* Improved Histogram documentation and simplified access to probability curves (#930, #932, #971) _Thanks @LB767, @breakwinz, and @bclehmann_

## ScottPlot 4.1.11-beta
* FormsPlot mouse events are now properly forwarded to the base control (#892, #919) _Thanks @grabul_
* Prevent right-click menu from deploying after right-click-drag (#891, #917)
* Add offset support to SignalXY (#894, #890) _Thanks @StendProg_
* Eliminate rendering artifacts in SignalXY plots (#893, #889) _Thanks @StendProg and @grabul_
* Optimize cookbook generation and test execution (#901) _Thanks @bclehmann_

## ScottPlot 4.1.10-beta
* Fixed a bug where applying the Seabourn style modified axis frame and minor tick distribution (#866) _Thanks @oszymczak_
* Improved XML documentation and error reporting for getting legend bitmaps (#860) _Thanks @mzemljak_
* Fixed rendering bug affecting finance plots with thin borders (#837) _Thanks @AlgoExecutor_
* Improved argument names and XML docs for SMA and Bollinger band calculation methods (#830) _Thanks @ticool_
* Improved GetPointNearest support for generic signal plots (#809, #882, #886) _Thanks @StendProg, @at2software, and @mrradd_
* Added support for custom slice label colors in pie charts (#883, #844) _Thanks @bclehmann, @StendProg, and @Timothy343_
* Improved support for transparent heatmaps using nullable double arrays (#849, #852) _Thanks @bclehmann_
* Deprecated bar plot `IsHorizontal` and `IsVertical` in favor of an `Orientation` enumeration
* Deprecated bar plot `xs` and `ys` in favor of `positions` and `values` which are better orientation-agnostic names
* Added Lollipop and Cleveland plots as new types of bar plots (#842, #817) _Thanks @bclehmann_
* Fixed a bug where `Plot.AddBarGroups()` returned an array of nulls (#839) _Thanks @rhys-wootton_
* Fixed a bug affecting manual tick labels (#829) _Thanks @ohru131_
* Implemented an optional render queue to allow asynchronous rendering in user controls (#813) _Thanks @StendProg_

## ScottPlot 4.1.9-beta
* Improved support for negative DateTimes when using DateTime axis mode (#806, #807) _Thanks @StendProg and @at2software_
* Improved axis limit detection when using tooltips (#805, #811) _Thanks @bclehmann and @ChrisAtVault_
* Added `WickColor` field to candlestick plots (#803) _Thanks @bclehmann_
* Improved rendering of candlesticks that open and close at the same price (#803, #800) _Thanks @bclehmann and @AlgoExecutor_
* Improved rendering of SignalXY plots near the edge of the plot (#795) _Thanks @StendProg_
* new `AddScatterStep()` helper method creates a scatter plot with the step style (#808) _Thanks @KlaskSkovby_
* Marked `MultiPlot` obsolete
* Refactored `Colormap` module to use classes instead of reflection (#767, #773) _Thanks @StendProg_
* Refactored `OHLC` fields and finance plots to store `DateTime` and `TimeSpan` instead of `double` (#795)

## ScottPlot 4.1.8-beta
* Improved validation and error reporting for large heatmaps (#772) _Thanks @Matthias-C_
* Removed noisy console output in `ScatterPlotList` (#780) _Thanks @Scr0nch_
* Improved rendering bug in signal plots (#783, #788) _Thanks @AlgoExecutor and @StendProg_
* Fix bug that hid grid lines in frameless plots (#779)
* Improved appearance of marker-only scatter plots in the legend (#790) _Thanks @AlgoExecutor_
* `AddPoint()` now has a `label` argument to match `AddScatter()` (#787) _Thanks @AlgoExecutor_

## ScottPlot 4.1.7-beta
* Added support for image axis labels (#759, #446, #716) _Thanks @bclehmann_
* Added `MinRenderIndex` and `MaxRenderIndex` support to Scatter plots (#737, #763) _Thanks @StendProg_
* Improved display of horizontal manual axis tick labels (#724, #762) _Thanks @inqb and @Saklut_
* Added support for listing and retrieving colormaps by their names (#767, #773) _Thanks @StendProg_
* Enabled mouse pan and zoom for plots with infinitely small width and height (#768, #733, #764) _Thanks @saklanmazozgur_
* A descriptive exception is now thrown when attempting to create heatmaps of unsupported dimensions (#722) _Thanks @Matthias-C_

## ScottPlot 4.1.6-beta
* Fixed single point render bug in Signal plots (#744, #745) _Thanks @at2software and @StendProg_
* Improved display scaling support for WPF control (#721, #720) _Thanks @bclehmann_
* User control `OnAxesChanged` events now send the control itself as the sender object (#743, #756) _Thanks @at2software_
* Fixed configuration bug related to Alt + middle-click-drag-zoom (#741) _Thanks @JS-BGResearch and @bclehmann_
* Fixed render bug related to ALT + middle-click-drag zoom box (#742) _Thanks @bclehmann_
* Fixed render bug for extremely small plots (#735)
* Added a coordinated heatmap plot type (#707) _Thanks @StendProg_
* Improved appearance of heatmap edges (#713) _Thanks @StendProg_
* Improved design-time rendering of Windows Forms control
* Added and expanded XML documentation for Plot and Plottable classes
* Created a new cookbook website generator that combines reflection with XML documentation (#727, #738, #756)
* ScottPlot is now a reserved prefix on NuGet

## ScottPlot 4.1.5-beta
* Helper methods were added for creating scatter plots with just lines (`AddScatterLines()`) or just markers (`AddScatterPoints()`).
* Scatter and Signal plots have `GetPointNearest()` which now has a `xyRatio` argument to support identifying points near the cursor in pixel space (#709, #722) _Thanks @oszymczak, @StendProg, @bclehmann_
* Improved display of manual tick labels (#724) _Thanks @bclehmann_

## ScottPlot 4.1.4-beta
* User controls have been extensively redesigned (#683)
  * All user controls are almost entirely logic-free and pass events to `ScottPlot.Control`, a shared common back-end module which handles mouse interaction and pixel/coordinate conversions.
  * Controls no longer have a `Configure()` method with numerous named arguments, but instead a `Configuration` field with XML-documented public fields to customize behavior.
  * Renders occur automatically when the number of plottables changes, meaning you do not have to manually call `Render()` when plotting data for the first time. This behavior can be disabled in the configuration.
  * Avalonia 0.10.0 is now supported and uses this new back-end (#656, #700) _Thanks @bclehmann_
  * Events are used to provide custom right-click menu actions.
  * The right-click plot settings window (that was only available from the WinForms control) has been removed.
* New methods were added to `ScottPlot.Statistics.Common` which efficiently find the Nth smallest number, quartiles, or other quantiles from arrays of numbers (#690) _Thanks @bclehmann_
* New tooltip plot type (#696) _Thanks @bclehmann_
* Fixed simple moving average (SMA) calculation (#703) _Thanks @Saklut_
* Improved multi-axis rendering (#706) _Thanks @bclehmann_
* Improved `SetSourceAsync()` for segmented trees (#705, #692) _Thanks @jl0pd and @StendProg_
* Improved layout for axes with rotated ticks (#706, #699) _Thanks @MisterRedactus and @bclehmann_
* ScottPlot now multi-targets more platforms and supports the latest C# language version on modern platforms but restricts the language to C# 7.3 for .NET Framework projects (#691, #711) _Thanks @jl0pd_
* Improved project file to install `System.ValueTuple` when targeting .NET Framework 4.6.1 (#88, #691)

## ScottPlot 4.1.3-beta
* Scott will make a document to summarize 4.0 → 4.1 changes as we get closer to a non-beta release
* Fixed rendering bug affecting axis spans when zoomed far in (#662) _Thanks @StendProg_
* Improved Gaussian blur performance (#667) _Thanks @bclehmann_
* Largely refactored heatmaps (#679, #680) _Thanks @bclehmann_
* New `Colorbar` plot type (#681)
* Improved SMA and Bollinger band generators (#647) _Thanks @Saklut_
* Improved tick label rounding (#657)
* Improved setting of tick label color (#672)
* Improved fill above and below for scatter plots (#676) _Thanks @MithrilMan_
* Additional customizations for radar charts (#634, #628, #635) _Thanks @bclehmann and @SommerEngineering_

## ScottPlot 4.1.0

In November, 2020 ScottPlot 4.0 branched into a permanent `stable` branch, and ScottPlot 4.1 began development as beta / pre-release in the main branch. ScottPlot 4.0 continues to be maintained, but modifications are aimed at small bugfixes rather than large refactoring or the addition of new features. ScottPlot 4.1 merged into the master branch in November, 2020 (#605). Improvements are focused at enhanced performance, improved thread safety, support for multiple axes, and options for data validation.

* **Most plotting methods are unchanged so many users will not experience any breaking changes.**
* **Axis Limits**
  * Axis limits are described by a `AxisLimits` struct (previously `double[]` was used)
  * Methods which modify axis limits do not return anything (previously they returned `double[]`)
  * To get the latest axis limits call `Plot.AxisLimits()` which returns a `AxisLimits` object
* **Multiple Axes**
  * Multiple axes are now supported! There is no change to the traditional workflow if this feature is not used.
  * Most axis methods accept a `xAxisIndex` and `yAxisIndex` arguments to specify which axes they will modify or return
  * Most plottable objects have `xAxisIndex` and `yAxisIndex` fields which specify which axes they will render on
  * You can enable a second Y and X axis by calling `YLabel2` and `XLabel2()`
  * You can obtain an axis by calling `GetXAxis(xAxisIndex)` or `GetYAxis(yAxisIndex)`, then modify its public fields to customize its behavior
  * The default axes (left and bottom) both use axis index `0`
  * The secondary axes (right and top) both use axis index `1`
  * You can create additional axes by calling `Plot.AddAxis()` and customize it by modifying fields of the `Axis` it returns.
* **Layout**
  * The layout is re-calculated on every render, so it automatically adjusts to accommodate axis labels and ticks.
  * To achieve extra space around the data area, call `Layout()` to supply a minimum size for each axis.
  * To achieve a frameless plot where the data area fills the full figure, call `LayoutFrameless()`
* **Some namespaces and class names have changed**
  * The `Plottable` base class has been replaced with an `IPlottable` interface
  * Plottables have been renamed and moved into a `Plottable` namespace (e.g., `PlottableScatter` is  now `Plottable.ScatterPlot`)
  * Several enums have been renamed
* **The Settings module has been greatly refactored**
  * It is still private, but you can request it with `Plot.GetSettings()`
  * Many of its objects implement `IRenderable`, so their customization options are stored at the same level as their render methods.
* **The Render system is now stateless**
  * `Bitmap` objects are never stored. The `Render()` method will create and return a new `Bitmap` when called, or will render onto an existing `Bitmap` if it is supplied as an argument. This allows controls to manage their own performance optimization by optionally re-using a `Bitmap` for multiple renders.
  * Drawing is achieved with `using` statements which respect all `IDisposable` drawing objects, improving thread safety and garbage collection performance.

## ScottPlot 4.0.46
* Improved ticks for small plots (#724) _Thanks @Saklut_
* Improved display of manual ticks (#724) _Thanks @bclehmann_

## ScottPlot 4.0.45
* Fixed a bug that affected very small plots with the benchmark enabled (#626) _Thanks @martin-brajer_
* Improved labels in bar graphs using a yOffset (#584) _Thanks Terbaco_
* Added `RenderLock()` and `RenderUnlock()` to the Plot module to facilitate multi-threaded plot modification (#609) _Thanks @ZTaiIT1025_

## ScottPlot 4.0.44
* Improved limits for fixed-size axis spans (#586) _Thanks @Ichibot200 and @StendProg_
* Mouse drag/drop events now send useful event arguments (#593) _Thanks @charlescao460 and @StendProg_
* Fixed a bug that affected plots with extremely small (<1E-10) axis spans (#607) _Thanks @RFIsoft_
* `Plot.SaveFig()` now returns the full path to the file it created (#608)
* Fixed `AxisAuto()` bug affecting signal plots using min/max render indexes with a custom sample rate (#621) _Thanks @LB767_
* Fixed a bug affecting histogram normalization (#624) _Thanks @LB767_
* WPF and Windows Forms user controls now also target .NET 5

## ScottPlot 4.0.43
* Improved appearance of semi-transparent legend items (#567)
* Improved tick labels for ticks smaller than 1E-5 (#568) _Thanks @ozgur640_
* Improved support for Avalonia 0.10 (#571) _Thanks @bclehmann and @apkrymov_
* Improved positions for base16 ticks (#582, #581) _Thanks @bclehmann_

## ScottPlot 4.0.42
* Improved DPI scaling support when using WinForms in .NET Core applications (#563) _Thanks @Ichibot200_
* Improved DPI scaling support for draggable axis lines and spans (#563) _Thanks @Ichibot200_

## ScottPlot 4.0.41
* Improved density of DateTime ticks (#564, #561) _Thanks @StendProg and @waynetheron_
* Improved display of DateTime tick labels containing multiple spaces (#539, #564) _Thanks @StendProg_

## ScottPlot 4.0.40
* Added user control for Avalonia (#496, #503) _Thanks @bclehmann_
* Holding shift while left-click-dragging the edge of a span moves it instead of resizing it (#509) _Thanks @Torgano_
* CSV export is now culture invariant for improved support on systems where commas are decimal separators (#512) _Thanks Daniel_
* Added fill support to scatter plots (#529) _Thanks @AlexFsmn_
* Fix bug that occurred when calling `GetLegendBitmap()` before the plot was rendered (#527) _Thanks @el-aasi_
* Improved DateTime tick placement and added support for milliseconds (#539) _Thanks @StendProg_
* Pie charts now have an optional hollow center to produce donut plots (#534) _Thanks @bclehmann and @AlexFsmn_
* Added electrocardiogram (ECG) simulator to the DataGen module (#540) _Thanks @AteCoder_
* Improved mouse scroll wheel responsiveness by delaying high quality render (#545, #543, #550) _Thanks @StendProg_
* `Plot.PlotBitmap()` allows Bitmaps to be placed at specific coordinates (#528) _Thanks @AlexFsmn_
* `DataGen.SampleImage()` returns a sample Bitmap that can be used for testing
* Bar graphs now have a hatchStyle property to customize fill pattern (#555) _Thanks @bclehmann_
* Support timecode tick labels (#537) _Thanks @vrdriver and @StendProg_

## ScottPlot 4.0.39
* Legend now reflects LineStyle of Signal and SignalXY plots (#488) _Thanks @bclehmann_
* Improved mouse wheel zoom-to-cursor and middle-click-drag rectangle zoom in the WPF control for systems that use display scaling (#490) _Thanks @nashilnik_
* The `Configure()` method of user controls now has a `lowQualityAlways` argument to let the user easily enable/disable anti-aliasing at the control level. Previously this was only configurable by reaching into the control's plot object and calling its `AntiAlias()` method. (#499) _Thanks @RachamimYaakobov_
* SignalXY now supports parallel processing (#500) _Thanks @StendProg_
* SignalXY now respects index-based render limits (#493, #500) _Thanks @StendProg and @envine_

## ScottPlot 4.0.38
* Improved `Plot.PlotFillAboveBelow()` rendering of data with a non-zero baseline (#477) _Thanks @el-aasi_
* Added `Plot.PlotWaterfall()` for easy creation of waterfall-style bar plots (#463, #476) _Thanks @bclehmann_
* Axis tick labels can be displayed using notations other than base 10 by supplying `Plot.Ticks()` with `base` and `prefix` arguments, allowing axes that display binary (e.g., `0b100110`) or hexadecimal (eg., `0x4B0D10`) tick labels (#469, #457) _Thanks @bclehmann_
* Added options to `PlotBar()` to facilitate customization of text displayed above bars when `showValue` is enabled (#483) _Thanks @WillemWever_
* Plot objects are colored based on a pre-defined set of colors. The default colorset (category10) is the same palette of colors used by matplotlib. A new `Colorset` module has been created to better define this behavior, and `Plot.Colorset()` makes it easy to plot data using alternative colorsets. (#481)
* Fixed a bug that caused instability when a population plot is zoomed-out so much that its fractional distribution curve is smaller than a single pixel (#480) _Thanks @HowardWhile_
* Added `Plot.Remove()` method to make it easier to specifically remove an individual plottable after it has been plotted. `Plot.Clear()` is similar, but designed to remove classes of plot types rather than a specific plot object. (#479) _Thanks @cstyx and @Resonanz_
* Signal plots can now be created with a defined `minRenderIndex` (in addition to the already-supported `maxRenderIndex`) to facilitate partial display of large arrays (#474) _Thanks @bclehmann_

## ScottPlot 4.0.37
* Fixed a long-running issue related to strong assembly versioning that caused the WPF control to fail to render in the Visual Studio designer in .NET Framework (but not .NET Core) projects (#473, #466, #356) _Thanks @bhairav-thakkar, @riquich, @Helitune-RobMcKay, and @iu2kxv_
* User controls now also target `net472` (while still supporting `net461` and `netcoreapp3.0`) to produce a build folder with just 3 DLLs (compared to over 100 when building with .NET Framework 4.6.1)

## ScottPlot 4.0.36
* `PlotSignal()` and `PlotSignalXY()` plots now have an optional `useParallel` argument (and public property on the objects they return) to allow the user to decide whether parallel or sequential calculations will be performed. (#454, #419, #245, #72) _Thanks @StendProg_
* Improved minor tick alignment to prevent rare single-pixel artifacts (#417)
* Improved horizontal axis tick label positions in ruler mode (#453)
* Added a `Statistics.Interpolation` module to generate smooth interpolated splines from a small number of input data points. See advanced statistics cookbook example for usage information. (#459) _Thanks Hans-Peter Moser_
* Improved automatic axis adjustment when adding bar plots with negative values (#461, #462) _Thanks @bclehmann_
* Created `Drawing.Colormaps` module which has over a dozen colormaps for easily converting a fractional value to a color for use in plotting or heatmap displays (#457, #458) _Thanks @bclehmann_
* Updated `Plot.Clear()` to accept any `Plottable` as an argument, and all `Plottable` objects of the same type will be cleared (#464) _Thanks @imka-code_

## ScottPlot 4.0.35
* Added `processEvents` argument to `formsPlot2.Render()` to provide a performance enhancement when linking axes of two `FormsPlot` controls together (by calling `Plot.MatchAxis()` from the control's `AxesChanged` event, as seen in the _Linked Axes_ demo application) (#451, #452) _Thanks @StendProg and @robokamran_
* New `Plot.PlotVectorField()` method for displaying vector fields (sometimes called quiver plots) (#438, #439, #440) _Thanks @bclehmann and @hhubschle_
* Included an experimental colormap module which is likely to evolve over subsequent releases (#420, #424, #442) _Thanks @bclehmann_
* `PlotScatterHighlight()` was created as a type of scatter plot designed specifically for applications where "show value on hover" functionality is desired. Examples are both in the cookbook and WinForms and WPF demo applications. (#415, #414) _Thanks @bclehmann and @StendProg_
* `PlotRadar()` is a new plot type for creating Radar plots (also called spider plots or star plots). See cookbook and demo application for examples. (#428, #430) _Thanks @bclehmann_
* `PlotPlolygons()` is a new performance-optimized variant of `PlotPolygon()` designed for displaying large numbers of complex shapes (#426) _Thanks @StendProg_
* The WinForms control's `Configure()` now has a `showCoordinatesTooltip` argument to continuously display the position at the tip of the cursor as a tooltip (#410) _Thanks @jcbeppler_
* User controls now use SHIFT (previously ALT) to lock the horizontal axis and ALT (previously SHIFT) while left-click-dragging for zoom-to-region. Holding CTRL+SHIFT while right-click-dragging now zooms evenly, without X/Y distortion. (#436) _Thanks @tomwimmenhove and @StendProg_
* Parallel processing is now enabled by default. Performance improvements will be most noticeable on Signal plots. (#419, #245, #72)
* `Plot.PlotBar()` now has an `autoAxis` argument (which defaults `true`) that automatically adjusts the axis limits so the base of the bar graphs touch the edge of the plot area. (#406)
* OSX-specific DLLs are now only retrieved by NuGet on OSX (#433, #211, #212)
* Pie charts can now be made with `plt.PlotPie()`. See cookbook and demo application for examples. (#421, #423) _Thanks @bclehmann_
* `ScottPlot.FormsPlotViewer(Plot)` no longer resets the new window's plot to the default style (#416)  _Thanks @StendProg_
* Controls now have a `recalculateLayoutOnMouseUp` option to prevent resetting of manually-defined data area padding

## ScottPlot 4.0.34
* Improve display of `PlotSignalXY()` by not rendering markers when zoomed very far out (#402) _Thanks @gobikulandaisamy_
* Optimized rendering of solid lines which have a user-definable `LineStyle` property. This modification improves grid line rendering and increases performance for most types of plots. (#401, #327) _Thanks @bukkideme and @Ichibot200_

## ScottPlot 4.0.33
* Force grid lines to always draw using anti-aliasing. This compensates for a bug in `System.Drawing` that may cause diagonal line artifacts to appear when the user controls were panned or zoomed. (#401, #327) _Thanks @bukkideme and @Ichibot200_

## ScottPlot 4.0.32
* User controls now have a `GetMouseCoordinates()` method which returns the DPI-aware position of the mouse in graph coordinates (#379, #380) _Thanks @bclehmann_
* Default grid color was lightened in the user controls to match the default style (#372)
* New `PlotSignalXY()` method for high-speed rendering of signal data that has unevenly-spaced X coordinates (#374, #375) _Thanks @StendProg and @LogDogg_
* Modify `Tools.Log10()` to return `0` instead of `NaN`, improving automatic axis limit detection (#376, #377) _Thanks @bclehmann_
* WpfPlotViewer and FormsPlotViewer launch in center of parent window (#378)
* Improve reliability of `Plot.AxisAutoX()` and `Plot.AxisAutoY()` (#382)
* The `Configure()` method of FormsPlot and WpfPlot controls now have `middleClickMarginX` and `middleClickMarginY` arguments which define horizontal and vertical auto-axis margin used for middle-clicking. Setting horizontal margin to 0 is typical when plotting signals. (#383)
* `Plot.Grid()` and `Plot.Ticks()` now have a `snapToNearestPixel` argument which controls whether these lines appear anti-aliased or not. For static images non-anti-aliased grid lines and tick marks look best, but for continuously-panning plots anti-aliased lines look better. The default behavior is to enable snapping to the nearest pixel, consistent with previous releases. (#384)
* Mouse events (MouseDown, MouseMove, etc.) are now properly forwarded to the FormsPlot control (#390) _Thanks @Minu476_
* Improved rendering of very small candlesticks and OHLCs in financial plots
* Labeled plottables now display their label in the ToString() output. This is useful when viewing plottables listed in the FormsPlot settings window #391 _Thanks @Minu476_
* Added a Statistics.Finance module with methods for creating Simple Moving Average (SMA) and Bollinger band technical indicators to Candlestick and OHLC charts. Examples are in the cookbook and demo program. (#397) _Thanks @Minu476_
* Scatter plots, filled plots, and polygon plots now support Xs and Ys which contain `double.NaN` #396
* Added support for line styles to Signal plots (#392) _Thanks @bukkideme_

## ScottPlot 4.0.31
* Created `Plot.PlotBarGroups()` for easier construction of grouped bar plots from 2D data (#367) _Thanks @bclehmann_
* Plot.PlotScaleBar() adds an L-shaped scalebar to the corner of the plot (#363)
* Default grid color lightened from #D3D3D3 (Color.LightGray) to #EFEFEF (#372)
* Improved error reporting for scatter plots (#369) _Thanks @JagDTalcyon_
* Improve pixel alignment by hiding grid lines and snapping tick marks that are 1px away from the lower left edge (#359)
* PlotText() ignores defaults to upperLeft alignment when rotation is used (#362)
* Improved minor tick positioning to prevent cases where minor ticks are 1px away from major ticks (#373)

## ScottPlot 4.0.30
* `Plot.PlotCandlestick()` and `Plot.PlotOHLC()`
  * now support `OHLC` objects with variable widths defined with a new `timeSpan` argument in the OHLC constructor. (#346) _Thanks @Minu476_
  * now support custom up/down colors including those with transparency (#346) _Thanks @Minu476_
  * have a new `sequential` argument to plot data based on array index rather than `OHLC.time`. This is a new, simpler way to display unevenly-spaced data (e.g., gaps over weekends) in a way that makes the gaps invisible. (#346) _Thanks @Minu476_
* Fixed a marker/line alignment issue that only affeced low-density Signal plots on Linux and MacOS (#340) _Thanks @SeidChr_
* WPF control now appears in Toolbox (#151) _Thanks @RalphLAtGitHub_
* Plot titles are now center-aligned with the data area, not the figure. This improves the look of small plots with titles. (#365) _Thanks @Resonanz_
* Fixed bug that ignored `Configure(enableRightClickMenu: false)` in WPF and WinForms user controls. (#365) _Thanks @thunderstatic_
* Updated `Configure(enableScrollWheelZoom: false)` to disable middle-click-drag zooming. (#365) _Thanks @eduhza_
* Added color mixing methods to ScottPlot.Drawing.GDI (#361)
* Middle-click-drag zooming now respects locked axes (#353) _Thanks @LogDogg_
* Improved user control zooming of high-precision DateTime axis data (#351) _Thanks @bukkideme_
* Plot.AxisBounds() now lets user set absolute bounds for drag and pan operations (#349) _Thanks @LogDogg_
* WPF control uses improved Bitmap conversion method (#350)
* Function plots have improved handling of functions with infinite values (#370) _Thanks @bclehmann_

## ScottPlot 4.0.29
* `Plot.PlotFill()` can be used to make scatter plots with shaded regions. Giving it a single pair of X/Y values (`xs, ys`) lets you shade beneath the curve to the `baseline` value (which defaults to 0). You can also give it a pair of X/Y values (`xs1, ys1, xs2, ys2`) and the area between the two curves will be shaded (the two curves do not need to be the same length). See cookbook for examples. (#255) _Thanks @ckovamees_ 
* `DataGen.Range()` now has `includeStop` argument to include the last value in the returned array.
* `Tools.Pad()` has been created to return a copy of a given array padded with data values on each side. (#255) _Thanks @ckovamees_
* [Seaborn](https://seaborn.pydata.org/) style can be activated using `Plot.Style(Style.Seaborn)` (#339)
* The `enableZooming` argument in `WpfPlot.Configure()` and `FormsPlot.Configure()` has been replaced by two arguments `enableRightClickZoom` and `enableScrollWheelZoom` (#338) _Thanks Zach_
* Improved rendering of legend items for polygons and filled plots (#341) _Thanks @SeidChr_
* Improved Linux rendering of legend items which use thick lines: axis spans, fills, polygons, etc. (#340) _Thanks @SeidChr_
* Addded `Plot.PlotFillAboveBelow()` to create a shaded line plot with different colors above/below the baseline. (#255) _Thanks @ckovamees_
* Improved rendering in Linux and MacOS by refactoring the font measurement system (#340) _Thanks @SeidChr_

## ScottPlot 4.0.28
* `Ticks()` now has arguments for numericStringFormat (X and Y) to make it easy to customize formatting of tick labels (percentage, currency, scientific notation, etc.) using standard [numeric format strings](https://docs.microsoft.com/en-us/dotnet/standard/base-types/standard-numeric-format-strings). Example use is demonstrated in the cookbook. (#336) _Thanks @deiruch_
* The right-click menu can now be more easily customized by writing a custom menu to `FormsPlot.ContextMenuStrip` or `WpfPlot.ContextMenu`. Demonstrations of both are in the demo application. (#337) _Thanks @Antracik_

## ScottPlot 4.0.27
* `Plot.Polygon()` can now be used to plot polygons from X/Y points (#255) _Thanks @ckovamees_
* User controls now have an "open in new window" item in their right-click menu (#280)
* Plots now have offset notation and multiplier notation disabled by default. Layouts are automatically calculated before the first render, or manually after MouseUp events in the user controls. (#310)
* `Plot.Annotation()` allows for the placement of text on the figure using pixel coordinates (not unit coordinates on the data grid). This is useful for creating custom static labels or information messages. (#321) _Thanks @SeidChr_
* `FormsPlot.MouseDoubleClicked` event now passes a proper `MouseEventArgs` instead of `null` (#331) _Thanks @ismdiego_
* Added a right-click menu to `WpfPlot` with items (save image, copy image, open in new window, help, etc.) similar to `FormsPlot`

## ScottPlot 4.0.26
* The `ScottPlot.WPF` package (which provides the `WpfPlot` user control) now targets .NET Framework 4.7.2 (in addition to .NET Core 3.0), allowing it to be used in applications which target either platform. The ScottPlot demo application now targets .NET Framework 4.7.2 which should be easier to run on most Windows systems. (#333)
* The `ScottPlot.WinForms` package (which produves the `FormsPlot` control) now only targets .NET Framework 4.6.1 and .NET Core 3.0 platforms (previously it also had build targets for .NET Framework 4.7.2 and .NET Framework 4.8). It is important to note that no functionality was lost here. (#330, #333)

## ScottPlot 4.0.25
* `PlotBar()` now supports displaying values above each bar graph by setting the `showValues` argument.
* `PlotPopulations()` has extensive capabilities for plotting grouped population data using box plots, bar plots, box and whisper plots, scatter data with distribution curves, and more! See the cookbook for details. (#315)
* `Histogram` objects now have a `population` property.
* `PopulationStats` has been renamed to `Population` and has additional properties and methods useful for reporting population statistics.
* Improved grid rendering rare artifacts which appear as unwanted diagnal lines when anti-aliasing is disabled. (#327)

## ScottPlot 4.0.24
* `Plot.Clear()` has been improved to more effectively clear plottable objects. Various overloads are provided to selectively clear or preserve certain plot types. (#275) _Thanks @StendProg_
* `PlotBar()` has been lightly refactored. Argument order has been adjusted, and additional options have been added. Error cap width is now in fractional units instead of pixel units. Horizontal bar charts are now supported. (#277, #315) _Thanks @bonzaiferroni_

## ScottPlot 4.0.23
* Interactive plot viewers were created to make it easy to interactively display data in a pop-up window without having to write any GUI code: `ScottPlot.WpfPlotViewer` for WPF and `ScottPlot.FormsPlotViewer` for Windows Forms
* Fixed bug that affected the `ySpacing` argument of `Plot.Grid()`
* `Plot.Add()` makes it easy to add a custom `Plottable` to the plot
* `Plot.XLabels()` and `Plot.YLabels()` can now accept just a string array (x values are auto-populated as a consecutive series of numbers).
* Aliased `Plot.AxisAuto()` to `Plot.AutoAxis()` and `Plot.AutoScale()` to make this function easier to locate for users who may have experience with other plot libraries. (#309) _Thanks @Resonanz_
* Empty plots now render grid lines, ticks, and tick labels (#313)
* New plot type: Error bars. They allow the user to define error bar size in all 4 directions by calling `plt.PlotErrorBars()`. (#316) _Thanks @zrolfs_
* Improve how dashed lines appear in the legend
* Improved minor tick positions when using log scales with `logScaleX` and `logScaleY` arguments of `plt.Ticks()` method
* Fixed bug that caused the center of the coordinate field to shift when calling `Plot.AxisZoom()`
* Grid line thickness and style (dashed, dotted, etc) can be customized with new arguments in the `Plot.Grid()` method

## ScottPlot 4.0.22
* Added support for custom horizontal axis tick rotation (#300) _Thanks @SeidChr_
* Added support for fixed grid spacing when using DateTime axes (#299) _Thanks @SeidChr_
* Updated ScottPlot icon (removed small text, styled icon after emoji)
* Improved legend font size when using display scaling (#289)
* Scroll wheel zooming now zooms to cursor (instead of center) in WPF control. This feature works now even if display scaling is used. (#281)
* Added `Plot.EqualAxis` property to make it easy to lock axis scales together (#306) _Thanks @StendProg_

## ScottPlot 4.0.21
* Created new cookbook and demo applications for WinForms and WPF (#271)
* The `FormsPlot.MouseMoved` event now has `MouseEventArgs` (instead of `EventArgs`). The purpose of this was to make it easy to access mouse pixel coordinates via `e.X` and `e.Y`, but this change may require modifications to applications which use the old event signature.
* WpfPlot now has an `AxisChanged` event (like FormsPlot)
* Fixed bug that caused `Plot.CoordinateFromPixelY()` to return incorrect value
* Fixed bug causing cursor to show arrows when hovered over some non-draggable objects
* Improved support for WinForms and WpfPlot transparency (#286) _Thanks @StendProg and @envine_
* Added `DataGen.Zeros()` and `DataGen.Ones()` to generate arrays filled with values using methods familiar to numpy users.
* Added `equalAxes` argument to `WpfPlot.Configure()` (#272)
* Fixed a bug affecting the `equalAxes` argument in `FormsPlot.Configure()` (#272)
* Made all `Plot.Axis` methods return axis limits as `double[]` (previously many of them returned `void`)
* Added overload for `Plot.PlotLine()` which accepts a slope, offset, and start and end X points to make it easy to plot a linear line with known formula. Using PlotFormula() will produce the same output, but this may be simpler to use for straight lines.
* Added `rSquared` property to linear regression fits (#290) _Thanks @bclehmann and @StendProg_
* Added `Tools.ConvertPolarCoordinates()` to make it easier to display polar data on ScottPlot's Cartesian axes (#298) _Thanks @bclehmann_
* Improved `Plot.Function()` (#243) _Thanks @bclehmann_
* Added overload for `Plot.SetCulture()` to let the user define number and date formatting rather than relying on pre-made cultures (#301, #236) _Thanks @SeidChr_

## ScottPlot 4.0.19
* Improved how markers are drawn in Signal and SignalConst plots at the transition area between zoomed out and zoomed in (#263) _Thanks @bukkideme and @StendProg_
* Improved support for zero lineSize and markerSize in Signal and SignalConst plots (#263, #264) _Thanks @bukkideme and @StendProg_
* Improved thread safety of interactive graphs (#245) _Thanks @StendProg_
* Added `CoordinateFromPixelX()` and `CoordinateFromPixelY()` to get _double precision_ coordinates from a pixel location. Previously only SizeF (float) precision was available. This improvement is especially useful when using DateTime axes. (#269) _Thanks Chris_
* Added `AxisScale()` to adjust axis limits to set a defined scale (units per pixel) for each axis.
* Added `AxisEqual()` to adjust axis limits to set the scale of both axes to be the same regardless of the size of each axis (#272) _Thanks @gberrante_
* `PlotHSpan()` and `PlotVSpan()` now return `PlottableHSpan` and `PlottableVSpan` objects (instead of a `PlottableAxSpan` with a `vertical` property)
* `PlotHLine()` and `PlotVLine()` now return `PlottableHLine` and `PlottableVLine` objects (instead of a `PlottableAxLine` with a `vertical` property)
* MultiPlot now has a `GetSubplot()` method which returns the Plot from a row and column index (#242) _Thanks @Resonanz and @StendProg_
* Created `DataGen.Range()` to make it easy to create double arrays with evenly spaced data (#259)
* Improved support for display scaling (#273) _Thanks @zrolfs_
* Improved event handling (#266, #238) _Thanks @StendProg_
* Improved legend positioning (#253) _Thanks @StendProg_

## ScottPlot 4.0.18
* Added `Plot.SetCulture()` for improved local culture formatting of numerical and DateTime axis tick labels (#236) _Thanks @teejay-87_

## ScottPlot 4.0.17
* Added `mouseCoordinates` property to WinForms and WPF controls (#235) _Thanks @bukkideme_
* Fixed rendering bug that affected horizontal lines when anti-aliasing was turned off (#232) _Thanks @StendProg_
* Improved responsiveness while dragging axis lines and axis spans (#228) _Thanks @StendProg_

## ScottPlot 4.0.16
* Improved support for MacOS and Linux (#211, #212, #216) _Thanks @hexxone and @StendProg_
* Fixed a bug affecting the `ySpacing` argument in `Plot.Grid()` (#221) _@Thanks teejay-87_
* Enabled `visible` argument in `Title()`, `XLabel()`, and `YLabel()` (#222) _Thanks @ckovamees_
* AxisSpan: Edges are now optionally draggable (#228) _Thanks @StendProg_
* AxisSpan: Can now be selectively removed with `Clear()` argument
* AxisSpan: Fixed bug caused by zooming far into an axis span (#226) _Thanks @StendProg_
* WinForms control: now supports draggable axis lines and axis spans
* WinForms control: Right-click menu now has "copy image" option (#220)
* WinForms control: Settings screen now has "copy CSV" button to export data (#220)
* WPF control: now supports draggable axis lines and axis spans
* WPF control: Configure() to set various WPF control options
* Improved axis handling, expansion, and auto-axis (#219, #230) _Thanks @StendProg_
* Added more options to `DataGen.Cos()`
* Tick labels can be hidden with `Ticks()` argument (#223) _Thanks @ckovamees_

## ScottPlot 4.0.14
* Improved `MatchAxis()` and `MatchLayout()` (#217) _Thanks @ckovamees and @StendProg_

## ScottPlot 4.0.13
* Improved support for Linux and MacOS _Thanks @hexxone_
* Improved font validation (#211, #212) _Thanks @hexxone and @StendProg_

## ScottPlot 4.0.11
* User controls now have a `cursor` property which can be set to allow custom cursors. (#187) _Thanks @gobikulandaisamy_
* User controls now have a `mouseCoordinates` property which make it easy to get the X/Y location of the cursor. (#187) _Thanks @gobikulandaisamy_

## ScottPlot 4.0.10
* Improved density colormap (#192, #194) _Thanks @StendProg_
* Added linear regression tools and cookbook example (#198) _Thanks @bclehmann_
* Added `maxRenderIndex` to Signal to allow partial plotting of large arrays intended to be used with live, incoming data (#202) _Thanks @StendProg and @plumforest_
* Made _Shift + Left-click-drag_ zoom into a rectangle light middle-click-drag (in WinForms and WPF controls) to add support for mice with no middle button (#90) _Thanks @JagDTalcyon_
* Throw an exception if `SaveFig()` is called before the image is properly sized (#192) _Thanks @karimshams and @StendProg_
* `Ticks()` now has arguments for `FontName` and `FontSize` (#204) _Thanks Clay_
* Fixed a bug that caused poor layout due to incorrect title label size estimation (#205) _Thanks Clay_
* `Grid()` now has arguments to selectively enable/disable horizontal and vertical grid lines (#206) _Thanks Clay_
* Added tool and cookbook example to make it easier to plot data on a log axis (#207) _Thanks @senged_
* Arrows can be plotted using `plt.PlotArrow()` (#201) _Thanks Clay_

## ScottPlot 4.0.9
_Published on [NuGet](https://www.nuget.org/packages?q=scottplot) on 2019-12-03_
* Use local regional display settings when formatting the month tick of DateTime axes. (#108) _Thanks @FadyDev2_
* Debug symbols are now packaged in the NuGet file

## ScottPlot 4.0.7
_Published on [NuGet](https://www.nuget.org/packages?q=scottplot) on 2019-12-01_\
* Added WinForms support for .NET Framework 4.7.2 and 4.8
* Fixed bug in WinForms control that only affected .NET Core 3.0 applications (#189, #138) _Thanks @petarpetrovt_

## ScottPlot 4.0.6
_Published on [NuGet](https://www.nuget.org/packages?q=scottplot) on 2019-11-29_\
* fixed bug that affected the settings dialog window in the WinForms control. (#187) _Thanks @gobikulandaisamy_

## ScottPlot 4.0.5
_Published on [NuGet](https://www.nuget.org/packages?q=scottplot) on 2019-11-27_
* improved spacing for non-uniformly distributed OHLC and candlestick plots. (#184) _Thanks @Luvnet-890_
* added `fixedLineWidth` to `Legend()` to allow the user to control whether legend lines are dynamically sized. (#185) _Thanks @ab-tools_
* legend now hides lines or markers of they're hidden in the plottable
* DateTime axes now use local display format (#108) _Thanks @FadyDev2_

## ScottPlot 4.0.4
_Published on [NuGet](https://www.nuget.org/packages?q=scottplot) on 2019-11-24_
* `PlotText()` now supports a background frame (#181) _Thanks @Luvnet-890_
* OHLC objects can be created with a double or a DateTime (#182) _Thanks @Minu476_
* Improved `AxisAuto()` fixes bug for mixed 2d and axis line plots

## ScottPlot 4.0.3
_Published on [NuGet](https://www.nuget.org/packages?q=scottplot) on 2019-11-23_
* Fixed bug when plotting single-point candlestick (#172) _Thanks @Minu476_
* Improved style editing of plotted objects (#173) _Thanks @Minu476_
* Fixed pan/zoom axis lock when holding CTRL or ALT (#90) _Thanks @FadyDev2_
* Simplified the look of the user controls in designer mode
* Improved WPF control mouse tracking when using DPI scaling
* Added support for manual tick positions and labels (#174) _Thanks @Minu476_
* Improved tick system when using DateTime units (#108) _Thanks @Padanian, @FadyDev2, and @Bhandejiya_
* Created `Tools.DateTimesToDoubles(DateTime[] array)` to easily convert an array of dates to doubles which can be plotted with ScottPlot, then displayed as time using `plt.Ticks(dateTimeX: true)`.
* Added an inverted sign flag to allow display of an axis with descending units. (#177) _Thanks Bart_

## ScottPlot 4.0.2
_Published on [NuGet](https://www.nuget.org/packages?q=scottplot) on 2019-11-09_
* Multi-plot figures: Images with several plots can be created using `ScottPlot.MultiPlot()`
* `ScottPlot.DataGen` functions which require a `Random` can accept null (they will create a `Random` if null is given)
* `plt.MatchAxis()` and `plt.MatchLayout()` have been improved
* `plt.PlotText()` now supports rotated text using the `rotation` argument. (#160) _Thanks @gwilson9_
* `ScottPlot.WinForms` user control has new events and `formsPlot1.Configure()` arguments to make it easy to replace the default functionality for double-clicking and deploying the right-click menu (#166). _Thanks @FadyDev2_
* All plottables now have a `visible` property which makes it easy to toggle visibility on/off after they've been plotted. _Thanks @Nasser_

## ScottPlot 4.0.1
_Published on [NuGet](https://www.nuget.org/packages?q=scottplot) on 2019-11-03_
* ScottPlot now targets .NET Standard 2.0 so in addition to .NET Framework projects it can now be used in .NET Core applications, ASP projects, Xamarin apps, etc.
* The WinForms control has its own package which targets both .NET Framework 4.6.1 and .NET Core 3.0 _Thanks @petarpetrovt_
* The WPF control has its own package targeting .NET Core 3.0 _Thanks @petarpetrovt_
* Better layout system and control of padding _Thanks @Ichibot200_
* Added ruler mode to `plt.Ticks()` _Thanks @Ichibot200_
* `plt.MatchLayout()` no longer throws exceptions
* Eliminated `MouseTracker` class (tracking is now in user controls)
* Use NUnit (not MSTest) for tests

## ScottPlot 3.1.6
_Published on [NuGet](https://www.nuget.org/packages?q=scottplot) on 2019-10-20_
* Reduced designer mode checks to increase render speed _Thanks @StendProg_
* Fixed cursor bug that occurred when draggable axis lines were used _Thanks @Kamran_
* Fully deleted the outdated `ScottPlotUC`
* Fixed infinite zoom bug caused by calling AxisAuto() when plotting a single point (or perfectly straight horizontal or vertical line)
* Added `ToolboxItem` and `DesignTimeVisible` delegates to WpfPlot control to try to get it to appear in the toolbox (but it doesn't seem to be working)
* Improved figure padding when axes frames are disabled _Thanks @Ichibot200_
* Improved rendering of ticks at the edge of the plottable area _Thanks @Ichibot200_
* Added `AxesChanged` event to user control to make it easier to sync axes between multiple plots
* Disabled drawing of arrows on user control in designer mode

## ScottPlot 3.1.5
_Published on [NuGet](https://www.nuget.org/packages?q=scottplot) on 2019-10-06_
* WPF user control improved support for display scaling _Thanks @morningkyle_
* Fixed bug that crashed on extreme zoom-outs _Thanks @morningkyle_
* WPF user control improvements (middle-click autoaxis, scrollwheel zoom)
* ScottPlot user control has a new look in designer mode. Exceptions in user controls in designer mode can crash Visual Studio, so this risk is greatly reduced by not attempting to render a ScottPlot _inside_ Visual Studio.

## ScottPlot 3.1.4
_Published on [NuGet](https://www.nuget.org/packages?q=scottplot) on 2019-09-22_
* middle-click-drag zooms into a rectangle drawn with the mouse
* Fixed bug that caused user control to crash Visual Studio on some systems that used DPI scaling. (#125, #111) _Thanks @ab-tools and @bukkideme_
* Fixed poor rendering for extremely small plots
* Fixed bug when making a scatter plot with a single point (#126). _Thanks @bonzaiferroni_
* Added more options to right-click settings menu (grid options, legend options, axis labels, editable plot labels, etc.)
* Improved axis padding and image tightening
* Greatly refactored the settings module (no change in functionality)

## ScottPlot 3.1.3
_Published on [NuGet](https://www.nuget.org/packages?q=scottplot) on 2019-08-25_
* FormsPlot: middle-click-drag zooms into a rectangle
* FormsPlot: CTRL+scroll to lock vertical axis
* FormsPlot: ALT+scroll to loch horizontal axis
* FormsPlot: Improved (and overridable) right-click menu
* Ticks: rudimentary support for date tick labels (`dateTimeX` and `dateTimeY`)
* Ticks: options to customize notation (`useExponentialNotation`, `useOffsetNotation`, and `useMultiplierNotation`)

## ScottPlot 3.1.0
_Published on [NuGet](https://www.nuget.org/packages?q=scottplot) on 2019-08-19_
* `ScottPlotUC` was renamed to `FormsPlot`
* `ScottPlotWPF` was renamed to `WpfPlot`
* The right-click menu has improved. It responds faster and has improved controls to adjust plot settings.
* Plots can now be saved in BMP, PNG, JPG, and TIF format
* Holding `CTRL` while click-dragging locks the horizontal axis
* Holding `ALT` while click-dragging locks the vertical axis
* Minor ticks are now displayed (and can be turned on or off with `Ticks()`)
* Legend can be accessed for external display with `GetLegendBitmap()`
* anti-aliasing is turned off while click-dragging to increase responsiveness (#93) _Thanks @StendProg_
* `PlotSignalConst` now has support for generics and improved performance using single-precision floating-point math. _Thanks @StendProg_
* Legend draws more reliably (#104, #106) _Thanks @StendProg_
* `AxisAuto()` now has `expandOnly` arguments
* Axis lines with custom lineStyles display properly in the legend

## ScottPlot 3.0.9
_Published on [NuGet](https://www.nuget.org/packages?q=scottplot) on 2019-08-12_
* New Plot Type: `PlotSignalConst` for extremely large arrays of data which are not expected to change after being plotted. Plots generated with this method can be much faster than `PlotSignal`. (#70) _Thanks @StendProg_
* Greatly improved axis tick labels. Axis tick labels are now less likely to overlap with axis labels, and it displays very large and very small numbers well using exponential notation. (#47, #68) _Thanks @Padanian_
* Parallel processing support for `SignalPlot` (#72) _Thanks @StendProg_
* Every `Plot` function now returns a `Plottable`. When creating things like scatter plots, text, and axis lines, the returned object can now be used to update the data, position, styling, or call plot-type-specific methods.
* Right-click menu now displays ScottPlot and .NET Framework version
* Improved rendering of extremely zoomed-out signals 
* Rendering speed increased now that `Format32bppPArgb` is the default PixelFormat (#83) _Thanks @StendProg_
* `DataGen.NoisySin()` was added
* Code was tested in .NET Core 3.0 preview and compiled without error. Therefore, the next release will likely be for .NET Core 3.0 (#85, #86) _Thanks @petarpetrovt_
* User controls now render graphs with anti-alias mode off (faster) while the mouse is being dragged. Upon release a high quality render is performed.

## ScottPlot 3.0.8
_Published on [NuGet](https://www.nuget.org/packages?q=scottplot) on 2019-08-04_
* WPF User Control: A ScottPlotWPF user control was created to allow provide a simple mouse-interactive ScottPlot control to WPF applications. It is not as full-featured as the winforms control (it lacks a right-click menu and click-and-drag functions), but it is simple to review the code (<100 lines) and easy to use.
* New plot type: `plt.AxisSpan()` shades a region of the graph (semi-transparency is supported)
* Ticks: Vertical ticks no longer overlap with vertical axis label (#47) _Thanks @bukkideme_
* Ticks: When axis tick labels contain very large or very small numbers, scientific notation mode is engaged
* Ticks: Horizontal tick mark spacing increased to prevent overlapping
* Ticks: Vertical tick mark spacing increased to be consistent with horizontal tick spacing
* Plottable objects now have a `SaveCSV(filename)` method. Scatter and Signal plot data can be saved from the user control through the right-click menu.
* Added `lineStyle` arguments to Scatter plots
* Improved legend: ability to set location, ability to set shadow direction, markers and lines are now rendered in the legend
* Improved ability to use custom fonts
* Segoe UI is now the default font for all plot components

## ScottPlot 3.0.7
_Published on [NuGet](https://www.nuget.org/packages?q=scottplot) on 2019-07-27_
* New plot type: `plt.PlotStep()`
* New plot type `plt.PlotCandlestick()`
* New plot type `plt.PlotOHLC()`
* `plt.MatchPadding()` copies the data frame layout from one ScottPlot onto another (useful for making plots of matching size)
* `plt.MatchAxis()` copies the axes from one ScottPlot onto another (useful for making plots match one or both axis)
* `plt.Legend()` improvements: The `location` argument allows the user to place the legend at one of 9 different places on the plot. The `shadowDirection` argument allows the user to control if a shadow is shown and at what angle.
* Custom marker shapes can be specified using the `markerShape` argument.

## ScottPlot 3.0.6
_Published on [NuGet](https://www.nuget.org/packages?q=scottplot) on 2019-06-30_
* Bar plot: The plot module now has a `Bar()` method that lets users create various types of bar plots
* Histogram: The new `ScottPlot.Histogram` class has tools to create and analyze histogram data (including cumulative probability)
* Step plot: Scatter plots can now render as step plots. Use this feature by setting the `stepDisplay` argument with `PlotScatter()`
* Manual grid spacing: Users can now manually define the grid density by setting the `xSpacing` and `ySpacing` arguments in `Grid()`
* Draggable axis lines: Axis lines can be dragged with the mouse if the `draggable` argument is set to `true` in `PlotHLine()` and `PlotHLine()`. Draggable axis line limits can also be set by defining additional arguments.
* Using the scrollwheel to zoom now zooms to the cursor position rather than the center of the plot area
* `ScottPlot.DataGen.RandomNormal()` was created to create arbitrary amounts of normally-distributed random data
* Fixed bug causing axis line color to appear incorrectly in the legend
* `AxisAuto()` is now called automatically on the first render. This means users no longer have to call this function manually for most applications. This simplifies quickstart programs to just: instantiate plot, plot data, render (now 3 lines in total instead of 4).
* Throw exceptions if scatter, bar, or signal data inputs are null (rather than failing later)

## ScottPlot 3.0.5
_Published on [NuGet](https://www.nuget.org/packages?q=scottplot) on 2019-06-23_
* Improved pan and zoom performance

## ScottPlot 3.0.4
_Published on [NuGet](https://www.nuget.org/packages?q=scottplot) on 2019-06-23_
* Bar graphs: New `plotBar()` method allow creation of bar graphs. By customizing the `barWidth` and `xOffset` arguments you can push bars together to create grouped bar graphs. Error bars can also be added with the `yError` argument.
* Scatter plots support X and Y error bars: `plotScatter()` now has arguments to allow X and Y error bars with adjustable error bar line width and cap size.
* Draggable axis lines: `plotHLine()` and `plotVLine()` now have a `draggable` argument which lets those axis lines be dragged around with the mouse (#11) _Thanks @plumforest_
* Fixed errors caused by resizing to 0px
* Fixed a capitalization inconsistency in the `plotSignal` argument list
* `axisAuto()` now includes positions of axis lines (previously they were ignored)
* Fixed an that caused SplitContainer splitters to freeze (#23) _Thanks @bukkideme_

## ScottPlot 3.0.3
_Published on [NuGet](https://www.nuget.org/packages?q=scottplot) on 2019-05-29_
* Update NuGet package to depend on System.Drawing.Common

## ScottPlot 3.0.2
_Published on [NuGet](https://www.nuget.org/packages?q=scottplot) on 2019-05-28_
* Changed target from .NET Framework 4.5 to 4.7.2 (#15) _Thanks @plumforest_

#### ScottPlot 3.0.1
_Published on [NuGet](https://www.nuget.org/packages?q=scottplot) on 2019-05-28_
* First version of ScottPlot published on NuGet<|MERGE_RESOLUTION|>--- conflicted
+++ resolved
@@ -6,11 +6,8 @@
 * Markers: Improved alignment of markers and lines on Linux and MacOS by half a pixel (#1660, #340)
 * Plottable: Added `IsHighlighted` properties to make some plot types bold (#1660) _Thanks @BambOoxX_
 * Plottable: Segregated existing functionality interfaces for `IHasLine`, `IHasMarker`, and `IHilightable` (#1660) _Thanks @BambOoxX_
-<<<<<<< HEAD
 * Plot: `AxisAuto()` now throws an exception of margins are defined outside the allowable range (#450, #1682) _Thanks @xichaoqiang_
-=======
 * Plot: Added `PlotFillRightLeft` method for adding horizontal filled scatter plots (#450) _Thanks @xichaoqiang_
->>>>>>> cec3b51a
 
 ## ScottPlot 4.1.33
 _Published on [NuGet](https://www.nuget.org/packages?q=scottplot) on 2022-02-04_
