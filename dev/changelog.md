# ScottPlot Changelog

## ScottPlot 4.0.37
* Added `processEvents` argument to `formsPlot2.Render()` to provide a performance enhancement when linking axes of two `FormsPlot` controls together (by calling `Plot.MatchAxis()` from the control's `AxesChanged` event, as seen in the _Linked Axes_ demo application) (#451, #452) _Thanks @StendProg and @robokamran_
<<<<<<< HEAD
* New `Plot.PlotVectorField()` method for displaying vector fields (sometimes called quiver plots) (#439, #439, #440) _Thanks @Benny121221 and @hhubschle_
=======
>>>>>>> fe52b6b5

## ScottPlot 4.0.36
* `PlotScatterHighlight()` was created as a type of scatter plot designed specifically for applications where "show value on hover" functionality is desired. Examples are both in the cookbook and WinForms and WPF demo applications. (#415, #414) _Thanks @Benny121221 and @StendProg_
* `PlotRadar()` is a new plot type for creating Radar plots (also called spider plots or star plots). See cookbook and demo application for examples. (#428, #430) _Thanks @Benny121221_
* `PlotPlolygons()` is a new performance-optimized variant of `PlotPolygon()` designed for displaying large numbers of complex shapes (#426) _Thanks @StendProg_
* The WinForms control's `Configure()` now has a `showCoordinatesTooltip` argument to continuously display the position at the tip of the cursor as a tooltip (#410) _Thanks @jcbeppler_
* User controls now use SHIFT (previously ALT) to lock the horizontal axis and ALT (previously SHIFT) while left-click-dragging for zoom-to-region. Holding CTRL+SHIFT while right-click-dragging now zooms evenly, without X/Y distortion. (#436) _Thanks @tomwimmenhove and @StendProg_
* Parallel processing is now enabled by default. Performance improvements will be most noticeable on Signal plots. (#419, #245, #72)
* `Plot.PlotBar()` now has an `autoAxis` argument (which defaults `true`) that automatically adjusts the axis limits so the base of the bar graphs touch the edge of the plot area. (#406)
* OSX-specific DLLs are now only retrieved by NuGet on OSX (#433, #211, #212)

## ScottPlot 4.0.35
* Pie charts can now be made with `plt.PlotPie()`. See cookbook and demo application for examples. (#421, #423) _Thanks @Benny121221_
* `ScottPlot.FormsPlotViewer(Plot)` no longer resets the new window's plot to the default style (#416)  _Thanks @StendProg_
* Controls now have a `recalculateLayoutOnMouseUp` option to prevent resetting of manually-defined data area padding

## ScottPlot 4.0.34
* Improve display of `PlotSignalXY()` by not rendering markers when zoomed very far out (#402) _Thanks @gobikulandaisamy_
* Optimized rendering of solid lines which have a user-definable `LineStyle` property. This modification improves grid line rendering and increases performance for most types of plots. (#401, #327) _Thanks @bukkideme and @citizen3942_

## ScottPlot 4.0.33
* Force grid lines to always draw using anti-aliasing. This compensates for a bug in `System.Drawing` that may cause diagonal line artifacts to appear when the user controls were panned or zoomed. (#401, #327) _Thanks @bukkideme and @citizen3942_

## ScottPlot 4.0.32
* User controls now have a `GetMouseCoordinates()` method which returns the DPI-aware position of the mouse in graph coordinates (#379, #380) _Thanks @Benny121221_
* Default grid color was lightened in the user controls to match the default style (#372)
* New `PlotSignalXY()` method for high-speed rendering of signal data that has unevenly-spaced X coordinates (#374, #375) _Thanks @StendProg and @LogDogg_
* Modify `Tools.Log10()` to return `0` instead of `NaN`, improving automatic axis limit detection (#376, #377) _Thanks @Benny121221_
* WpfPlotViewer and FormsPlotViewer launch in center of parent window (#378)
* Improve reliability of `Plot.AxisAutoX()` and `Plot.AxisAutoY()` (#382)
* The `Configure()` method of FormsPlot and WpfPlot controls now have `middleClickMarginX` and `middleClickMarginY` arguments which define horizontal and vertical auto-axis margin used for middle-clicking. Setting horizontal margin to 0 is typical when plotting signals. (#383)
* `Plot.Grid()` and `Plot.Ticks()` now have a `snapToNearestPixel` argument which controls whether these lines appear anti-aliased or not. For static images non-anti-aliased grid lines and tick marks look best, but for continuously-panning plots anti-aliased lines look better. The default behavior is to enable snapping to the nearest pixel, consistent with previous releases. (#384)
* Mouse events (MouseDown, MouseMove, etc.) are now properly forwarded to the FormsPlot control (#390) _Thanks @Minu476_
* Improved rendering of very small candlesticks and OHLCs in financial plots
* Labeled plottables now display their label in the ToString() output. This is useful when viewing plottables listed in the FormsPlot settings window #391 _Thanks @Minu476_
* Added a Statistics.Finance module with methods for creating Simple Moving Average (SMA) and Bollinger band technical indicators to Candlestick and OHLC charts. Examples are in the cookbook and demo program. (#397) _Thanks @Minu476_
* Scatter plots, filled plots, and polygon plots now support Xs and Ys which contain `double.NaN` #396
* Added support for line styles to Signal plots (#392) _Thanks @bukkideme_

## ScottPlot 4.0.31
* Created `Plot.PlotBarGroups()` for easier construction of grouped bar plots from 2D data (#367) _Thanks @Benny121221_
* Plot.PlotScaleBar() adds an L-shaped scalebar to the corner of the plot (#363)
* Default grid color lightened from #D3D3D3 (Color.LightGray) to #EFEFEF (#372)
* Improved error reporting for scatter plots (#369) _Thanks @JagDTalcyon_
* Improve pixel alignment by hiding grid lines and snapping tick marks that are 1px away from the lower left edge (#359)
* PlotText() ignores defaults to upperLeft alignment when rotation is used (#362)
* Improved minor tick positioning to prevent cases where minor ticks are 1px away from major ticks (#373)

## ScottPlot 4.0.30
* `Plot.PlotCandlestick()` and `Plot.PlotOHLC()`
  * now support `OHLC` objects with variable widths defined with a new `timeSpan` argument in the OHLC constructor. (#346) _Thanks @Minu476_
  * now support custom up/down colors including those with transparency (#346) _Thanks @Minu476_
  * have a new `sequential` argument to plot data based on array index rather than `OHLC.time`. This is a new, simpler way to display unevenly-spaced data (e.g., gaps over weekends) in a way that makes the gaps invisible. (#346) _Thanks @Minu476_
* Fixed a marker/line alignment issue that only affeced low-density Signal plots on Linux and MacOS (#340) _Thanks @SeisChr_
* WPF control now appears in Toolbox (#151) _Thanks @RalphLAtGitHub_
* Plot titles are now center-aligned with the data area, not the figure. This improves the look of small plots with titles. (#365) _Thanks @Resonanz_
* Fixed bug that ignored `Configure(enableRightClickMenu: false)` in WPF and WinForms user controls. (#365) _Thanks @thunderstatic_
* Updated `Configure(enableScrollWheelZoom: false)` to disable middle-click-drag zooming. (#365) _Thanks @eduhza_
* Added color mixing methods to ScottPlot.Drawing.GDI (#361)
* Middle-click-drag zooming now respects locked axes (#353) _Thanks @LogDogg_
* Improved user control zooming of high-precision DateTime axis data (#351) _Thanks @bukkideme_
* Plot.AxisBounds() now lets user set absolute bounds for drag and pan operations (#349) _Thanks @LogDogg_
* WPF control uses improved Bitmap conversion method (#350)
* Function plots have improved handling of functions with infinite values (#370) _Thanks @Benny121221_

## ScottPlot 4.0.29
* `Plot.PlotFill()` can be used to make scatter plots with shaded regions. Giving it a single pair of X/Y values (`xs, ys`) lets you shade beneath the curve to the `baseline` value (which defaults to 0). You can also give it a pair of X/Y values (`xs1, ys1, xs2, ys2`) and the area between the two curves will be shaded (the two curves do not need to be the same length). See cookbook for examples. (#255) _Thanks @ckovamees_ 
* `DataGen.Range()` now has `includeStop` argument to include the last value in the returned array.
* `Tools.Pad()` has been created to return a copy of a given array padded with data values on each side. (#255) _Thanks @ckovamees_
* [Seaborn](https://seaborn.pydata.org/) style can be activated using `Plot.Style(Style.Seaborn)` (#339)
* The `enableZooming` argument in `WpfPlot.Configure()` and `FormsPlot.Configure()` has been replaced by two arguments `enableRightClickZoom` and `enableScrollWheelZoom` (#338) _Thanks Zach_
* Improved rendering of legend items for polygons and filled plots (#341) _Thanks @SeidChr_
* Improved Linux rendering of legend items which use thick lines: axis spans, fills, polygons, etc. (#340) _Thanks @SeidChr_
* Addded `Plot.PlotFillAboveBelow()` to create a shaded line plot with different colors above/below the baseline. (#255) _Thanks @ckovamees_
* Improved rendering in Linux and MacOS by refactoring the font measurement system (#340) _Thanks @SeidChr_

## ScottPlot 4.0.28
* `Ticks()` now has arguments for numericStringFormat (X and Y) to make it easy to customize formatting of tick labels (percentage, currency, scientific notation, etc.) using standard [numeric format strings](https://docs.microsoft.com/en-us/dotnet/standard/base-types/standard-numeric-format-strings). Example use is demonstrated in the cookbook. (#336) _Thanks @deiruch_
* The right-click menu can now be more easily customized by writing a custom menu to `FormsPlot.ContextMenuStrip` or `WpfPlot.ContextMenu`. Demonstrations of both are in the demo application. (#337) _Thanks @Antracik_

## ScottPlot 4.0.27
* `Plot.Polygon()` can now be used to plot polygons from X/Y points (#255) _Thanks @ckovamees_
* User controls now have an "open in new window" item in their right-click menu (#280)
* Plots now have offset notation and multiplier notation disabled by default. Layouts are automatically calculated before the first render, or manually after MouseUp events in the user controls. (#310)
* `Plot.Annotation()` allows for the placement of text on the figure using pixel coordinates (not unit coordinates on the data grid). This is useful for creating custom static labels or information messages. (#321) _Thanks @SeidChr_
* `FormsPlot.MouseDoubleClicked` event now passes a proper `MouseEventArgs` instead of `null` (#331) _Thanks @ismdiego_
* Added a right-click menu to `WpfPlot` with items (save image, copy image, open in new window, help, etc.) similar to `FormsPlot`

## ScottPlot 4.0.26
* The `ScottPlot.WPF` package (which provides the `WpfPlot` user control) now targets .NET Framework 4.7.2 (in addition to .NET Core 3.0), allowing it to be used in applications which target either platform. The ScottPlot demo application now targets .NET Framework 4.7.2 which should be easier to run on most Windows systems. (#333)
* The `ScottPlot.WinForms` package (which produves the `FormsPlot` control) now only targets .NET Framework 4.6.1 and .NET Core 3.0 platforms (previously it also had build targets for .NET Framework 4.7.2 and .NET Framework 4.8). It is important to note that no functionality was lost here. (#330, #333)

## ScottPlot 4.0.25
* `PlotBar()` now supports displaying values above each bar graph by setting the `showValues` argument.
* `PlotPopulations()` has extensive capabilities for plotting grouped population data using box plots, bar plots, box and whisper plots, scatter data with distribution curves, and more! See the cookbook for details. (#315)
* `Histogram` objects now have a `population` property.
* `PopulationStats` has been renamed to `Population` and has additional properties and methods useful for reporting population statistics.
* Improved grid rendering rare artifacts which appear as unwanted diagnal lines when anti-aliasing is disabled. (#327)

## ScottPlot 4.0.24
* `Plot.Clear()` has been improved to more effectively clear plottable objects. Various overloads are provided to selectively clear or preserve certain plot types. (#275) _Thanks @StendProg_
* `PlotBar()` has been lightly refactored. Argument order has been adjusted, and additional options have been added. Error cap width is now in fractional units instead of pixel units. Horizontal bar charts are now supported. (#277, #315) _Thanks @bonzaiferroni_

## ScottPlot 4.0.23
* Interactive plot viewers were created to make it easy to interactively display data in a pop-up window without having to write any GUI code. Examples have been added to the ScottPlot Demo application.
  * `ScottPlot.WpfPlotViewer(plt)` for WPF
  * `ScottPlot.FormsPlotViewer(plt)` for Windows Forms
  * These can even be called from console applications
* Fixed bug that affected the `ySpacing` argument of `Plot.Grid()`
* `Plot.Add()` makes it easy to add a custom `Plottable` to the plot
* `Plot.XLabels()` and `Plot.YLabels()` can now accept just a string array (x values are auto-populated as a consecutive series of numbers).
* Aliased `Plot.AxisAuto()` to `Plot.AutoAxis()` and `Plot.AutoScale()` to make this function easier to locate for users who may have experience with other plot libraries. (#309) _Thanks @Resonanz_
* Empty plots now render grid lines, ticks, and tick labels (#313)
* New plot type: Error bars. They allow the user to define error bar size in all 4 directions by calling `plt.PlotErrorBars()`. (#316) _Thanks @zrolfs_
* Improve how dashed lines appear in the legend
* Improved minor tick positions when using log scales with `logScaleX` and `logScaleY` arguments of `plt.Ticks()` method
* Fixed bug that caused the center of the coordinate field to shift when calling `Plot.AxisZoom()`
* Grid line thickness and style (dashed, dotted, etc) can be customized with new arguments in the `Plot.Grid()` method

## ScottPlot 4.0.22
* Added support for custom horizontal axis tick rotation (#300) _Thanks @SeidChr_
* Added support for fixed grid spacing when using DateTime axes (#299) _Thanks @SeidChr_
* Updated ScottPlot icon (removed small text, styled icon after emoji)
* Improved legend font size when using display scaling (#289)
* Scroll wheel zooming now zooms to cursor (instead of center) in WPF control. This feature works now even if display scaling is used. (#281)
* Added `Plot.EqualAxis` property to make it easy to lock axis scales together (#306) _Thanks @StendProg_

## ScottPlot 4.0.21

### Misc
* Created new cookbook and demo applications for WinForms and WPF (#271)
* The `FormsPlot.MouseMoved` event now has `MouseEventArgs` (instead of `EventArgs`). The purpose of this was to make it easy to access mouse pixel coordinates via `e.X` and `e.Y`, but this change may require modifications to applications which use the old event signature.
* WpfPlot now has an `AxisChanged` event (like FormsPlot)
* Fixed bug that caused `Plot.CoordinateFromPixelY()` to return incorrect value
* Fixed bug causing cursor to show arrows when hovered over some non-draggable objects
* Improved support for WinForms and WpfPlot transparency (#286) _Thanks @StendProg and @envine_
* Added `DataGen.Zeros()` and `DataGen.Ones()` to generate arrays filled with values using methods familiar to numpy users.
* Added `equalAxes` argument to `WpfPlot.Configure()` (#272)
* Fixed a bug affecting the `equalAxes` argument in `FormsPlot.Configure()` (#272)
* Made all `Plot.Axis` methods return axis limits as `double[]` (previously many of them returned `void`)
* Added overload for `Plot.PlotLine()` which accepts a slope, offset, and start and end X points to make it easy to plot a linear line with known formula. Using PlotFormula() will produce the same output, but this may be simpler to use for straight lines.
* Added `rSquared` property to linear regression fits (#290) _Thanks @Benny121221 and @StendProg_
* Added `Tools.ConvertPolarCoordinates()` to make it easier to display polar data on ScottPlot's Cartesian axes (#298) _Thanks @Benny121221_
* Improved `Plot.Function()` (#243) _Thanks @Benny121221_
* Added overload for `Plot.SetCulture()` to let the user define number and date formatting rather than relying on pre-made cultures (#301, #236) _Thanks @SeidChr_

## ScottPlot 4.0.19

#### Plottable and Rendering Changes
* Improved how markers are drawn in Signal and SignalConst plots at the transition area between zoomed out and zoomed in (#263) _Thanks @bukkideme and @StendProg_
* Improved support for zero lineSize and markerSize in Signal and SignalConst plots (#263, #264) _Thanks @bukkideme and @StendProg_
* Improved thread safety of interactive graphs (#245) _Thanks @StendProg_

#### Changes to `ScottPlot.Plot` Module
* added `CoordinateFromPixelX()` and `CoordinateFromPixelY()` to get _double precision_ coordinates from a pixel location. Previously only SizeF (float) precision was available. This improvement is especially useful when using DateTime axes. (#269) _Thanks Chris_
* added `AxisScale()` to adjust axis limits to set a defined scale (units per pixel) for each axis.
* added `AxisEqual()` to adjust axis limits to set the scale of both axes to be the same regardless of the size of each axis. (#272) _Thanks @gberrante_
* `PlotHSpan()` and `PlotVSpan()` now return `PlottableHSpan` and `PlottableVSpan` objects (instead of a `PlottableAxSpan` with a `vertical` property)
* `PlotHLine()` and `PlotVLine()` now return `PlottableHLine` and `PlottableVLine` objects (instead of a `PlottableAxLine` with a `vertical` property)

#### Miscellaneous
* MultiPlot now has a `GetSubplot()` method which returns the Plot from a row and column index (#242). See cookbook for details. _Thanks @Resonanz and @StendProg_
* Created `DataGen.Range()` to make it easy to create double arrays with evenly spaced data (#259)
* Improved support for display scaling (#273) _Thanks @zrolfs_
* Improved event handling (#266, #238) _Thanks @StendProg_
* Improved legend positioning (#253) _Thanks @StendProg_

## ScottPlot 4.0.18
* Added `Plot.SetCulture()` for improved local culture formatting of numerical and DateTime axis tick labels (#236) _Thanks @teejay-87_

## ScottPlot 4.0.17
* Added `mouseCoordinates` property to WinForms and WPF controls (#235) _Thanks @bukkideme_
* Fixed rendering bug that affected horizontal lines when anti-aliasing was turned off (#232) _Thanks @StendProg_
* Improved responsiveness while dragging axis lines and axis spans (#228) _Thanks @StendProg_

## ScottPlot 4.0.16
* Improved support for MacOS and Linux (#211, #212, #216) _Thanks @Hexxonite and @StendProg_
* Fixed a few display bugs
  * Fixed a bug affecting the `ySpacing` argument in `Plot.Grid()` (#221) _@Thanks teejay-87_
  * Enabled `visible` argument in `Title()`, `XLabel()`, and `YLabel()` (#222) _Thanks @ckovamees_
* AxisSpan improvements
  * Edges are now optionally draggable (#228) _Thanks @StendProg_
  * Can now be selectively removed with `Clear()` argument
  * Fixed bug caused by zooming far into an axis span (#226) _Thanks @StendProg_
* WinForms Control
  * WinForms control now supports draggable axis lines and axis spans
  * Right-click menu now has "copy image" option (#220)
  * Settings screen now has "copy CSV" button to export data (#220)
* WPF Control
  * WPF control now supports draggable axis lines and axis spans
  * new WpfPlot.Configure() to set various WPF control options
* Misc improvements
  * Improved axis handling, expansion, and auto-axis (#219, #230) _Thanks @StendProg_
  * Added more options to `DataGen.Cos()`
  * Tick labels can be hidden with `Ticks()` argument (#223) _Thanks @ckovamees_

## ScottPlot 4.0.14
* Improved `MatchAxis()` and `MatchLayout()` (#217) _Thanks @ckovamees and @StendProg_

## ScottPlot 4.0.13
* Improved support for Linux and MacOS _Thanks @Hexxonite_
* Improved font validation (#211, #212) _Thanks @Hexxonite and @StendProg_

## ScottPlot 4.0.11
* User controls now have a `cursor` property which can be set to allow custom cursors. (#187) _Thanks @gobikulandaisamy_
* User controls now have a `mouseCoordinates` property which make it easy to get the X/Y location of the cursor. (#187) _Thanks @gobikulandaisamy_

## ScottPlot 4.0.10
* Improved density colormap (#192, #194) _Thanks @StendProg_
* Added linear regression tools and cookbook example (#198) _Thanks @Benny121221_
* Added `maxRenderIndex` to Signal to allow partial plotting of large arrays intended to be used with live, incoming data (#202) _Thanks @StendProg and @plumforest_
* Made _Shift + Left-click-drag_ zoom into a rectangle light middle-click-drag (in WinForms and WPF controls) to add support for mice with no middle button (#90) _Thanks @JagDTalcyon_
* Throw an exception if `SaveFig()` is called before the image is properly sized (#192) _Thanks @karimshams and @StendProg_
* Ticks() now has arguments for `FontName` and `FontSize` (#204) _Thanks Clay_
* Fixed a bug that caused poor layout due to incorrect title label size estimation (#205) _Thanks Clay_
* Grid() now has arguments to selectively enable/disable horizontal and vertical grid lines (#206) _Thanks Clay_
* Added tool and cookbook example to make it easier to plot data on a log axis (#207) _Thanks @senged_
* Arrows can be plotted using `plt.PlotArrow()` (#201) _Thanks Clay_

## ScottPlot 4.0.9
_Published on [NuGet](https://www.nuget.org/packages?q=scottplot) on 2019-12-03_

* Use local regional display settings when formatting the month tick of DateTime axes (#108) _Thanks @FadyDev2_
* Debug symbols are now deployed NuGet

## ScottPlot 4.0.7
_Published on [NuGet](https://www.nuget.org/packages?q=scottplot) on 2019-12-01_\
This release updated the ScottPlot.WinForms package only.

* Added WinForms support for .NET Framework 4.7.2 and 4.8
* Fixed bug in WinForms control that only affected .NET Core 3.0 applications (#189 and #138) _Thanks @petarpetrovt_

## ScottPlot 4.0.6
_Published on [NuGet](https://www.nuget.org/packages?q=scottplot) on 2019-11-29_\
This release updated the ScottPlot.WinForms package only.

* fixed bug that affected the settings dialog window in the WinForms control (#187) _Thanks @gobikulandaisamy_

## ScottPlot 4.0.5
_Published on [NuGet](https://www.nuget.org/packages?q=scottplot) on 2019-11-27_

#### Minor Changes
* improved spacing for non-uniformly distributed OHLC and candlestick plots (#184) _Thanks @satyat110_
* added `fixedLineWidth` to Legend() to allow the user to control whether legend lines are dynamically sized (#185) _Thanks @ab-tools_
* legend now hides lines or markers of they're hidden in the plottable
* DateTime axes now use local display format (#108) _Thanks @FadyDev2_

## ScottPlot 4.0.4
_Published on [NuGet](https://www.nuget.org/packages?q=scottplot) on 2019-11-24_

* PlotText() now supports a background frame (#181) _Thanks @satyat110_
* OHLC objects can be created with a double or a DateTime (#182) _Thanks @Minu476_
* Improved AxisAuto() fixes bug for mixed 2d and axis line plots

## ScottPlot 4.0.3
_Published on [NuGet](https://www.nuget.org/packages?q=scottplot) on 2019-11-23_

* fixed bug when plotting single-point candlestick (#172) _Thanks @Minu476_
* improved style editing of plotted objects (#173) _Thanks @Minu476_
* fixed pan/zoom axis lock when holding CTRL or ALT (#90) _Thanks @FadyDev2_
* simplified the look of the user controls in designer mode
* improved WPF control mouse tracking when using DPI scaling
* added support for manual tick positions and labels (#174) _Thanks @Minu476_
* improved tick system when using DateTime units (#108) _Thanks @Padanian, @FadyDev2, and @Bhandejiya_
* created `Tools.DateTimesToDoubles(DateTime[] array)` to easily convert an array of dates to doubles which can be plotted with ScottPlot, then displayed as time using `plt.Ticks(dateTimeX: true)`.
* added an inverted sign flag (#177) to allow display of an axis with descending units _Thanks Bart_

## ScottPlot 4.0.2
_Published on [NuGet](https://www.nuget.org/packages?q=scottplot) on 2019-11-09_

* **Multi-plot figures:** Images with several plots can be created using `ScottPlot.MultiPlot()` as seen in the [Multiplot example](https://github.com/swharden/ScottPlot/tree/master/cookbook#multiplot) in the cookbook
* `ScottPlot.DataGen` functions which require a `Random` can accept null (they will create a `Random` if null is given)
* `plt.MatchAxis()` and `plt.MatchLayout()` have been improved
* `plt.PlotText()` now supports rotated text using the `rotation` argument (#160). See the [cookbook example](https://github.com/swharden/ScottPlot/tree/master/cookbook#plotting-text). _Thanks @gwilson9_
* `ScottPlot.WinForms` user control has new events and `formsPlot1.Configure()` arguments to make it easy to replace the default functionality for double-clicking and deploying the right-click menu (#166). _Thanks @FadyDev2_
* All plottables now have a `visible` property which makes it easy to toggle visibility on/off after they've been plotted. See the [cookbook example](https://github.com/swharden/ScottPlot/tree/master/cookbook#set-visibility). _Thanks Nasser_

## ScottPlot 4.0.1
_Published on [NuGet](https://www.nuget.org/packages?q=scottplot) on 2019-11-03_

#### Major Changes
* **ScottPlot now targets .NET Standard 2.0** so in addition to .NET Framework projects it can now be used in .NET Core applications, ASP projects, Xamarin apps, etc.
* **The WinForms control has its own package** ([ScottPlot.WinForms](https://www.nuget.org/packages/ScottPlot.WinForms/)) which targets both .NET Framework 4.6.1 and  .NET Core 3.0. Thanks for your early efforts on this @petarpetrovt
* **The WPF control has its own package** ([ScottPlot.WPF](https://www.nuget.org/packages/ScottPlot.WPF/)) targeting .NET Core 3.0.

#### Minor Changes
* better layout system and control of padding (Thanks @citizen3942)
* added ruler mode to `plt.Ticks()` (Thanks @citizen3942)
* `plt.MatchLayout()` no longer throws exceptions
* eliminated `MouseTracker` class (tracking is now in user controls)
* Use NUnit (not MSTest) for tests

## ScottPlot 3.1.6
_Published on [NuGet](https://www.nuget.org/packages/ScottPlot/) on 2019-10-20_

#### Minor Changes
* reduced designer mode checks to increase render speed (Thanks @StendProg)
* fixed cursor bug that occurred when draggable axis lines were used (Thanks Kamran)
* fully deleted the outdated `ScottPlotUC`
* fixed infinite zoom bug caused by calling AxisAuto() when plotting a single point (or perfectly straight horizontal or vertical line)
* added `ToolboxItem` and `DesignTimeVisible` delegates to WpfPlot control to try to get it to appear in the toolbox (but it doesn't seem to be working)
* improved figure padding when axes frames are disabled (Thanks @citizen3942)
* improved rendering of ticks at the edge of the plottable area (Thanks @citizen3942)
* added `AxesChanged` event to user control to make it easier to sync axes between multiple plots (see linked plots demo)
* disabled drawing of arrows on user control in designer mode

## ScottPlot 3.1.5
_Published on [NuGet](https://www.nuget.org/packages/ScottPlot/) on 2019-10-06_

#### Minor Changes
* WPF user control improved support for display scaling (Thanks @morningkyle)
* Fixed bug that crashed on extreme zoom-outs (Thanks @morningkyle)
* WPF user control improvements (middle-click autoaxis, scrollwheel zoom)
* ScottPlot user control has a new look in designer mode. Exceptions in user controls in designer mode can crash Visual Studio, so this risk is greatly reduced by not attempting to render a ScottPlot _inside_ Visual Studio.

## ScottPlot 3.1.4
_Published on [NuGet](https://www.nuget.org/packages/ScottPlot/) on 2019-09-22_

#### Major Changes
* middle-click-drag zooms into a rectangle drawn with the mouse

#### Minor Changes
* fixed bug that caused user control to crash Visual Studio on some systems that used DPI scaling (#125, #111). _Thanks @ab-tools and @bukkideme for your work on this._
* fixed poor rendering for extremely small plots
* fixed bug when making a scatter plot with a single point (#126). _Thanks @bonzaiferroni for your work on this._
* added more options to right-click settings menu (grid options, legend options, axis labels, editable plot labels, etc.)
* improved axis padding and image tightening
* greatly refactored the settings module (no change in functionality)

## ScottPlot 3.1.3

_Published on [NuGet](https://www.nuget.org/packages/ScottPlot/) on 2019-08-25_

#### Minor Changes
* FormsPlot improvements
  * middle-click-drag zooms into a rectangle
  * CTRL+scroll to lock vertical axis
  * ALT+scroll to loch horizontal axis
  * Improved (and overridable) right-click menu
* Added additional options to `plt.Ticks()`
  * rudimentary support for date tick labels (`dateTimeX` and `dateTimeY`)
  * options to customize notation (`useExponentialNotation`, `useOffsetNotation`, and `useMultiplierNotation`)

## ScottPlot 3.1.0

_Published on [NuGet](https://www.nuget.org/packages/ScottPlot/) on 2019-08-19_

#### Major Changes
* User controls were renamed
  * `ScottPlotUC` was renamed to `FormsPlot`
  * `ScottPlotWPF` was renamed to `WpfPlot`
* The right-click menu has improved. It responds faster and has improved controls to adjust plot settings.
* Plots can now be saved in BMP, PNG, JPG, and TIF format
* Holding `CTRL` while click-dragging locks the horizontal axis
* Holding `ALT` while click-dragging locks the vertical axis
* Minor ticks are now displayed (and can be turned on or off with `Ticks()`)
* Legend can be accessed for external display with `GetLegendBitmap()`

#### Minor Changes
* anti-aliasing is turned off while click-dragging to increase responsiveness (#93, @StendProg)
* PlotSignalConst has several improvements (@StendProg)
  * It can can now accept a generic inputs
  * A demo has been added demonstrating highspeed interactive plotting of _one billion_ data points.
  * It is now slightly faster by default
  * It can use single-precision floating point calculations to further enhance performance
* Legend draws more reliably (#104, #106, @StendProg)
* `AxisAuto()` now has `expandOnly` arguments
* Axis lines with custom lineStyles display properly in the legend

## ScottPlot 3.0.9

_Published on [NuGet](https://www.nuget.org/packages/ScottPlot/) on 2019-08-12_

#### Major Changes
* **WPF User Control**: See [demos#wpf-application](https://github.com/swharden/ScottPlot/tree/master/demos#wpf-application) for a quickstart demo.
* **New Plot Type: `PlotSignalConst()`** for extremely large arrays of data which are not expected to change after being plotted. Plots generated with this method can be much faster than PlotSignal(). See [cookbook#signalconst](https://github.com/swharden/ScottPlot/tree/master/cookbook#signalconst) for example usage. _Special thanks to @StendProg for work on this feature._
* **Greatly improved axis tick labels.** Axis tick labels are now less likely to overlap with axis labels, and it displays very large and very small numbers well using exponential notation. For an example see [cookbook#axis-exponent-and-offset](https://github.com/swharden/ScottPlot/tree/master/cookbook#axis-exponent-and-offset). _Special thanks to @Padanian for work on this feature._
* **Parallel processing support for PlotSignal()**. When parallel processing is enabled PlotSignal() can now use it to render graphs faster. For details see [cookbook#signal-with-parallel-processing](https://github.com/swharden/ScottPlot/tree/master/cookbook#signal-with-parallel-processing). _Special thanks to @StendProg for work on this feature._
* **Every `Plot` function now returns a `Plottable`.** When creating things like scatter plots, text, and axis lines, the returned object can now be used to update the data, position, styling, or call plot-type-specific methods. For an example see [cookbook#modify-styles-after-plotting](https://github.com/swharden/ScottPlot/tree/master/cookbook#modify-styles-after-plotting).

#### Minor Changes
* right-click menu now displays ScottPlot and .NET Framework version
* improved rendering of extremely zoomed-out signals 
* rendering speed increased now that Format32bppPArgb is the default PixelFormat (thanks @StendProg)
* DataGen.NoisySin() was added
* Code was tested in .NET Core 3.0 preview and compiled without error. Therefore, the next release will likely be for .NET Core 3.0 (Thanks @petarpetrovt)
* User controls now render graphs with anti-alias mode off (faster) while the mouse is being dragged. Upon release a high quality render is performed.

## ScottPlot 3.0.8

_Published on [NuGet](https://www.nuget.org/packages/ScottPlot/) on 2019-08-04_

#### Major Changes
* **WPF User Control:** A ScottPlotWPF user control was created to allow provide a simple mouse-interactive ScottPlot control to WPF applications. It is not as full-featured as the winforms control (it lacks a right-click menu and click-and-drag functions), but it is simple to review the code (<100 lines of [.xaml](https://github.com/swharden/ScottPlot/blob/master/src/ScottPlot/ScottPlotWPF.xaml) and [.xaml.cs](https://github.com/swharden/ScottPlot/blob/master/src/ScottPlot/ScottPlotWPF.xaml.cs)) and easy to use. See the [WPF Application Quickstart](https://github.com/swharden/ScottPlot/tree/master/demos#wpf-application) guide for details.
* **New plot type `plt.AxisSpan()`:** [demonstrated in the cookbook](https://github.com/swharden/ScottPlot/tree/master/cookbook#axis-spans) - shades a region of the graph (semi-transparency is supported).

#### Minor Changes
* **improved tick marks**
  * Vertical ticks no longer overlap with vertical axis label (#47)
  * When axis tick labels contain very large or very small numbers, scientific notation mode is engaged (see [cookbook example](https://github.com/swharden/ScottPlot/tree/master/cookbook#very-large-numbers)).
  * Horizontal tick mark spacing increased to prevent overlapping
  * Vertical tick mark spacing increased to be consistent with horizontal tick spacing
* **CSV data export**
  * Plottable objects now have a `SaveCSV(filename)` method. See the [cookbook example](https://github.com/swharden/ScottPlot/tree/master/cookbook#save-scatter-data).
  * Scatter and Signal plot data can be saved from the user control through the right-click menu.
* Added `lineStyle` arguments to Scatter plots (see the [cookbook example](https://github.com/swharden/ScottPlot/tree/master/cookbook#custom-linestyles))
* Improved legend ([see cookbook example](https://github.com/swharden/ScottPlot/tree/master/cookbook#legend))
  * ability to set location
  * ability to set shadow direction
  * markers and lines rendered in legend
* Improved ability to use custom fonts ([see cookbook example](https://github.com/swharden/ScottPlot/tree/master/cookbook#custom-fonts))
* Segoe UI is now the default font for all plot components

## ScottPlot 3.0.7
_Published on [NuGet](https://www.nuget.org/packages/ScottPlot/) on 2019-07-27_

#### Major Changes
* **New plot type `plt.PlotStep()`:** demonstrated in the [cookbook](https://github.com/swharden/ScottPlot/blob/master/doc/cookbook/README.md#step-plot).  An interactive example is in the demos folder.
* **New plot type `plt.PlotCandlestick()`:** demonstrated in the [cookbook](https://github.com/swharden/ScottPlot/blob/master/doc/cookbook/README.md#candlestick). An interactive example is in the demos folder.
* **New plot type `plt.PlotOHLC()`:** demonstrated in the [cookbook](https://github.com/swharden/ScottPlot/blob/master/doc/cookbook/README.md#ohlc).  An interactive example is in the demos folder.
* **`plt.MatchPadding()`:** copies the data frame layout from one ScottPlot onto another (useful for making plots of matching size). An interactive example is in the demos folder.
* **`plt.MatchAxis()`:** copies the axes from one ScottPlot onto another (useful for making plots match one or both axis). An interactive example is in the demos folder.
* **`plt.Legend()` improvements**
  * The `location` argument allows the user to place the legend at one of 9 different places on the plot. See the [cookbook example](https://github.com/swharden/ScottPlot/tree/master/doc/cookbook#legend).
  * The `shadowDirection` argument allows the user to control if a shadow is shown and at what angle.
* **Custom marker shapes** can be specified using the `markerShape` argument. See the [cookbook example](https://github.com/swharden/ScottPlot/tree/master/doc/cookbook#custom-marker-shapes).


## ScottPlot 3.0.6
_Published on [NuGet](https://www.nuget.org/packages/ScottPlot/) on 2019-06-30_

#### Major Changes
* **Bar plot:** The plot module now has a `Bar()` method that lets users create various types of bar plots, as seen in [cookbook#plot-bar-data](https://github.com/swharden/ScottPlot/tree/master/doc/cookbook#plot-bar-data)
* **Histogram:** The new `ScottPlot.Histogram` class has tools to create and analyze histogram data (including cumulative probability). Examples of this can be seen at [cookbook#histogram](https://github.com/swharden/ScottPlot/tree/master/doc/cookbook#histogram) and [cookbook#cph](https://github.com/swharden/ScottPlot/tree/master/doc/cookbook#cph)
* **Step plot:** Scatter plots can now render as step plots. Use this feature by setting the `stepDisplay` argument with `PlotScatter()` as seen in the [cookbook#step-plot](https://github.com/swharden/ScottPlot/tree/master/doc/cookbook#step-plot)
* **Manual grid spacing:** Users can now manually define the grid density by setting the `xSpacing` and `ySpacing` arguments in `Grid()` as seen in [cookbook#manual-grid-spacing](https://github.com/swharden/ScottPlot/tree/master/doc/cookbook#manual-grid-spacing)
* **Draggable axis lines:** Axis lines can be dragged with the mouse if the `draggable` argument is set to `true` in `PlotHLine()` and `PlotHLine()`. Draggable axis line limits can also be set by defining additional arguments. The [DraggableMarkers](https://github.com/swharden/ScottPlot/tree/master/demos/ScottPlotDraggableMarkers) program was created to demonstrate this feature.

#### Minor Changes
* using the scrollwheel to zoom now zooms to the cursor position rather than the center of the plot area
* `ScottPlot.DataGen.RandomNormal()` was created to create arbitrary amounts of normally-distributed random data
* fixed bug causing axis line color to appear incorrectly in the legend
* `AxisAuto()` is now called automatically on the first render. This means users no longer have to call this function manually for most applications. This simplifies quickstart programs to just: instantiate plot, plot data, render (now 3 lines in total instead of 4).
* throw exceptions if scatter, bar, or signal data inputs are null (rather than failing later)

## ScottPlot 3.0.5
_Published on [NuGet](https://www.nuget.org/packages/ScottPlot/) on 2019-06-23_
* fixes a bug (discussed in [issue 11](https://github.com/swharden/ScottPlot/issues/11)) to improve pan and zoom performance.

## ScottPlot 3.0.4
_Published on [NuGet](https://www.nuget.org/packages/ScottPlot/) on 2019-06-23_

#### New features
* **Bar graphs:** New `plotBar()` method allow creation of bar graphs. By customizing the `barWidth` and `xOffset` arguments you can push bars together to create grouped bar graphs. Error bars can also be added with the `yError` argument. Some [cookbook examples](https://github.com/swharden/ScottPlot/tree/master/doc/cookbook#plot-bar-data) demonstrate what this new function can do.
* **Scatter plots support X and Y error bars:** `plotScatter()` now has arguments to allow X and Y error bars (with adjustable error bar line width and cap size). A [cookbook example](https://github.com/swharden/ScottPlot/tree/master/doc/cookbook#plotting-with-errorbars) was added and a demo program was also created to demonstrate this feature.
* **Draggable axis lines:** `plotHLine()` and `plotVLine()` now have a `draggable` argument which lets those axis lines be dragged around with the mouse (when using the `ScottPlotUC` user control). Examples are in the demo folder ([ScottPlotDraggableMarkers](https://github.com/swharden/ScottPlot/tree/master/demos/ScottPlotDraggableMarkers)). This feature was initially requested in [issue 11](https://github.com/swharden/ScottPlot/issues/11).

#### Minor changes
* fixed errors caused by resizing to 0px
* fixed a capitalization inconsistency in the `plotSignal` argument list
* `axisAuto()` now responds to axis lines added by `plotHLine()` and `plotVLine()` (previously they were ignored)
* fixed an [issue](https://github.com/swharden/ScottPlot/issues/23) that caused SplitContainer splitters to freeze

## ScottPlot 3.0.3
_Published on [NuGet](https://www.nuget.org/packages/ScottPlot/) on 2019-05-28_
* NuGet installer automatically adds system.drawing

## ScottPlot 3.0.2
_Published on [NuGet](https://www.nuget.org/packages/ScottPlot/) on 2019-05-27_
* Recompiled to support the .NET 4.5 framework

#### ScottPlot 3.0.1
_Published on [NuGet](https://www.nuget.org/packages/ScottPlot/) on 2019-05-27_
* First version of ScottPlot published on NuGet<|MERGE_RESOLUTION|>--- conflicted
+++ resolved
@@ -2,10 +2,7 @@
 
 ## ScottPlot 4.0.37
 * Added `processEvents` argument to `formsPlot2.Render()` to provide a performance enhancement when linking axes of two `FormsPlot` controls together (by calling `Plot.MatchAxis()` from the control's `AxesChanged` event, as seen in the _Linked Axes_ demo application) (#451, #452) _Thanks @StendProg and @robokamran_
-<<<<<<< HEAD
 * New `Plot.PlotVectorField()` method for displaying vector fields (sometimes called quiver plots) (#439, #439, #440) _Thanks @Benny121221 and @hhubschle_
-=======
->>>>>>> fe52b6b5
 
 ## ScottPlot 4.0.36
 * `PlotScatterHighlight()` was created as a type of scatter plot designed specifically for applications where "show value on hover" functionality is desired. Examples are both in the cookbook and WinForms and WPF demo applications. (#415, #414) _Thanks @Benny121221 and @StendProg_
