# ScottPlot Changelog

## ScottPlot 4.1.28
_In development / not yet on NuGet_
* Radar Plot: `OutlineWidth` now allows customization of the line around radar plots (#1426, #1277) _Thanks @Rayffer_
* Ticks: Improved minor tick and minor grid line placement (#1420, #1421) _Thanks @bclehmann and @at2software_
* Palette: Added Amber and Nero palettes (#1411, #1412) _Thanks @gauravagrwal_
* Style: Hazel style (#1414) _Thanks @gauravagrwal_
<<<<<<< HEAD
* Population plot: Population plots `DataFormat` now have a `DataFormat` member that displays individual data points on top of a bar graph representing their mean and variance (#1440) Thanks _@Syntaxrabbit_
=======
* MarkerPlot: Improved data area clipping (#1423, #1459) _Thanks @PremekTill, @lucabat, and @AndXaf_
* MarkerPlot: Improved key in legend (#1459, #1454) _Thanks @PremekTill and @Logicman111_
* Style: Plottables that implement `IStylable` are now styled when `Plot.Style()` is called. Styles are now improved for `ScaleBar` and `Colorbar` plot types. (#1451, #1447) _Thanks @diluculo_
>>>>>>> d22ff538

## ScottPlot 4.1.27
_Published on [NuGet](https://www.nuget.org/packages?q=scottplot) on 2021-10-24_
* Colorbar: Exposed fields for additional tick line and tick label customization (#1360) _Thanks @Maoyao233_
* Plot: Improved `AxisAutoY()` margins (#1363) _Thanks @Maoyao233_
* Radar Plot: `LineWidth` may now be customized (#1277, #1369) _Thanks @bclehmann_
* Controls: Stretching due to display scaling can be disabled with `Configuration.DpiStretch` in WPF and Avalonia controls (#1352, #1364) _Thanks @ktheijs and @bclehmann_
* Axes: Improved support for log-distributed minor tick and grid lines (#1386, #1393) _Thanks @at2software_
* Axes: `GetTicks()` can be used to get the tick positions and labels from the previous render
* WPF Control: Improved responsiveness while dragging with the mouse to pan or zoom (#1387, #1388) _Thanks @jbuckmccready_
* Layout: `MatchLayout()` has improved alignment for plots containing colorbars (#1338, #1349, #1351) _Thanks @dhgigisoave_
* Axes: Added multi-axis support for `SetInnerViewLimits()` and `SetOuterViewLimits()` (#1357, #1361) _Thanks @saroldhand_
* Axes: Created simplified overloads for `AxisAuto()` and `Margins()` that lack multi-axis arguments (#1367) _Thanks @cdytoby_
* Signal Plot: `FillAbove()`, `FillBelow()`, and `FillAboveAndBelow()` methods have been added to simplify configuration and reduce run-time errors. Direct access to fill-related fields has been deprecated. (#1401)
* Plot: `AddFill()` now has an overload to fill between two Y curves with shared X values
* Palette: Made all `Palette` classes public (#1394) _Thanks @Terebi42_
* Colorbar: Added `AutomaticTicks()` to let the user further customize tick positions and labels (#1403, #1362) _Thanks @bclehmann_
* Heatmap: Improved support for automatic tick placement in colorbars (#1403, #1362)
* Heatmap: Added `XMin`, `XMax`, `YMin`, and `YMax` to help configure placement and edge alignment (#1405) _Thanks @bclehmann_
* Coordinated Heatmap: This plot type has been deprecated now that the special functionality it provided is present in the standard `Heatmap` (#1405)
* Marker: Created a new `Marker` class to simplify the marker API. Currently it is a pass-through for `MarkerShape` enumeration members.
* Plot: `AddMarker()` makes it easy to place a styled marker at an X/Y position on the plot. (#1391)
* Plottable: `AddPoint()` now returns a `MarkerPlot` rather than a `ScatterPlot` with a single point (#1407)
* Axis lines: Added `Min` and `Max` properties to terminate the line at a finite point (#1390, #1399) _Thanks @bclehmann_

## ScottPlot 4.1.26
_Published on [NuGet](https://www.nuget.org/packages?q=scottplot) on 2021-10-12_
* SignalPlotYX: Improve support for step display (#1342) _Thanks @EFeru_
* Heatmap: Improve automatic axis limit detection (#1278) _Thanks @bclehmann_
* Plot: Added `Margins()` to set default margins to use when `AxisAuto()` is called without arguments (#1345)
* Heatmap: Deprecated `ShowAxisLabels` in favor of tight margins (see cookbook) (#1278) _Thanks @bclehmann_
* Histogram: Fixed bug affecting binning of values at the upper edge of the final bin (#1348, #1350) _Thanks @jw-suh_
* NuGet: Packages have improved debug experience with SourceLink and snupkg format symbols (#1285)

## ScottPlot 4.1.25
* Palette: `ScottPlot.Palette` has been created and cookbook recipes have been updated to use it. The module it replaces (`ScottPlot.Drawing.Palette`) will not be marked obsolete until ScottPlot 5. (#1299, #1304)
* Style: Refactored to use static classes instead of enumeration members (#1299, #1291)
* NuGet: Improved System.Drawing.Common dependencies in user control packages (#1311, #1310) _Thanks @Kritner_
* Avalonia Control: Now targets .NET 5 (#1306, #1309) _Thanks @bclehmann_
* Plot: Fixed bug causing `GetPixel()` to return incorrect values for some axes (#1329, #1330) _Thanks @riquich_
* New Palettes:
  * `ColorblindFriendly` modeled after [Wong 2011](https://www.nature.com/articles/nmeth.1618.pdf) (#1312) _Thanks @arthurits_
  * `Dark` (#1313) _Thanks @arthurits_
  * `DarkPastel` (#1314) _Thanks @arthurits_
  * `Redness` (#1322) _Thanks @wbalbo_
  * `SummerSplash (#1317)` _Thanks @KanishkKhurana_
  * `Tsitsulin` 25-color optimal qualitative palette ([described here](http://tsitsul.in/blog/coloropt)) by [Anton Tsitsulin](http://tsitsul.in) (#1318) _Thanks @arthurits and @xgfs_
* New Styles:
  * `Burgundy` (#1319) _Thanks @arthurits_
  * `Earth` (#1320) _Thanks @martinkleppe_
  * `Pink` (#1234) _Thanks @nanrod_

## ScottPlot 4.1.23
* NuGet: use deterministic builds, add source link support, and include compiler flags (#1285)

## ScottPlot 4.1.22
* Coxcomb Plots: Added support for image labels (#1265, #1275) _Thanks @Rayffer_
* Palette: Added overloads for `GetColor()` and `GetColors()` to support transparency
* Plot Viewer: fixed bug causing render warning to appear in WinForms and Avalonia plot viewers (#1265, #1238) _Thanks @bukkideme, @Nexus452, and @bclehmann_

## ScottPlot 4.1.21
* Legend: Throw an exception if `RenderLegend()` is called on a plot with no labeled plottables (#1257)
* Radar: Improved support for category labels. (#1261, #1262) _Thanks @Rayffer_
* Controls: Now have a `Refresh()` method as an alias of `Render()` for manually redrawing the plot and updating the image on the screen. Using `Render()` in user controls is more similar to similar plotting libraries and less likely to be confused with `Plot.Render()` in documentation and warning messages. (#1264, #1270, #1263, #1245, #1165)
* Controls: Decreased visibility of the render warning (introduced in ScottPlot 4.1.19) by allowing it only to appear when the debugger is attached (#1165, #1264)
* Radial Gaugue Plot: Fixed divide-by-zero bug affecting normalized gauges (#1272) _Thanks @arthurits_

## ScottPlot 4.1.20
* Ticks: Fixed bug where corner labels would not render when multiplier or offset notation is in use (#1252, #1253) _Thanks @DavidBergstromSWE_

## ScottPlot 4.1.19
* Controls: Fixed bug where render warning message is not hidden if `RenderRequest()` is called (#1165) _Thanks @gigios_

## ScottPlot 4.1.18
* Ticks: Improve placement when axis scale lock is enabled (#1229, #1197)
* Plot: `SetViewLimits()` replaced by `SetOuterViewLimits()` and `SetInnerViewLimits()` (#1197) _Thanks @noob765_
* Plot: `EqualScaleMode` (an enumeration accepted by `AxisScaleLock()`) now has `PreserveSmallest` and `PreserveLargest` members to indicate which axis to prioritize when adjusting zoom level. The new default is `PreserveSmallest` which prevents data from falling off the edge of the plot when resizing. (#1197) _Thanks @noob765_
* Axis: Improved alignment of 90º rotated ticks (#1194, #1201) _Thanks @gigios_
* Controls: Fix bug where middle-click-drag zoom rectangle would persist if combined with scroll wheel events (#1226) _Thanks @Elgot_
* Scatter Plot: Fixed bug affecting plots where `YError` is set but `XError` is not (#1237, #1238) _Thanks @simmdan_
* Palette: Added `Microcharts` colorset (#1235) _Thanks @arthurits_
* SignalPlotXY: Added support for `FillType` (#1232) _Thanks @ddrrrr_
* Arrow: New plot type for rendering arrows on plots. Arrowhead functionality of scatter plots has been deprecated. (#1241, #1240)
* Controls: Automatic rendering has been deprecated. Users must call Render() manually at least once. (#1165, #1117)
* Radial Gauge Plots: `AddRadialGauge()` now adds a radial gauge plot (a new circular plot type where values are represented as arcs spanning a curve). See cookbook for examples and documentation. (#1242) _Thanks @arthurits_

## ScottPlot 4.1.17
* Improved `RadarPlot.Update()` default arguments (#1097) _Thanks @arthurits_
* Radar Plot: Improved `Update()` default arguments (#1097) _Thanks @arthurits_
* Crosshair: Added `XLabelOnTop` and `YLabelOnRight` options to improve multi-axis support and label customization (#1147) _Thanks @rutkowskit_
* Signal Plot: Added `StepDisplay` option to render signal plots as step plots when zoomed in (#1092, #1128) _Thanks @EFeru_
* Testing: Improved error reporting on failed XML documentation tests (#1127) _Thanks @StendProg_
* Histogram: Marked `ScottPlot.Statistics.Histogram` obsolete in favor of static methods in `ScottPlot.Statistics.Common` designed to create histograms and probability function curves (#1051, #1166). See cookbook for usage examples. _Thanks @breakwinz and @bclehmann_
* WpfPlot: Improve memory management for dynamically created and destroyed WpfPlot controls by properly unloading the dispatcher timer (#1115, #1117) _Thanks @RamsayGit, @bclehmann, @StendProg, and @Orace_
* Mouse Processing: Improved bug that affected fast drag-dropping of draggable objects (#1076)
* Rendering: Fixed clipping bug that caused some plot types to be rendered above data area frames (#1084)
* Plot: Added `Width` and `Height` properties
* Plot: `GetImageBytes()` now returns bytes for a PNG file for easier storage in cloud applications (#1107)
* Axis: Added a `GetSettings()` method for developers, testers, and experimenters to gain access to experimental objects which are normally private for extreme customization
* Axis: Axis ticks now have a `Ticks()` overload which allows selective control over major tick lines and major tick labels separately (#1118) _Thanks @kegesch_
* Plot: `AxisAuto()` now has `xAxisIndex` and `yAxisIndex` arguments to selectively adjust axes to fit data on a specified index (#1123)
* Crosshair: Refactored to use two `AxisLine`s so custom formatters can now be used and lines can be independently styled (#1173, #1172, #1122, 1195) _Thanks @Maoyao233 and @EFeru_
* ClevelandDotPlot: Improve automatic axis limit detection (#1185) _Thanks @Nextra_
* ScatterPlotList: Improved legend formatting (#1190) _Thanks @Maoyao233_
* Plot: Added an optional argument to `Frameless()` to reverse its behavior and deprecated `Frame()` (#1112, #1192) _Thanks @arthurits_
* AxisLine: Added `PositionLabel` option for displaying position as text (using a user-customizable formatter function) on the axis (#1122, #1195, #1172, #1173) _Thanks @EFeru and @Maoyao233_
* Radar Plot: Fixed rendering artifact that occurred when axis maximum is zero (#1139) _Thanks @petersesztak and @bclehmann_
* Mouse Processing: Improved panning behavior when view limits (axis boundaries) are active (#1148, #1203) _Thanks @at2software_
* Signal Plot: Fixed bug causing render artifacts when using fill modes (#1163, #1205)
* Scatter Plot: Added support for `OffsetX` and `OffsetY` (#1164, #1213)
* Coxcomb: Added a new plot type for categorical data. See cookbook for examples. (#1188) _Thanks @bclehmann_
* Axes: Added `LockLimits()` to control pan/zoom manipulation so individual axes can be manipulated in multi-axis plots. See demo application for example. (#1179, #1210) _Thanks @kkaiser41_
* Vector Plot: Add additional options to customize arrowhead style and position. See cookbook for examples. (#1202) _Thanks @hhubschle_
* Finance Plot: Fixed bug affecting plots with no data points (#1200) _Thanks @Maoyao233_
* Ticks: Improve display of rotated ticks on secondary axes (#1201) _Thanks @gigios_

## ScottPlot 4.1.16
* Made it easier to use custom color palettes (see cookbook) (#1058, #1082) _Thanks @EFeru_
* Added a `IgnoreAxisAuto` field to axis lines and spans (#999) _Thanks @kirsan31_
* Heatmaps now have a `Smooth` field which uses bicubic interpolation to display smooth heatmaps (#1003) _Thanks @xichaoqiang_
* Radar plots now have an `Update()` method for updating data values without clearing the plot (#1086, #1091) _Thanks @arthurits_
* Controls now automatically render after the list of plottables is modified (previously it was after the number of plottables changed). This behavior can be disabled by setting a public field in the control's `Configuration` module. (#1087, #1088) _Thanks @bftrock_
* New `Crosshair` plot type draws lines to highlight a point on the plot and labels their coordinates in the axes (#999, #1093) _Thanks @kirsan31_
* Added support for a custom `Func<double, string>` to be used as custom tick label formatters (see cookbook) (#926, #1070) _Thanks @damiandixon and @ssalsinha_
* Added `Move`, `MoveFirst`, and `MoveLast` to the `Plot` module for added control over which plottables appear on top (#1090) _Thanks @EFeru_
* Fixed bug preventing expected behavior when calling `AxisAutoX` and `AxisAutoY` (#1089) _Thanks @EFeru__

## ScottPlot 4.1.15
* Hide design-time error message component at run time to reduce flicking when resizing (#1073, #1075) _Thanks @Superberti and @bclehmann_
* Added a modern `Plot.GetBitmap()` overload suitable for the new stateless rendering system (#913 #1063)
* Controls now have `PlottableDragged` and `PlottableDropped` event handlers (#1072) _Thanks @JS-BGResearch_

## ScottPlot 4.1.14
* Add support for custom linestyles in SignalXY plots (#1017, #1016) _Thanks @StendProg and @breakwinz_
* Improved Avalonia dependency versioning (#1018, #1041) _Thanks @bclehmann_
* Controls now properly process `MouseEnter` and `MouseLeave` events (#999) _Thanks @kirsan31 and @breakwinz_
* Controls now have a `RenderRequest()` method that uses a render queue to facilitate non-blocking render calls (#813, #1034) _Thanks @StendProg_
* Added Last() to finance plots to make it easier to access the final OHLC (#1038) _Thanks @CalderWhite_
* Controls that fail to render in design mode now display the error message in a textbox to prevent Visual Studio exceptions (#1048) _Thanks @bclehmann_

## ScottPlot 4.1.13-beta
* `Plot.Render()` and `Plot.SaveFig()` now have a `scale` argument to allow for the creation of high resolution scaled plots (#983, #982, #981) _Thanks @PeterDavidson_
* A `BubblePlot` has been added to allow display of circles with custom colors and sizes. See cookbook for examples. (#984, #973, #960) _Thanks @PeterDavidson_
* Avalonia 0.10.3 is now supported (#986) _Thanks @bclehmann_
* Default version of System.Drawing.Common has been changed from `5.0.0` to `4.6.1` to minimize errors associated with downgrading (#1004, #1005, #993, #924, #655) _Thanks @bukkideme_

## ScottPlot 4.1.12-beta
* Added "Open in New Window" option to right-click menu (#958, #969) _Thanks @ademkaya and @bclehmann_
* User control `Configuration` module now has customizable scroll wheel zoom fraction (#940, #937) _Thanks @PassionateDeveloper86 and @StendProg_
* Added options to `Plot.AxisScaleLock()` to let the user define scaling behavior when the plot is resized (#933, #857) _Thanks @ricecakebear and @StendProg_
* Improved XML documentation for `DataGen` module (#903, #902) _Thanks @bclehmann_
* Fixed bug where tick labels would not render for axes with a single tick (#945, #828, #725, #925) _Thanks @saklanmazozgur and @audun_
* Added option to manually refine tick density (#828) _Thanks @ChrisAtVault and @bclehmann_
* Improved tick density calculations for DateTime axes (#725) _Thanks @bclehmann_
* Fixed SignalXY rendering artifact affecting the right edge of the plot (#929, #931) _Thanks @damiandixon and @StendProg_
* Improved line style customization for signal plots (#929, #931) _Thanks @damiandixon and @StendProg_
* Fixed bug where negative bar plots would default to red fill color (#968, #946) _Thanks @pietcoussens_
* Fixed bug where custom vertical margin was not respected when `AxisAuto()` was called with a middle-click (#943) _Thanks Andreas_
* Added a minimum distance the mouse must travel while click-dragging for the action to be considered a drag instead of a click (#962)
* Improved Histogram documentation and simplified access to probability curves (#930, #932, #971) _Thanks @LB767, @breakwinz, and @bclehmann_

## ScottPlot 4.1.11-beta
* FormsPlot mouse events are now properly forwarded to the base control (#892, #919) _Thanks @grabul_
* Prevent right-click menu from deploying after right-click-drag (#891, #917)
* Add offset support to SignalXY (#894, #890) _Thanks @StendProg_
* Eliminate rendering artifacts in SignalXY plots (#893, #889) _Thanks @StendProg and @grabul_
* Optimize cookbook generation and test execution (#901) _Thanks @bclehmann_

## ScottPlot 4.1.10-beta
* Fixed a bug where applying the Seabourn style modified axis frame and minor tick distribution (#866) _Thanks @oszymczak_
* Improved XML documentation and error reporting for getting legend bitmaps (#860) _Thanks @mzemljak_
* Fixed rendering bug affecting finance plots with thin borders (#837) _Thanks @AlgoExecutor_
* Improved argument names and XML docs for SMA and Bollinger band calculation methods (#830) _Thanks @ticool_
* Improved GetPointNearest support for generic signal plots (#809, #882, #886) _Thanks @StendProg, @at2software, and @mrradd_
* Added support for custom slice label colors in pie charts (#883, #844) _Thanks @bclehmann, @StendProg, and @Timothy343_
* Improved support for transparent heatmaps using nullable double arrays (#849, #852) _Thanks @bclehmann_
* Deprecated bar plot `IsHorizontal` and `IsVertical` in favor of an `Orientation` enumeration
* Deprecated bar plot `xs` and `ys` in favor of `positions` and `values` which are better orientation-agnostic names
* Added Lollipop and Cleveland plots as new types of bar plots (#842, #817) _Thanks @bclehmann_
* Fixed a bug where `Plot.AddBarGroups()` returned an array of nulls (#839) _Thanks @rhys-wootton_
* Fixed a bug affecting manual tick labels (#829) _Thanks @ohru131_
* Implemented an optional render queue to allow asynchronous rendering in user controls (#813) _Thanks @StendProg_

## ScottPlot 4.1.9-beta
* Improved support for negative DateTimes when using DateTime axis mode (#806, #807) _Thanks @StendProg and @at2software_
* Improved axis limit detection when using tooltips (#805, #811) _Thanks @bclehmann and @ChrisAtVault_
* Added `WickColor` field to candlestick plots (#803) _Thanks @bclehmann_
* Improved rendering of candlesticks that open and close at the same price (#803, #800) _Thanks @bclehmann and @AlgoExecutor_
* Improved rendering of SignalXY plots near the edge of the plot (#795) _Thanks @StendProg_
* new `AddScatterStep()` helper method creates a scatter plot with the step style (#808) _Thanks @KlaskSkovby_
* Marked `MultiPlot` obsolete
* Refactored `Colormap` module to use classes instead of reflection (#767, #773) _Thanks @StendProg_
* Refactored `OHLC` fields and finance plots to store `DateTime` and `TimeSpan` instead of `double` (#795)

## ScottPlot 4.1.8-beta
* Improved validation and error reporting for large heatmaps (#772) _Thanks @Matthias-C_
* Removed noisy console output in `ScatterPlotList` (#780) _Thanks @Scr0nch_
* Improved rendering bug in signal plots (#783, #788) _Thanks @AlgoExecutor and @StendProg_
* Fix bug that hid grid lines in frameless plots (#779)
* Improved appearance of marker-only scatter plots in the legend (#790) _Thanks @AlgoExecutor_
* `AddPoint()` now has a `label` argument to match `AddScatter()` (#787) _Thanks @AlgoExecutor_

## ScottPlot 4.1.7-beta
* Added support for image axis labels (#759, #446, #716) _Thanks @bclehmann_
* Added `MinRenderIndex` and `MaxRenderIndex` support to Scatter plots (#737, #763) _Thanks @StendProg_
* Improved display of horizontal manual axis tick labels (#724, #762) _Thanks @inqb and @Saklut_
* Added support for listing and retrieving colormaps by their names (#767, #773) _Thanks @StendProg_
* Enabled mouse pan and zoom for plots with infinitely small width and height (#768, #733, #764) _Thanks @saklanmazozgur_
* A descriptive exception is now thrown when attempting to create heatmaps of unsupported dimensions (#722) _Thanks @Matthias-C_

## ScottPlot 4.1.6-beta
* Fixed single point render bug in Signal plots (#744, #745) _Thanks @at2software and @StendProg_
* Improved display scaling support for WPF control (#721, #720) _Thanks @bclehmann_
* User control `OnAxesChanged` events now send the control itself as the sender object (#743, #756) _Thanks @at2software_
* Fixed configuration bug related to Alt + middle-click-drag-zoom (#741) _Thanks @JS-BGResearch and @bclehmann_
* Fixed render bug related to ALT + middle-click-drag zoom box (#742) _Thanks @bclehmann_
* Fixed render bug for extremely small plots (#735)
* Added a coordinated heatmap plot type (#707) _Thanks @StendProg_
* Improved appearance of heatmap edges (#713) _Thanks @StendProg_
* Improved design-time rendering of Windows Forms control
* Added and expanded XML documentation for Plot and Plottable classes
* Created a new cookbook website generator that combines reflection with XML documentation (#727, #738, #756)
* ScottPlot is now a reserved prefix on NuGet

## ScottPlot 4.1.5-beta
* Helper methods were added for creating scatter plots with just lines (`AddScatterLines()`) or just markers (`AddScatterPoints()`).
* Scatter and Signal plots have `GetPointNearest()` which now has a `xyRatio` argument to support identifying points near the cursor in pixel space (#709, #722) _Thanks @oszymczak, @StendProg, @bclehmann_
* Improved display of manual tick labels (#724) _Thanks @bclehmann_

## ScottPlot 4.1.4-beta
* User controls have been extensively redesigned (#683)
  * All user controls are almost entirely logic-free and pass events to `ScottPlot.Control`, a shared common back-end module which handles mouse interaction and pixel/coordinate conversions.
  * Controls no longer have a `Configure()` method with numerous named arguments, but instead a `Configuration` field with XML-documented public fields to customize behavior.
  * Renders occur automatically when the number of plottables changes, meaning you do not have to manually call `Render()` when plotting data for the first time. This behavior can be disabled in the configuration.
  * Avalonia 0.10.0 is now supported and uses this new back-end (#656, #700) _Thanks @bclehmann_
  * Events are used to provide custom right-click menu actions.
  * The right-click plot settings window (that was only available from the WinForms control) has been removed.
* New methods were added to `ScottPlot.Statistics.Common` which efficiently find the Nth smallest number, quartiles, or other quantiles from arrays of numbers (#690) _Thanks @bclehmann_
* New tooltip plot type (#696) _Thanks @bclehmann_
* Fixed simple moving average (SMA) calculation (#703) _Thanks @Saklut_
* Improved multi-axis rendering (#706) _Thanks @bclehmann_
* Improved `SetSourceAsync()` for segmented trees (#705, #692) _Thanks @jl0pd and @StendProg_
* Improved layout for axes with rotated ticks (#706, #699) _Thanks @MisterRedactus and @bclehmann_
* ScottPlot now multi-targets more platforms and supports the latest C# language version on modern platforms but restricts the language to C# 7.3 for .NET Framework projects (#691, #711) _Thanks @jl0pd_
* Improved project file to install `System.ValueTuple` when targeting .NET Framework 4.6.1 (#88, #691)

## ScottPlot 4.1.3-beta
* Scott will make a document to summarize 4.0 → 4.1 changes as we get closer to a non-beta release
* Fixed rendering bug affecting axis spans when zoomed far in (#662) _Thanks @StendProg_
* Improved Gaussian blur performance (#667) _Thanks @bclehmann_
* Largely refactored heatmaps (#679, #680) _Thanks @bclehmann_
* New `Colorbar` plot type (#681)
* Improved SMA and Bollinger band generators (#647) _Thanks @Saklut_
* Improved tick label rounding (#657)
* Improved setting of tick label color (#672)
* Improved fill above and below for scatter plots (#676) _Thanks @MithrilMan_
* Additional customizations for radar charts (#634, #628, #635) _Thanks @bclehmann and @SommerEngineering_

## ScottPlot 4.1.0

In November, 2020 ScottPlot 4.0 branched into a permanent `stable` branch, and ScottPlot 4.1 began development as beta / pre-release in the main branch. ScottPlot 4.0 continues to be maintained, but modifications are aimed at small bugfixes rather than large refactoring or the addition of new features. ScottPlot 4.1 merged into the master branch in November, 2020 (#605). Improvements are focused at enhanced performance, improved thread safety, support for multiple axes, and options for data validation.

* **Most plotting methods are unchanged so many users will not experience any breaking changes.**
* **Axis Limits**
  * Axis limits are described by a `AxisLimits` struct (previously `double[]` was used)
  * Methods which modify axis limits do not return anything (previously they returned `double[]`)
  * To get the latest axis limits call `Plot.AxisLimits()` which returns a `AxisLimits` object
* **Multiple Axes**
  * Multiple axes are now supported! There is no change to the traditional workflow if this feature is not used.
  * Most axis methods accept a `xAxisIndex` and `yAxisIndex` arguments to specify which axes they will modify or return
  * Most plottable objects have `xAxisIndex` and `yAxisIndex` fields which specify which axes they will render on
  * You can enable a second Y and X axis by calling `YLabel2` and `XLabel2()`
  * You can obtain an axis by calling `GetXAxis(xAxisIndex)` or `GetYAxis(yAxisIndex)`, then modify its public fields to customize its behavior
  * The default axes (left and bottom) both use axis index `0`
  * The secondary axes (right and top) both use axis index `1`
  * You can create additional axes by calling `Plot.AddAxis()` and customize it by modifying fields of the `Axis` it returns.
* **Layout**
  * The layout is re-calculated on every render, so it automatically adjusts to accommodate axis labels and ticks.
  * To achieve extra space around the data area, call `Layout()` to supply a minimum size for each axis.
  * To achieve a frameless plot where the data area fills the full figure, call `LayoutFrameless()`
* **Some namespaces and class names have changed**
  * The `Plottable` base class has been replaced with an `IPlottable` interface
  * Plottables have been renamed and moved into a `Plottable` namespace (e.g., `PlottableScatter` is  now `Plottable.ScatterPlot`)
  * Several enums have been renamed
* **The Settings module has been greatly refactored**
  * It is still private, but you can request it with `Plot.GetSettings()`
  * Many of its objects implement `IRenderable`, so their customization options are stored at the same level as their render methods.
* **The Render system is now stateless**
  * `Bitmap` objects are never stored. The `Render()` method will create and return a new `Bitmap` when called, or will render onto an existing `Bitmap` if it is supplied as an argument. This allows controls to manage their own performance optimization by optionally re-using a `Bitmap` for multiple renders.
  * Drawing is achieved with `using` statements which respect all `IDisposable` drawing objects, improving thread safety and garbage collection performance.

## ScottPlot 4.0.46
* Improved ticks for small plots (#724) _Thanks @Saklut_
* Improved display of manual ticks (#724) _Thanks @bclehmann_

## ScottPlot 4.0.45
* Fixed a bug that affected very small plots with the benchmark enabled (#626) _Thanks @martin-brajer_
* Improved labels in bar graphs using a yOffset (#584) _Thanks Terbaco_
* Added `RenderLock()` and `RenderUnlock()` to the Plot module to facilitate multi-threaded plot modification (#609) _Thanks @ZTaiIT1025_

## ScottPlot 4.0.44
* Improved limits for fixed-size axis spans (#586) _Thanks @Ichibot200 and @StendProg_
* Mouse drag/drop events now send useful event arguments (#593) _Thanks @charlescao460 and @StendProg_
* Fixed a bug that affected plots with extremely small (<1E-10) axis spans (#607) _Thanks @RFIsoft_
* `Plot.SaveFig()` now returns the full path to the file it created (#608)
* Fixed `AxisAuto()` bug affecting signal plots using min/max render indexes with a custom sample rate (#621) _Thanks @LB767_
* Fixed a bug affecting histogram normalization (#624) _Thanks @LB767_
* WPF and Windows Forms user controls now also target .NET 5

## ScottPlot 4.0.43
* Improved appearance of semi-transparent legend items (#567)
* Improved tick labels for ticks smaller than 1E-5 (#568) _Thanks @ozgur640_
* Improved support for Avalonia 0.10 (#571) _Thanks @bclehmann and @apkrymov_
* Improved positions for base16 ticks (#582, #581) _Thanks @bclehmann_

## ScottPlot 4.0.42
* Improved DPI scaling support when using WinForms in .NET Core applications (#563) _Thanks @Ichibot200_
* Improved DPI scaling support for draggable axis lines and spans (#563) _Thanks @Ichibot200_

## ScottPlot 4.0.41
* Improved density of DateTime ticks (#564, #561) _Thanks @StendProg and @waynetheron_
* Improved display of DateTime tick labels containing multiple spaces (#539, #564) _Thanks @StendProg_

## ScottPlot 4.0.40
* Added user control for Avalonia (#496, #503) _Thanks @bclehmann_
* Holding shift while left-click-dragging the edge of a span moves it instead of resizing it (#509) _Thanks @Torgano_
* CSV export is now culture invariant for improved support on systems where commas are decimal separators (#512) _Thanks Daniel_
* Added fill support to scatter plots (#529) _Thanks @AlexFsmn_
* Fix bug that occurred when calling `GetLegendBitmap()` before the plot was rendered (#527) _Thanks @el-aasi_
* Improved DateTime tick placement and added support for milliseconds (#539) _Thanks @StendProg_
* Pie charts now have an optional hollow center to produce donut plots (#534) _Thanks @bclehmann and @AlexFsmn_
* Added electrocardiogram (ECG) simulator to the DataGen module (#540) _Thanks @AteCoder_
* Improved mouse scroll wheel responsiveness by delaying high quality render (#545, #543, #550) _Thanks @StendProg_
* `Plot.PlotBitmap()` allows Bitmaps to be placed at specific coordinates (#528) _Thanks @AlexFsmn_
* `DataGen.SampleImage()` returns a sample Bitmap that can be used for testing
* Bar graphs now have a hatchStyle property to customize fill pattern (#555) _Thanks @bclehmann_
* Support timecode tick labels (#537) _Thanks @vrdriver and @StendProg_

## ScottPlot 4.0.39
* Legend now reflects LineStyle of Signal and SignalXY plots (#488) _Thanks @bclehmann_
* Improved mouse wheel zoom-to-cursor and middle-click-drag rectangle zoom in the WPF control for systems that use display scaling (#490) _Thanks @nashilnik_
* The `Configure()` method of user controls now has a `lowQualityAlways` argument to let the user easily enable/disable anti-aliasing at the control level. Previously this was only configurable by reaching into the control's plot object and calling its `AntiAlias()` method. (#499) _Thanks @RachamimYaakobov_
* SignalXY now supports parallel processing (#500) _Thanks @StendProg_
* SignalXY now respects index-based render limits (#493, #500) _Thanks @StendProg and @envine_

## ScottPlot 4.0.38
* Improved `Plot.PlotFillAboveBelow()` rendering of data with a non-zero baseline (#477) _Thanks @el-aasi_
* Added `Plot.PlotWaterfall()` for easy creation of waterfall-style bar plots (#463, #476) _Thanks @bclehmann_
* Axis tick labels can be displayed using notations other than base 10 by supplying `Plot.Ticks()` with `base` and `prefix` arguments, allowing axes that display binary (e.g., `0b100110`) or hexadecimal (eg., `0x4B0D10`) tick labels (#469, #457) _Thanks @bclehmann_
* Added options to `PlotBar()` to facilitate customization of text displayed above bars when `showValue` is enabled (#483) _Thanks @WillemWever_
* Plot objects are colored based on a pre-defined set of colors. The default colorset (category10) is the same palette of colors used by matplotlib. A new `Colorset` module has been created to better define this behavior, and `Plot.Colorset()` makes it easy to plot data using alternative colorsets. (#481)
* Fixed a bug that caused instability when a population plot is zoomed-out so much that its fractional distribution curve is smaller than a single pixel (#480) _Thanks @HowardWhile_
* Added `Plot.Remove()` method to make it easier to specifically remove an individual plottable after it has been plotted. `Plot.Clear()` is similar, but designed to remove classes of plot types rather than a specific plot object. (#479) _Thanks @cstyx and @Resonanz_
* Signal plots can now be created with a defined `minRenderIndex` (in addition to the already-supported `maxRenderIndex`) to facilitate partial display of large arrays (#474) _Thanks @bclehmann_

## ScottPlot 4.0.37
* Fixed a long-running issue related to strong assembly versioning that caused the WPF control to fail to render in the Visual Studio designer in .NET Framework (but not .NET Core) projects (#473, #466, #356) _Thanks @bhairav-thakkar, @riquich, @Helitune-RobMcKay, and @iu2kxv_
* User controls now also target `net472` (while still supporting `net461` and `netcoreapp3.0`) to produce a build folder with just 3 DLLs (compared to over 100 when building with .NET Framework 4.6.1)

## ScottPlot 4.0.36
* `PlotSignal()` and `PlotSignalXY()` plots now have an optional `useParallel` argument (and public property on the objects they return) to allow the user to decide whether parallel or sequential calculations will be performed. (#454, #419, #245, #72) _Thanks @StendProg_
* Improved minor tick alignment to prevent rare single-pixel artifacts (#417)
* Improved horizontal axis tick label positions in ruler mode (#453)
* Added a `Statistics.Interpolation` module to generate smooth interpolated splines from a small number of input data points. See advanced statistics cookbook example for usage information. (#459) _Thanks Hans-Peter Moser_
* Improved automatic axis adjustment when adding bar plots with negative values (#461, #462) _Thanks @bclehmann_
* Created `Drawing.Colormaps` module which has over a dozen colormaps for easily converting a fractional value to a color for use in plotting or heatmap displays (#457, #458) _Thanks @bclehmann_
* Updated `Plot.Clear()` to accept any `Plottable` as an argument, and all `Plottable` objects of the same type will be cleared (#464) _Thanks @imka-code_

## ScottPlot 4.0.35
* Added `processEvents` argument to `formsPlot2.Render()` to provide a performance enhancement when linking axes of two `FormsPlot` controls together (by calling `Plot.MatchAxis()` from the control's `AxesChanged` event, as seen in the _Linked Axes_ demo application) (#451, #452) _Thanks @StendProg and @robokamran_
* New `Plot.PlotVectorField()` method for displaying vector fields (sometimes called quiver plots) (#438, #439, #440) _Thanks @bclehmann and @hhubschle_
* Included an experimental colormap module which is likely to evolve over subsequent releases (#420, #424, #442) _Thanks @bclehmann_
* `PlotScatterHighlight()` was created as a type of scatter plot designed specifically for applications where "show value on hover" functionality is desired. Examples are both in the cookbook and WinForms and WPF demo applications. (#415, #414) _Thanks @bclehmann and @StendProg_
* `PlotRadar()` is a new plot type for creating Radar plots (also called spider plots or star plots). See cookbook and demo application for examples. (#428, #430) _Thanks @bclehmann_
* `PlotPlolygons()` is a new performance-optimized variant of `PlotPolygon()` designed for displaying large numbers of complex shapes (#426) _Thanks @StendProg_
* The WinForms control's `Configure()` now has a `showCoordinatesTooltip` argument to continuously display the position at the tip of the cursor as a tooltip (#410) _Thanks @jcbeppler_
* User controls now use SHIFT (previously ALT) to lock the horizontal axis and ALT (previously SHIFT) while left-click-dragging for zoom-to-region. Holding CTRL+SHIFT while right-click-dragging now zooms evenly, without X/Y distortion. (#436) _Thanks @tomwimmenhove and @StendProg_
* Parallel processing is now enabled by default. Performance improvements will be most noticeable on Signal plots. (#419, #245, #72)
* `Plot.PlotBar()` now has an `autoAxis` argument (which defaults `true`) that automatically adjusts the axis limits so the base of the bar graphs touch the edge of the plot area. (#406)
* OSX-specific DLLs are now only retrieved by NuGet on OSX (#433, #211, #212)
* Pie charts can now be made with `plt.PlotPie()`. See cookbook and demo application for examples. (#421, #423) _Thanks @bclehmann_
* `ScottPlot.FormsPlotViewer(Plot)` no longer resets the new window's plot to the default style (#416)  _Thanks @StendProg_
* Controls now have a `recalculateLayoutOnMouseUp` option to prevent resetting of manually-defined data area padding

## ScottPlot 4.0.34
* Improve display of `PlotSignalXY()` by not rendering markers when zoomed very far out (#402) _Thanks @gobikulandaisamy_
* Optimized rendering of solid lines which have a user-definable `LineStyle` property. This modification improves grid line rendering and increases performance for most types of plots. (#401, #327) _Thanks @bukkideme and @Ichibot200_

## ScottPlot 4.0.33
* Force grid lines to always draw using anti-aliasing. This compensates for a bug in `System.Drawing` that may cause diagonal line artifacts to appear when the user controls were panned or zoomed. (#401, #327) _Thanks @bukkideme and @Ichibot200_

## ScottPlot 4.0.32
* User controls now have a `GetMouseCoordinates()` method which returns the DPI-aware position of the mouse in graph coordinates (#379, #380) _Thanks @bclehmann_
* Default grid color was lightened in the user controls to match the default style (#372)
* New `PlotSignalXY()` method for high-speed rendering of signal data that has unevenly-spaced X coordinates (#374, #375) _Thanks @StendProg and @LogDogg_
* Modify `Tools.Log10()` to return `0` instead of `NaN`, improving automatic axis limit detection (#376, #377) _Thanks @bclehmann_
* WpfPlotViewer and FormsPlotViewer launch in center of parent window (#378)
* Improve reliability of `Plot.AxisAutoX()` and `Plot.AxisAutoY()` (#382)
* The `Configure()` method of FormsPlot and WpfPlot controls now have `middleClickMarginX` and `middleClickMarginY` arguments which define horizontal and vertical auto-axis margin used for middle-clicking. Setting horizontal margin to 0 is typical when plotting signals. (#383)
* `Plot.Grid()` and `Plot.Ticks()` now have a `snapToNearestPixel` argument which controls whether these lines appear anti-aliased or not. For static images non-anti-aliased grid lines and tick marks look best, but for continuously-panning plots anti-aliased lines look better. The default behavior is to enable snapping to the nearest pixel, consistent with previous releases. (#384)
* Mouse events (MouseDown, MouseMove, etc.) are now properly forwarded to the FormsPlot control (#390) _Thanks @Minu476_
* Improved rendering of very small candlesticks and OHLCs in financial plots
* Labeled plottables now display their label in the ToString() output. This is useful when viewing plottables listed in the FormsPlot settings window #391 _Thanks @Minu476_
* Added a Statistics.Finance module with methods for creating Simple Moving Average (SMA) and Bollinger band technical indicators to Candlestick and OHLC charts. Examples are in the cookbook and demo program. (#397) _Thanks @Minu476_
* Scatter plots, filled plots, and polygon plots now support Xs and Ys which contain `double.NaN` #396
* Added support for line styles to Signal plots (#392) _Thanks @bukkideme_

## ScottPlot 4.0.31
* Created `Plot.PlotBarGroups()` for easier construction of grouped bar plots from 2D data (#367) _Thanks @bclehmann_
* Plot.PlotScaleBar() adds an L-shaped scalebar to the corner of the plot (#363)
* Default grid color lightened from #D3D3D3 (Color.LightGray) to #EFEFEF (#372)
* Improved error reporting for scatter plots (#369) _Thanks @JagDTalcyon_
* Improve pixel alignment by hiding grid lines and snapping tick marks that are 1px away from the lower left edge (#359)
* PlotText() ignores defaults to upperLeft alignment when rotation is used (#362)
* Improved minor tick positioning to prevent cases where minor ticks are 1px away from major ticks (#373)

## ScottPlot 4.0.30
* `Plot.PlotCandlestick()` and `Plot.PlotOHLC()`
  * now support `OHLC` objects with variable widths defined with a new `timeSpan` argument in the OHLC constructor. (#346) _Thanks @Minu476_
  * now support custom up/down colors including those with transparency (#346) _Thanks @Minu476_
  * have a new `sequential` argument to plot data based on array index rather than `OHLC.time`. This is a new, simpler way to display unevenly-spaced data (e.g., gaps over weekends) in a way that makes the gaps invisible. (#346) _Thanks @Minu476_
* Fixed a marker/line alignment issue that only affeced low-density Signal plots on Linux and MacOS (#340) _Thanks @SeidChr_
* WPF control now appears in Toolbox (#151) _Thanks @RalphLAtGitHub_
* Plot titles are now center-aligned with the data area, not the figure. This improves the look of small plots with titles. (#365) _Thanks @Resonanz_
* Fixed bug that ignored `Configure(enableRightClickMenu: false)` in WPF and WinForms user controls. (#365) _Thanks @thunderstatic_
* Updated `Configure(enableScrollWheelZoom: false)` to disable middle-click-drag zooming. (#365) _Thanks @eduhza_
* Added color mixing methods to ScottPlot.Drawing.GDI (#361)
* Middle-click-drag zooming now respects locked axes (#353) _Thanks @LogDogg_
* Improved user control zooming of high-precision DateTime axis data (#351) _Thanks @bukkideme_
* Plot.AxisBounds() now lets user set absolute bounds for drag and pan operations (#349) _Thanks @LogDogg_
* WPF control uses improved Bitmap conversion method (#350)
* Function plots have improved handling of functions with infinite values (#370) _Thanks @bclehmann_

## ScottPlot 4.0.29
* `Plot.PlotFill()` can be used to make scatter plots with shaded regions. Giving it a single pair of X/Y values (`xs, ys`) lets you shade beneath the curve to the `baseline` value (which defaults to 0). You can also give it a pair of X/Y values (`xs1, ys1, xs2, ys2`) and the area between the two curves will be shaded (the two curves do not need to be the same length). See cookbook for examples. (#255) _Thanks @ckovamees_ 
* `DataGen.Range()` now has `includeStop` argument to include the last value in the returned array.
* `Tools.Pad()` has been created to return a copy of a given array padded with data values on each side. (#255) _Thanks @ckovamees_
* [Seaborn](https://seaborn.pydata.org/) style can be activated using `Plot.Style(Style.Seaborn)` (#339)
* The `enableZooming` argument in `WpfPlot.Configure()` and `FormsPlot.Configure()` has been replaced by two arguments `enableRightClickZoom` and `enableScrollWheelZoom` (#338) _Thanks Zach_
* Improved rendering of legend items for polygons and filled plots (#341) _Thanks @SeidChr_
* Improved Linux rendering of legend items which use thick lines: axis spans, fills, polygons, etc. (#340) _Thanks @SeidChr_
* Addded `Plot.PlotFillAboveBelow()` to create a shaded line plot with different colors above/below the baseline. (#255) _Thanks @ckovamees_
* Improved rendering in Linux and MacOS by refactoring the font measurement system (#340) _Thanks @SeidChr_

## ScottPlot 4.0.28
* `Ticks()` now has arguments for numericStringFormat (X and Y) to make it easy to customize formatting of tick labels (percentage, currency, scientific notation, etc.) using standard [numeric format strings](https://docs.microsoft.com/en-us/dotnet/standard/base-types/standard-numeric-format-strings). Example use is demonstrated in the cookbook. (#336) _Thanks @deiruch_
* The right-click menu can now be more easily customized by writing a custom menu to `FormsPlot.ContextMenuStrip` or `WpfPlot.ContextMenu`. Demonstrations of both are in the demo application. (#337) _Thanks @Antracik_

## ScottPlot 4.0.27
* `Plot.Polygon()` can now be used to plot polygons from X/Y points (#255) _Thanks @ckovamees_
* User controls now have an "open in new window" item in their right-click menu (#280)
* Plots now have offset notation and multiplier notation disabled by default. Layouts are automatically calculated before the first render, or manually after MouseUp events in the user controls. (#310)
* `Plot.Annotation()` allows for the placement of text on the figure using pixel coordinates (not unit coordinates on the data grid). This is useful for creating custom static labels or information messages. (#321) _Thanks @SeidChr_
* `FormsPlot.MouseDoubleClicked` event now passes a proper `MouseEventArgs` instead of `null` (#331) _Thanks @ismdiego_
* Added a right-click menu to `WpfPlot` with items (save image, copy image, open in new window, help, etc.) similar to `FormsPlot`

## ScottPlot 4.0.26
* The `ScottPlot.WPF` package (which provides the `WpfPlot` user control) now targets .NET Framework 4.7.2 (in addition to .NET Core 3.0), allowing it to be used in applications which target either platform. The ScottPlot demo application now targets .NET Framework 4.7.2 which should be easier to run on most Windows systems. (#333)
* The `ScottPlot.WinForms` package (which produves the `FormsPlot` control) now only targets .NET Framework 4.6.1 and .NET Core 3.0 platforms (previously it also had build targets for .NET Framework 4.7.2 and .NET Framework 4.8). It is important to note that no functionality was lost here. (#330, #333)

## ScottPlot 4.0.25
* `PlotBar()` now supports displaying values above each bar graph by setting the `showValues` argument.
* `PlotPopulations()` has extensive capabilities for plotting grouped population data using box plots, bar plots, box and whisper plots, scatter data with distribution curves, and more! See the cookbook for details. (#315)
* `Histogram` objects now have a `population` property.
* `PopulationStats` has been renamed to `Population` and has additional properties and methods useful for reporting population statistics.
* Improved grid rendering rare artifacts which appear as unwanted diagnal lines when anti-aliasing is disabled. (#327)

## ScottPlot 4.0.24
* `Plot.Clear()` has been improved to more effectively clear plottable objects. Various overloads are provided to selectively clear or preserve certain plot types. (#275) _Thanks @StendProg_
* `PlotBar()` has been lightly refactored. Argument order has been adjusted, and additional options have been added. Error cap width is now in fractional units instead of pixel units. Horizontal bar charts are now supported. (#277, #315) _Thanks @bonzaiferroni_

## ScottPlot 4.0.23
* Interactive plot viewers were created to make it easy to interactively display data in a pop-up window without having to write any GUI code: `ScottPlot.WpfPlotViewer` for WPF and `ScottPlot.FormsPlotViewer` for Windows Forms
* Fixed bug that affected the `ySpacing` argument of `Plot.Grid()`
* `Plot.Add()` makes it easy to add a custom `Plottable` to the plot
* `Plot.XLabels()` and `Plot.YLabels()` can now accept just a string array (x values are auto-populated as a consecutive series of numbers).
* Aliased `Plot.AxisAuto()` to `Plot.AutoAxis()` and `Plot.AutoScale()` to make this function easier to locate for users who may have experience with other plot libraries. (#309) _Thanks @Resonanz_
* Empty plots now render grid lines, ticks, and tick labels (#313)
* New plot type: Error bars. They allow the user to define error bar size in all 4 directions by calling `plt.PlotErrorBars()`. (#316) _Thanks @zrolfs_
* Improve how dashed lines appear in the legend
* Improved minor tick positions when using log scales with `logScaleX` and `logScaleY` arguments of `plt.Ticks()` method
* Fixed bug that caused the center of the coordinate field to shift when calling `Plot.AxisZoom()`
* Grid line thickness and style (dashed, dotted, etc) can be customized with new arguments in the `Plot.Grid()` method

## ScottPlot 4.0.22
* Added support for custom horizontal axis tick rotation (#300) _Thanks @SeidChr_
* Added support for fixed grid spacing when using DateTime axes (#299) _Thanks @SeidChr_
* Updated ScottPlot icon (removed small text, styled icon after emoji)
* Improved legend font size when using display scaling (#289)
* Scroll wheel zooming now zooms to cursor (instead of center) in WPF control. This feature works now even if display scaling is used. (#281)
* Added `Plot.EqualAxis` property to make it easy to lock axis scales together (#306) _Thanks @StendProg_

## ScottPlot 4.0.21
* Created new cookbook and demo applications for WinForms and WPF (#271)
* The `FormsPlot.MouseMoved` event now has `MouseEventArgs` (instead of `EventArgs`). The purpose of this was to make it easy to access mouse pixel coordinates via `e.X` and `e.Y`, but this change may require modifications to applications which use the old event signature.
* WpfPlot now has an `AxisChanged` event (like FormsPlot)
* Fixed bug that caused `Plot.CoordinateFromPixelY()` to return incorrect value
* Fixed bug causing cursor to show arrows when hovered over some non-draggable objects
* Improved support for WinForms and WpfPlot transparency (#286) _Thanks @StendProg and @envine_
* Added `DataGen.Zeros()` and `DataGen.Ones()` to generate arrays filled with values using methods familiar to numpy users.
* Added `equalAxes` argument to `WpfPlot.Configure()` (#272)
* Fixed a bug affecting the `equalAxes` argument in `FormsPlot.Configure()` (#272)
* Made all `Plot.Axis` methods return axis limits as `double[]` (previously many of them returned `void`)
* Added overload for `Plot.PlotLine()` which accepts a slope, offset, and start and end X points to make it easy to plot a linear line with known formula. Using PlotFormula() will produce the same output, but this may be simpler to use for straight lines.
* Added `rSquared` property to linear regression fits (#290) _Thanks @bclehmann and @StendProg_
* Added `Tools.ConvertPolarCoordinates()` to make it easier to display polar data on ScottPlot's Cartesian axes (#298) _Thanks @bclehmann_
* Improved `Plot.Function()` (#243) _Thanks @bclehmann_
* Added overload for `Plot.SetCulture()` to let the user define number and date formatting rather than relying on pre-made cultures (#301, #236) _Thanks @SeidChr_

## ScottPlot 4.0.19
* Improved how markers are drawn in Signal and SignalConst plots at the transition area between zoomed out and zoomed in (#263) _Thanks @bukkideme and @StendProg_
* Improved support for zero lineSize and markerSize in Signal and SignalConst plots (#263, #264) _Thanks @bukkideme and @StendProg_
* Improved thread safety of interactive graphs (#245) _Thanks @StendProg_
* Added `CoordinateFromPixelX()` and `CoordinateFromPixelY()` to get _double precision_ coordinates from a pixel location. Previously only SizeF (float) precision was available. This improvement is especially useful when using DateTime axes. (#269) _Thanks Chris_
* Added `AxisScale()` to adjust axis limits to set a defined scale (units per pixel) for each axis.
* Added `AxisEqual()` to adjust axis limits to set the scale of both axes to be the same regardless of the size of each axis (#272) _Thanks @gberrante_
* `PlotHSpan()` and `PlotVSpan()` now return `PlottableHSpan` and `PlottableVSpan` objects (instead of a `PlottableAxSpan` with a `vertical` property)
* `PlotHLine()` and `PlotVLine()` now return `PlottableHLine` and `PlottableVLine` objects (instead of a `PlottableAxLine` with a `vertical` property)
* MultiPlot now has a `GetSubplot()` method which returns the Plot from a row and column index (#242) _Thanks @Resonanz and @StendProg_
* Created `DataGen.Range()` to make it easy to create double arrays with evenly spaced data (#259)
* Improved support for display scaling (#273) _Thanks @zrolfs_
* Improved event handling (#266, #238) _Thanks @StendProg_
* Improved legend positioning (#253) _Thanks @StendProg_

## ScottPlot 4.0.18
* Added `Plot.SetCulture()` for improved local culture formatting of numerical and DateTime axis tick labels (#236) _Thanks @teejay-87_

## ScottPlot 4.0.17
* Added `mouseCoordinates` property to WinForms and WPF controls (#235) _Thanks @bukkideme_
* Fixed rendering bug that affected horizontal lines when anti-aliasing was turned off (#232) _Thanks @StendProg_
* Improved responsiveness while dragging axis lines and axis spans (#228) _Thanks @StendProg_

## ScottPlot 4.0.16
* Improved support for MacOS and Linux (#211, #212, #216) _Thanks @hexxone and @StendProg_
* Fixed a bug affecting the `ySpacing` argument in `Plot.Grid()` (#221) _@Thanks teejay-87_
* Enabled `visible` argument in `Title()`, `XLabel()`, and `YLabel()` (#222) _Thanks @ckovamees_
* AxisSpan: Edges are now optionally draggable (#228) _Thanks @StendProg_
* AxisSpan: Can now be selectively removed with `Clear()` argument
* AxisSpan: Fixed bug caused by zooming far into an axis span (#226) _Thanks @StendProg_
* WinForms control: now supports draggable axis lines and axis spans
* WinForms control: Right-click menu now has "copy image" option (#220)
* WinForms control: Settings screen now has "copy CSV" button to export data (#220)
* WPF control: now supports draggable axis lines and axis spans
* WPF control: Configure() to set various WPF control options
* Improved axis handling, expansion, and auto-axis (#219, #230) _Thanks @StendProg_
* Added more options to `DataGen.Cos()`
* Tick labels can be hidden with `Ticks()` argument (#223) _Thanks @ckovamees_

## ScottPlot 4.0.14
* Improved `MatchAxis()` and `MatchLayout()` (#217) _Thanks @ckovamees and @StendProg_

## ScottPlot 4.0.13
* Improved support for Linux and MacOS _Thanks @hexxone_
* Improved font validation (#211, #212) _Thanks @hexxone and @StendProg_

## ScottPlot 4.0.11
* User controls now have a `cursor` property which can be set to allow custom cursors. (#187) _Thanks @gobikulandaisamy_
* User controls now have a `mouseCoordinates` property which make it easy to get the X/Y location of the cursor. (#187) _Thanks @gobikulandaisamy_

## ScottPlot 4.0.10
* Improved density colormap (#192, #194) _Thanks @StendProg_
* Added linear regression tools and cookbook example (#198) _Thanks @bclehmann_
* Added `maxRenderIndex` to Signal to allow partial plotting of large arrays intended to be used with live, incoming data (#202) _Thanks @StendProg and @plumforest_
* Made _Shift + Left-click-drag_ zoom into a rectangle light middle-click-drag (in WinForms and WPF controls) to add support for mice with no middle button (#90) _Thanks @JagDTalcyon_
* Throw an exception if `SaveFig()` is called before the image is properly sized (#192) _Thanks @karimshams and @StendProg_
* `Ticks()` now has arguments for `FontName` and `FontSize` (#204) _Thanks Clay_
* Fixed a bug that caused poor layout due to incorrect title label size estimation (#205) _Thanks Clay_
* `Grid()` now has arguments to selectively enable/disable horizontal and vertical grid lines (#206) _Thanks Clay_
* Added tool and cookbook example to make it easier to plot data on a log axis (#207) _Thanks @senged_
* Arrows can be plotted using `plt.PlotArrow()` (#201) _Thanks Clay_

## ScottPlot 4.0.9
_Published on [NuGet](https://www.nuget.org/packages?q=scottplot) on 2019-12-03_
* Use local regional display settings when formatting the month tick of DateTime axes. (#108) _Thanks @FadyDev2_
* Debug symbols are now packaged in the NuGet file

## ScottPlot 4.0.7
_Published on [NuGet](https://www.nuget.org/packages?q=scottplot) on 2019-12-01_\
* Added WinForms support for .NET Framework 4.7.2 and 4.8
* Fixed bug in WinForms control that only affected .NET Core 3.0 applications (#189, #138) _Thanks @petarpetrovt_

## ScottPlot 4.0.6
_Published on [NuGet](https://www.nuget.org/packages?q=scottplot) on 2019-11-29_\
* fixed bug that affected the settings dialog window in the WinForms control. (#187) _Thanks @gobikulandaisamy_

## ScottPlot 4.0.5
_Published on [NuGet](https://www.nuget.org/packages?q=scottplot) on 2019-11-27_
* improved spacing for non-uniformly distributed OHLC and candlestick plots. (#184) _Thanks @Luvnet-890_
* added `fixedLineWidth` to `Legend()` to allow the user to control whether legend lines are dynamically sized. (#185) _Thanks @ab-tools_
* legend now hides lines or markers of they're hidden in the plottable
* DateTime axes now use local display format (#108) _Thanks @FadyDev2_

## ScottPlot 4.0.4
_Published on [NuGet](https://www.nuget.org/packages?q=scottplot) on 2019-11-24_
* `PlotText()` now supports a background frame (#181) _Thanks @Luvnet-890_
* OHLC objects can be created with a double or a DateTime (#182) _Thanks @Minu476_
* Improved `AxisAuto()` fixes bug for mixed 2d and axis line plots

## ScottPlot 4.0.3
_Published on [NuGet](https://www.nuget.org/packages?q=scottplot) on 2019-11-23_
* Fixed bug when plotting single-point candlestick (#172) _Thanks @Minu476_
* Improved style editing of plotted objects (#173) _Thanks @Minu476_
* Fixed pan/zoom axis lock when holding CTRL or ALT (#90) _Thanks @FadyDev2_
* Simplified the look of the user controls in designer mode
* Improved WPF control mouse tracking when using DPI scaling
* Added support for manual tick positions and labels (#174) _Thanks @Minu476_
* Improved tick system when using DateTime units (#108) _Thanks @Padanian, @FadyDev2, and @Bhandejiya_
* Created `Tools.DateTimesToDoubles(DateTime[] array)` to easily convert an array of dates to doubles which can be plotted with ScottPlot, then displayed as time using `plt.Ticks(dateTimeX: true)`.
* Added an inverted sign flag to allow display of an axis with descending units. (#177) _Thanks Bart_

## ScottPlot 4.0.2
_Published on [NuGet](https://www.nuget.org/packages?q=scottplot) on 2019-11-09_
* Multi-plot figures: Images with several plots can be created using `ScottPlot.MultiPlot()`
* `ScottPlot.DataGen` functions which require a `Random` can accept null (they will create a `Random` if null is given)
* `plt.MatchAxis()` and `plt.MatchLayout()` have been improved
* `plt.PlotText()` now supports rotated text using the `rotation` argument. (#160) _Thanks @gwilson9_
* `ScottPlot.WinForms` user control has new events and `formsPlot1.Configure()` arguments to make it easy to replace the default functionality for double-clicking and deploying the right-click menu (#166). _Thanks @FadyDev2_
* All plottables now have a `visible` property which makes it easy to toggle visibility on/off after they've been plotted. _Thanks @Nasser_

## ScottPlot 4.0.1
_Published on [NuGet](https://www.nuget.org/packages?q=scottplot) on 2019-11-03_
* ScottPlot now targets .NET Standard 2.0 so in addition to .NET Framework projects it can now be used in .NET Core applications, ASP projects, Xamarin apps, etc.
* The WinForms control has its own package which targets both .NET Framework 4.6.1 and .NET Core 3.0 _Thanks @petarpetrovt_
* The WPF control has its own package targeting .NET Core 3.0 _Thanks @petarpetrovt_
* Better layout system and control of padding _Thanks @Ichibot200_
* Added ruler mode to `plt.Ticks()` _Thanks @Ichibot200_
* `plt.MatchLayout()` no longer throws exceptions
* Eliminated `MouseTracker` class (tracking is now in user controls)
* Use NUnit (not MSTest) for tests

## ScottPlot 3.1.6
_Published on [NuGet](https://www.nuget.org/packages?q=scottplot) on 2019-10-20_
* Reduced designer mode checks to increase render speed _Thanks @StendProg_
* Fixed cursor bug that occurred when draggable axis lines were used _Thanks @Kamran_
* Fully deleted the outdated `ScottPlotUC`
* Fixed infinite zoom bug caused by calling AxisAuto() when plotting a single point (or perfectly straight horizontal or vertical line)
* Added `ToolboxItem` and `DesignTimeVisible` delegates to WpfPlot control to try to get it to appear in the toolbox (but it doesn't seem to be working)
* Improved figure padding when axes frames are disabled _Thanks @Ichibot200_
* Improved rendering of ticks at the edge of the plottable area _Thanks @Ichibot200_
* Added `AxesChanged` event to user control to make it easier to sync axes between multiple plots
* Disabled drawing of arrows on user control in designer mode

## ScottPlot 3.1.5
_Published on [NuGet](https://www.nuget.org/packages?q=scottplot) on 2019-10-06_
* WPF user control improved support for display scaling _Thanks @morningkyle_
* Fixed bug that crashed on extreme zoom-outs _Thanks @morningkyle_
* WPF user control improvements (middle-click autoaxis, scrollwheel zoom)
* ScottPlot user control has a new look in designer mode. Exceptions in user controls in designer mode can crash Visual Studio, so this risk is greatly reduced by not attempting to render a ScottPlot _inside_ Visual Studio.

## ScottPlot 3.1.4
_Published on [NuGet](https://www.nuget.org/packages?q=scottplot) on 2019-09-22_
* middle-click-drag zooms into a rectangle drawn with the mouse
* Fixed bug that caused user control to crash Visual Studio on some systems that used DPI scaling. (#125, #111) _Thanks @ab-tools and @bukkideme_
* Fixed poor rendering for extremely small plots
* Fixed bug when making a scatter plot with a single point (#126). _Thanks @bonzaiferroni_
* Added more options to right-click settings menu (grid options, legend options, axis labels, editable plot labels, etc.)
* Improved axis padding and image tightening
* Greatly refactored the settings module (no change in functionality)

## ScottPlot 3.1.3
_Published on [NuGet](https://www.nuget.org/packages?q=scottplot) on 2019-08-25_
* FormsPlot: middle-click-drag zooms into a rectangle
* FormsPlot: CTRL+scroll to lock vertical axis
* FormsPlot: ALT+scroll to loch horizontal axis
* FormsPlot: Improved (and overridable) right-click menu
* Ticks: rudimentary support for date tick labels (`dateTimeX` and `dateTimeY`)
* Ticks: options to customize notation (`useExponentialNotation`, `useOffsetNotation`, and `useMultiplierNotation`)

## ScottPlot 3.1.0
_Published on [NuGet](https://www.nuget.org/packages?q=scottplot) on 2019-08-19_
* `ScottPlotUC` was renamed to `FormsPlot`
* `ScottPlotWPF` was renamed to `WpfPlot`
* The right-click menu has improved. It responds faster and has improved controls to adjust plot settings.
* Plots can now be saved in BMP, PNG, JPG, and TIF format
* Holding `CTRL` while click-dragging locks the horizontal axis
* Holding `ALT` while click-dragging locks the vertical axis
* Minor ticks are now displayed (and can be turned on or off with `Ticks()`)
* Legend can be accessed for external display with `GetLegendBitmap()`
* anti-aliasing is turned off while click-dragging to increase responsiveness (#93) _Thanks @StendProg_
* `PlotSignalConst` now has support for generics and improved performance using single-precision floating-point math. _Thanks @StendProg_
* Legend draws more reliably (#104, #106) _Thanks @StendProg_
* `AxisAuto()` now has `expandOnly` arguments
* Axis lines with custom lineStyles display properly in the legend

## ScottPlot 3.0.9
_Published on [NuGet](https://www.nuget.org/packages?q=scottplot) on 2019-08-12_
* New Plot Type: `PlotSignalConst` for extremely large arrays of data which are not expected to change after being plotted. Plots generated with this method can be much faster than `PlotSignal`. (#70) _Thanks @StendProg_
* Greatly improved axis tick labels. Axis tick labels are now less likely to overlap with axis labels, and it displays very large and very small numbers well using exponential notation. (#47, #68) _Thanks @Padanian_
* Parallel processing support for `SignalPlot` (#72) _Thanks @StendProg_
* Every `Plot` function now returns a `Plottable`. When creating things like scatter plots, text, and axis lines, the returned object can now be used to update the data, position, styling, or call plot-type-specific methods.
* Right-click menu now displays ScottPlot and .NET Framework version
* Improved rendering of extremely zoomed-out signals 
* Rendering speed increased now that `Format32bppPArgb` is the default PixelFormat (#83) _Thanks @StendProg_
* `DataGen.NoisySin()` was added
* Code was tested in .NET Core 3.0 preview and compiled without error. Therefore, the next release will likely be for .NET Core 3.0 (#85, #86) _Thanks @petarpetrovt_
* User controls now render graphs with anti-alias mode off (faster) while the mouse is being dragged. Upon release a high quality render is performed.

## ScottPlot 3.0.8
_Published on [NuGet](https://www.nuget.org/packages?q=scottplot) on 2019-08-04_
* WPF User Control: A ScottPlotWPF user control was created to allow provide a simple mouse-interactive ScottPlot control to WPF applications. It is not as full-featured as the winforms control (it lacks a right-click menu and click-and-drag functions), but it is simple to review the code (<100 lines) and easy to use.
* New plot type: `plt.AxisSpan()` shades a region of the graph (semi-transparency is supported)
* Ticks: Vertical ticks no longer overlap with vertical axis label (#47) _Thanks @bukkideme_
* Ticks: When axis tick labels contain very large or very small numbers, scientific notation mode is engaged
* Ticks: Horizontal tick mark spacing increased to prevent overlapping
* Ticks: Vertical tick mark spacing increased to be consistent with horizontal tick spacing
* Plottable objects now have a `SaveCSV(filename)` method. Scatter and Signal plot data can be saved from the user control through the right-click menu.
* Added `lineStyle` arguments to Scatter plots
* Improved legend: ability to set location, ability to set shadow direction, markers and lines are now rendered in the legend
* Improved ability to use custom fonts
* Segoe UI is now the default font for all plot components

## ScottPlot 3.0.7
_Published on [NuGet](https://www.nuget.org/packages?q=scottplot) on 2019-07-27_
* New plot type: `plt.PlotStep()`
* New plot type `plt.PlotCandlestick()`
* New plot type `plt.PlotOHLC()`
* `plt.MatchPadding()` copies the data frame layout from one ScottPlot onto another (useful for making plots of matching size)
* `plt.MatchAxis()` copies the axes from one ScottPlot onto another (useful for making plots match one or both axis)
* `plt.Legend()` improvements: The `location` argument allows the user to place the legend at one of 9 different places on the plot. The `shadowDirection` argument allows the user to control if a shadow is shown and at what angle.
* Custom marker shapes can be specified using the `markerShape` argument.

## ScottPlot 3.0.6
_Published on [NuGet](https://www.nuget.org/packages?q=scottplot) on 2019-06-30_
* Bar plot: The plot module now has a `Bar()` method that lets users create various types of bar plots
* Histogram: The new `ScottPlot.Histogram` class has tools to create and analyze histogram data (including cumulative probability)
* Step plot: Scatter plots can now render as step plots. Use this feature by setting the `stepDisplay` argument with `PlotScatter()`
* Manual grid spacing: Users can now manually define the grid density by setting the `xSpacing` and `ySpacing` arguments in `Grid()`
* Draggable axis lines: Axis lines can be dragged with the mouse if the `draggable` argument is set to `true` in `PlotHLine()` and `PlotHLine()`. Draggable axis line limits can also be set by defining additional arguments.
* Using the scrollwheel to zoom now zooms to the cursor position rather than the center of the plot area
* `ScottPlot.DataGen.RandomNormal()` was created to create arbitrary amounts of normally-distributed random data
* Fixed bug causing axis line color to appear incorrectly in the legend
* `AxisAuto()` is now called automatically on the first render. This means users no longer have to call this function manually for most applications. This simplifies quickstart programs to just: instantiate plot, plot data, render (now 3 lines in total instead of 4).
* Throw exceptions if scatter, bar, or signal data inputs are null (rather than failing later)

## ScottPlot 3.0.5
_Published on [NuGet](https://www.nuget.org/packages?q=scottplot) on 2019-06-23_
* Improved pan and zoom performance

## ScottPlot 3.0.4
_Published on [NuGet](https://www.nuget.org/packages?q=scottplot) on 2019-06-23_
* Bar graphs: New `plotBar()` method allow creation of bar graphs. By customizing the `barWidth` and `xOffset` arguments you can push bars together to create grouped bar graphs. Error bars can also be added with the `yError` argument.
* Scatter plots support X and Y error bars: `plotScatter()` now has arguments to allow X and Y error bars with adjustable error bar line width and cap size.
* Draggable axis lines: `plotHLine()` and `plotVLine()` now have a `draggable` argument which lets those axis lines be dragged around with the mouse (#11) _Thanks @plumforest_
* Fixed errors caused by resizing to 0px
* Fixed a capitalization inconsistency in the `plotSignal` argument list
* `axisAuto()` now includes positions of axis lines (previously they were ignored)
* Fixed an that caused SplitContainer splitters to freeze (#23) _Thanks @bukkideme_

## ScottPlot 3.0.3
_Published on [NuGet](https://www.nuget.org/packages?q=scottplot) on 2019-05-29_
* Update NuGet package to depend on System.Drawing.Common

## ScottPlot 3.0.2
_Published on [NuGet](https://www.nuget.org/packages?q=scottplot) on 2019-05-28_
* Changed target from .NET Framework 4.5 to 4.7.2 (#15) _Thanks @plumforest_

#### ScottPlot 3.0.1
_Published on [NuGet](https://www.nuget.org/packages?q=scottplot) on 2019-05-28_
* First version of ScottPlot published on NuGet<|MERGE_RESOLUTION|>--- conflicted
+++ resolved
@@ -6,13 +6,10 @@
 * Ticks: Improved minor tick and minor grid line placement (#1420, #1421) _Thanks @bclehmann and @at2software_
 * Palette: Added Amber and Nero palettes (#1411, #1412) _Thanks @gauravagrwal_
 * Style: Hazel style (#1414) _Thanks @gauravagrwal_
-<<<<<<< HEAD
-* Population plot: Population plots `DataFormat` now have a `DataFormat` member that displays individual data points on top of a bar graph representing their mean and variance (#1440) Thanks _@Syntaxrabbit_
-=======
 * MarkerPlot: Improved data area clipping (#1423, #1459) _Thanks @PremekTill, @lucabat, and @AndXaf_
 * MarkerPlot: Improved key in legend (#1459, #1454) _Thanks @PremekTill and @Logicman111_
 * Style: Plottables that implement `IStylable` are now styled when `Plot.Style()` is called. Styles are now improved for `ScaleBar` and `Colorbar` plot types. (#1451, #1447) _Thanks @diluculo_
->>>>>>> d22ff538
+* Population plot: Population plots `DataFormat` now have a `DataFormat` member that displays individual data points on top of a bar graph representing their mean and variance (#1440) Thanks _@Syntaxrabbit_
 
 ## ScottPlot 4.1.27
 _Published on [NuGet](https://www.nuget.org/packages?q=scottplot) on 2021-10-24_
