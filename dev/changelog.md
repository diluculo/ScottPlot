# ScottPlot Changelog

## ScottPlot 4.1.27
_In development / not yet on NuGet_
* Colorbar: Exposed fields for additional tick line and tick label customization (#1360) _Thanks @Maoyao233_
* Plot: Improved `AxisAutoY()` margins (#1363) _Thanks @Maoyao233_
* Radar Plot: `LineWidth` may now be customized (#1277, #1369) _Thanks @bclehmann_
* Controls: Stretching due to display scaling can be disabled with `Configuration.DpiStretch` in WPF and Avalonia controls (#1352, #1364) _Thanks @ktheijs and @bclehmann_
* Axes: Improved support for log-distributed minor tick and grid lines (#1386, #1393) _Thanks @at2software_
* Axes: `GetTicks()` can be used to get the tick positions and labels from the previous render
* WPF Control: Improved responsiveness while dragging with the mouse to pan or zoom (#1387, #1388) _Thanks @jbuckmccready_
<<<<<<< HEAD
* Axis lines: Added `Min` and `Max` properties to terminate the line at a finite point (#1390, #1399) _Thanks @bclehmann_
=======
* Layout: `MatchLayout()` has improved alignment for plots containing colorbars (#1338, #1349, #1351) _Thanks @dhgigisoave_
* Axes: Added multi-axis support for `SetInnerViewLimits()` and `SetOuterViewLimits()` (#1357, #1361) _Thanks @saroldhand_
* Axes: Created simplified overloads for `AxisAuto()` and `Margins()` that lack multi-axis arguments (#1367) _Thanks @cdytoby_
* Signal Plot: `FillAbove()`, `FillBelow()`, and `FillAboveAndBelow()` methods have been added to simplify configuration and reduce run-time errors. Direct access to fill-related fields has been deprecated. (#1401)
* Plot: `AddFill()` now has an overload to fill between two Y curves with shared X values
* Palette: Made all `Palette` classes public (#1394) _Thanks @Terebi42_
* Colorbar: Added `AutomaticTicks()` to let the user further customize tick positions and labels (#1403, #1362) _Thanks @bclehmann_
* Heatmap: Improved support for automatic tick placement in colorbars (#1403, #1362)
* Marker: Created a new `Marker` class to simplify the marker API. Currently it is a pass-through for `MarkerShape` enumeration members.
* Plot: `AddMarker()` makes it easy to place a styled marker at an X/Y position on the plot. (#1391)
>>>>>>> 64325794

## ScottPlot 4.1.26
_Published 2021-10-12_
* SignalPlotYX: Improve support for step display (#1342) _Thanks @EFeru_
* Heatmap: Improve automatic axis limit detection (#1278) _Thanks @bclehmann_
* Plot: Added `Margins()` to set default margins to use when `AxisAuto()` is called without arguments (#1345)
* Heatmap: Deprecated `ShowAxisLabels` in favor of tight margins (see cookbook) (#1278) _Thanks @bclehmann_
* Histogram: Fixed bug affecting binning of values at the upper edge of the final bin (#1348, #1350) _Thanks @jw-suh_
* NuGet: Packages have improved debug experience with SourceLink and snupkg format symbols (#1285)

## ScottPlot 4.1.25
* Palette: `ScottPlot.Palette` has been created and cookbook recipes have been updated to use it. The module it replaces (`ScottPlot.Drawing.Palette`) will not be marked obsolete until ScottPlot 5. (#1299, #1304)
* Style: Refactored to use static classes instead of enumeration members (#1299, #1291)
* NuGet: Improved System.Drawing.Common dependencies in user control packages (#1311, #1310) _Thanks @Kritner_
* Avalonia Control: Now targets .NET 5 (#1306, #1309) _Thanks @bclehmann_
* Plot: Fixed bug causing `GetPixel()` to return incorrect values for some axes (#1329, #1330) _Thanks @riquich_
* New Palettes:
  * `ColorblindFriendly` modeled after [Wong 2011](https://www.nature.com/articles/nmeth.1618.pdf) (#1312) _Thanks @arthurits_
  * `Dark` (#1313) _Thanks @arthurits_
  * `DarkPastel` (#1314) _Thanks @arthurits_
  * `Redness` (#1322) _Thanks @wbalbo_
  * `SummerSplash (#1317)` _Thanks @KanishkKhurana_
  * `Tsitsulin` 25-color optimal qualitative palette ([described here](http://tsitsul.in/blog/coloropt)) by [Anton Tsitsulin](http://tsitsul.in) (#1318) _Thanks @arthurits and @xgfs_
* New Styles:
  * `Burgundy` (#1319) _Thanks @arthurits_
  * `Earth` (#1320) _Thanks @martinkleppe_
  * `Pink` (#1234) _Thanks @nanrod_

## ScottPlot 4.1.23
* NuGet: use deterministic builds, add source link support, and include compiler flags (#1285)

## ScottPlot 4.1.22
* Coxcomb Plots: Added support for image labels (#1265, #1275) _Thanks @Rayffer_
* Palette: Added overloads for `GetColor()` and `GetColors()` to support transparency
* Plot Viewer: fixed bug causing render warning to appear in WinForms and Avalonia plot viewers (#1265, #1238) _Thanks @bukkideme, @Nexus452, and @bclehmann_

## ScottPlot 4.1.21
* Legend: Throw an exception if `RenderLegend()` is called on a plot with no labeled plottables (#1257)
* Radar: Improved support for category labels. (#1261, #1262) _Thanks @Rayffer_
* Controls: Now have a `Refresh()` method as an alias of `Render()` for manually redrawing the plot and updating the image on the screen. Using `Render()` in user controls is more similar to similar plotting libraries and less likely to be confused with `Plot.Render()` in documentation and warning messages. (#1264, #1270, #1263, #1245, #1165)
* Controls: Decreased visibility of the render warning (introduced in ScottPlot 4.1.19) by allowing it only to appear when the debugger is attached (#1165, #1264)
* Radial Gaugue Plot: Fixed divide-by-zero bug affecting normalized gauges (#1272) _Thanks @arthurits_

## ScottPlot 4.1.20
* Ticks: Fixed bug where corner labels would not render when multiplier or offset notation is in use (#1252, #1253) _Thanks @DavidBergstromSWE_

## ScottPlot 4.1.19
* Controls: Fixed bug where render warning message is not hidden if `RenderRequest()` is called (#1165) _Thanks @gigios_

## ScottPlot 4.1.18
* Ticks: Improve placement when axis scale lock is enabled (#1229, #1197)
* Plot: `SetViewLimits()` replaced by `SetOuterViewLimits()` and `SetInnerViewLimits()` (#1197) _Thanks @noob765_
* Plot: `EqualScaleMode` (an enumeration accepted by `AxisScaleLock()`) now has `PreserveSmallest` and `PreserveLargest` members to indicate which axis to prioritize when adjusting zoom level. The new default is `PreserveSmallest` which prevents data from falling off the edge of the plot when resizing. (#1197) _Thanks @noob765_
* Axis: Improved alignment of 90º rotated ticks (#1194, #1201) _Thanks @gigios_
* Controls: Fix bug where middle-click-drag zoom rectangle would persist if combined with scroll wheel events (#1226) _Thanks @Elgot_
* Scatter Plot: Fixed bug affecting plots where `YError` is set but `XError` is not (#1237, #1238) _Thanks @simmdan_
* Palette: Added `Microcharts` colorset (#1235) _Thanks @arthurits_
* SignalPlotXY: Added support for `FillType` (#1232) _Thanks @ddrrrr_
* Arrow: New plot type for rendering arrows on plots. Arrowhead functionality of scatter plots has been deprecated. (#1241, #1240)
* Controls: Automatic rendering has been deprecated. Users must call Render() manually at least once. (#1165, #1117)
* Radial Gauge Plots: `AddRadialGauge()` now adds a radial gauge plot (a new circular plot type where values are represented as arcs spanning a curve). See cookbook for examples and documentation. (#1242) _Thanks @arthurits_

## ScottPlot 4.1.17
* Improved `RadarPlot.Update()` default arguments (#1097) _Thanks @arthurits_
* Radar Plot: Improved `Update()` default arguments (#1097) _Thanks @arthurits_
* Crosshair: Added `XLabelOnTop` and `YLabelOnRight` options to improve multi-axis support and label customization (#1147) _Thanks @rutkowskit_
* Signal Plot: Added `StepDisplay` option to render signal plots as step plots when zoomed in (#1092, #1128) _Thanks @EFeru_
* Testing: Improved error reporting on failed XML documentation tests (#1127) _Thanks @StendProg_
* Histogram: Marked `ScottPlot.Statistics.Histogram` obsolete in favor of static methods in `ScottPlot.Statistics.Common` designed to create histograms and probability function curves (#1051, #1166). See cookbook for usage examples. _Thanks @breakwinz and @bclehmann_
* WpfPlot: Improve memory management for dynamically created and destroyed WpfPlot controls by properly unloading the dispatcher timer (#1115, #1117) _Thanks @RamsayGit, @bclehmann, @StendProg, and @Orace_
* Mouse Processing: Improved bug that affected fast drag-dropping of draggable objects (#1076)
* Rendering: Fixed clipping bug that caused some plot types to be rendered above data area frames (#1084)
* Plot: Added `Width` and `Height` properties
* Plot: `GetImageBytes()` now returns bytes for a PNG file for easier storage in cloud applications (#1107)
* Axis: Added a `GetSettings()` method for developers, testers, and experimenters to gain access to experimental objects which are normally private for extreme customization
* Axis: Axis ticks now have a `Ticks()` overload which allows selective control over major tick lines and major tick labels separately (#1118) _Thanks @kegesch_
* Plot: `AxisAuto()` now has `xAxisIndex` and `yAxisIndex` arguments to selectively adjust axes to fit data on a specified index (#1123)
* Crosshair: Refactored to use two `AxisLine`s so custom formatters can now be used and lines can be independently styled (#1173, #1172, #1122, 1195) _Thanks @Maoyao233 and @EFeru_
* ClevelandDotPlot: Improve automatic axis limit detection (#1185) _Thanks @Nextra_
* ScatterPlotList: Improved legend formatting (#1190) _Thanks @Maoyao233_
* Plot: Added an optional argument to `Frameless()` to reverse its behavior and deprecated `Frame()` (#1112, #1192) _Thanks @arthurits_
* AxisLine: Added `PositionLabel` option for displaying position as text (using a user-customizable formatter function) on the axis (#1122, #1195, #1172, #1173) _Thanks @EFeru and @Maoyao233_
* Radar Plot: Fixed rendering artifact that occurred when axis maximum is zero (#1139) _Thanks @petersesztak and @bclehmann_
* Mouse Processing: Improved panning behavior when view limits (axis boundaries) are active (#1148, #1203) _Thanks @at2software_
* Signal Plot: Fixed bug causing render artifacts when using fill modes (#1163, #1205)
* Scatter Plot: Added support for `OffsetX` and `OffsetY` (#1164, #1213)
* Coxcomb: Added a new plot type for categorical data. See cookbook for examples. (#1188) _Thanks @bclehmann_
* Axes: Added `LockLimits()` to control pan/zoom manipulation so individual axes can be manipulated in multi-axis plots. See demo application for example. (#1179, #1210) _Thanks @kkaiser41_
* Vector Plot: Add additional options to customize arrowhead style and position. See cookbook for examples. (#1202) _Thanks @hhubschle_
* Finance Plot: Fixed bug affecting plots with no data points (#1200) _Thanks @Maoyao233_
* Ticks: Improve display of rotated ticks on secondary axes (#1201) _Thanks @gigios_

## ScottPlot 4.1.16
* Made it easier to use custom color palettes (see cookbook) (#1058, #1082) _Thanks @EFeru_
* Added a `IgnoreAxisAuto` field to axis lines and spans (#999) _Thanks @kirsan31_
* Heatmaps now have a `Smooth` field which uses bicubic interpolation to display smooth heatmaps (#1003) _Thanks @xichaoqiang_
* Radar plots now have an `Update()` method for updating data values without clearing the plot (#1086, #1091) _Thanks @arthurits_
* Controls now automatically render after the list of plottables is modified (previously it was after the number of plottables changed). This behavior can be disabled by setting a public field in the control's `Configuration` module. (#1087, #1088) _Thanks @bftrock_
* New `Crosshair` plot type draws lines to highlight a point on the plot and labels their coordinates in the axes (#999, #1093) _Thanks @kirsan31_
* Added support for a custom `Func<double, string>` to be used as custom tick label formatters (see cookbook) (#926, #1070) _Thanks @damiandixon and @ssalsinha_
* Added `Move`, `MoveFirst`, and `MoveLast` to the `Plot` module for added control over which plottables appear on top (#1090) _Thanks @EFeru_
* Fixed bug preventing expected behavior when calling `AxisAutoX` and `AxisAutoY` (#1089) _Thanks @EFeru__

## ScottPlot 4.1.15
* Hide design-time error message component at run time to reduce flicking when resizing (#1073, #1075) _Thanks @Superberti and @bclehmann_
* Added a modern `Plot.GetBitmap()` overload suitable for the new stateless rendering system (#913 #1063)
* Controls now have `PlottableDragged` and `PlottableDropped` event handlers (#1072) _Thanks @JS-BGResearch_

## ScottPlot 4.1.14
* Add support for custom linestyles in SignalXY plots (#1017, #1016) _Thanks @StendProg and @breakwinz_
* Improved Avalonia dependency versioning (#1018, #1041) _Thanks @bclehmann_
* Controls now properly process `MouseEnter` and `MouseLeave` events (#999) _Thanks @kirsan31 and @breakwinz_
* Controls now have a `RenderRequest()` method that uses a render queue to facilitate non-blocking render calls (#813, #1034) _Thanks @StendProg_
* Added Last() to finance plots to make it easier to access the final OHLC (#1038) _Thanks @CalderWhite_
* Controls that fail to render in design mode now display the error message in a textbox to prevent Visual Studio exceptions (#1048) _Thanks @bclehmann_

## ScottPlot 4.1.13-beta
* `Plot.Render()` and `Plot.SaveFig()` now have a `scale` argument to allow for the creation of high resolution scaled plots (#983, #982, #981) _Thanks @PeterDavidson_
* A `BubblePlot` has been added to allow display of circles with custom colors and sizes. See cookbook for examples. (#984, #973, #960) _Thanks @PeterDavidson_
* Avalonia 0.10.3 is now supported (#986) _Thanks @bclehmann_
* Default version of System.Drawing.Common has been changed from `5.0.0` to `4.6.1` to minimize errors associated with downgrading (#1004, #1005, #993, #924, #655) _Thanks @bukkideme_

## ScottPlot 4.1.12-beta
* Added "Open in New Window" option to right-click menu (#958, #969) _Thanks @ademkaya and @bclehmann_
* User control `Configuration` module now has customizable scroll wheel zoom fraction (#940, #937) _Thanks @PassionateDeveloper86 and @StendProg_
* Added options to `Plot.AxisScaleLock()` to let the user define scaling behavior when the plot is resized (#933, #857) _Thanks @ricecakebear and @StendProg_
* Improved XML documentation for `DataGen` module (#903, #902) _Thanks @bclehmann_
* Fixed bug where tick labels would not render for axes with a single tick (#945, #828, #725, #925) _Thanks @saklanmazozgur and @audun_
* Added option to manually refine tick density (#828) _Thanks @ChrisAtVault and @bclehmann_
* Improved tick density calculations for DateTime axes (#725) _Thanks @bclehmann_
* Fixed SignalXY rendering artifact affecting the right edge of the plot (#929, #931) _Thanks @damiandixon and @StendProg_
* Improved line style customization for signal plots (#929, #931) _Thanks @damiandixon and @StendProg_
* Fixed bug where negative bar plots would default to red fill color (#968, #946) _Thanks @pietcoussens_
* Fixed bug where custom vertical margin was not respected when `AxisAuto()` was called with a middle-click (#943) _Thanks Andreas_
* Added a minimum distance the mouse must travel while click-dragging for the action to be considered a drag instead of a click (#962)
* Improved Histogram documentation and simplified access to probability curves (#930, #932, #971) _Thanks @LB767, @breakwinz, and @bclehmann_

## ScottPlot 4.1.11-beta
* FormsPlot mouse events are now properly forwarded to the base control (#892, #919) _Thanks @grabul_
* Prevent right-click menu from deploying after right-click-drag (#891, #917)
* Add offset support to SignalXY (#894, #890) _Thanks @StendProg_
* Eliminate rendering artifacts in SignalXY plots (#893, #889) _Thanks @StendProg and @grabul_
* Optimize cookbook generation and test execution (#901) _Thanks @bclehmann_

## ScottPlot 4.1.10-beta
* Fixed a bug where applying the Seabourn style modified axis frame and minor tick distribution (#866) _Thanks @oszymczak_
* Improved XML documentation and error reporting for getting legend bitmaps (#860) _Thanks @mzemljak_
* Fixed rendering bug affecting finance plots with thin borders (#837) _Thanks @AlgoExecutor_
* Improved argument names and XML docs for SMA and Bollinger band calculation methods (#830) _Thanks @ticool_
* Improved GetPointNearest support for generic signal plots (#809, #882, #886) _Thanks @StendProg, @at2software, and @mrradd_
* Added support for custom slice label colors in pie charts (#883, #844) _Thanks @bclehmann, @StendProg, and @Timothy343_
* Improved support for transparent heatmaps using nullable double arrays (#849, #852) _Thanks @bclehmann_
* Deprecated bar plot `IsHorizontal` and `IsVertical` in favor of an `Orientation` enumeration
* Deprecated bar plot `xs` and `ys` in favor of `positions` and `values` which are better orientation-agnostic names
* Added Lollipop and Cleveland plots as new types of bar plots (#842, #817) _Thanks @bclehmann_
* Fixed a bug where `Plot.AddBarGroups()` returned an array of nulls (#839) _Thanks @rhys-wootton_
* Fixed a bug affecting manual tick labels (#829) _Thanks @ohru131_
* Implemented an optional render queue to allow asynchronous rendering in user controls (#813) _Thanks @StendProg_

## ScottPlot 4.1.9-beta
* Improved support for negative DateTimes when using DateTime axis mode (#806, #807) _Thanks @StendProg and @at2software_
* Improved axis limit detection when using tooltips (#805, #811) _Thanks @bclehmann and @ChrisAtVault_
* Added `WickColor` field to candlestick plots (#803) _Thanks @bclehmann_
* Improved rendering of candlesticks that open and close at the same price (#803, #800) _Thanks @bclehmann and @AlgoExecutor_
* Improved rendering of SignalXY plots near the edge of the plot (#795) _Thanks @StendProg_
* new `AddScatterStep()` helper method creates a scatter plot with the step style (#808) _Thanks @KlaskSkovby_
* Marked `MultiPlot` obsolete
* Refactored `Colormap` module to use classes instead of reflection (#767, #773) _Thanks @StendProg_
* Refactored `OHLC` fields and finance plots to store `DateTime` and `TimeSpan` instead of `double` (#795)

## ScottPlot 4.1.8-beta
* Improved validation and error reporting for large heatmaps (#772) _Thanks @Matthias-C_
* Removed noisy console output in `ScatterPlotList` (#780) _Thanks @Scr0nch_
* Improved rendering bug in signal plots (#783, #788) _Thanks @AlgoExecutor and @StendProg_
* Fix bug that hid grid lines in frameless plots (#779)
* Improved appearance of marker-only scatter plots in the legend (#790) _Thanks @AlgoExecutor_
* `AddPoint()` now has a `label` argument to match `AddScatter()` (#787) _Thanks @AlgoExecutor_

## ScottPlot 4.1.7-beta
* Added support for image axis labels (#759, #446, #716) _Thanks @bclehmann_
* Added `MinRenderIndex` and `MaxRenderIndex` support to Scatter plots (#737, #763) _Thanks @StendProg_
* Improved display of horizontal manual axis tick labels (#724, #762) _Thanks @inqb and @Saklut_
* Added support for listing and retrieving colormaps by their names (#767, #773) _Thanks @StendProg_
* Enabled mouse pan and zoom for plots with infinitely small width and height (#768, #733, #764) _Thanks @saklanmazozgur_
* A descriptive exception is now thrown when attempting to create heatmaps of unsupported dimensions (#722) _Thanks @Matthias-C_

## ScottPlot 4.1.6-beta
* Fixed single point render bug in Signal plots (#744, #745) _Thanks @at2software and @StendProg_
* Improved display scaling support for WPF control (#721, #720) _Thanks @bclehmann_
* User control `OnAxesChanged` events now send the control itself as the sender object (#743, #756) _Thanks @at2software_
* Fixed configuration bug related to Alt + middle-click-drag-zoom (#741) _Thanks @JS-BGResearch and @bclehmann_
* Fixed render bug related to ALT + middle-click-drag zoom box (#742) _Thanks @bclehmann_
* Fixed render bug for extremely small plots (#735)
* Added a coordinated heatmap plot type (#707) _Thanks @StendProg_
* Improved appearance of heatmap edges (#713) _Thanks @StendProg_
* Improved design-time rendering of Windows Forms control
* Added and expanded XML documentation for Plot and Plottable classes
* Created a new cookbook website generator that combines reflection with XML documentation (#727, #738, #756)
* ScottPlot is now a reserved prefix on NuGet

## ScottPlot 4.1.5-beta
* Helper methods were added for creating scatter plots with just lines (`AddScatterLines()`) or just markers (`AddScatterPoints()`).
* Scatter and Signal plots have `GetPointNearest()` which now has a `xyRatio` argument to support identifying points near the cursor in pixel space (#709, #722) _Thanks @oszymczak, @StendProg, @bclehmann_
* Improved display of manual tick labels (#724) _Thanks @bclehmann_

## ScottPlot 4.1.4-beta
* User controls have been extensively redesigned (#683)
  * All user controls are almost entirely logic-free and pass events to `ScottPlot.Control`, a shared common back-end module which handles mouse interaction and pixel/coordinate conversions.
  * Controls no longer have a `Configure()` method with numerous named arguments, but instead a `Configuration` field with XML-documented public fields to customize behavior.
  * Renders occur automatically when the number of plottables changes, meaning you do not have to manually call `Render()` when plotting data for the first time. This behavior can be disabled in the configuration.
  * Avalonia 0.10.0 is now supported and uses this new back-end (#656, #700) _Thanks @bclehmann_
  * Events are used to provide custom right-click menu actions.
  * The right-click plot settings window (that was only available from the WinForms control) has been removed.
* New methods were added to `ScottPlot.Statistics.Common` which efficiently find the Nth smallest number, quartiles, or other quantiles from arrays of numbers (#690) _Thanks @bclehmann_
* New tooltip plot type (#696) _Thanks @bclehmann_
* Fixed simple moving average (SMA) calculation (#703) _Thanks @Saklut_
* Improved multi-axis rendering (#706) _Thanks @bclehmann_
* Improved `SetSourceAsync()` for segmented trees (#705, #692) _Thanks @jl0pd and @StendProg_
* Improved layout for axes with rotated ticks (#706, #699) _Thanks @MisterRedactus and @bclehmann_
* ScottPlot now multi-targets more platforms and supports the latest C# language version on modern platforms but restricts the language to C# 7.3 for .NET Framework projects (#691, #711) _Thanks @jl0pd_
* Improved project file to install `System.ValueTuple` when targeting .NET Framework 4.6.1 (#88, #691)

## ScottPlot 4.1.3-beta
* Scott will make a document to summarize 4.0 → 4.1 changes as we get closer to a non-beta release
* Fixed rendering bug affecting axis spans when zoomed far in (#662) _Thanks @StendProg_
* Improved Gaussian blur performance (#667) _Thanks @bclehmann_
* Largely refactored heatmaps (#679, #680) _Thanks @bclehmann_
* New `Colorbar` plot type (#681)
* Improved SMA and Bollinger band generators (#647) _Thanks @Saklut_
* Improved tick label rounding (#657)
* Improved setting of tick label color (#672)
* Improved fill above and below for scatter plots (#676) _Thanks @MithrilMan_
* Additional customizations for radar charts (#634, #628, #635) _Thanks @bclehmann and @SommerEngineering_

## ScottPlot 4.1.0

In November, 2020 ScottPlot 4.0 branched into a permanent `stable` branch, and ScottPlot 4.1 began development as beta / pre-release in the main branch. ScottPlot 4.0 continues to be maintained, but modifications are aimed at small bugfixes rather than large refactoring or the addition of new features. ScottPlot 4.1 merged into the master branch in November, 2020 (#605). Improvements are focused at enhanced performance, improved thread safety, support for multiple axes, and options for data validation.

* **Most plotting methods are unchanged so many users will not experience any breaking changes.**
* **Axis Limits**
  * Axis limits are described by a `AxisLimits` struct (previously `double[]` was used)
  * Methods which modify axis limits do not return anything (previously they returned `double[]`)
  * To get the latest axis limits call `Plot.AxisLimits()` which returns a `AxisLimits` object
* **Multiple Axes**
  * Multiple axes are now supported! There is no change to the traditional workflow if this feature is not used.
  * Most axis methods accept a `xAxisIndex` and `yAxisIndex` arguments to specify which axes they will modify or return
  * Most plottable objects have `xAxisIndex` and `yAxisIndex` fields which specify which axes they will render on
  * You can enable a second Y and X axis by calling `YLabel2` and `XLabel2()`
  * You can obtain an axis by calling `GetXAxis(xAxisIndex)` or `GetYAxis(yAxisIndex)`, then modify its public fields to customize its behavior
  * The default axes (left and bottom) both use axis index `0`
  * The secondary axes (right and top) both use axis index `1`
  * You can create additional axes by calling `Plot.AddAxis()` and customize it by modifying fields of the `Axis` it returns.
* **Layout**
  * The layout is re-calculated on every render, so it automatically adjusts to accommodate axis labels and ticks.
  * To achieve extra space around the data area, call `Layout()` to supply a minimum size for each axis.
  * To achieve a frameless plot where the data area fills the full figure, call `LayoutFrameless()`
* **Some namespaces and class names have changed**
  * The `Plottable` base class has been replaced with an `IPlottable` interface
  * Plottables have been renamed and moved into a `Plottable` namespace (e.g., `PlottableScatter` is  now `Plottable.ScatterPlot`)
  * Several enums have been renamed
* **The Settings module has been greatly refactored**
  * It is still private, but you can request it with `Plot.GetSettings()`
  * Many of its objects implement `IRenderable`, so their customization options are stored at the same level as their render methods.
* **The Render system is now stateless**
  * `Bitmap` objects are never stored. The `Render()` method will create and return a new `Bitmap` when called, or will render onto an existing `Bitmap` if it is supplied as an argument. This allows controls to manage their own performance optimization by optionally re-using a `Bitmap` for multiple renders.
  * Drawing is achieved with `using` statements which respect all `IDisposable` drawing objects, improving thread safety and garbage collection performance.

## ScottPlot 4.0.46
* Improved ticks for small plots (#724) _Thanks @Saklut_
* Improved display of manual ticks (#724) _Thanks @bclehmann_

## ScottPlot 4.0.45
* Fixed a bug that affected very small plots with the benchmark enabled (#626) _Thanks @martin-brajer_
* Improved labels in bar graphs using a yOffset (#584) _Thanks Terbaco_
* Added `RenderLock()` and `RenderUnlock()` to the Plot module to facilitate multi-threaded plot modification (#609) _Thanks @ZTaiIT1025_

## ScottPlot 4.0.44
* Improved limits for fixed-size axis spans (#586) _Thanks @Ichibot200 and @StendProg_
* Mouse drag/drop events now send useful event arguments (#593) _Thanks @charlescao460 and @StendProg_
* Fixed a bug that affected plots with extremely small (<1E-10) axis spans (#607) _Thanks @RFIsoft_
* `Plot.SaveFig()` now returns the full path to the file it created (#608)
* Fixed `AxisAuto()` bug affecting signal plots using min/max render indexes with a custom sample rate (#621) _Thanks @LB767_
* Fixed a bug affecting histogram normalization (#624) _Thanks @LB767_
* WPF and Windows Forms user controls now also target .NET 5

## ScottPlot 4.0.43
* Improved appearance of semi-transparent legend items (#567)
* Improved tick labels for ticks smaller than 1E-5 (#568) _Thanks @ozgur640_
* Improved support for Avalonia 0.10 (#571) _Thanks @bclehmann and @apkrymov_
* Improved positions for base16 ticks (#582, #581) _Thanks @bclehmann_

## ScottPlot 4.0.42
* Improved DPI scaling support when using WinForms in .NET Core applications (#563) _Thanks @Ichibot200_
* Improved DPI scaling support for draggable axis lines and spans (#563) _Thanks @Ichibot200_

## ScottPlot 4.0.41
* Improved density of DateTime ticks (#564, #561) _Thanks @StendProg and @waynetheron_
* Improved display of DateTime tick labels containing multiple spaces (#539, #564) _Thanks @StendProg_

## ScottPlot 4.0.40
* Added user control for Avalonia (#496, #503) _Thanks @bclehmann_
* Holding shift while left-click-dragging the edge of a span moves it instead of resizing it (#509) _Thanks @Torgano_
* CSV export is now culture invariant for improved support on systems where commas are decimal separators (#512) _Thanks Daniel_
* Added fill support to scatter plots (#529) _Thanks @AlexFsmn_
* Fix bug that occurred when calling `GetLegendBitmap()` before the plot was rendered (#527) _Thanks @el-aasi_
* Improved DateTime tick placement and added support for milliseconds (#539) _Thanks @StendProg_
* Pie charts now have an optional hollow center to produce donut plots (#534) _Thanks @bclehmann and @AlexFsmn_
* Added electrocardiogram (ECG) simulator to the DataGen module (#540) _Thanks @AteCoder_
* Improved mouse scroll wheel responsiveness by delaying high quality render (#545, #543, #550) _Thanks @StendProg_
* `Plot.PlotBitmap()` allows Bitmaps to be placed at specific coordinates (#528) _Thanks @AlexFsmn_
* `DataGen.SampleImage()` returns a sample Bitmap that can be used for testing
* Bar graphs now have a hatchStyle property to customize fill pattern (#555) _Thanks @bclehmann_
* Support timecode tick labels (#537) _Thanks @vrdriver and @StendProg_

## ScottPlot 4.0.39
* Legend now reflects LineStyle of Signal and SignalXY plots (#488) _Thanks @bclehmann_
* Improved mouse wheel zoom-to-cursor and middle-click-drag rectangle zoom in the WPF control for systems that use display scaling (#490) _Thanks @nashilnik_
* The `Configure()` method of user controls now has a `lowQualityAlways` argument to let the user easily enable/disable anti-aliasing at the control level. Previously this was only configurable by reaching into the control's plot object and calling its `AntiAlias()` method. (#499) _Thanks @RachamimYaakobov_
* SignalXY now supports parallel processing (#500) _Thanks @StendProg_
* SignalXY now respects index-based render limits (#493, #500) _Thanks @StendProg and @envine_

## ScottPlot 4.0.38
* Improved `Plot.PlotFillAboveBelow()` rendering of data with a non-zero baseline (#477) _Thanks @el-aasi_
* Added `Plot.PlotWaterfall()` for easy creation of waterfall-style bar plots (#463, #476) _Thanks @bclehmann_
* Axis tick labels can be displayed using notations other than base 10 by supplying `Plot.Ticks()` with `base` and `prefix` arguments, allowing axes that display binary (e.g., `0b100110`) or hexadecimal (eg., `0x4B0D10`) tick labels (#469, #457) _Thanks @bclehmann_
* Added options to `PlotBar()` to facilitate customization of text displayed above bars when `showValue` is enabled (#483) _Thanks @WillemWever_
* Plot objects are colored based on a pre-defined set of colors. The default colorset (category10) is the same palette of colors used by matplotlib. A new `Colorset` module has been created to better define this behavior, and `Plot.Colorset()` makes it easy to plot data using alternative colorsets. (#481)
* Fixed a bug that caused instability when a population plot is zoomed-out so much that its fractional distribution curve is smaller than a single pixel (#480) _Thanks @HowardWhile_
* Added `Plot.Remove()` method to make it easier to specifically remove an individual plottable after it has been plotted. `Plot.Clear()` is similar, but designed to remove classes of plot types rather than a specific plot object. (#479) _Thanks @cstyx and @Resonanz_
* Signal plots can now be created with a defined `minRenderIndex` (in addition to the already-supported `maxRenderIndex`) to facilitate partial display of large arrays (#474) _Thanks @bclehmann_

## ScottPlot 4.0.37
* Fixed a long-running issue related to strong assembly versioning that caused the WPF control to fail to render in the Visual Studio designer in .NET Framework (but not .NET Core) projects (#473, #466, #356) _Thanks @bhairav-thakkar, @riquich, @Helitune-RobMcKay, and @iu2kxv_
* User controls now also target `net472` (while still supporting `net461` and `netcoreapp3.0`) to produce a build folder with just 3 DLLs (compared to over 100 when building with .NET Framework 4.6.1)

## ScottPlot 4.0.36
* `PlotSignal()` and `PlotSignalXY()` plots now have an optional `useParallel` argument (and public property on the objects they return) to allow the user to decide whether parallel or sequential calculations will be performed. (#454, #419, #245, #72) _Thanks @StendProg_
* Improved minor tick alignment to prevent rare single-pixel artifacts (#417)
* Improved horizontal axis tick label positions in ruler mode (#453)
* Added a `Statistics.Interpolation` module to generate smooth interpolated splines from a small number of input data points. See advanced statistics cookbook example for usage information. (#459) _Thanks Hans-Peter Moser_
* Improved automatic axis adjustment when adding bar plots with negative values (#461, #462) _Thanks @bclehmann_
* Created `Drawing.Colormaps` module which has over a dozen colormaps for easily converting a fractional value to a color for use in plotting or heatmap displays (#457, #458) _Thanks @bclehmann_
* Updated `Plot.Clear()` to accept any `Plottable` as an argument, and all `Plottable` objects of the same type will be cleared (#464) _Thanks @imka-code_

## ScottPlot 4.0.35
* Added `processEvents` argument to `formsPlot2.Render()` to provide a performance enhancement when linking axes of two `FormsPlot` controls together (by calling `Plot.MatchAxis()` from the control's `AxesChanged` event, as seen in the _Linked Axes_ demo application) (#451, #452) _Thanks @StendProg and @robokamran_
* New `Plot.PlotVectorField()` method for displaying vector fields (sometimes called quiver plots) (#438, #439, #440) _Thanks @bclehmann and @hhubschle_
* Included an experimental colormap module which is likely to evolve over subsequent releases (#420, #424, #442) _Thanks @bclehmann_
* `PlotScatterHighlight()` was created as a type of scatter plot designed specifically for applications where "show value on hover" functionality is desired. Examples are both in the cookbook and WinForms and WPF demo applications. (#415, #414) _Thanks @bclehmann and @StendProg_
* `PlotRadar()` is a new plot type for creating Radar plots (also called spider plots or star plots). See cookbook and demo application for examples. (#428, #430) _Thanks @bclehmann_
* `PlotPlolygons()` is a new performance-optimized variant of `PlotPolygon()` designed for displaying large numbers of complex shapes (#426) _Thanks @StendProg_
* The WinForms control's `Configure()` now has a `showCoordinatesTooltip` argument to continuously display the position at the tip of the cursor as a tooltip (#410) _Thanks @jcbeppler_
* User controls now use SHIFT (previously ALT) to lock the horizontal axis and ALT (previously SHIFT) while left-click-dragging for zoom-to-region. Holding CTRL+SHIFT while right-click-dragging now zooms evenly, without X/Y distortion. (#436) _Thanks @tomwimmenhove and @StendProg_
* Parallel processing is now enabled by default. Performance improvements will be most noticeable on Signal plots. (#419, #245, #72)
* `Plot.PlotBar()` now has an `autoAxis` argument (which defaults `true`) that automatically adjusts the axis limits so the base of the bar graphs touch the edge of the plot area. (#406)
* OSX-specific DLLs are now only retrieved by NuGet on OSX (#433, #211, #212)
* Pie charts can now be made with `plt.PlotPie()`. See cookbook and demo application for examples. (#421, #423) _Thanks @bclehmann_
* `ScottPlot.FormsPlotViewer(Plot)` no longer resets the new window's plot to the default style (#416)  _Thanks @StendProg_
* Controls now have a `recalculateLayoutOnMouseUp` option to prevent resetting of manually-defined data area padding

## ScottPlot 4.0.34
* Improve display of `PlotSignalXY()` by not rendering markers when zoomed very far out (#402) _Thanks @gobikulandaisamy_
* Optimized rendering of solid lines which have a user-definable `LineStyle` property. This modification improves grid line rendering and increases performance for most types of plots. (#401, #327) _Thanks @bukkideme and @Ichibot200_

## ScottPlot 4.0.33
* Force grid lines to always draw using anti-aliasing. This compensates for a bug in `System.Drawing` that may cause diagonal line artifacts to appear when the user controls were panned or zoomed. (#401, #327) _Thanks @bukkideme and @Ichibot200_

## ScottPlot 4.0.32
* User controls now have a `GetMouseCoordinates()` method which returns the DPI-aware position of the mouse in graph coordinates (#379, #380) _Thanks @bclehmann_
* Default grid color was lightened in the user controls to match the default style (#372)
* New `PlotSignalXY()` method for high-speed rendering of signal data that has unevenly-spaced X coordinates (#374, #375) _Thanks @StendProg and @LogDogg_
* Modify `Tools.Log10()` to return `0` instead of `NaN`, improving automatic axis limit detection (#376, #377) _Thanks @bclehmann_
* WpfPlotViewer and FormsPlotViewer launch in center of parent window (#378)
* Improve reliability of `Plot.AxisAutoX()` and `Plot.AxisAutoY()` (#382)
* The `Configure()` method of FormsPlot and WpfPlot controls now have `middleClickMarginX` and `middleClickMarginY` arguments which define horizontal and vertical auto-axis margin used for middle-clicking. Setting horizontal margin to 0 is typical when plotting signals. (#383)
* `Plot.Grid()` and `Plot.Ticks()` now have a `snapToNearestPixel` argument which controls whether these lines appear anti-aliased or not. For static images non-anti-aliased grid lines and tick marks look best, but for continuously-panning plots anti-aliased lines look better. The default behavior is to enable snapping to the nearest pixel, consistent with previous releases. (#384)
* Mouse events (MouseDown, MouseMove, etc.) are now properly forwarded to the FormsPlot control (#390) _Thanks @Minu476_
* Improved rendering of very small candlesticks and OHLCs in financial plots
* Labeled plottables now display their label in the ToString() output. This is useful when viewing plottables listed in the FormsPlot settings window #391 _Thanks @Minu476_
* Added a Statistics.Finance module with methods for creating Simple Moving Average (SMA) and Bollinger band technical indicators to Candlestick and OHLC charts. Examples are in the cookbook and demo program. (#397) _Thanks @Minu476_
* Scatter plots, filled plots, and polygon plots now support Xs and Ys which contain `double.NaN` #396
* Added support for line styles to Signal plots (#392) _Thanks @bukkideme_

## ScottPlot 4.0.31
* Created `Plot.PlotBarGroups()` for easier construction of grouped bar plots from 2D data (#367) _Thanks @bclehmann_
* Plot.PlotScaleBar() adds an L-shaped scalebar to the corner of the plot (#363)
* Default grid color lightened from #D3D3D3 (Color.LightGray) to #EFEFEF (#372)
* Improved error reporting for scatter plots (#369) _Thanks @JagDTalcyon_
* Improve pixel alignment by hiding grid lines and snapping tick marks that are 1px away from the lower left edge (#359)
* PlotText() ignores defaults to upperLeft alignment when rotation is used (#362)
* Improved minor tick positioning to prevent cases where minor ticks are 1px away from major ticks (#373)

## ScottPlot 4.0.30
* `Plot.PlotCandlestick()` and `Plot.PlotOHLC()`
  * now support `OHLC` objects with variable widths defined with a new `timeSpan` argument in the OHLC constructor. (#346) _Thanks @Minu476_
  * now support custom up/down colors including those with transparency (#346) _Thanks @Minu476_
  * have a new `sequential` argument to plot data based on array index rather than `OHLC.time`. This is a new, simpler way to display unevenly-spaced data (e.g., gaps over weekends) in a way that makes the gaps invisible. (#346) _Thanks @Minu476_
* Fixed a marker/line alignment issue that only affeced low-density Signal plots on Linux and MacOS (#340) _Thanks @SeidChr_
* WPF control now appears in Toolbox (#151) _Thanks @RalphLAtGitHub_
* Plot titles are now center-aligned with the data area, not the figure. This improves the look of small plots with titles. (#365) _Thanks @Resonanz_
* Fixed bug that ignored `Configure(enableRightClickMenu: false)` in WPF and WinForms user controls. (#365) _Thanks @thunderstatic_
* Updated `Configure(enableScrollWheelZoom: false)` to disable middle-click-drag zooming. (#365) _Thanks @eduhza_
* Added color mixing methods to ScottPlot.Drawing.GDI (#361)
* Middle-click-drag zooming now respects locked axes (#353) _Thanks @LogDogg_
* Improved user control zooming of high-precision DateTime axis data (#351) _Thanks @bukkideme_
* Plot.AxisBounds() now lets user set absolute bounds for drag and pan operations (#349) _Thanks @LogDogg_
* WPF control uses improved Bitmap conversion method (#350)
* Function plots have improved handling of functions with infinite values (#370) _Thanks @bclehmann_

## ScottPlot 4.0.29
* `Plot.PlotFill()` can be used to make scatter plots with shaded regions. Giving it a single pair of X/Y values (`xs, ys`) lets you shade beneath the curve to the `baseline` value (which defaults to 0). You can also give it a pair of X/Y values (`xs1, ys1, xs2, ys2`) and the area between the two curves will be shaded (the two curves do not need to be the same length). See cookbook for examples. (#255) _Thanks @ckovamees_ 
* `DataGen.Range()` now has `includeStop` argument to include the last value in the returned array.
* `Tools.Pad()` has been created to return a copy of a given array padded with data values on each side. (#255) _Thanks @ckovamees_
* [Seaborn](https://seaborn.pydata.org/) style can be activated using `Plot.Style(Style.Seaborn)` (#339)
* The `enableZooming` argument in `WpfPlot.Configure()` and `FormsPlot.Configure()` has been replaced by two arguments `enableRightClickZoom` and `enableScrollWheelZoom` (#338) _Thanks Zach_
* Improved rendering of legend items for polygons and filled plots (#341) _Thanks @SeidChr_
* Improved Linux rendering of legend items which use thick lines: axis spans, fills, polygons, etc. (#340) _Thanks @SeidChr_
* Addded `Plot.PlotFillAboveBelow()` to create a shaded line plot with different colors above/below the baseline. (#255) _Thanks @ckovamees_
* Improved rendering in Linux and MacOS by refactoring the font measurement system (#340) _Thanks @SeidChr_

## ScottPlot 4.0.28
* `Ticks()` now has arguments for numericStringFormat (X and Y) to make it easy to customize formatting of tick labels (percentage, currency, scientific notation, etc.) using standard [numeric format strings](https://docs.microsoft.com/en-us/dotnet/standard/base-types/standard-numeric-format-strings). Example use is demonstrated in the cookbook. (#336) _Thanks @deiruch_
* The right-click menu can now be more easily customized by writing a custom menu to `FormsPlot.ContextMenuStrip` or `WpfPlot.ContextMenu`. Demonstrations of both are in the demo application. (#337) _Thanks @Antracik_

## ScottPlot 4.0.27
* `Plot.Polygon()` can now be used to plot polygons from X/Y points (#255) _Thanks @ckovamees_
* User controls now have an "open in new window" item in their right-click menu (#280)
* Plots now have offset notation and multiplier notation disabled by default. Layouts are automatically calculated before the first render, or manually after MouseUp events in the user controls. (#310)
* `Plot.Annotation()` allows for the placement of text on the figure using pixel coordinates (not unit coordinates on the data grid). This is useful for creating custom static labels or information messages. (#321) _Thanks @SeidChr_
* `FormsPlot.MouseDoubleClicked` event now passes a proper `MouseEventArgs` instead of `null` (#331) _Thanks @ismdiego_
* Added a right-click menu to `WpfPlot` with items (save image, copy image, open in new window, help, etc.) similar to `FormsPlot`

## ScottPlot 4.0.26
* The `ScottPlot.WPF` package (which provides the `WpfPlot` user control) now targets .NET Framework 4.7.2 (in addition to .NET Core 3.0), allowing it to be used in applications which target either platform. The ScottPlot demo application now targets .NET Framework 4.7.2 which should be easier to run on most Windows systems. (#333)
* The `ScottPlot.WinForms` package (which produves the `FormsPlot` control) now only targets .NET Framework 4.6.1 and .NET Core 3.0 platforms (previously it also had build targets for .NET Framework 4.7.2 and .NET Framework 4.8). It is important to note that no functionality was lost here. (#330, #333)

## ScottPlot 4.0.25
* `PlotBar()` now supports displaying values above each bar graph by setting the `showValues` argument.
* `PlotPopulations()` has extensive capabilities for plotting grouped population data using box plots, bar plots, box and whisper plots, scatter data with distribution curves, and more! See the cookbook for details. (#315)
* `Histogram` objects now have a `population` property.
* `PopulationStats` has been renamed to `Population` and has additional properties and methods useful for reporting population statistics.
* Improved grid rendering rare artifacts which appear as unwanted diagnal lines when anti-aliasing is disabled. (#327)

## ScottPlot 4.0.24
* `Plot.Clear()` has been improved to more effectively clear plottable objects. Various overloads are provided to selectively clear or preserve certain plot types. (#275) _Thanks @StendProg_
* `PlotBar()` has been lightly refactored. Argument order has been adjusted, and additional options have been added. Error cap width is now in fractional units instead of pixel units. Horizontal bar charts are now supported. (#277, #315) _Thanks @bonzaiferroni_

## ScottPlot 4.0.23
* Interactive plot viewers were created to make it easy to interactively display data in a pop-up window without having to write any GUI code: `ScottPlot.WpfPlotViewer` for WPF and `ScottPlot.FormsPlotViewer` for Windows Forms
* Fixed bug that affected the `ySpacing` argument of `Plot.Grid()`
* `Plot.Add()` makes it easy to add a custom `Plottable` to the plot
* `Plot.XLabels()` and `Plot.YLabels()` can now accept just a string array (x values are auto-populated as a consecutive series of numbers).
* Aliased `Plot.AxisAuto()` to `Plot.AutoAxis()` and `Plot.AutoScale()` to make this function easier to locate for users who may have experience with other plot libraries. (#309) _Thanks @Resonanz_
* Empty plots now render grid lines, ticks, and tick labels (#313)
* New plot type: Error bars. They allow the user to define error bar size in all 4 directions by calling `plt.PlotErrorBars()`. (#316) _Thanks @zrolfs_
* Improve how dashed lines appear in the legend
* Improved minor tick positions when using log scales with `logScaleX` and `logScaleY` arguments of `plt.Ticks()` method
* Fixed bug that caused the center of the coordinate field to shift when calling `Plot.AxisZoom()`
* Grid line thickness and style (dashed, dotted, etc) can be customized with new arguments in the `Plot.Grid()` method

## ScottPlot 4.0.22
* Added support for custom horizontal axis tick rotation (#300) _Thanks @SeidChr_
* Added support for fixed grid spacing when using DateTime axes (#299) _Thanks @SeidChr_
* Updated ScottPlot icon (removed small text, styled icon after emoji)
* Improved legend font size when using display scaling (#289)
* Scroll wheel zooming now zooms to cursor (instead of center) in WPF control. This feature works now even if display scaling is used. (#281)
* Added `Plot.EqualAxis` property to make it easy to lock axis scales together (#306) _Thanks @StendProg_

## ScottPlot 4.0.21
* Created new cookbook and demo applications for WinForms and WPF (#271)
* The `FormsPlot.MouseMoved` event now has `MouseEventArgs` (instead of `EventArgs`). The purpose of this was to make it easy to access mouse pixel coordinates via `e.X` and `e.Y`, but this change may require modifications to applications which use the old event signature.
* WpfPlot now has an `AxisChanged` event (like FormsPlot)
* Fixed bug that caused `Plot.CoordinateFromPixelY()` to return incorrect value
* Fixed bug causing cursor to show arrows when hovered over some non-draggable objects
* Improved support for WinForms and WpfPlot transparency (#286) _Thanks @StendProg and @envine_
* Added `DataGen.Zeros()` and `DataGen.Ones()` to generate arrays filled with values using methods familiar to numpy users.
* Added `equalAxes` argument to `WpfPlot.Configure()` (#272)
* Fixed a bug affecting the `equalAxes` argument in `FormsPlot.Configure()` (#272)
* Made all `Plot.Axis` methods return axis limits as `double[]` (previously many of them returned `void`)
* Added overload for `Plot.PlotLine()` which accepts a slope, offset, and start and end X points to make it easy to plot a linear line with known formula. Using PlotFormula() will produce the same output, but this may be simpler to use for straight lines.
* Added `rSquared` property to linear regression fits (#290) _Thanks @bclehmann and @StendProg_
* Added `Tools.ConvertPolarCoordinates()` to make it easier to display polar data on ScottPlot's Cartesian axes (#298) _Thanks @bclehmann_
* Improved `Plot.Function()` (#243) _Thanks @bclehmann_
* Added overload for `Plot.SetCulture()` to let the user define number and date formatting rather than relying on pre-made cultures (#301, #236) _Thanks @SeidChr_

## ScottPlot 4.0.19
* Improved how markers are drawn in Signal and SignalConst plots at the transition area between zoomed out and zoomed in (#263) _Thanks @bukkideme and @StendProg_
* Improved support for zero lineSize and markerSize in Signal and SignalConst plots (#263, #264) _Thanks @bukkideme and @StendProg_
* Improved thread safety of interactive graphs (#245) _Thanks @StendProg_
* Added `CoordinateFromPixelX()` and `CoordinateFromPixelY()` to get _double precision_ coordinates from a pixel location. Previously only SizeF (float) precision was available. This improvement is especially useful when using DateTime axes. (#269) _Thanks Chris_
* Added `AxisScale()` to adjust axis limits to set a defined scale (units per pixel) for each axis.
* Added `AxisEqual()` to adjust axis limits to set the scale of both axes to be the same regardless of the size of each axis (#272) _Thanks @gberrante_
* `PlotHSpan()` and `PlotVSpan()` now return `PlottableHSpan` and `PlottableVSpan` objects (instead of a `PlottableAxSpan` with a `vertical` property)
* `PlotHLine()` and `PlotVLine()` now return `PlottableHLine` and `PlottableVLine` objects (instead of a `PlottableAxLine` with a `vertical` property)
* MultiPlot now has a `GetSubplot()` method which returns the Plot from a row and column index (#242) _Thanks @Resonanz and @StendProg_
* Created `DataGen.Range()` to make it easy to create double arrays with evenly spaced data (#259)
* Improved support for display scaling (#273) _Thanks @zrolfs_
* Improved event handling (#266, #238) _Thanks @StendProg_
* Improved legend positioning (#253) _Thanks @StendProg_

## ScottPlot 4.0.18
* Added `Plot.SetCulture()` for improved local culture formatting of numerical and DateTime axis tick labels (#236) _Thanks @teejay-87_

## ScottPlot 4.0.17
* Added `mouseCoordinates` property to WinForms and WPF controls (#235) _Thanks @bukkideme_
* Fixed rendering bug that affected horizontal lines when anti-aliasing was turned off (#232) _Thanks @StendProg_
* Improved responsiveness while dragging axis lines and axis spans (#228) _Thanks @StendProg_

## ScottPlot 4.0.16
* Improved support for MacOS and Linux (#211, #212, #216) _Thanks @hexxone and @StendProg_
* Fixed a bug affecting the `ySpacing` argument in `Plot.Grid()` (#221) _@Thanks teejay-87_
* Enabled `visible` argument in `Title()`, `XLabel()`, and `YLabel()` (#222) _Thanks @ckovamees_
* AxisSpan: Edges are now optionally draggable (#228) _Thanks @StendProg_
* AxisSpan: Can now be selectively removed with `Clear()` argument
* AxisSpan: Fixed bug caused by zooming far into an axis span (#226) _Thanks @StendProg_
* WinForms control: now supports draggable axis lines and axis spans
* WinForms control: Right-click menu now has "copy image" option (#220)
* WinForms control: Settings screen now has "copy CSV" button to export data (#220)
* WPF control: now supports draggable axis lines and axis spans
* WPF control: Configure() to set various WPF control options
* Improved axis handling, expansion, and auto-axis (#219, #230) _Thanks @StendProg_
* Added more options to `DataGen.Cos()`
* Tick labels can be hidden with `Ticks()` argument (#223) _Thanks @ckovamees_

## ScottPlot 4.0.14
* Improved `MatchAxis()` and `MatchLayout()` (#217) _Thanks @ckovamees and @StendProg_

## ScottPlot 4.0.13
* Improved support for Linux and MacOS _Thanks @hexxone_
* Improved font validation (#211, #212) _Thanks @hexxone and @StendProg_

## ScottPlot 4.0.11
* User controls now have a `cursor` property which can be set to allow custom cursors. (#187) _Thanks @gobikulandaisamy_
* User controls now have a `mouseCoordinates` property which make it easy to get the X/Y location of the cursor. (#187) _Thanks @gobikulandaisamy_

## ScottPlot 4.0.10
* Improved density colormap (#192, #194) _Thanks @StendProg_
* Added linear regression tools and cookbook example (#198) _Thanks @bclehmann_
* Added `maxRenderIndex` to Signal to allow partial plotting of large arrays intended to be used with live, incoming data (#202) _Thanks @StendProg and @plumforest_
* Made _Shift + Left-click-drag_ zoom into a rectangle light middle-click-drag (in WinForms and WPF controls) to add support for mice with no middle button (#90) _Thanks @JagDTalcyon_
* Throw an exception if `SaveFig()` is called before the image is properly sized (#192) _Thanks @karimshams and @StendProg_
* `Ticks()` now has arguments for `FontName` and `FontSize` (#204) _Thanks Clay_
* Fixed a bug that caused poor layout due to incorrect title label size estimation (#205) _Thanks Clay_
* `Grid()` now has arguments to selectively enable/disable horizontal and vertical grid lines (#206) _Thanks Clay_
* Added tool and cookbook example to make it easier to plot data on a log axis (#207) _Thanks @senged_
* Arrows can be plotted using `plt.PlotArrow()` (#201) _Thanks Clay_

## ScottPlot 4.0.9
_Published on [NuGet](https://www.nuget.org/packages?q=scottplot) on 2019-12-03_
* Use local regional display settings when formatting the month tick of DateTime axes. (#108) _Thanks @FadyDev2_
* Debug symbols are now packaged in the NuGet file

## ScottPlot 4.0.7
_Published on [NuGet](https://www.nuget.org/packages?q=scottplot) on 2019-12-01_\
* Added WinForms support for .NET Framework 4.7.2 and 4.8
* Fixed bug in WinForms control that only affected .NET Core 3.0 applications (#189, #138) _Thanks @petarpetrovt_

## ScottPlot 4.0.6
_Published on [NuGet](https://www.nuget.org/packages?q=scottplot) on 2019-11-29_\
* fixed bug that affected the settings dialog window in the WinForms control. (#187) _Thanks @gobikulandaisamy_

## ScottPlot 4.0.5
_Published on [NuGet](https://www.nuget.org/packages?q=scottplot) on 2019-11-27_
* improved spacing for non-uniformly distributed OHLC and candlestick plots. (#184) _Thanks @Luvnet-890_
* added `fixedLineWidth` to `Legend()` to allow the user to control whether legend lines are dynamically sized. (#185) _Thanks @ab-tools_
* legend now hides lines or markers of they're hidden in the plottable
* DateTime axes now use local display format (#108) _Thanks @FadyDev2_

## ScottPlot 4.0.4
_Published on [NuGet](https://www.nuget.org/packages?q=scottplot) on 2019-11-24_
* `PlotText()` now supports a background frame (#181) _Thanks @Luvnet-890_
* OHLC objects can be created with a double or a DateTime (#182) _Thanks @Minu476_
* Improved `AxisAuto()` fixes bug for mixed 2d and axis line plots

## ScottPlot 4.0.3
_Published on [NuGet](https://www.nuget.org/packages?q=scottplot) on 2019-11-23_
* Fixed bug when plotting single-point candlestick (#172) _Thanks @Minu476_
* Improved style editing of plotted objects (#173) _Thanks @Minu476_
* Fixed pan/zoom axis lock when holding CTRL or ALT (#90) _Thanks @FadyDev2_
* Simplified the look of the user controls in designer mode
* Improved WPF control mouse tracking when using DPI scaling
* Added support for manual tick positions and labels (#174) _Thanks @Minu476_
* Improved tick system when using DateTime units (#108) _Thanks @Padanian, @FadyDev2, and @Bhandejiya_
* Created `Tools.DateTimesToDoubles(DateTime[] array)` to easily convert an array of dates to doubles which can be plotted with ScottPlot, then displayed as time using `plt.Ticks(dateTimeX: true)`.
* Added an inverted sign flag to allow display of an axis with descending units. (#177) _Thanks Bart_

## ScottPlot 4.0.2
_Published on [NuGet](https://www.nuget.org/packages?q=scottplot) on 2019-11-09_
* Multi-plot figures: Images with several plots can be created using `ScottPlot.MultiPlot()`
* `ScottPlot.DataGen` functions which require a `Random` can accept null (they will create a `Random` if null is given)
* `plt.MatchAxis()` and `plt.MatchLayout()` have been improved
* `plt.PlotText()` now supports rotated text using the `rotation` argument. (#160) _Thanks @gwilson9_
* `ScottPlot.WinForms` user control has new events and `formsPlot1.Configure()` arguments to make it easy to replace the default functionality for double-clicking and deploying the right-click menu (#166). _Thanks @FadyDev2_
* All plottables now have a `visible` property which makes it easy to toggle visibility on/off after they've been plotted. _Thanks @Nasser_

## ScottPlot 4.0.1
_Published on [NuGet](https://www.nuget.org/packages?q=scottplot) on 2019-11-03_
* ScottPlot now targets .NET Standard 2.0 so in addition to .NET Framework projects it can now be used in .NET Core applications, ASP projects, Xamarin apps, etc.
* The WinForms control has its own package which targets both .NET Framework 4.6.1 and .NET Core 3.0 _Thanks @petarpetrovt_
* The WPF control has its own package targeting .NET Core 3.0 _Thanks @petarpetrovt_
* Better layout system and control of padding _Thanks @Ichibot200_
* Added ruler mode to `plt.Ticks()` _Thanks @Ichibot200_
* `plt.MatchLayout()` no longer throws exceptions
* Eliminated `MouseTracker` class (tracking is now in user controls)
* Use NUnit (not MSTest) for tests

## ScottPlot 3.1.6
_Published on [NuGet](https://www.nuget.org/packages?q=scottplot) on 2019-10-20_
* Reduced designer mode checks to increase render speed _Thanks @StendProg_
* Fixed cursor bug that occurred when draggable axis lines were used _Thanks @Kamran_
* Fully deleted the outdated `ScottPlotUC`
* Fixed infinite zoom bug caused by calling AxisAuto() when plotting a single point (or perfectly straight horizontal or vertical line)
* Added `ToolboxItem` and `DesignTimeVisible` delegates to WpfPlot control to try to get it to appear in the toolbox (but it doesn't seem to be working)
* Improved figure padding when axes frames are disabled _Thanks @Ichibot200_
* Improved rendering of ticks at the edge of the plottable area _Thanks @Ichibot200_
* Added `AxesChanged` event to user control to make it easier to sync axes between multiple plots
* Disabled drawing of arrows on user control in designer mode

## ScottPlot 3.1.5
_Published on [NuGet](https://www.nuget.org/packages?q=scottplot) on 2019-10-06_
* WPF user control improved support for display scaling _Thanks @morningkyle_
* Fixed bug that crashed on extreme zoom-outs _Thanks @morningkyle_
* WPF user control improvements (middle-click autoaxis, scrollwheel zoom)
* ScottPlot user control has a new look in designer mode. Exceptions in user controls in designer mode can crash Visual Studio, so this risk is greatly reduced by not attempting to render a ScottPlot _inside_ Visual Studio.

## ScottPlot 3.1.4
_Published on [NuGet](https://www.nuget.org/packages?q=scottplot) on 2019-09-22_
* middle-click-drag zooms into a rectangle drawn with the mouse
* Fixed bug that caused user control to crash Visual Studio on some systems that used DPI scaling. (#125, #111) _Thanks @ab-tools and @bukkideme_
* Fixed poor rendering for extremely small plots
* Fixed bug when making a scatter plot with a single point (#126). _Thanks @bonzaiferroni_
* Added more options to right-click settings menu (grid options, legend options, axis labels, editable plot labels, etc.)
* Improved axis padding and image tightening
* Greatly refactored the settings module (no change in functionality)

## ScottPlot 3.1.3
_Published on [NuGet](https://www.nuget.org/packages?q=scottplot) on 2019-08-25_
* FormsPlot: middle-click-drag zooms into a rectangle
* FormsPlot: CTRL+scroll to lock vertical axis
* FormsPlot: ALT+scroll to loch horizontal axis
* FormsPlot: Improved (and overridable) right-click menu
* Ticks: rudimentary support for date tick labels (`dateTimeX` and `dateTimeY`)
* Ticks: options to customize notation (`useExponentialNotation`, `useOffsetNotation`, and `useMultiplierNotation`)

## ScottPlot 3.1.0
_Published on [NuGet](https://www.nuget.org/packages?q=scottplot) on 2019-08-19_
* `ScottPlotUC` was renamed to `FormsPlot`
* `ScottPlotWPF` was renamed to `WpfPlot`
* The right-click menu has improved. It responds faster and has improved controls to adjust plot settings.
* Plots can now be saved in BMP, PNG, JPG, and TIF format
* Holding `CTRL` while click-dragging locks the horizontal axis
* Holding `ALT` while click-dragging locks the vertical axis
* Minor ticks are now displayed (and can be turned on or off with `Ticks()`)
* Legend can be accessed for external display with `GetLegendBitmap()`
* anti-aliasing is turned off while click-dragging to increase responsiveness (#93) _Thanks @StendProg_
* `PlotSignalConst` now has support for generics and improved performance using single-precision floating-point math. _Thanks @StendProg_
* Legend draws more reliably (#104, #106) _Thanks @StendProg_
* `AxisAuto()` now has `expandOnly` arguments
* Axis lines with custom lineStyles display properly in the legend

## ScottPlot 3.0.9
_Published on [NuGet](https://www.nuget.org/packages?q=scottplot) on 2019-08-12_
* New Plot Type: `PlotSignalConst` for extremely large arrays of data which are not expected to change after being plotted. Plots generated with this method can be much faster than `PlotSignal`. (#70) _Thanks @StendProg_
* Greatly improved axis tick labels. Axis tick labels are now less likely to overlap with axis labels, and it displays very large and very small numbers well using exponential notation. (#47, #68) _Thanks @Padanian_
* Parallel processing support for `SignalPlot` (#72) _Thanks @StendProg_
* Every `Plot` function now returns a `Plottable`. When creating things like scatter plots, text, and axis lines, the returned object can now be used to update the data, position, styling, or call plot-type-specific methods.
* Right-click menu now displays ScottPlot and .NET Framework version
* Improved rendering of extremely zoomed-out signals 
* Rendering speed increased now that `Format32bppPArgb` is the default PixelFormat (#83) _Thanks @StendProg_
* `DataGen.NoisySin()` was added
* Code was tested in .NET Core 3.0 preview and compiled without error. Therefore, the next release will likely be for .NET Core 3.0 (#85, #86) _Thanks @petarpetrovt_
* User controls now render graphs with anti-alias mode off (faster) while the mouse is being dragged. Upon release a high quality render is performed.

## ScottPlot 3.0.8
_Published on [NuGet](https://www.nuget.org/packages?q=scottplot) on 2019-08-04_
* WPF User Control: A ScottPlotWPF user control was created to allow provide a simple mouse-interactive ScottPlot control to WPF applications. It is not as full-featured as the winforms control (it lacks a right-click menu and click-and-drag functions), but it is simple to review the code (<100 lines) and easy to use.
* New plot type: `plt.AxisSpan()` shades a region of the graph (semi-transparency is supported)
* Ticks: Vertical ticks no longer overlap with vertical axis label (#47) _Thanks @bukkideme_
* Ticks: When axis tick labels contain very large or very small numbers, scientific notation mode is engaged
* Ticks: Horizontal tick mark spacing increased to prevent overlapping
* Ticks: Vertical tick mark spacing increased to be consistent with horizontal tick spacing
* Plottable objects now have a `SaveCSV(filename)` method. Scatter and Signal plot data can be saved from the user control through the right-click menu.
* Added `lineStyle` arguments to Scatter plots
* Improved legend: ability to set location, ability to set shadow direction, markers and lines are now rendered in the legend
* Improved ability to use custom fonts
* Segoe UI is now the default font for all plot components

## ScottPlot 3.0.7
_Published on [NuGet](https://www.nuget.org/packages?q=scottplot) on 2019-07-27_
* New plot type: `plt.PlotStep()`
* New plot type `plt.PlotCandlestick()`
* New plot type `plt.PlotOHLC()`
* `plt.MatchPadding()` copies the data frame layout from one ScottPlot onto another (useful for making plots of matching size)
* `plt.MatchAxis()` copies the axes from one ScottPlot onto another (useful for making plots match one or both axis)
* `plt.Legend()` improvements: The `location` argument allows the user to place the legend at one of 9 different places on the plot. The `shadowDirection` argument allows the user to control if a shadow is shown and at what angle.
* Custom marker shapes can be specified using the `markerShape` argument.

## ScottPlot 3.0.6
_Published on [NuGet](https://www.nuget.org/packages?q=scottplot) on 2019-06-30_
* Bar plot: The plot module now has a `Bar()` method that lets users create various types of bar plots
* Histogram: The new `ScottPlot.Histogram` class has tools to create and analyze histogram data (including cumulative probability)
* Step plot: Scatter plots can now render as step plots. Use this feature by setting the `stepDisplay` argument with `PlotScatter()`
* Manual grid spacing: Users can now manually define the grid density by setting the `xSpacing` and `ySpacing` arguments in `Grid()`
* Draggable axis lines: Axis lines can be dragged with the mouse if the `draggable` argument is set to `true` in `PlotHLine()` and `PlotHLine()`. Draggable axis line limits can also be set by defining additional arguments.
* Using the scrollwheel to zoom now zooms to the cursor position rather than the center of the plot area
* `ScottPlot.DataGen.RandomNormal()` was created to create arbitrary amounts of normally-distributed random data
* Fixed bug causing axis line color to appear incorrectly in the legend
* `AxisAuto()` is now called automatically on the first render. This means users no longer have to call this function manually for most applications. This simplifies quickstart programs to just: instantiate plot, plot data, render (now 3 lines in total instead of 4).
* Throw exceptions if scatter, bar, or signal data inputs are null (rather than failing later)

## ScottPlot 3.0.5
_Published on [NuGet](https://www.nuget.org/packages?q=scottplot) on 2019-06-23_
* Improved pan and zoom performance

## ScottPlot 3.0.4
_Published on [NuGet](https://www.nuget.org/packages?q=scottplot) on 2019-06-23_
* Bar graphs: New `plotBar()` method allow creation of bar graphs. By customizing the `barWidth` and `xOffset` arguments you can push bars together to create grouped bar graphs. Error bars can also be added with the `yError` argument.
* Scatter plots support X and Y error bars: `plotScatter()` now has arguments to allow X and Y error bars with adjustable error bar line width and cap size.
* Draggable axis lines: `plotHLine()` and `plotVLine()` now have a `draggable` argument which lets those axis lines be dragged around with the mouse (#11) _Thanks @plumforest_
* Fixed errors caused by resizing to 0px
* Fixed a capitalization inconsistency in the `plotSignal` argument list
* `axisAuto()` now includes positions of axis lines (previously they were ignored)
* Fixed an that caused SplitContainer splitters to freeze (#23) _Thanks @bukkideme_

## ScottPlot 3.0.3
_Published on [NuGet](https://www.nuget.org/packages?q=scottplot) on 2019-05-29_
* Update NuGet package to depend on System.Drawing.Common

## ScottPlot 3.0.2
_Published on [NuGet](https://www.nuget.org/packages?q=scottplot) on 2019-05-28_
* Changed target from .NET Framework 4.5 to 4.7.2 (#15) _Thanks @plumforest_

#### ScottPlot 3.0.1
_Published on [NuGet](https://www.nuget.org/packages?q=scottplot) on 2019-05-28_
* First version of ScottPlot published on NuGet<|MERGE_RESOLUTION|>--- conflicted
+++ resolved
@@ -9,9 +9,6 @@
 * Axes: Improved support for log-distributed minor tick and grid lines (#1386, #1393) _Thanks @at2software_
 * Axes: `GetTicks()` can be used to get the tick positions and labels from the previous render
 * WPF Control: Improved responsiveness while dragging with the mouse to pan or zoom (#1387, #1388) _Thanks @jbuckmccready_
-<<<<<<< HEAD
-* Axis lines: Added `Min` and `Max` properties to terminate the line at a finite point (#1390, #1399) _Thanks @bclehmann_
-=======
 * Layout: `MatchLayout()` has improved alignment for plots containing colorbars (#1338, #1349, #1351) _Thanks @dhgigisoave_
 * Axes: Added multi-axis support for `SetInnerViewLimits()` and `SetOuterViewLimits()` (#1357, #1361) _Thanks @saroldhand_
 * Axes: Created simplified overloads for `AxisAuto()` and `Margins()` that lack multi-axis arguments (#1367) _Thanks @cdytoby_
@@ -22,7 +19,7 @@
 * Heatmap: Improved support for automatic tick placement in colorbars (#1403, #1362)
 * Marker: Created a new `Marker` class to simplify the marker API. Currently it is a pass-through for `MarkerShape` enumeration members.
 * Plot: `AddMarker()` makes it easy to place a styled marker at an X/Y position on the plot. (#1391)
->>>>>>> 64325794
+* Axis lines: Added `Min` and `Max` properties to terminate the line at a finite point (#1390, #1399) _Thanks @bclehmann_
 
 ## ScottPlot 4.1.26
 _Published 2021-10-12_
