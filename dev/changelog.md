--- conflicted
+++ resolved
@@ -21,16 +21,13 @@
 * Plot: Added an optional argument to `Frameless()` to reverse its behavior and deprecated `Frame()` (#1112, #1192) _Thanks @arthurits_
 * AxisLine: Added `PositionLabel` option for displaying position as text (using a user-customizable formatter function) on the axis (#1122, #1195, #1172, #1173) _Thanks @EmanuelFeru and @Maoyao233_
 * Radar Plot: Fixed rendering artifact that occurred when axis maximum is zero (#1139) _Thanks @petersesztak and @bclehmann_
-<<<<<<< HEAD
-* Finance Plot: Fixed bug affecting plots with no data points (#1200) _Thanks @Maoyao233_
-=======
 * Mouse Processing: Improved panning behavior when view limits (axis boundaries) are active (#1148, #1203) _Thanks @at2software_
 * Signal Plot: Fixed bug causing render artifacts when using fill modes (#1163, #1205)
 * Scatter Plot: Added support for `OffsetX` and `OffsetY` (#1164, #1213)
 * Coxcomb: Added a new plot type for categorical data. See cookbook for examples. (#1188) _Thanks @bclehmann_
 * Axes: Added `LockLimits()` to control pan/zoom manipulation so individual axes can be manipulated in multi-axis plots. See demo application for example. (#1179, #1210) _Thanks @kkaiser41_
 * Vector Plot: Add additional options to customize arrowhead style and position. See cookbook for examples. (#1202) _Thanks @hhubschle_
->>>>>>> 3ec15f50
+* Finance Plot: Fixed bug affecting plots with no data points (#1200) _Thanks @Maoyao233_
 
 ## ScottPlot 4.1.16
 * Made it easier to use custom color palettes (see cookbook) (#1058, #1082) _Thanks @EmanuelFeru_
