# ScottPlot Changelog

## ScottPlot 4.1.17
* Improved `RadarPlot.Update()` default arguments (#1097) _Thanks @arthurits_
* Radar Plot: Improved `Update()` default arguments (#1097) _Thanks @arthurits_
* Crosshair: Added `XLabelOnTop` and `YLabelOnRight` options to improve multi-axis support and label customization (#1147) _Thanks @rutkowskit_
* Signal Plot: Added `StepDisplay` option to render signal plots as step plots when zoomed in (#1092, #1128) _Thanks @EmanuelFeru_
* Testing: Improved error reporting on failed XML documentation tests (#1127) _Thanks @StendProg_
* Histogram: Marked `ScottPlot.Statistics.Histogram` obsolete in favor of static methods in `ScottPlot.Statistics.Common` designed to create histograms and probability function curves (#1051, #1166). See cookbook for usage examples. _Thanks @breakwinz and @bclehmann_
* WpfPlot: Improve memory management for dynamically created and destroyed WpfPlot controls by properly unloading the dispatcher timer (#1115, #1117) _Thanks @RamsayGit, @bclehmann, @StendProg, and @Orace_
* Mouse Processing: Improved bug that affected fast drag-dropping of draggable objects (#1076)
<<<<<<< HEAD
* Coxcomb: Added a new plot type for categorical data. See cookbook for examples. (#1188) _Thanks @bclehmann_
=======
* Rendering: Fixed clipping bug that caused some plot types to be rendered above data area frames (#1084)
* Plot: Added `Width` and `Height` properties
* Plot: `GetImageBytes()` now returns bytes for a PNG file for easier storage in cloud applications (#1107)
* Axis: Added a `GetSettings()` method for developers, testers, and experimenters to gain access to experimental objects which are normally private for extreme customization
* Axis: Axis ticks now have a `Ticks()` overload which allows selective control over major tick lines and major tick labels separately (#1118) _Thanks @kegesch_
* Plot: `AxisAuto()` now has `xAxisIndex` and `yAxisIndex` arguments to selectively adjust axes to fit data on a specified index (#1123)
* Crosshair: Refactored to use two `AxisLine`s so custom formatters can now be used and lines can be independently styled (#1173, #1172, #1122, 1195) _Thanks @Maoyao233 and @EmanuelFeru_
* ClevelandDotPlot: Improve automatic axis limit detection (#1185) _Thanks @Nextra_
* ScatterPlotList: Improved legend formatting (#1190) _Thanks @Maoyao233_
* Plot: Added an optional argument to `Frameless()` to reverse its behavior and deprecated `Frame()` (#1112, #1192) _Thanks @arthurits_
* AxisLine: Added `PositionLabel` option for displaying position as text (using a user-customizable formatter function) on the axis (#1122, #1195, #1172, #1173) _Thanks @EmanuelFeru and @Maoyao233_
* Radar Plot: Fixed rendering artifact that occurred when axis maximum is zero (#1139) _Thanks @petersesztak and @bclehmann_
* Mouse Processing: Improved panning behavior when view limits (axis boundaries) are active (#1148, #1203) _Thanks @at2software_
* Signal Plot: Fixed bug causing render artifacts when using fill modes (#1163, #1205)
* Scatter Plot: Added support for `OffsetX` and `OffsetY` (#1164, #1213)
>>>>>>> 7411d9b5

## ScottPlot 4.1.16
* Made it easier to use custom color palettes (see cookbook) (#1058, #1082) _Thanks @EmanuelFeru_
* Added a `IgnoreAxisAuto` field to axis lines and spans (#999) _Thanks @kirsan31_
* Heatmaps now have a `Smooth` field which uses bicubic interpolation to display smooth heatmaps (#1003) _Thanks @xichaoqiang_
* Radar plots now have an `Update()` method for updating data values without clearing the plot (#1086, #1091) _Thanks @arthurits_
* Controls now automatically render after the list of plottables is modified (previously it was after the number of plottables changed). This behavior can be disabled by setting a public field in the control's `Configuration` module. (#1087, #1088) _Thanks @bftrock_
* New `Crosshair` plot type draws lines to highlight a point on the plot and labels their coordinates in the axes (#999, #1093) _Thanks @kirsan31_
* Added support for a custom `Func<double, string>` to be used as custom tick label formatters (see cookbook) (#926, #1070) _Thanks @damiandixon and @ssalsinha_
* Added `Move`, `MoveFirst`, and `MoveLast` to the `Plot` module for added control over which plottables appear on top (#1090) _Thanks @EmanuelFeru_
* Fixed bug preventing expected behavior when calling `AxisAutoX` and `AxisAutoY` (#1089) _Thanks @EmanuelFeru__

## ScottPlot 4.1.15
* Hide design-time error message component at run time to reduce flicking when resizing (#1073, #1075) _Thanks @Superberti and @bclehmann_
* Added a modern `Plot.GetBitmap()` overload suitable for the new stateless rendering system (#913 #1063)
* Controls now have `PlottableDragged` and `PlottableDropped` event handlers (#1072) _Thanks @JS-BGResearch_

## ScottPlot 4.1.14
* Add support for custom linestyles in SignalXY plots (#1017, #1016) _Thanks @StendProg and @breakwinz_
* Improved Avalonia dependency versioning (#1018, #1041) _Thanks @bclehmann_
* Controls now properly process `MouseEnter` and `MouseLeave` events (#999) _Thanks @kirsan31 and @breakwinz_
* Controls now have a `RenderRequest()` method that uses a render queue to facilitate non-blocking render calls (#813, #1034) _Thanks @StendProg_
* Added Last() to finance plots to make it easier to access the final OHLC (#1038) _Thanks @CalderWhite_
* Controls that fail to render in design mode now display the error message in a textbox to prevent Visual Studio exceptions (#1048) _Thanks @bclehmann_

## ScottPlot 4.1.13-beta
* `Plot.Render()` and `Plot.SaveFig()` now have a `scale` argument to allow for the creation of high resolution scaled plots (#983, #982, #981) _Thanks @PeterDavidson_
* A `BubblePlot` has been added to allow display of circles with custom colors and sizes. See cookbook for examples. (#984, #973, #960) _Thanks @PeterDavidson_
* Avalonia 0.10.3 is now supported (#986) _Thanks @bclehmann_
* Default version of System.Drawing.Common has been changed from `5.0.0` to `4.6.1` to minimize errors associated with downgrading (#1004, #1005, #993, #924, #655) _Thanks @bukkideme_

## ScottPlot 4.1.12-beta
* Added "Open in New Window" option to right-click menu (#958, #969) _Thanks @ademkaya and @bclehmann_
* User control `Configuration` module now has customizable scroll wheel zoom fraction (#940, #937) _Thanks @
PassionateDeveloper86 and @StendProg_
* Added options to `Plot.AxisScaleLock()` to let the user define scaling behavior when the plot is resized (#933, #857) _Thanks @ricecakebear and @StendProg_
* Improved XML documentation for `DataGen` module (#903, #902) _Thanks @bclehmann_
* Fixed bug where tick labels would not render for axes with a single tick (#945, #828, #725, #925) _Thanks @saklanmazozgur and @audun_
* Added option to manually refine tick density (#828) _Thanks @ChrisAtVault and @bclehmann_
* Improved tick density calculations for DateTime axes (#725) _Thanks @bclehmann_
* Fixed SignalXY rendering artifact affecting the right edge of the plot (#929, #931) _Thanks @damiandixon and @StendProg_
* Improved line style customization for signal plots (#929, #931) _Thanks @damiandixon and @StendProg_
* Fixed bug where negative bar plots would default to red fill color (#968, #946) _Thanks @pietcoussens_
* Fixed bug where custom vertical margin was not respected when `AxisAuto()` was called with a middle-click (#943) _Thanks Andreas_
* Added a minimum distance the mouse must travel while click-dragging for the action to be considered a drag instead of a click (#962)
* Improved Histogram documentation and simplified access to probability curves (#930, #932, #971) _Thanks @LB767, @breakwinz, and @bclehmann_

## ScottPlot 4.1.11-beta
* FormsPlot mouse events are now properly forwarded to the base control (#892, #919) _Thanks @grabul_
* Prevent right-click menu from deploying after right-click-drag (#891, #917)
* Add offset support to SignalXY (#894, #890) _Thanks @StendProg_
* Eliminate rendering artifacts in SignalXY plots (#893, #889) _Thanks @StendProg and @grabul_
* Optimize cookbook generation and test execution (#901) _Thanks @bclehmann_

## ScottPlot 4.1.10-beta
* Fixed a bug where applying the Seabourn style modified axis frame and minor tick distribution (#866) _Thanks @oszymczak_
* Improved XML documentation and error reporting for getting legend bitmaps (#860) _Thanks @mzemljak_
* Fixed rendering bug affecting finance plots with thin borders (#837) _Thanks @AlgoExecutor_
* Improved argument names and XML docs for SMA and Bollinger band calculation methods (#830) _Thanks @ticool_
* Improved GetPointNearest support for generic signal plots (#809, #882, #886) _Thanks @StendProg, @at2software, and @mrradd_
* Added support for custom slice label colors in pie charts (#883, #844) _Thanks @bclehmann, @StendProg, and @Timothy343_
* Improved support for transparent heatmaps using nullable double arrays (#849, #852) _Thanks @bclehmann_
* Deprecated bar plot `IsHorizontal` and `IsVertical` in favor of an `Orientation` enumeration
* Deprecated bar plot `xs` and `ys` in favor of `positions` and `values` which are better orientation-agnostic names
* Added Lollipop and Cleveland plots as new types of bar plots (#842, #817) _Thanks @bclehmann_
* Fixed a bug where `Plot.AddBarGroups()` returned an array of nulls (#839) _Thanks @rhys-wootton_
* Fixed a bug affecting manual tick labels (#829) _Thanks @ohru131_
* Implemented an optional render queue to allow asynchronous rendering in user controls (#813) _Thanks @StendProg_

## ScottPlot 4.1.9-beta
* Improved support for negative DateTimes when using DateTime axis mode (#806, #807) _Thanks @StendProg and @at2software_
* Improved axis limit detection when using tooltips (#805, #811) _Thanks @bclehmann and @ChrisAtVault_
* Added `WickColor` field to candlestick plots (#803) _Thanks @bclehmann_
* Improved rendering of candlesticks that open and close at the same price (#803, #800) _Thanks @bclehmann and @AlgoExecutor_
* Improved rendering of SignalXY plots near the edge of the plot (#795) _Thanks @StendProg_
* new `AddScatterStep()` helper method creates a scatter plot with the step style (#808) _Thanks @KlaskSkovby_
* Marked `MultiPlot` obsolete and added information to the [FAQ](https://swharden.com/scottplot/faq)
* Refactored `Colormap` module to use classes instead of reflection (#767, #773) _Thanks @StendProg_
* Refactored `OHLC` fields and finance plots to store `DateTime` and `TimeSpan` instead of `double` (#795)

## ScottPlot 4.1.8-beta
* Improved validation and error reporting for large heatmaps (#772) _Thanks @Matthias-C_
* Removed noisy console output in `ScatterPlotList` (#780) _Thanks @Scr0nch_
* Improved rendering bug in signal plots (#783, #788) _Thanks @AlgoExecutor and @StendProg_
* Fix bug that hid grid lines in frameless plots (#779)
* Improved appearance of marker-only scatter plots in the legend (#790) _Thanks @AlgoExecutor_
* `AddPoint()` now has a `label` argument to match `AddScatter()` (#787) _Thanks @AlgoExecutor_

## ScottPlot 4.1.7-beta
* Added support for image axis labels (#759, #446, #716) _Thanks @bclehmann_
* Added `MinRenderIndex` and `MaxRenderIndex` support to Scatter plots (#737, #763) _Thanks @StendProg_
* Improved display of horizontal manual axis tick labels (#724, #762) _Thanks @inqb and @Saklut_
* Added support for listing and retrieving colormaps by their names (#767, #773) _Thanks @StendProg_
* Enabled mouse pan and zoom for plots with infinitely small width and height (#768, #733, #764) _Thanks @saklanmazozgur_
* A descriptive exception is now thrown when attempting to create heatmaps of unsupported dimensions (#722) _Thanks @Matthias-C_

## ScottPlot 4.1.6-beta
* Fixed single point render bug in Signal plots (#744, #745) _Thanks @at2software and @StendProg_
* Improved display scaling support for WPF control (#721, #720) _Thanks @bclehmann_
* User control `OnAxesChanged` events now send the control itself as the sender object (#743, #756) _Thanks @at2software_
* Fixed configuration bug related to Alt + middle-click-drag-zoom (#741) _Thanks @JS-BGResearch and @bclehmann_
* Fixed render bug related to ALT + middle-click-drag zoom box (#742) _Thanks @bclehmann_
* Fixed render bug for extremely small plots (#735)
* Added a coordinated heatmap plot type (#707) _Thanks @StendProg_
* Improved appearance of heatmap edges (#713) _Thanks @StendProg_
* Improved design-time rendering of Windows Forms control
* Added and expanded XML documentation for Plot and Plottable classes
* Created a new cookbook website generator that combines reflection with XML documentation (#727, #738, #756)
* ScottPlot is now a reserved prefix on NuGet

## ScottPlot 4.1.5-beta
* Helper methods were added for creating scatter plots with just lines (`AddScatterLines()`) or just markers (`AddScatterPoints()`).
* Scatter and Signal plots have `GetPointNearest()` which now has a `xyRatio` argument to support identifying points near the cursor in pixel space (#709, #722) _Thanks @olofszymczak, @StendProg, @bclehmann_
* Improved display of manual tick labels (#724) _Thanks @bclehmann_

## ScottPlot 4.1.4-beta
* User controls have been extensively redesigned (#683)
  * All user controls are almost entirely logic-free and pass events to `ScottPlot.Control`, a shared common back-end module which handles mouse interaction and pixel/coordinate conversions.
  * Controls no longer have a `Configure()` method with numerous named arguments, but instead a `Configuration` field with XML-documented public fields to customize behavior.
  * Renders occur automatically when the number of plottables changes, meaning you do not have to manually call `Render()` when plotting data for the first time. This behavior can be disabled in the configuration.
  * Avalonia 0.10.0 is now supported and uses this new back-end (#656, #700) _Thanks @bclehmann_
  * Events are used to provide custom right-click menu actions.
  * The right-click plot settings window (that was only available from the WinForms control) has been removed.
* New methods were added to `ScottPlot.Statistics.Common` which efficiently find the Nth smallest number, quartiles, or other quantiles from arrays of numbers (#690) _Thanks @bclehmann_
* New tooltip plot type (#696) _Thanks @bclehmann_
* Fixed simple moving average (SMA) calculation (#703) _Thanks @Saklut_
* Improved multi-axis rendering (#706) _Thanks @bclehmann_
* Improved `SetSourceAsync()` for segmented trees (#705, #692) _Thanks @jl0pd and @StendProg_
* Improved layout for axes with rotated ticks (#706, #699) _Thanks @MisterRedactus and @bclehmann_
* ScottPlot now multi-targets more platforms and supports the latest C# language version on modern platforms but restricts the language to C# 7.3 for .NET Framework projects (#691, #711) _Thanks @jl0pd_
* Improved project file to install `System.ValueTuple` when targeting .NET Framework 4.6.1 (#88, #691)

## ScottPlot 4.1.3-beta
* Scott will make a document to summarize 4.0 → 4.1 changes as we get closer to a non-beta release
* Fixed rendering bug affecting axis spans when zoomed far in (#662) _Thanks @StendProg_
* Improved Gaussian blur performance (#667) _Thanks @bclehmann_
* Largely refactored heatmaps (#679, #680) _Thanks @bclehmann_
* New Colorbar plot type (#681, see cookbook)
* Improved SMA and Bollinger band generators (#647) _Thanks @Saklut_
* Improved tick label rounding (#657)
* Improved setting of tick label color (#672)
* Improved fill above and below for scatter plots (#676) _Thanks @MithrilMan_
* Additional customizations for radar charts (#634, #628, #635) _Thanks @bclehmann and @SommerEngineering_

## ScottPlot 4.1 Notes

Work toward ScottPlot 4.1 began in October, 2020 and merged into the master branch one month later ([#605](https://github.com/swharden/ScottPlot/pull/605)). Improvements are focused at enhanced performance, improved thread safety, support for multiple axes, and options for data validation. See [roadmap.md](roadmap.md) for details.

### Changes Affecting Users
* **Most plotting methods are unchanged so many users will not experience any breaking changes.**
* **Axis Limits**
  * Axis limits are described by a `AxisLimits` struct (previously `double[]` was used)
  * Methods which modify axis limits do not return anything (previously they returned `double[]`)
  * To get the latest axis limits call `Plot.AxisLimits()` which returns a `AxisLimits` object
* **Multiple Axes**
  * Multiple axes are now supported! There is no change to the traditional workflow if this feature is not used.
  * Most axis methods accept a `xAxisIndex` and `yAxisIndex` arguments to specify which axes they will modify or return
  * Most plottable objects have `xAxisIndex` and `yAxisIndex` fields which specify which axes they will render on
  * You can enable a second Y and X axis by calling `YLabel2` and `XLabel2()`
  * You can obtain an axis by calling `GetXAxis(xAxisIndex)` or `GetYAxis(yAxisIndex)`, then modify its public fields to customize its behavior
  * The default axes (left and bottom) both use axis index `0`
  * The secondary axes (right and top) both use axis index `1`
  * You can create additional axes by calling `Plot.AddAxis()` and customize it by modifying fields of the `Axis` it returns.
* **Layout**
  * The layout is re-calculated on every render, so it automatically adjusts to accommodate axis labels and ticks.
  * To achieve extra space around the data area, call `Layout()` to supply a minimum size for each axis.
  * To achieve a frameless plot where the data area fills the full figure, call `LayoutFrameless()`

### Changes Affecting Developers
* **Some namespaces and class names have changed**
  * The `Plottable` base class has been replaced with an `IPlottable` interface
  * Plottables have been renamed and moved into a `Plottable` namespace (e.g., `PlottableScatter` is  now `Plottable.ScatterPlot`)
  * Several enums have been renamed
* **The Settings module has been greatly refactored**
  * It is still private, but you can request it with `Plot.GetSettings()`
  * Many of its objects implement `IRenderable`, so their customization options are stored at the same level as their render methods.
* **The Render system is now stateless**
  * `Bitmap` objects are never stored. The `Render()` method will create and return a new `Bitmap` when called, or will render onto an existing `Bitmap` if it is supplied as an argument. This allows controls to manage their own performance optimization by optionally re-using a `Bitmap` for multiple renders.
  * Drawing is achieved with `using` statements which respect all `IDisposable` drawing objects, improving thread safety and garbage collection performance.

---

# ScottPlot 4.0 Changelog

In November, 2020 ScottPlot 4.0 branched into a permanent `stable` branch, and ScottPlot 4.1 began development as beta / pre-release in the main branch. ScottPlot 4.0 continues to be maintained, but modifications are aimed at small bugfixes rather than large refactoring or the addition of new features.

ScottPlot 4.0 source code (including all cookbook examples and demo applications) can still be found on the [releases page](https://github.com/swharden/ScottPlot/releases) and on the [`4.0-stable` branch](https://github.com/ScottPlot/ScottPlot/tree/4.0-stable) of this repository.

## ScottPlot 4.0.46
* Improved ticks for small plots (#724) _Thanks @Saklut_
* Improved display of manual ticks (#724) _Thanks @bclehmann_

## ScottPlot 4.0.45
* Fixed a bug that affected very small plots with the benchmark enabled (#626) _Thanks @martin-brajer_
* Improved labels in bar graphs using a yOffset (#584) _Thanks Terbaco_
* Added RenderLock() and RenderUnlock() to the Plot module to facilitate multi-threaded plot modification (#609) _Thanks @ZTaiIT1025_

## ScottPlot 4.0.44
* Improved limits for fixed-size axis spans (#586) _Thanks @citizen3942 and @StendProg_
* Mouse drag/drop events now send useful event arguments (#593) _Thanks @charlescao460 and @StendProg_
* Fixed a bug that affected plots with extremely small (<1E-10) axis spans (#607) _Thanks @RFIsoft_
* Plot.SaveFig() now returns the full path to the file it created (#608)
* Fixed AxisAuto() bug affecting signal plots using min/max render indexes with a custom sample rate (#621) _Thanks @LB767_
* Fixed a bug affecting histogram normalization (#624) _Thanks @LB767_
* WPF and Windows Forms user controls now also target .NET 5

## ScottPlot 4.0.43
* Improved appearance of semi-transparent legend items (#567)
* Improved tick labels for ticks smaller than 1E-5 (#568) _Thanks @ozgur640_
* Improved support for Avalonia 0.10 (#571) _Thanks @bclehmann and @apkrymov_
* Improved positions for base16 ticks (#582, #581) _Thanks @bclehmann_

## ScottPlot 4.0.42
* Improved DPI scaling support when using WinForms in .NET Core applications (#563) _Thanks @citizen3942_
* Improved DPI scaling support for draggable axis lines and spans (#563) _Thanks @citizen3942_

## ScottPlot 4.0.41
* Improved density of DateTime ticks (#564, #561) _Thanks @StendProg and @waynetheron_
* Improved display of DateTime tick labels containing multiple spaces (#539, #564) _Thanks @StendProg_

## ScottPlot 4.0.40
* Added user control for Avalonia (#496, #503) _Thanks @bclehmann_
* Holding shift while left-click-dragging the edge of a span moves it instead of resizing it (#509) _Thanks @Torgano_
* CSV export is now culture invariant for improved support on systems where commas are decimal separators (#512) _Thanks Daniel_
* Added fill support to scatter plots (#529) _Thanks @AlexFsmn_
* Fix bug that occurred when calling GetLegendBitmap() before the plot was rendered (#527) _Thanks @el-aasi_
* Improved DateTime tick placement and added support for milliseconds (#539) _Thanks @StendProg_
* Pie charts now have an optional hollow center to produce donut plots (#534) _Thanks @bclehmann and @AlexFsmn_
* Added electrocardiogram (ECG) simulator to the DataGen module (#540) _Thanks @AteCoder_
* Improved mouse scroll wheel responsiveness by delaying high quality render (#545, #543, #550) _Thanks @StendProg_
* Plot.PlotBitmap() allows Bitmaps to be placed at specific coordinates (#528) _Thanks @AlexFsmn_
* DataGen.SampleImage() returns a sample Bitmap that can be used for testing
* Bar graphs now have a hatchStyle property to customize fill pattern (#555) _Thanks @bclehmann_
* Support timecode tick labels (#537) _Thanks @vrdriver and @StendProg_

## ScottPlot 4.0.39
* Legend now reflects LineStyle of Signal and SignalXY plots (#488) _Thanks @bclehmann_
* Improved mouse wheel zoom-to-cursor and middle-click-drag rectangle zoom in the WPF control for systems that use display scaling (#490) _Thanks @nashilnik_
* The `Configure()` method of user controls now has a `lowQualityAlways` argument to let the user easily enable/disable anti-aliasing at the control level. Previously this was only configurable by reaching into the control's plot object and calling its `AntiAlias()` method. (#499) _Thanks @RachamimYaakobov_
* SignalXY now supports parallel processing (#500) _Thanks @StendProg_
* SignalXY now respects index-based render limits (#493, #500) _Thanks @StendProg and @envine_

## ScottPlot 4.0.38
* Improved `Plot.PlotFillAboveBelow()` rendering of data with a non-zero baseline (#477) _Thanks @el-aasi_
* Added `Plot.PlotWaterfall()` for easy creation of waterfall-style bar plots (#463, #476) _Thanks @bclehmann_
* Axis tick labels can be displayed using notations other than base 10 by supplying `Plot.Ticks()` with `base` and `prefix` arguments, allowing axes that display binary (e.g., `0b100110`) or hexadecimal (eg., `0x4B0D10`) tick labels (#469, #457) _Thanks @bclehmann_
* Added options to `PlotBar()` to facilitate customization of text displayed above bars when `showValue` is enabled (#483) _Thanks @WillemWever_
* Plot objects are colored based on a pre-defined set of colors. The default colorset (category10) is the same palette of colors used by matplotlib. A new `Colorset` module has been created to better define this behavior, and `Plot.Colorset()` makes it easy to plot data using alternative colorsets. (#481)
* Fixed a bug that caused instability when a population plot is zoomed-out so much that its fractional distribution curve is smaller than a single pixel (#480) _Thanks @HowardWhile_
* Added `Plot.Remove()` method to make it easier to specifically remove an individual plottable after it has been plotted. `Plot.Clear()` is similar, but designed to remove classes of plot types rather than a specific plot object. (#479) _Thanks @cstyx and @Resonanz_
* Signal plots can now be created with a defined `minRenderIndex` (in addition to the already-supported `maxRenderIndex`) to facilitate partial display of large arrays (#474) _Thanks @bclehmann_

## ScottPlot 4.0.37
* Fixed a long-running issue related to strong assembly versioning that caused the WPF control to fail to render in the Visual Studio designer in .NET Framework (but not .NET Core) projects (#473, #466, #356) _Thanks @bhairav-thakkar, @riquich, @Helitune-RobMcKay, and @iu2kxv_
* User controls now also target `net472` (while still supporting `net461` and `netcoreapp3.0`) to produce a build folder with just 3 DLLs (compared to over 100 when building with .NET Framework 4.6.1)

## ScottPlot 4.0.36
* `PlotSignal()` and `PlotSignalXY()` plots now have an optional `useParallel` argument (and public property on the objects they return) to allow the user to decide whether parallel or sequential calculations will be performed. (#454, #419, #245, #72) _Thanks @StendProg_
* Improved minor tick alignment to prevent rare single-pixel artifacts (#417)
* Improved horizontal axis tick label positions in ruler mode (#453)
* Added a `Statistics.Interpolation` module to generate smooth interpolated splines from a small number of input data points. See advanced statistics cookbook example for usage information. (#459) _Thanks Hans-Peter Moser_
* Improved automatic axis adjustment when adding bar plots with negative values (#461, #462) _Thanks @bclehmann_
* Created `Drawing.Colormaps` module which has over a dozen colormaps for easily converting a fractional value to a color for use in plotting or heatmap displays (#457, #458) _Thanks @bclehmann_
* Updated `Plot.Clear()` to accept any `Plottable` as an argument, and all `Plottable` objects of the same type will be cleared (#464) _Thanks @imka-code_

## ScottPlot 4.0.35
* Added `processEvents` argument to `formsPlot2.Render()` to provide a performance enhancement when linking axes of two `FormsPlot` controls together (by calling `Plot.MatchAxis()` from the control's `AxesChanged` event, as seen in the _Linked Axes_ demo application) (#451, #452) _Thanks @StendProg and @robokamran_
* New `Plot.PlotVectorField()` method for displaying vector fields (sometimes called quiver plots) (#438, #439, #440) _Thanks @bclehmann and @hhubschle_
* Included an experimental colormap module which is likely to evolve over subsequent releases (#420, #424, #442) _Thanks @bclehmann_
* `PlotScatterHighlight()` was created as a type of scatter plot designed specifically for applications where "show value on hover" functionality is desired. Examples are both in the cookbook and WinForms and WPF demo applications. (#415, #414) _Thanks @bclehmann and @StendProg_
* `PlotRadar()` is a new plot type for creating Radar plots (also called spider plots or star plots). See cookbook and demo application for examples. (#428, #430) _Thanks @bclehmann_
* `PlotPlolygons()` is a new performance-optimized variant of `PlotPolygon()` designed for displaying large numbers of complex shapes (#426) _Thanks @StendProg_
* The WinForms control's `Configure()` now has a `showCoordinatesTooltip` argument to continuously display the position at the tip of the cursor as a tooltip (#410) _Thanks @jcbeppler_
* User controls now use SHIFT (previously ALT) to lock the horizontal axis and ALT (previously SHIFT) while left-click-dragging for zoom-to-region. Holding CTRL+SHIFT while right-click-dragging now zooms evenly, without X/Y distortion. (#436) _Thanks @tomwimmenhove and @StendProg_
* Parallel processing is now enabled by default. Performance improvements will be most noticeable on Signal plots. (#419, #245, #72)
* `Plot.PlotBar()` now has an `autoAxis` argument (which defaults `true`) that automatically adjusts the axis limits so the base of the bar graphs touch the edge of the plot area. (#406)
* OSX-specific DLLs are now only retrieved by NuGet on OSX (#433, #211, #212)
* Pie charts can now be made with `plt.PlotPie()`. See cookbook and demo application for examples. (#421, #423) _Thanks @bclehmann_
* `ScottPlot.FormsPlotViewer(Plot)` no longer resets the new window's plot to the default style (#416)  _Thanks @StendProg_
* Controls now have a `recalculateLayoutOnMouseUp` option to prevent resetting of manually-defined data area padding

## ScottPlot 4.0.34
* Improve display of `PlotSignalXY()` by not rendering markers when zoomed very far out (#402) _Thanks @gobikulandaisamy_
* Optimized rendering of solid lines which have a user-definable `LineStyle` property. This modification improves grid line rendering and increases performance for most types of plots. (#401, #327) _Thanks @bukkideme and @citizen3942_

## ScottPlot 4.0.33
* Force grid lines to always draw using anti-aliasing. This compensates for a bug in `System.Drawing` that may cause diagonal line artifacts to appear when the user controls were panned or zoomed. (#401, #327) _Thanks @bukkideme and @citizen3942_

## ScottPlot 4.0.32
* User controls now have a `GetMouseCoordinates()` method which returns the DPI-aware position of the mouse in graph coordinates (#379, #380) _Thanks @bclehmann_
* Default grid color was lightened in the user controls to match the default style (#372)
* New `PlotSignalXY()` method for high-speed rendering of signal data that has unevenly-spaced X coordinates (#374, #375) _Thanks @StendProg and @LogDogg_
* Modify `Tools.Log10()` to return `0` instead of `NaN`, improving automatic axis limit detection (#376, #377) _Thanks @bclehmann_
* WpfPlotViewer and FormsPlotViewer launch in center of parent window (#378)
* Improve reliability of `Plot.AxisAutoX()` and `Plot.AxisAutoY()` (#382)
* The `Configure()` method of FormsPlot and WpfPlot controls now have `middleClickMarginX` and `middleClickMarginY` arguments which define horizontal and vertical auto-axis margin used for middle-clicking. Setting horizontal margin to 0 is typical when plotting signals. (#383)
* `Plot.Grid()` and `Plot.Ticks()` now have a `snapToNearestPixel` argument which controls whether these lines appear anti-aliased or not. For static images non-anti-aliased grid lines and tick marks look best, but for continuously-panning plots anti-aliased lines look better. The default behavior is to enable snapping to the nearest pixel, consistent with previous releases. (#384)
* Mouse events (MouseDown, MouseMove, etc.) are now properly forwarded to the FormsPlot control (#390) _Thanks @Minu476_
* Improved rendering of very small candlesticks and OHLCs in financial plots
* Labeled plottables now display their label in the ToString() output. This is useful when viewing plottables listed in the FormsPlot settings window #391 _Thanks @Minu476_
* Added a Statistics.Finance module with methods for creating Simple Moving Average (SMA) and Bollinger band technical indicators to Candlestick and OHLC charts. Examples are in the cookbook and demo program. (#397) _Thanks @Minu476_
* Scatter plots, filled plots, and polygon plots now support Xs and Ys which contain `double.NaN` #396
* Added support for line styles to Signal plots (#392) _Thanks @bukkideme_

## ScottPlot 4.0.31
* Created `Plot.PlotBarGroups()` for easier construction of grouped bar plots from 2D data (#367) _Thanks @bclehmann_
* Plot.PlotScaleBar() adds an L-shaped scalebar to the corner of the plot (#363)
* Default grid color lightened from #D3D3D3 (Color.LightGray) to #EFEFEF (#372)
* Improved error reporting for scatter plots (#369) _Thanks @JagDTalcyon_
* Improve pixel alignment by hiding grid lines and snapping tick marks that are 1px away from the lower left edge (#359)
* PlotText() ignores defaults to upperLeft alignment when rotation is used (#362)
* Improved minor tick positioning to prevent cases where minor ticks are 1px away from major ticks (#373)

## ScottPlot 4.0.30
* `Plot.PlotCandlestick()` and `Plot.PlotOHLC()`
  * now support `OHLC` objects with variable widths defined with a new `timeSpan` argument in the OHLC constructor. (#346) _Thanks @Minu476_
  * now support custom up/down colors including those with transparency (#346) _Thanks @Minu476_
  * have a new `sequential` argument to plot data based on array index rather than `OHLC.time`. This is a new, simpler way to display unevenly-spaced data (e.g., gaps over weekends) in a way that makes the gaps invisible. (#346) _Thanks @Minu476_
* Fixed a marker/line alignment issue that only affeced low-density Signal plots on Linux and MacOS (#340) _Thanks @SeisChr_
* WPF control now appears in Toolbox (#151) _Thanks @RalphLAtGitHub_
* Plot titles are now center-aligned with the data area, not the figure. This improves the look of small plots with titles. (#365) _Thanks @Resonanz_
* Fixed bug that ignored `Configure(enableRightClickMenu: false)` in WPF and WinForms user controls. (#365) _Thanks @thunderstatic_
* Updated `Configure(enableScrollWheelZoom: false)` to disable middle-click-drag zooming. (#365) _Thanks @eduhza_
* Added color mixing methods to ScottPlot.Drawing.GDI (#361)
* Middle-click-drag zooming now respects locked axes (#353) _Thanks @LogDogg_
* Improved user control zooming of high-precision DateTime axis data (#351) _Thanks @bukkideme_
* Plot.AxisBounds() now lets user set absolute bounds for drag and pan operations (#349) _Thanks @LogDogg_
* WPF control uses improved Bitmap conversion method (#350)
* Function plots have improved handling of functions with infinite values (#370) _Thanks @bclehmann_

## ScottPlot 4.0.29
* `Plot.PlotFill()` can be used to make scatter plots with shaded regions. Giving it a single pair of X/Y values (`xs, ys`) lets you shade beneath the curve to the `baseline` value (which defaults to 0). You can also give it a pair of X/Y values (`xs1, ys1, xs2, ys2`) and the area between the two curves will be shaded (the two curves do not need to be the same length). See cookbook for examples. (#255) _Thanks @ckovamees_ 
* `DataGen.Range()` now has `includeStop` argument to include the last value in the returned array.
* `Tools.Pad()` has been created to return a copy of a given array padded with data values on each side. (#255) _Thanks @ckovamees_
* [Seaborn](https://seaborn.pydata.org/) style can be activated using `Plot.Style(Style.Seaborn)` (#339)
* The `enableZooming` argument in `WpfPlot.Configure()` and `FormsPlot.Configure()` has been replaced by two arguments `enableRightClickZoom` and `enableScrollWheelZoom` (#338) _Thanks Zach_
* Improved rendering of legend items for polygons and filled plots (#341) _Thanks @SeidChr_
* Improved Linux rendering of legend items which use thick lines: axis spans, fills, polygons, etc. (#340) _Thanks @SeidChr_
* Addded `Plot.PlotFillAboveBelow()` to create a shaded line plot with different colors above/below the baseline. (#255) _Thanks @ckovamees_
* Improved rendering in Linux and MacOS by refactoring the font measurement system (#340) _Thanks @SeidChr_

## ScottPlot 4.0.28
* `Ticks()` now has arguments for numericStringFormat (X and Y) to make it easy to customize formatting of tick labels (percentage, currency, scientific notation, etc.) using standard [numeric format strings](https://docs.microsoft.com/en-us/dotnet/standard/base-types/standard-numeric-format-strings). Example use is demonstrated in the cookbook. (#336) _Thanks @deiruch_
* The right-click menu can now be more easily customized by writing a custom menu to `FormsPlot.ContextMenuStrip` or `WpfPlot.ContextMenu`. Demonstrations of both are in the demo application. (#337) _Thanks @Antracik_

## ScottPlot 4.0.27
* `Plot.Polygon()` can now be used to plot polygons from X/Y points (#255) _Thanks @ckovamees_
* User controls now have an "open in new window" item in their right-click menu (#280)
* Plots now have offset notation and multiplier notation disabled by default. Layouts are automatically calculated before the first render, or manually after MouseUp events in the user controls. (#310)
* `Plot.Annotation()` allows for the placement of text on the figure using pixel coordinates (not unit coordinates on the data grid). This is useful for creating custom static labels or information messages. (#321) _Thanks @SeidChr_
* `FormsPlot.MouseDoubleClicked` event now passes a proper `MouseEventArgs` instead of `null` (#331) _Thanks @ismdiego_
* Added a right-click menu to `WpfPlot` with items (save image, copy image, open in new window, help, etc.) similar to `FormsPlot`

## ScottPlot 4.0.26
* The `ScottPlot.WPF` package (which provides the `WpfPlot` user control) now targets .NET Framework 4.7.2 (in addition to .NET Core 3.0), allowing it to be used in applications which target either platform. The ScottPlot demo application now targets .NET Framework 4.7.2 which should be easier to run on most Windows systems. (#333)
* The `ScottPlot.WinForms` package (which produves the `FormsPlot` control) now only targets .NET Framework 4.6.1 and .NET Core 3.0 platforms (previously it also had build targets for .NET Framework 4.7.2 and .NET Framework 4.8). It is important to note that no functionality was lost here. (#330, #333)

## ScottPlot 4.0.25
* `PlotBar()` now supports displaying values above each bar graph by setting the `showValues` argument.
* `PlotPopulations()` has extensive capabilities for plotting grouped population data using box plots, bar plots, box and whisper plots, scatter data with distribution curves, and more! See the cookbook for details. (#315)
* `Histogram` objects now have a `population` property.
* `PopulationStats` has been renamed to `Population` and has additional properties and methods useful for reporting population statistics.
* Improved grid rendering rare artifacts which appear as unwanted diagnal lines when anti-aliasing is disabled. (#327)

## ScottPlot 4.0.24
* `Plot.Clear()` has been improved to more effectively clear plottable objects. Various overloads are provided to selectively clear or preserve certain plot types. (#275) _Thanks @StendProg_
* `PlotBar()` has been lightly refactored. Argument order has been adjusted, and additional options have been added. Error cap width is now in fractional units instead of pixel units. Horizontal bar charts are now supported. (#277, #315) _Thanks @bonzaiferroni_

## ScottPlot 4.0.23
* Interactive plot viewers were created to make it easy to interactively display data in a pop-up window without having to write any GUI code. Examples have been added to the ScottPlot Demo application.
  * `ScottPlot.WpfPlotViewer(plt)` for WPF
  * `ScottPlot.FormsPlotViewer(plt)` for Windows Forms
  * These can even be called from console applications
* Fixed bug that affected the `ySpacing` argument of `Plot.Grid()`
* `Plot.Add()` makes it easy to add a custom `Plottable` to the plot
* `Plot.XLabels()` and `Plot.YLabels()` can now accept just a string array (x values are auto-populated as a consecutive series of numbers).
* Aliased `Plot.AxisAuto()` to `Plot.AutoAxis()` and `Plot.AutoScale()` to make this function easier to locate for users who may have experience with other plot libraries. (#309) _Thanks @Resonanz_
* Empty plots now render grid lines, ticks, and tick labels (#313)
* New plot type: Error bars. They allow the user to define error bar size in all 4 directions by calling `plt.PlotErrorBars()`. (#316) _Thanks @zrolfs_
* Improve how dashed lines appear in the legend
* Improved minor tick positions when using log scales with `logScaleX` and `logScaleY` arguments of `plt.Ticks()` method
* Fixed bug that caused the center of the coordinate field to shift when calling `Plot.AxisZoom()`
* Grid line thickness and style (dashed, dotted, etc) can be customized with new arguments in the `Plot.Grid()` method

## ScottPlot 4.0.22
* Added support for custom horizontal axis tick rotation (#300) _Thanks @SeidChr_
* Added support for fixed grid spacing when using DateTime axes (#299) _Thanks @SeidChr_
* Updated ScottPlot icon (removed small text, styled icon after emoji)
* Improved legend font size when using display scaling (#289)
* Scroll wheel zooming now zooms to cursor (instead of center) in WPF control. This feature works now even if display scaling is used. (#281)
* Added `Plot.EqualAxis` property to make it easy to lock axis scales together (#306) _Thanks @StendProg_

## ScottPlot 4.0.21

### Misc
* Created new cookbook and demo applications for WinForms and WPF (#271)
* The `FormsPlot.MouseMoved` event now has `MouseEventArgs` (instead of `EventArgs`). The purpose of this was to make it easy to access mouse pixel coordinates via `e.X` and `e.Y`, but this change may require modifications to applications which use the old event signature.
* WpfPlot now has an `AxisChanged` event (like FormsPlot)
* Fixed bug that caused `Plot.CoordinateFromPixelY()` to return incorrect value
* Fixed bug causing cursor to show arrows when hovered over some non-draggable objects
* Improved support for WinForms and WpfPlot transparency (#286) _Thanks @StendProg and @envine_
* Added `DataGen.Zeros()` and `DataGen.Ones()` to generate arrays filled with values using methods familiar to numpy users.
* Added `equalAxes` argument to `WpfPlot.Configure()` (#272)
* Fixed a bug affecting the `equalAxes` argument in `FormsPlot.Configure()` (#272)
* Made all `Plot.Axis` methods return axis limits as `double[]` (previously many of them returned `void`)
* Added overload for `Plot.PlotLine()` which accepts a slope, offset, and start and end X points to make it easy to plot a linear line with known formula. Using PlotFormula() will produce the same output, but this may be simpler to use for straight lines.
* Added `rSquared` property to linear regression fits (#290) _Thanks @bclehmann and @StendProg_
* Added `Tools.ConvertPolarCoordinates()` to make it easier to display polar data on ScottPlot's Cartesian axes (#298) _Thanks @bclehmann_
* Improved `Plot.Function()` (#243) _Thanks @bclehmann_
* Added overload for `Plot.SetCulture()` to let the user define number and date formatting rather than relying on pre-made cultures (#301, #236) _Thanks @SeidChr_

## ScottPlot 4.0.19

#### Plottable and Rendering Changes
* Improved how markers are drawn in Signal and SignalConst plots at the transition area between zoomed out and zoomed in (#263) _Thanks @bukkideme and @StendProg_
* Improved support for zero lineSize and markerSize in Signal and SignalConst plots (#263, #264) _Thanks @bukkideme and @StendProg_
* Improved thread safety of interactive graphs (#245) _Thanks @StendProg_

#### Changes to `ScottPlot.Plot` Module
* added `CoordinateFromPixelX()` and `CoordinateFromPixelY()` to get _double precision_ coordinates from a pixel location. Previously only SizeF (float) precision was available. This improvement is especially useful when using DateTime axes. (#269) _Thanks Chris_
* added `AxisScale()` to adjust axis limits to set a defined scale (units per pixel) for each axis.
* added `AxisEqual()` to adjust axis limits to set the scale of both axes to be the same regardless of the size of each axis. (#272) _Thanks @gberrante_
* `PlotHSpan()` and `PlotVSpan()` now return `PlottableHSpan` and `PlottableVSpan` objects (instead of a `PlottableAxSpan` with a `vertical` property)
* `PlotHLine()` and `PlotVLine()` now return `PlottableHLine` and `PlottableVLine` objects (instead of a `PlottableAxLine` with a `vertical` property)

#### Miscellaneous
* MultiPlot now has a `GetSubplot()` method which returns the Plot from a row and column index (#242). See cookbook for details. _Thanks @Resonanz and @StendProg_
* Created `DataGen.Range()` to make it easy to create double arrays with evenly spaced data (#259)
* Improved support for display scaling (#273) _Thanks @zrolfs_
* Improved event handling (#266, #238) _Thanks @StendProg_
* Improved legend positioning (#253) _Thanks @StendProg_

## ScottPlot 4.0.18
* Added `Plot.SetCulture()` for improved local culture formatting of numerical and DateTime axis tick labels (#236) _Thanks @teejay-87_

## ScottPlot 4.0.17
* Added `mouseCoordinates` property to WinForms and WPF controls (#235) _Thanks @bukkideme_
* Fixed rendering bug that affected horizontal lines when anti-aliasing was turned off (#232) _Thanks @StendProg_
* Improved responsiveness while dragging axis lines and axis spans (#228) _Thanks @StendProg_

## ScottPlot 4.0.16
* Improved support for MacOS and Linux (#211, #212, #216) _Thanks @Hexxonite and @StendProg_
* Fixed a few display bugs
  * Fixed a bug affecting the `ySpacing` argument in `Plot.Grid()` (#221) _@Thanks teejay-87_
  * Enabled `visible` argument in `Title()`, `XLabel()`, and `YLabel()` (#222) _Thanks @ckovamees_
* AxisSpan improvements
  * Edges are now optionally draggable (#228) _Thanks @StendProg_
  * Can now be selectively removed with `Clear()` argument
  * Fixed bug caused by zooming far into an axis span (#226) _Thanks @StendProg_
* WinForms Control
  * WinForms control now supports draggable axis lines and axis spans
  * Right-click menu now has "copy image" option (#220)
  * Settings screen now has "copy CSV" button to export data (#220)
* WPF Control
  * WPF control now supports draggable axis lines and axis spans
  * new WpfPlot.Configure() to set various WPF control options
* Misc improvements
  * Improved axis handling, expansion, and auto-axis (#219, #230) _Thanks @StendProg_
  * Added more options to `DataGen.Cos()`
  * Tick labels can be hidden with `Ticks()` argument (#223) _Thanks @ckovamees_

## ScottPlot 4.0.14
* Improved `MatchAxis()` and `MatchLayout()` (#217) _Thanks @ckovamees and @StendProg_

## ScottPlot 4.0.13
* Improved support for Linux and MacOS _Thanks @Hexxonite_
* Improved font validation (#211, #212) _Thanks @Hexxonite and @StendProg_

## ScottPlot 4.0.11
* User controls now have a `cursor` property which can be set to allow custom cursors. (#187) _Thanks @gobikulandaisamy_
* User controls now have a `mouseCoordinates` property which make it easy to get the X/Y location of the cursor. (#187) _Thanks @gobikulandaisamy_

## ScottPlot 4.0.10
* Improved density colormap (#192, #194) _Thanks @StendProg_
* Added linear regression tools and cookbook example (#198) _Thanks @bclehmann_
* Added `maxRenderIndex` to Signal to allow partial plotting of large arrays intended to be used with live, incoming data (#202) _Thanks @StendProg and @plumforest_
* Made _Shift + Left-click-drag_ zoom into a rectangle light middle-click-drag (in WinForms and WPF controls) to add support for mice with no middle button (#90) _Thanks @JagDTalcyon_
* Throw an exception if `SaveFig()` is called before the image is properly sized (#192) _Thanks @karimshams and @StendProg_
* Ticks() now has arguments for `FontName` and `FontSize` (#204) _Thanks Clay_
* Fixed a bug that caused poor layout due to incorrect title label size estimation (#205) _Thanks Clay_
* Grid() now has arguments to selectively enable/disable horizontal and vertical grid lines (#206) _Thanks Clay_
* Added tool and cookbook example to make it easier to plot data on a log axis (#207) _Thanks @senged_
* Arrows can be plotted using `plt.PlotArrow()` (#201) _Thanks Clay_

## ScottPlot 4.0.9
_Published on [NuGet](https://www.nuget.org/packages?q=scottplot) on 2019-12-03_

* Use local regional display settings when formatting the month tick of DateTime axes (#108) _Thanks @FadyDev2_
* Debug symbols are now deployed NuGet

## ScottPlot 4.0.7
_Published on [NuGet](https://www.nuget.org/packages?q=scottplot) on 2019-12-01_\
This release updated the ScottPlot.WinForms package only.

* Added WinForms support for .NET Framework 4.7.2 and 4.8
* Fixed bug in WinForms control that only affected .NET Core 3.0 applications (#189 and #138) _Thanks @petarpetrovt_

## ScottPlot 4.0.6
_Published on [NuGet](https://www.nuget.org/packages?q=scottplot) on 2019-11-29_\
This release updated the ScottPlot.WinForms package only.

* fixed bug that affected the settings dialog window in the WinForms control (#187) _Thanks @gobikulandaisamy_

## ScottPlot 4.0.5
_Published on [NuGet](https://www.nuget.org/packages?q=scottplot) on 2019-11-27_

#### Minor Changes
* improved spacing for non-uniformly distributed OHLC and candlestick plots (#184) _Thanks @satyat110_
* added `fixedLineWidth` to Legend() to allow the user to control whether legend lines are dynamically sized (#185) _Thanks @ab-tools_
* legend now hides lines or markers of they're hidden in the plottable
* DateTime axes now use local display format (#108) _Thanks @FadyDev2_

## ScottPlot 4.0.4
_Published on [NuGet](https://www.nuget.org/packages?q=scottplot) on 2019-11-24_

* PlotText() now supports a background frame (#181) _Thanks @satyat110_
* OHLC objects can be created with a double or a DateTime (#182) _Thanks @Minu476_
* Improved AxisAuto() fixes bug for mixed 2d and axis line plots

## ScottPlot 4.0.3
_Published on [NuGet](https://www.nuget.org/packages?q=scottplot) on 2019-11-23_

* fixed bug when plotting single-point candlestick (#172) _Thanks @Minu476_
* improved style editing of plotted objects (#173) _Thanks @Minu476_
* fixed pan/zoom axis lock when holding CTRL or ALT (#90) _Thanks @FadyDev2_
* simplified the look of the user controls in designer mode
* improved WPF control mouse tracking when using DPI scaling
* added support for manual tick positions and labels (#174) _Thanks @Minu476_
* improved tick system when using DateTime units (#108) _Thanks @Padanian, @FadyDev2, and @Bhandejiya_
* created `Tools.DateTimesToDoubles(DateTime[] array)` to easily convert an array of dates to doubles which can be plotted with ScottPlot, then displayed as time using `plt.Ticks(dateTimeX: true)`.
* added an inverted sign flag (#177) to allow display of an axis with descending units _Thanks Bart_

## ScottPlot 4.0.2
_Published on [NuGet](https://www.nuget.org/packages?q=scottplot) on 2019-11-09_

* **Multi-plot figures:** Images with several plots can be created using `ScottPlot.MultiPlot()` as seen in the [Multiplot example](https://github.com/swharden/ScottPlot/tree/master/cookbook#multiplot) in the cookbook
* `ScottPlot.DataGen` functions which require a `Random` can accept null (they will create a `Random` if null is given)
* `plt.MatchAxis()` and `plt.MatchLayout()` have been improved
* `plt.PlotText()` now supports rotated text using the `rotation` argument (#160). See the [cookbook example](https://github.com/swharden/ScottPlot/tree/master/cookbook#plotting-text). _Thanks @gwilson9_
* `ScottPlot.WinForms` user control has new events and `formsPlot1.Configure()` arguments to make it easy to replace the default functionality for double-clicking and deploying the right-click menu (#166). _Thanks @FadyDev2_
* All plottables now have a `visible` property which makes it easy to toggle visibility on/off after they've been plotted. See the [cookbook example](https://github.com/swharden/ScottPlot/tree/master/cookbook#set-visibility). _Thanks Nasser_

## ScottPlot 4.0.1
_Published on [NuGet](https://www.nuget.org/packages?q=scottplot) on 2019-11-03_

#### Major Changes
* **ScottPlot now targets .NET Standard 2.0** so in addition to .NET Framework projects it can now be used in .NET Core applications, ASP projects, Xamarin apps, etc.
* **The WinForms control has its own package** ([ScottPlot.WinForms](https://www.nuget.org/packages/ScottPlot.WinForms/)) which targets both .NET Framework 4.6.1 and  .NET Core 3.0. Thanks for your early efforts on this @petarpetrovt
* **The WPF control has its own package** ([ScottPlot.WPF](https://www.nuget.org/packages/ScottPlot.WPF/)) targeting .NET Core 3.0.

#### Minor Changes
* better layout system and control of padding (Thanks @citizen3942)
* added ruler mode to `plt.Ticks()` (Thanks @citizen3942)
* `plt.MatchLayout()` no longer throws exceptions
* eliminated `MouseTracker` class (tracking is now in user controls)
* Use NUnit (not MSTest) for tests

## ScottPlot 3.1.6
_Published on [NuGet](https://www.nuget.org/packages/ScottPlot/) on 2019-10-20_

#### Minor Changes
* reduced designer mode checks to increase render speed (Thanks @StendProg)
* fixed cursor bug that occurred when draggable axis lines were used (Thanks Kamran)
* fully deleted the outdated `ScottPlotUC`
* fixed infinite zoom bug caused by calling AxisAuto() when plotting a single point (or perfectly straight horizontal or vertical line)
* added `ToolboxItem` and `DesignTimeVisible` delegates to WpfPlot control to try to get it to appear in the toolbox (but it doesn't seem to be working)
* improved figure padding when axes frames are disabled (Thanks @citizen3942)
* improved rendering of ticks at the edge of the plottable area (Thanks @citizen3942)
* added `AxesChanged` event to user control to make it easier to sync axes between multiple plots (see linked plots demo)
* disabled drawing of arrows on user control in designer mode

## ScottPlot 3.1.5
_Published on [NuGet](https://www.nuget.org/packages/ScottPlot/) on 2019-10-06_

#### Minor Changes
* WPF user control improved support for display scaling (Thanks @morningkyle)
* Fixed bug that crashed on extreme zoom-outs (Thanks @morningkyle)
* WPF user control improvements (middle-click autoaxis, scrollwheel zoom)
* ScottPlot user control has a new look in designer mode. Exceptions in user controls in designer mode can crash Visual Studio, so this risk is greatly reduced by not attempting to render a ScottPlot _inside_ Visual Studio.

## ScottPlot 3.1.4
_Published on [NuGet](https://www.nuget.org/packages/ScottPlot/) on 2019-09-22_

#### Major Changes
* middle-click-drag zooms into a rectangle drawn with the mouse

#### Minor Changes
* fixed bug that caused user control to crash Visual Studio on some systems that used DPI scaling (#125, #111). _Thanks @ab-tools and @bukkideme for your work on this._
* fixed poor rendering for extremely small plots
* fixed bug when making a scatter plot with a single point (#126). _Thanks @bonzaiferroni for your work on this._
* added more options to right-click settings menu (grid options, legend options, axis labels, editable plot labels, etc.)
* improved axis padding and image tightening
* greatly refactored the settings module (no change in functionality)

## ScottPlot 3.1.3

_Published on [NuGet](https://www.nuget.org/packages/ScottPlot/) on 2019-08-25_

#### Minor Changes
* FormsPlot improvements
  * middle-click-drag zooms into a rectangle
  * CTRL+scroll to lock vertical axis
  * ALT+scroll to loch horizontal axis
  * Improved (and overridable) right-click menu
* Added additional options to `plt.Ticks()`
  * rudimentary support for date tick labels (`dateTimeX` and `dateTimeY`)
  * options to customize notation (`useExponentialNotation`, `useOffsetNotation`, and `useMultiplierNotation`)

## ScottPlot 3.1.0

_Published on [NuGet](https://www.nuget.org/packages/ScottPlot/) on 2019-08-19_

#### Major Changes
* User controls were renamed
  * `ScottPlotUC` was renamed to `FormsPlot`
  * `ScottPlotWPF` was renamed to `WpfPlot`
* The right-click menu has improved. It responds faster and has improved controls to adjust plot settings.
* Plots can now be saved in BMP, PNG, JPG, and TIF format
* Holding `CTRL` while click-dragging locks the horizontal axis
* Holding `ALT` while click-dragging locks the vertical axis
* Minor ticks are now displayed (and can be turned on or off with `Ticks()`)
* Legend can be accessed for external display with `GetLegendBitmap()`

#### Minor Changes
* anti-aliasing is turned off while click-dragging to increase responsiveness (#93, @StendProg)
* PlotSignalConst has several improvements (@StendProg)
  * It can can now accept a generic inputs
  * A demo has been added demonstrating highspeed interactive plotting of _one billion_ data points.
  * It is now slightly faster by default
  * It can use single-precision floating point calculations to further enhance performance
* Legend draws more reliably (#104, #106, @StendProg)
* `AxisAuto()` now has `expandOnly` arguments
* Axis lines with custom lineStyles display properly in the legend

## ScottPlot 3.0.9

_Published on [NuGet](https://www.nuget.org/packages/ScottPlot/) on 2019-08-12_

#### Major Changes
* **WPF User Control**: See [demos#wpf-application](https://github.com/swharden/ScottPlot/tree/master/demos#wpf-application) for a quickstart demo.
* **New Plot Type: `PlotSignalConst()`** for extremely large arrays of data which are not expected to change after being plotted. Plots generated with this method can be much faster than PlotSignal(). See [cookbook#signalconst](https://github.com/swharden/ScottPlot/tree/master/cookbook#signalconst) for example usage. _Special thanks to @StendProg for work on this feature._
* **Greatly improved axis tick labels.** Axis tick labels are now less likely to overlap with axis labels, and it displays very large and very small numbers well using exponential notation. For an example see [cookbook#axis-exponent-and-offset](https://github.com/swharden/ScottPlot/tree/master/cookbook#axis-exponent-and-offset). _Special thanks to @Padanian for work on this feature._
* **Parallel processing support for PlotSignal()**. When parallel processing is enabled PlotSignal() can now use it to render graphs faster. For details see [cookbook#signal-with-parallel-processing](https://github.com/swharden/ScottPlot/tree/master/cookbook#signal-with-parallel-processing). _Special thanks to @StendProg for work on this feature._
* **Every `Plot` function now returns a `Plottable`.** When creating things like scatter plots, text, and axis lines, the returned object can now be used to update the data, position, styling, or call plot-type-specific methods. For an example see [cookbook#modify-styles-after-plotting](https://github.com/swharden/ScottPlot/tree/master/cookbook#modify-styles-after-plotting).

#### Minor Changes
* right-click menu now displays ScottPlot and .NET Framework version
* improved rendering of extremely zoomed-out signals 
* rendering speed increased now that Format32bppPArgb is the default PixelFormat (thanks @StendProg)
* DataGen.NoisySin() was added
* Code was tested in .NET Core 3.0 preview and compiled without error. Therefore, the next release will likely be for .NET Core 3.0 (Thanks @petarpetrovt)
* User controls now render graphs with anti-alias mode off (faster) while the mouse is being dragged. Upon release a high quality render is performed.

## ScottPlot 3.0.8

_Published on [NuGet](https://www.nuget.org/packages/ScottPlot/) on 2019-08-04_

#### Major Changes
* **WPF User Control:** A ScottPlotWPF user control was created to allow provide a simple mouse-interactive ScottPlot control to WPF applications. It is not as full-featured as the winforms control (it lacks a right-click menu and click-and-drag functions), but it is simple to review the code (<100 lines of [.xaml](https://github.com/swharden/ScottPlot/blob/master/src/ScottPlot/ScottPlotWPF.xaml) and [.xaml.cs](https://github.com/swharden/ScottPlot/blob/master/src/ScottPlot/ScottPlotWPF.xaml.cs)) and easy to use. See the [WPF Application Quickstart](https://github.com/swharden/ScottPlot/tree/master/demos#wpf-application) guide for details.
* **New plot type `plt.AxisSpan()`:** [demonstrated in the cookbook](https://github.com/swharden/ScottPlot/tree/master/cookbook#axis-spans) - shades a region of the graph (semi-transparency is supported).

#### Minor Changes
* **improved tick marks**
  * Vertical ticks no longer overlap with vertical axis label (#47)
  * When axis tick labels contain very large or very small numbers, scientific notation mode is engaged (see [cookbook example](https://github.com/swharden/ScottPlot/tree/master/cookbook#very-large-numbers)).
  * Horizontal tick mark spacing increased to prevent overlapping
  * Vertical tick mark spacing increased to be consistent with horizontal tick spacing
* **CSV data export**
  * Plottable objects now have a `SaveCSV(filename)` method. See the [cookbook example](https://github.com/swharden/ScottPlot/tree/master/cookbook#save-scatter-data).
  * Scatter and Signal plot data can be saved from the user control through the right-click menu.
* Added `lineStyle` arguments to Scatter plots (see the [cookbook example](https://github.com/swharden/ScottPlot/tree/master/cookbook#custom-linestyles))
* Improved legend ([see cookbook example](https://github.com/swharden/ScottPlot/tree/master/cookbook#legend))
  * ability to set location
  * ability to set shadow direction
  * markers and lines rendered in legend
* Improved ability to use custom fonts ([see cookbook example](https://github.com/swharden/ScottPlot/tree/master/cookbook#custom-fonts))
* Segoe UI is now the default font for all plot components

## ScottPlot 3.0.7
_Published on [NuGet](https://www.nuget.org/packages/ScottPlot/) on 2019-07-27_

#### Major Changes
* **New plot type `plt.PlotStep()`:** demonstrated in the [cookbook](https://github.com/swharden/ScottPlot/blob/master/doc/cookbook/README.md#step-plot).  An interactive example is in the demos folder.
* **New plot type `plt.PlotCandlestick()`:** demonstrated in the [cookbook](https://github.com/swharden/ScottPlot/blob/master/doc/cookbook/README.md#candlestick). An interactive example is in the demos folder.
* **New plot type `plt.PlotOHLC()`:** demonstrated in the [cookbook](https://github.com/swharden/ScottPlot/blob/master/doc/cookbook/README.md#ohlc).  An interactive example is in the demos folder.
* **`plt.MatchPadding()`:** copies the data frame layout from one ScottPlot onto another (useful for making plots of matching size). An interactive example is in the demos folder.
* **`plt.MatchAxis()`:** copies the axes from one ScottPlot onto another (useful for making plots match one or both axis). An interactive example is in the demos folder.
* **`plt.Legend()` improvements**
  * The `location` argument allows the user to place the legend at one of 9 different places on the plot. See the [cookbook example](https://github.com/swharden/ScottPlot/tree/master/doc/cookbook#legend).
  * The `shadowDirection` argument allows the user to control if a shadow is shown and at what angle.
* **Custom marker shapes** can be specified using the `markerShape` argument. See the [cookbook example](https://github.com/swharden/ScottPlot/tree/master/doc/cookbook#custom-marker-shapes).


## ScottPlot 3.0.6
_Published on [NuGet](https://www.nuget.org/packages/ScottPlot/) on 2019-06-30_

#### Major Changes
* **Bar plot:** The plot module now has a `Bar()` method that lets users create various types of bar plots, as seen in [cookbook#plot-bar-data](https://github.com/swharden/ScottPlot/tree/master/doc/cookbook#plot-bar-data)
* **Histogram:** The new `ScottPlot.Histogram` class has tools to create and analyze histogram data (including cumulative probability). Examples of this can be seen at [cookbook#histogram](https://github.com/swharden/ScottPlot/tree/master/doc/cookbook#histogram) and [cookbook#cph](https://github.com/swharden/ScottPlot/tree/master/doc/cookbook#cph)
* **Step plot:** Scatter plots can now render as step plots. Use this feature by setting the `stepDisplay` argument with `PlotScatter()` as seen in the [cookbook#step-plot](https://github.com/swharden/ScottPlot/tree/master/doc/cookbook#step-plot)
* **Manual grid spacing:** Users can now manually define the grid density by setting the `xSpacing` and `ySpacing` arguments in `Grid()` as seen in [cookbook#manual-grid-spacing](https://github.com/swharden/ScottPlot/tree/master/doc/cookbook#manual-grid-spacing)
* **Draggable axis lines:** Axis lines can be dragged with the mouse if the `draggable` argument is set to `true` in `PlotHLine()` and `PlotHLine()`. Draggable axis line limits can also be set by defining additional arguments. The [DraggableMarkers](https://github.com/swharden/ScottPlot/tree/master/demos/ScottPlotDraggableMarkers) program was created to demonstrate this feature.

#### Minor Changes
* using the scrollwheel to zoom now zooms to the cursor position rather than the center of the plot area
* `ScottPlot.DataGen.RandomNormal()` was created to create arbitrary amounts of normally-distributed random data
* fixed bug causing axis line color to appear incorrectly in the legend
* `AxisAuto()` is now called automatically on the first render. This means users no longer have to call this function manually for most applications. This simplifies quickstart programs to just: instantiate plot, plot data, render (now 3 lines in total instead of 4).
* throw exceptions if scatter, bar, or signal data inputs are null (rather than failing later)

## ScottPlot 3.0.5
_Published on [NuGet](https://www.nuget.org/packages/ScottPlot/) on 2019-06-23_
* fixes a bug (discussed in [issue 11](https://github.com/swharden/ScottPlot/issues/11)) to improve pan and zoom performance.

## ScottPlot 3.0.4
_Published on [NuGet](https://www.nuget.org/packages/ScottPlot/) on 2019-06-23_

#### New features
* **Bar graphs:** New `plotBar()` method allow creation of bar graphs. By customizing the `barWidth` and `xOffset` arguments you can push bars together to create grouped bar graphs. Error bars can also be added with the `yError` argument. Some [cookbook examples](https://github.com/swharden/ScottPlot/tree/master/doc/cookbook#plot-bar-data) demonstrate what this new function can do.
* **Scatter plots support X and Y error bars:** `plotScatter()` now has arguments to allow X and Y error bars (with adjustable error bar line width and cap size). A [cookbook example](https://github.com/swharden/ScottPlot/tree/master/doc/cookbook#plotting-with-errorbars) was added and a demo program was also created to demonstrate this feature.
* **Draggable axis lines:** `plotHLine()` and `plotVLine()` now have a `draggable` argument which lets those axis lines be dragged around with the mouse (when using the `ScottPlotUC` user control). Examples are in the demo folder ([ScottPlotDraggableMarkers](https://github.com/swharden/ScottPlot/tree/master/demos/ScottPlotDraggableMarkers)). This feature was initially requested in [issue 11](https://github.com/swharden/ScottPlot/issues/11).

#### Minor changes
* fixed errors caused by resizing to 0px
* fixed a capitalization inconsistency in the `plotSignal` argument list
* `axisAuto()` now responds to axis lines added by `plotHLine()` and `plotVLine()` (previously they were ignored)
* fixed an [issue](https://github.com/swharden/ScottPlot/issues/23) that caused SplitContainer splitters to freeze

## ScottPlot 3.0.3
_Published on [NuGet](https://www.nuget.org/packages/ScottPlot/) on 2019-05-28_
* NuGet installer automatically adds system.drawing

## ScottPlot 3.0.2
_Published on [NuGet](https://www.nuget.org/packages/ScottPlot/) on 2019-05-27_
* Recompiled to support the .NET 4.5 framework

#### ScottPlot 3.0.1
_Published on [NuGet](https://www.nuget.org/packages/ScottPlot/) on 2019-05-27_
* First version of ScottPlot published on NuGet<|MERGE_RESOLUTION|>--- conflicted
+++ resolved
@@ -9,9 +9,6 @@
 * Histogram: Marked `ScottPlot.Statistics.Histogram` obsolete in favor of static methods in `ScottPlot.Statistics.Common` designed to create histograms and probability function curves (#1051, #1166). See cookbook for usage examples. _Thanks @breakwinz and @bclehmann_
 * WpfPlot: Improve memory management for dynamically created and destroyed WpfPlot controls by properly unloading the dispatcher timer (#1115, #1117) _Thanks @RamsayGit, @bclehmann, @StendProg, and @Orace_
 * Mouse Processing: Improved bug that affected fast drag-dropping of draggable objects (#1076)
-<<<<<<< HEAD
-* Coxcomb: Added a new plot type for categorical data. See cookbook for examples. (#1188) _Thanks @bclehmann_
-=======
 * Rendering: Fixed clipping bug that caused some plot types to be rendered above data area frames (#1084)
 * Plot: Added `Width` and `Height` properties
 * Plot: `GetImageBytes()` now returns bytes for a PNG file for easier storage in cloud applications (#1107)
@@ -27,7 +24,7 @@
 * Mouse Processing: Improved panning behavior when view limits (axis boundaries) are active (#1148, #1203) _Thanks @at2software_
 * Signal Plot: Fixed bug causing render artifacts when using fill modes (#1163, #1205)
 * Scatter Plot: Added support for `OffsetX` and `OffsetY` (#1164, #1213)
->>>>>>> 7411d9b5
+* Coxcomb: Added a new plot type for categorical data. See cookbook for examples. (#1188) _Thanks @bclehmann_
 
 ## ScottPlot 4.1.16
 * Made it easier to use custom color palettes (see cookbook) (#1058, #1082) _Thanks @EmanuelFeru_
