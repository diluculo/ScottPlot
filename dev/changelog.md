--- conflicted
+++ resolved
@@ -25,11 +25,8 @@
 * Signal Plot: Fixed bug causing render artifacts when using fill modes (#1163, #1205)
 * Scatter Plot: Added support for `OffsetX` and `OffsetY` (#1164, #1213)
 * Coxcomb: Added a new plot type for categorical data. See cookbook for examples. (#1188) _Thanks @bclehmann_
-<<<<<<< HEAD
 * Axes: Added `LockLimits()` to control pan/zoom manipulation so individual axes can be manipulated in multi-axis plots. See demo application for example. (#1179, #1210) _Thanks @kkaiser41_
-=======
 * Vector Plot: Add additional options to customize arrowhead style and position. See cookbook for examples. (#1202) _Thanks @hhubschle_
->>>>>>> cdcbf0ac
 
 ## ScottPlot 4.1.16
 * Made it easier to use custom color palettes (see cookbook) (#1058, #1082) _Thanks @EmanuelFeru_
