# ScottPlot Changelog

## ScottPlot 4.1.17
* Improved `RadarPlot.Update()` default arguments (#1097) _Thanks @arthurits_
* Radar Plot: Improved `Update()` default arguments (#1097) _Thanks @arthurits_
* Crosshair: Added `XLabelOnTop` and `YLabelOnRight` options to improve multi-axis support and label customization (#1147) _Thanks @rutkowskit_
* Signal Plot: Added `StepDisplay` option to render signal plots as step plots when zoomed in (#1092, #1128) _Thanks @EmanuelFeru_
* Testing: Improved error reporting on failed XML documentation tests (#1127) _Thanks @StendProg_
* Histogram: Marked `ScottPlot.Statistics.Histogram` obsolete in favor of static methods in `ScottPlot.Statistics.Common` designed to create histograms and probability function curves (#1051, #1166). See cookbook for usage examples. _Thanks @breakwinz and @bclehmann_
* WpfPlot: Improve memory management for dynamically created and destroyed WpfPlot controls by properly unloading the dispatcher timer (#1115, #1117) _Thanks @RamsayGit, @bclehmann, @StendProg, and @Orace_
* Mouse Processing: Improved bug that affected fast drag-dropping of draggable objects (#1076)
* Rendering: Fixed clipping bug that caused some plot types to be rendered above data area frames (#1084)
* Plot: Added `Width` and `Height` properties
* Plot: `GetImageBytes()` now returns bytes for a PNG file for easier storage in cloud applications (#1107)
* Axis: Added a `GetSettings()` method for developers, testers, and experimenters to gain access to experimental objects which are normally private for extreme customization
* Axis: Axis ticks now have a `Ticks()` overload which allows selective control over major tick lines and major tick labels separately (#1118) _Thanks @kegesch_
* Plot: `AxisAuto()` now has `xAxisIndex` and `yAxisIndex` arguments to selectively adjust axes to fit data on a specified index (#1123)
* Crosshair: Refactored to use two `AxisLine`s so custom formatters can now be used and lines can be independently styled (#1173, #1172, #1122, 1195) _Thanks @Maoyao233 and @EmanuelFeru_
* ClevelandDotPlot: Improve automatic axis limit detection (#1185) _Thanks @Nextra_
* ScatterPlotList: Improved legend formatting (#1190) _Thanks @Maoyao233_
* Plot: Added an optional argument to `Frameless()` to reverse its behavior and deprecated `Frame()` (#1112, #1192) _Thanks @arthurits_
* AxisLine: Added `PositionLabel` option for displaying position as text (using a user-customizable formatter function) on the axis (#1122, #1195, #1172, #1173) _Thanks @EmanuelFeru and @Maoyao233_
* Radar Plot: Fixed rendering artifact that occurred when axis maximum is zero (#1139) _Thanks @petersesztak and @bclehmann_
* Mouse Processing: Improved panning behavior when view limits (axis boundaries) are active (#1148, #1203) _Thanks @at2software_
* Signal Plot: Fixed bug causing render artifacts when using fill modes (#1163, #1205)
<<<<<<< HEAD
* Axes: Added `LockLimits()` to control pan/zoom manipulation so individual axes can be manipulated in multi-axis plots. See demo application for example. (#1179, #1210) _Thanks @kkaiser41_
=======
* Scatter Plot: Added support for `OffsetX` and `OffsetY` (#1164, #1213)
* Coxcomb: Added a new plot type for categorical data. See cookbook for examples. (#1188) _Thanks @bclehmann_
>>>>>>> 2a9acbd7

## ScottPlot 4.1.16
* Made it easier to use custom color palettes (see cookbook) (#1058, #1082) _Thanks @EmanuelFeru_
* Added a `IgnoreAxisAuto` field to axis lines and spans (#999) _Thanks @kirsan31_
* Heatmaps now have a `Smooth` field which uses bicubic interpolation to display smooth heatmaps (#1003) _Thanks @xichaoqiang_
* Radar plots now have an `Update()` method for updating data values without clearing the plot (#1086, #1091) _Thanks @arthurits_
* Controls now automatically render after the list of plottables is modified (previously it was after the number of plottables changed). This behavior can be disabled by setting a public field in the control's `Configuration` module. (#1087, #1088) _Thanks @bftrock_
* New `Crosshair` plot type draws lines to highlight a point on the plot and labels their coordinates in the axes (#999, #1093) _Thanks @kirsan31_
* Added support for a custom `Func<double, string>` to be used as custom tick label formatters (see cookbook) (#926, #1070) _Thanks @damiandixon and @ssalsinha_
* Added `Move`, `MoveFirst`, and `MoveLast` to the `Plot` module for added control over which plottables appear on top (#1090) _Thanks @EmanuelFeru_
* Fixed bug preventing expected behavior when calling `AxisAutoX` and `AxisAutoY` (#1089) _Thanks @EmanuelFeru__

## ScottPlot 4.1.15
* Hide design-time error message component at run time to reduce flicking when resizing (#1073, #1075) _Thanks @Superberti and @bclehmann_
* Added a modern `Plot.GetBitmap()` overload suitable for the new stateless rendering system (#913 #1063)
* Controls now have `PlottableDragged` and `PlottableDropped` event handlers (#1072) _Thanks @JS-BGResearch_

## ScottPlot 4.1.14
* Add support for custom linestyles in SignalXY plots (#1017, #1016) _Thanks @StendProg and @breakwinz_
* Improved Avalonia dependency versioning (#1018, #1041) _Thanks @bclehmann_
* Controls now properly process `MouseEnter` and `MouseLeave` events (#999) _Thanks @kirsan31 and @breakwinz_
* Controls now have a `RenderRequest()` method that uses a render queue to facilitate non-blocking render calls (#813, #1034) _Thanks @StendProg_
* Added Last() to finance plots to make it easier to access the final OHLC (#1038) _Thanks @CalderWhite_
* Controls that fail to render in design mode now display the error message in a textbox to prevent Visual Studio exceptions (#1048) _Thanks @bclehmann_

## ScottPlot 4.1.13-beta
* `Plot.Render()` and `Plot.SaveFig()` now have a `scale` argument to allow for the creation of high resolution scaled plots (#983, #982, #981) _Thanks @PeterDavidson_
* A `BubblePlot` has been added to allow display of circles with custom colors and sizes. See cookbook for examples. (#984, #973, #960) _Thanks @PeterDavidson_
* Avalonia 0.10.3 is now supported (#986) _Thanks @bclehmann_
* Default version of System.Drawing.Common has been changed from `5.0.0` to `4.6.1` to minimize errors associated with downgrading (#1004, #1005, #993, #924, #655) _Thanks @bukkideme_

## ScottPlot 4.1.12-beta
* Added "Open in New Window" option to right-click menu (#958, #969) _Thanks @ademkaya and @bclehmann_
* User control `Configuration` module now has customizable scroll wheel zoom fraction (#940, #937) _Thanks @
PassionateDeveloper86 and @StendProg_
* Added options to `Plot.AxisScaleLock()` to let the user define scaling behavior when the plot is resized (#933, #857) _Thanks @ricecakebear and @StendProg_
* Improved XML documentation for `DataGen` module (#903, #902) _Thanks @bclehmann_
* Fixed bug where tick labels would not render for axes with a single tick (#945, #828, #725, #925) _Thanks @saklanmazozgur and @audun_
* Added option to manually refine tick density (#828) _Thanks @ChrisAtVault and @bclehmann_
* Improved tick density calculations for DateTime axes (#725) _Thanks @bclehmann_
* Fixed SignalXY rendering artifact affecting the right edge of the plot (#929, #931) _Thanks @damiandixon and @StendProg_
* Improved line style customization for signal plots (#929, #931) _Thanks @damiandixon and @StendProg_
* Fixed bug where negative bar plots would default to red fill color (#968, #946) _Thanks @pietcoussens_
* Fixed bug where custom vertical margin was not respected when `AxisAuto()` was called with a middle-click (#943) _Thanks Andreas_
* Added a minimum distance the mouse must travel while click-dragging for the action to be considered a drag instead of a click (#962)
* Improved Histogram documentation and simplified access to probability curves (#930, #932, #971) _Thanks @LB767, @breakwinz, and @bclehmann_

## ScottPlot 4.1.11-beta
* FormsPlot mouse events are now properly forwarded to the base control (#892, #919) _Thanks @grabul_
* Prevent right-click menu from deploying after right-click-drag (#891, #917)
* Add offset support to SignalXY (#894, #890) _Thanks @StendProg_
* Eliminate rendering artifacts in SignalXY plots (#893, #889) _Thanks @StendProg and @grabul_
* Optimize cookbook generation and test execution (#901) _Thanks @bclehmann_

## ScottPlot 4.1.10-beta
* Fixed a bug where applying the Seabourn style modified axis frame and minor tick distribution (#866) _Thanks @oszymczak_
* Improved XML documentation and error reporting for getting legend bitmaps (#860) _Thanks @mzemljak_
* Fixed rendering bug affecting finance plots with thin borders (#837) _Thanks @AlgoExecutor_
* Improved argument names and XML docs for SMA and Bollinger band calculation methods (#830) _Thanks @ticool_
* Improved GetPointNearest support for generic signal plots (#809, #882, #886) _Thanks @StendProg, @at2software, and @mrradd_
* Added support for custom slice label colors in pie charts (#883, #844) _Thanks @bclehmann, @StendProg, and @Timothy343_
* Improved support for transparent heatmaps using nullable double arrays (#849, #852) _Thanks @bclehmann_
* Deprecated bar plot `IsHorizontal` and `IsVertical` in favor of an `Orientation` enumeration
* Deprecated bar plot `xs` and `ys` in favor of `positions` and `values` which are better orientation-agnostic names
* Added Lollipop and Cleveland plots as new types of bar plots (#842, #817) _Thanks @bclehmann_
* Fixed a bug where `Plot.AddBarGroups()` returned an array of nulls (#839) _Thanks @rhys-wootton_
* Fixed a bug affecting manual tick labels (#829) _Thanks @ohru131_
* Implemented an optional render queue to allow asynchronous rendering in user controls (#813) _Thanks @StendProg_

## ScottPlot 4.1.9-beta
* Improved support for negative DateTimes when using DateTime axis mode (#806, #807) _Thanks @StendProg and @at2software_
* Improved axis limit detection when using tooltips (#805, #811) _Thanks @bclehmann and @ChrisAtVault_
* Added `WickColor` field to candlestick plots (#803) _Thanks @bclehmann_
* Improved rendering of candlesticks that open and close at the same price (#803, #800) _Thanks @bclehmann and @AlgoExecutor_
* Improved rendering of SignalXY plots near the edge of the plot (#795) _Thanks @StendProg_
* new `AddScatterStep()` helper method creates a scatter plot with the step style (#808) _Thanks @KlaskSkovby_
* Marked `MultiPlot` obsolete and added information to the [FAQ](https://swharden.com/scottplot/faq)
* Refactored `Colormap` module to use classes instead of reflection (#767, #773) _Thanks @StendProg_
* Refactored `OHLC` fields and finance plots to store `DateTime` and `TimeSpan` instead of `double` (#795)

## ScottPlot 4.1.8-beta
* Improved validation and error reporting for large heatmaps (#772) _Thanks @Matthias-C_
* Removed noisy console output in `ScatterPlotList` (#780) _Thanks @Scr0nch_
* Improved rendering bug in signal plots (#783, #788) _Thanks @AlgoExecutor and @StendProg_
* Fix bug that hid grid lines in frameless plots (#779)
* Improved appearance of marker-only scatter plots in the legend (#790) _Thanks @AlgoExecutor_
* `AddPoint()` now has a `label` argument to match `AddScatter()` (#787) _Thanks @AlgoExecutor_

## ScottPlot 4.1.7-beta
* Added support for image axis labels (#759, #446, #716) _Thanks @bclehmann_
* Added `MinRenderIndex` and `MaxRenderIndex` support to Scatter plots (#737, #763) _Thanks @StendProg_
* Improved display of horizontal manual axis tick labels (#724, #762) _Thanks @inqb and @Saklut_
* Added support for listing and retrieving colormaps by their names (#767, #773) _Thanks @StendProg_
* Enabled mouse pan and zoom for plots with infinitely small width and height (#768, #733, #764) _Thanks @saklanmazozgur_
* A descriptive exception is now thrown when attempting to create heatmaps of unsupported dimensions (#722) _Thanks @Matthias-C_

## ScottPlot 4.1.6-beta
* Fixed single point render bug in Signal plots (#744, #745) _Thanks @at2software and @StendProg_
* Improved display scaling support for WPF control (#721, #720) _Thanks @bclehmann_
* User control `OnAxesChanged` events now send the control itself as the sender object (#743, #756) _Thanks @at2software_
* Fixed configuration bug related to Alt + middle-click-drag-zoom (#741) _Thanks @JS-BGResearch and @bclehmann_
* Fixed render bug related to ALT + middle-click-drag zoom box (#742) _Thanks @bclehmann_
* Fixed render bug for extremely small plots (#735)
* Added a coordinated heatmap plot type (#707) _Thanks @StendProg_
* Improved appearance of heatmap edges (#713) _Thanks @StendProg_
* Improved design-time rendering of Windows Forms control
* Added and expanded XML documentation for Plot and Plottable classes
* Created a new cookbook website generator that combines reflection with XML documentation (#727, #738, #756)
* ScottPlot is now a reserved prefix on NuGet

## ScottPlot 4.1.5-beta
* Helper methods were added for creating scatter plots with just lines (`AddScatterLines()`) or just markers (`AddScatterPoints()`).
* Scatter and Signal plots have `GetPointNearest()` which now has a `xyRatio` argument to support identifying points near the cursor in pixel space (#709, #722) _Thanks @olofszymczak, @StendProg, @bclehmann_
* Improved display of manual tick labels (#724) _Thanks @bclehmann_

## ScottPlot 4.1.4-beta
* User controls have been extensively redesigned (#683)
  * All user controls are almost entirely logic-free and pass events to `ScottPlot.Control`, a shared common back-end module which handles mouse interaction and pixel/coordinate conversions.
  * Controls no longer have a `Configure()` method with numerous named arguments, but instead a `Configuration` field with XML-documented public fields to customize behavior.
  * Renders occur automatically when the number of plottables changes, meaning you do not have to manually call `Render()` when plotting data for the first time. This behavior can be disabled in the configuration.
  * Avalonia 0.10.0 is now supported and uses this new back-end (#656, #700) _Thanks @bclehmann_
  * Events are used to provide custom right-click menu actions.
  * The right-click plot settings window (that was only available from the WinForms control) has been removed.
* New methods were added to `ScottPlot.Statistics.Common` which efficiently find the Nth smallest number, quartiles, or other quantiles from arrays of numbers (#690) _Thanks @bclehmann_
* New tooltip plot type (#696) _Thanks @bclehmann_
* Fixed simple moving average (SMA) calculation (#703) _Thanks @Saklut_
* Improved multi-axis rendering (#706) _Thanks @bclehmann_
* Improved `SetSourceAsync()` for segmented trees (#705, #692) _Thanks @jl0pd and @StendProg_
* Improved layout for axes with rotated ticks (#706, #699) _Thanks @MisterRedactus and @bclehmann_
* ScottPlot now multi-targets more platforms and supports the latest C# language version on modern platforms but restricts the language to C# 7.3 for .NET Framework projects (#691, #711) _Thanks @jl0pd_
* Improved project file to install `System.ValueTuple` when targeting .NET Framework 4.6.1 (#88, #691)

## ScottPlot 4.1.3-beta
* Scott will make a document to summarize 4.0 → 4.1 changes as we get closer to a non-beta release
* Fixed rendering bug affecting axis spans when zoomed far in (#662) _Thanks @StendProg_
* Improved Gaussian blur performance (#667) _Thanks @bclehmann_
* Largely refactored heatmaps (#679, #680) _Thanks @bclehmann_
* New Colorbar plot type (#681, see cookbook)
* Improved SMA and Bollinger band generators (#647) _Thanks @Saklut_
* Improved tick label rounding (#657)
* Improved setting of tick label color (#672)
* Improved fill above and below for scatter plots (#676) _Thanks @MithrilMan_
* Additional customizations for radar charts (#634, #628, #635) _Thanks @bclehmann and @SommerEngineering_

## ScottPlot 4.1 Notes

Work toward ScottPlot 4.1 began in October, 2020 and merged into the master branch one month later ([#605](https://github.com/swharden/ScottPlot/pull/605)). Improvements are focused at enhanced performance, improved thread safety, support for multiple axes, and options for data validation. See [roadmap.md](roadmap.md) for details.

### Changes Affecting Users
* **Most plotting methods are unchanged so many users will not experience any breaking changes.**
* **Axis Limits**
  * Axis limits are described by a `AxisLimits` struct (previously `double[]` was used)
  * Methods which modify axis limits do not return anything (previously they returned `double[]`)
  * To get the latest axis limits call `Plot.AxisLimits()` which returns a `AxisLimits` object
* **Multiple Axes**
  * Multiple axes are now supported! There is no change to the traditional workflow if this feature is not used.
  * Most axis methods accept a `xAxisIndex` and `yAxisIndex` arguments to specify which axes they will modify or return
  * Most plottable objects have `xAxisIndex` and `yAxisIndex` fields which specify which axes they will render on
  * You can enable a second Y and X axis by calling `YLabel2` and `XLabel2()`
  * You can obtain an axis by calling `GetXAxis(xAxisIndex)` or `GetYAxis(yAxisIndex)`, then modify its public fields to customize its behavior
  * The default axes (left and bottom) both use axis index `0`
  * The secondary axes (right and top) both use axis index `1`
  * You can create additional axes by calling `Plot.AddAxis()` and customize it by modifying fields of the `Axis` it returns.
* **Layout**
  * The layout is re-calculated on every render, so it automatically adjusts to accommodate axis labels and ticks.
  * To achieve extra space around the data area, call `Layout()` to supply a minimum size for each axis.
  * To achieve a frameless plot where the data area fills the full figure, call `LayoutFrameless()`

### Changes Affecting Developers
* **Some namespaces and class names have changed**
  * The `Plottable` base class has been replaced with an `IPlottable` interface
  * Plottables have been renamed and moved into a `Plottable` namespace (e.g., `PlottableScatter` is  now `Plottable.ScatterPlot`)
  * Several enums have been renamed
* **The Settings module has been greatly refactored**
  * It is still private, but you can request it with `Plot.GetSettings()`
  * Many of its objects implement `IRenderable`, so their customization options are stored at the same level as their render methods.
* **The Render system is now stateless**
  * `Bitmap` objects are never stored. The `Render()` method will create and return a new `Bitmap` when called, or will render onto an existing `Bitmap` if it is supplied as an argument. This allows controls to manage their own performance optimization by optionally re-using a `Bitmap` for multiple renders.
  * Drawing is achieved with `using` statements which respect all `IDisposable` drawing objects, improving thread safety and garbage collection performance.

---

# ScottPlot 4.0 Changelog

In November, 2020 ScottPlot 4.0 branched into a permanent `stable` branch, and ScottPlot 4.1 began development as beta / pre-release in the main branch. ScottPlot 4.0 continues to be maintained, but modifications are aimed at small bugfixes rather than large refactoring or the addition of new features.

ScottPlot 4.0 source code (including all cookbook examples and demo applications) can still be found on the [releases page](https://github.com/swharden/ScottPlot/releases) and on the [`4.0-stable` branch](https://github.com/ScottPlot/ScottPlot/tree/4.0-stable) of this repository.

## ScottPlot 4.0.46
* Improved ticks for small plots (#724) _Thanks @Saklut_
* Improved display of manual ticks (#724) _Thanks @bclehmann_

## ScottPlot 4.0.45
* Fixed a bug that affected very small plots with the benchmark enabled (#626) _Thanks @martin-brajer_
* Improved labels in bar graphs using a yOffset (#584) _Thanks Terbaco_
* Added RenderLock() and RenderUnlock() to the Plot module to facilitate multi-threaded plot modification (#609) _Thanks @ZTaiIT1025_

## ScottPlot 4.0.44
* Improved limits for fixed-size axis spans (#586) _Thanks @citizen3942 and @StendProg_
* Mouse drag/drop events now send useful event arguments (#593) _Thanks @charlescao460 and @StendProg_
* Fixed a bug that affected plots with extremely small (<1E-10) axis spans (#607) _Thanks @RFIsoft_
* Plot.SaveFig() now returns the full path to the file it created (#608)
* Fixed AxisAuto() bug affecting signal plots using min/max render indexes with a custom sample rate (#621) _Thanks @LB767_
* Fixed a bug affecting histogram normalization (#624) _Thanks @LB767_
* WPF and Windows Forms user controls now also target .NET 5

## ScottPlot 4.0.43
* Improved appearance of semi-transparent legend items (#567)
* Improved tick labels for ticks smaller than 1E-5 (#568) _Thanks @ozgur640_
* Improved support for Avalonia 0.10 (#571) _Thanks @bclehmann and @apkrymov_
* Improved positions for base16 ticks (#582, #581) _Thanks @bclehmann_

## ScottPlot 4.0.42
* Improved DPI scaling support when using WinForms in .NET Core applications (#563) _Thanks @citizen3942_
* Improved DPI scaling support for draggable axis lines and spans (#563) _Thanks @citizen3942_

## ScottPlot 4.0.41
* Improved density of DateTime ticks (#564, #561) _Thanks @StendProg and @waynetheron_
* Improved display of DateTime tick labels containing multiple spaces (#539, #564) _Thanks @StendProg_

## ScottPlot 4.0.40
* Added user control for Avalonia (#496, #503) _Thanks @bclehmann_
* Holding shift while left-click-dragging the edge of a span moves it instead of resizing it (#509) _Thanks @Torgano_
* CSV export is now culture invariant for improved support on systems where commas are decimal separators (#512) _Thanks Daniel_
* Added fill support to scatter plots (#529) _Thanks @AlexFsmn_
* Fix bug that occurred when calling GetLegendBitmap() before the plot was rendered (#527) _Thanks @el-aasi_
* Improved DateTime tick placement and added support for milliseconds (#539) _Thanks @StendProg_
* Pie charts now have an optional hollow center to produce donut plots (#534) _Thanks @bclehmann and @AlexFsmn_
* Added electrocardiogram (ECG) simulator to the DataGen module (#540) _Thanks @AteCoder_
* Improved mouse scroll wheel responsiveness by delaying high quality render (#545, #543, #550) _Thanks @StendProg_
* Plot.PlotBitmap() allows Bitmaps to be placed at specific coordinates (#528) _Thanks @AlexFsmn_
* DataGen.SampleImage() returns a sample Bitmap that can be used for testing
* Bar graphs now have a hatchStyle property to customize fill pattern (#555) _Thanks @bclehmann_
* Support timecode tick labels (#537) _Thanks @vrdriver and @StendProg_

## ScottPlot 4.0.39
* Legend now reflects LineStyle of Signal and SignalXY plots (#488) _Thanks @bclehmann_
* Improved mouse wheel zoom-to-cursor and middle-click-drag rectangle zoom in the WPF control for systems that use display scaling (#490) _Thanks @nashilnik_
* The `Configure()` method of user controls now has a `lowQualityAlways` argument to let the user easily enable/disable anti-aliasing at the control level. Previously this was only configurable by reaching into the control's plot object and calling its `AntiAlias()` method. (#499) _Thanks @RachamimYaakobov_
* SignalXY now supports parallel processing (#500) _Thanks @StendProg_
* SignalXY now respects index-based render limits (#493, #500) _Thanks @StendProg and @envine_

## ScottPlot 4.0.38
* Improved `Plot.PlotFillAboveBelow()` rendering of data with a non-zero baseline (#477) _Thanks @el-aasi_
* Added `Plot.PlotWaterfall()` for easy creation of waterfall-style bar plots (#463, #476) _Thanks @bclehmann_
* Axis tick labels can be displayed using notations other than base 10 by supplying `Plot.Ticks()` with `base` and `prefix` arguments, allowing axes that display binary (e.g., `0b100110`) or hexadecimal (eg., `0x4B0D10`) tick labels (#469, #457) _Thanks @bclehmann_
* Added options to `PlotBar()` to facilitate customization of text displayed above bars when `showValue` is enabled (#483) _Thanks @WillemWever_
* Plot objects are colored based on a pre-defined set of colors. The default colorset (category10) is the same palette of colors used by matplotlib. A new `Colorset` module has been created to better define this behavior, and `Plot.Colorset()` makes it easy to plot data using alternative colorsets. (#481)
* Fixed a bug that caused instability when a population plot is zoomed-out so much that its fractional distribution curve is smaller than a single pixel (#480) _Thanks @HowardWhile_
* Added `Plot.Remove()` method to make it easier to specifically remove an individual plottable after it has been plotted. `Plot.Clear()` is similar, but designed to remove classes of plot types rather than a specific plot object. (#479) _Thanks @cstyx and @Resonanz_
* Signal plots can now be created with a defined `minRenderIndex` (in addition to the already-supported `maxRenderIndex`) to facilitate partial display of large arrays (#474) _Thanks @bclehmann_

## ScottPlot 4.0.37
* Fixed a long-running issue related to strong assembly versioning that caused the WPF control to fail to render in the Visual Studio designer in .NET Framework (but not .NET Core) projects (#473, #466, #356) _Thanks @bhairav-thakkar, @riquich, @Helitune-RobMcKay, and @iu2kxv_
* User controls now also target `net472` (while still supporting `net461` and `netcoreapp3.0`) to produce a build folder with just 3 DLLs (compared to over 100 when building with .NET Framework 4.6.1)

## ScottPlot 4.0.36
* `PlotSignal()` and `PlotSignalXY()` plots now have an optional `useParallel` argument (and public property on the objects they return) to allow the user to decide whether parallel or sequential calculations will be performed. (#454, #419, #245, #72) _Thanks @StendProg_
* Improved minor tick alignment to prevent rare single-pixel artifacts (#417)
* Improved horizontal axis tick label positions in ruler mode (#453)
* Added a `Statistics.Interpolation` module to generate smooth interpolated splines from a small number of input data points. See advanced statistics cookbook example for usage information. (#459) _Thanks Hans-Peter Moser_
* Improved automatic axis adjustment when adding bar plots with negative values (#461, #462) _Thanks @bclehmann_
* Created `Drawing.Colormaps` module which has over a dozen colormaps for easily converting a fractional value to a color for use in plotting or heatmap displays (#457, #458) _Thanks @bclehmann_
* Updated `Plot.Clear()` to accept any `Plottable` as an argument, and all `Plottable` objects of the same type will be cleared (#464) _Thanks @imka-code_

## ScottPlot 4.0.35
* Added `processEvents` argument to `formsPlot2.Render()` to provide a performance enhancement when linking axes of two `FormsPlot` controls together (by calling `Plot.MatchAxis()` from the control's `AxesChanged` event, as seen in the _Linked Axes_ demo application) (#451, #452) _Thanks @StendProg and @robokamran_
* New `Plot.PlotVectorField()` method for displaying vector fields (sometimes called quiver plots) (#438, #439, #440) _Thanks @bclehmann and @hhubschle_
* Included an experimental colormap module which is likely to evolve over subsequent releases (#420, #424, #442) _Thanks @bclehmann_
* `PlotScatterHighlight()` was created as a type of scatter plot designed specifically for applications where "show value on hover" functionality is desired. Examples are both in the cookbook and WinForms and WPF demo applications. (#415, #414) _Thanks @bclehmann and @StendProg_
* `PlotRadar()` is a new plot type for creating Radar plots (also called spider plots or star plots). See cookbook and demo application for examples. (#428, #430) _Thanks @bclehmann_
* `PlotPlolygons()` is a new performance-optimized variant of `PlotPolygon()` designed for displaying large numbers of complex shapes (#426) _Thanks @StendProg_
* The WinForms control's `Configure()` now has a `showCoordinatesTooltip` argument to continuously display the position at the tip of the cursor as a tooltip (#410) _Thanks @jcbeppler_
* User controls now use SHIFT (previously ALT) to lock the horizontal axis and ALT (previously SHIFT) while left-click-dragging for zoom-to-region. Holding CTRL+SHIFT while right-click-dragging now zooms evenly, without X/Y distortion. (#436) _Thanks @tomwimmenhove and @StendProg_
* Parallel processing is now enabled by default. Performance improvements will be most noticeable on Signal plots. (#419, #245, #72)
* `Plot.PlotBar()` now has an `autoAxis` argument (which defaults `true`) that automatically adjusts the axis limits so the base of the bar graphs touch the edge of the plot area. (#406)
* OSX-specific DLLs are now only retrieved by NuGet on OSX (#433, #211, #212)
* Pie charts can now be made with `plt.PlotPie()`. See cookbook and demo application for examples. (#421, #423) _Thanks @bclehmann_
* `ScottPlot.FormsPlotViewer(Plot)` no longer resets the new window's plot to the default style (#416)  _Thanks @StendProg_
* Controls now have a `recalculateLayoutOnMouseUp` option to prevent resetting of manually-defined data area padding

## ScottPlot 4.0.34
* Improve display of `PlotSignalXY()` by not rendering markers when zoomed very far out (#402) _Thanks @gobikulandaisamy_
* Optimized rendering of solid lines which have a user-definable `LineStyle` property. This modification improves grid line rendering and increases performance for most types of plots. (#401, #327) _Thanks @bukkideme and @citizen3942_

## ScottPlot 4.0.33
* Force grid lines to always draw using anti-aliasing. This compensates for a bug in `System.Drawing` that may cause diagonal line artifacts to appear when the user controls were panned or zoomed. (#401, #327) _Thanks @bukkideme and @citizen3942_

## ScottPlot 4.0.32
* User controls now have a `GetMouseCoordinates()` method which returns the DPI-aware position of the mouse in graph coordinates (#379, #380) _Thanks @bclehmann_
* Default grid color was lightened in the user controls to match the default style (#372)
* New `PlotSignalXY()` method for high-speed rendering of signal data that has unevenly-spaced X coordinates (#374, #375) _Thanks @StendProg and @LogDogg_
* Modify `Tools.Log10()` to return `0` instead of `NaN`, improving automatic axis limit detection (#376, #377) _Thanks @bclehmann_
* WpfPlotViewer and FormsPlotViewer launch in center of parent window (#378)
* Improve reliability of `Plot.AxisAutoX()` and `Plot.AxisAutoY()` (#382)
* The `Configure()` method of FormsPlot and WpfPlot controls now have `middleClickMarginX` and `middleClickMarginY` arguments which define horizontal and vertical auto-axis margin used for middle-clicking. Setting horizontal margin to 0 is typical when plotting signals. (#383)
* `Plot.Grid()` and `Plot.Ticks()` now have a `snapToNearestPixel` argument which controls whether these lines appear anti-aliased or not. For static images non-anti-aliased grid lines and tick marks look best, but for continuously-panning plots anti-aliased lines look better. The default behavior is to enable snapping to the nearest pixel, consistent with previous releases. (#384)
* Mouse events (MouseDown, MouseMove, etc.) are now properly forwarded to the FormsPlot control (#390) _Thanks @Minu476_
* Improved rendering of very small candlesticks and OHLCs in financial plots
* Labeled plottables now display their label in the ToString() output. This is useful when viewing plottables listed in the FormsPlot settings window #391 _Thanks @Minu476_
* Added a Statistics.Finance module with methods for creating Simple Moving Average (SMA) and Bollinger band technical indicators to Candlestick and OHLC charts. Examples are in the cookbook and demo program. (#397) _Thanks @Minu476_
* Scatter plots, filled plots, and polygon plots now support Xs and Ys which contain `double.NaN` #396
* Added support for line styles to Signal plots (#392) _Thanks @bukkideme_

## ScottPlot 4.0.31
* Created `Plot.PlotBarGroups()` for easier construction of grouped bar plots from 2D data (#367) _Thanks @bclehmann_
* Plot.PlotScaleBar() adds an L-shaped scalebar to the corner of the plot (#363)
* Default grid color lightened from #D3D3D3 (Color.LightGray) to #EFEFEF (#372)
* Improved error reporting for scatter plots (#369) _Thanks @JagDTalcyon_
* Improve pixel alignment by hiding grid lines and snapping tick marks that are 1px away from the lower left edge (#359)
* PlotText() ignores defaults to upperLeft alignment when rotation is used (#362)
* Improved minor tick positioning to prevent cases where minor ticks are 1px away from major ticks (#373)

## ScottPlot 4.0.30
* `Plot.PlotCandlestick()` and `Plot.PlotOHLC()`
  * now support `OHLC` objects with variable widths defined with a new `timeSpan` argument in the OHLC constructor. (#346) _Thanks @Minu476_
  * now support custom up/down colors including those with transparency (#346) _Thanks @Minu476_
  * have a new `sequential` argument to plot data based on array index rather than `OHLC.time`. This is a new, simpler way to display unevenly-spaced data (e.g., gaps over weekends) in a way that makes the gaps invisible. (#346) _Thanks @Minu476_
* Fixed a marker/line alignment issue that only affeced low-density Signal plots on Linux and MacOS (#340) _Thanks @SeisChr_
* WPF control now appears in Toolbox (#151) _Thanks @RalphLAtGitHub_
* Plot titles are now center-aligned with the data area, not the figure. This improves the look of small plots with titles. (#365) _Thanks @Resonanz_
* Fixed bug that ignored `Configure(enableRightClickMenu: false)` in WPF and WinForms user controls. (#365) _Thanks @thunderstatic_
* Updated `Configure(enableScrollWheelZoom: false)` to disable middle-click-drag zooming. (#365) _Thanks @eduhza_
* Added color mixing methods to ScottPlot.Drawing.GDI (#361)
* Middle-click-drag zooming now respects locked axes (#353) _Thanks @LogDogg_
* Improved user control zooming of high-precision DateTime axis data (#351) _Thanks @bukkideme_
* Plot.AxisBounds() now lets user set absolute bounds for drag and pan operations (#349) _Thanks @LogDogg_
* WPF control uses improved Bitmap conversion method (#350)
* Function plots have improved handling of functions with infinite values (#370) _Thanks @bclehmann_

## ScottPlot 4.0.29
* `Plot.PlotFill()` can be used to make scatter plots with shaded regions. Giving it a single pair of X/Y values (`xs, ys`) lets you shade beneath the curve to the `baseline` value (which defaults to 0). You can also give it a pair of X/Y values (`xs1, ys1, xs2, ys2`) and the area between the two curves will be shaded (the two curves do not need to be the same length). See cookbook for examples. (#255) _Thanks @ckovamees_ 
* `DataGen.Range()` now has `includeStop` argument to include the last value in the returned array.
* `Tools.Pad()` has been created to return a copy of a given array padded with data values on each side. (#255) _Thanks @ckovamees_
* [Seaborn](https://seaborn.pydata.org/) style can be activated using `Plot.Style(Style.Seaborn)` (#339)
* The `enableZooming` argument in `WpfPlot.Configure()` and `FormsPlot.Configure()` has been replaced by two arguments `enableRightClickZoom` and `enableScrollWheelZoom` (#338) _Thanks Zach_
* Improved rendering of legend items for polygons and filled plots (#341) _Thanks @SeidChr_
* Improved Linux rendering of legend items which use thick lines: axis spans, fills, polygons, etc. (#340) _Thanks @SeidChr_
* Addded `Plot.PlotFillAboveBelow()` to create a shaded line plot with different colors above/below the baseline. (#255) _Thanks @ckovamees_
* Improved rendering in Linux and MacOS by refactoring the font measurement system (#340) _Thanks @SeidChr_

## ScottPlot 4.0.28
* `Ticks()` now has arguments for numericStringFormat (X and Y) to make it easy to customize formatting of tick labels (percentage, currency, scientific notation, etc.) using standard [numeric format strings](https://docs.microsoft.com/en-us/dotnet/standard/base-types/standard-numeric-format-strings). Example use is demonstrated in the cookbook. (#336) _Thanks @deiruch_
* The right-click menu can now be more easily customized by writing a custom menu to `FormsPlot.ContextMenuStrip` or `WpfPlot.ContextMenu`. Demonstrations of both are in the demo application. (#337) _Thanks @Antracik_

## ScottPlot 4.0.27
* `Plot.Polygon()` can now be used to plot polygons from X/Y points (#255) _Thanks @ckovamees_
* User controls now have an "open in new window" item in their right-click menu (#280)
* Plots now have offset notation and multiplier notation disabled by default. Layouts are automatically calculated before the first render, or manually after MouseUp events in the user controls. (#310)
* `Plot.Annotation()` allows for the placement of text on the figure using pixel coordinates (not unit coordinates on the data grid). This is useful for creating custom static labels or information messages. (#321) _Thanks @SeidChr_
* `FormsPlot.MouseDoubleClicked` event now passes a proper `MouseEventArgs` instead of `null` (#331) _Thanks @ismdiego_
* Added a right-click menu to `WpfPlot` with items (save image, copy image, open in new window, help, etc.) similar to `FormsPlot`

## ScottPlot 4.0.26
* The `ScottPlot.WPF` package (which provides the `WpfPlot` user control) now targets .NET Framework 4.7.2 (in addition to .NET Core 3.0), allowing it to be used in applications which target either platform. The ScottPlot demo application now targets .NET Framework 4.7.2 which should be easier to run on most Windows systems. (#333)
* The `ScottPlot.WinForms` package (which produves the `FormsPlot` control) now only targets .NET Framework 4.6.1 and .NET Core 3.0 platforms (previously it also had build targets for .NET Framework 4.7.2 and .NET Framework 4.8). It is important to note that no functionality was lost here. (#330, #333)

## ScottPlot 4.0.25
* `PlotBar()` now supports displaying values above each bar graph by setting the `showValues` argument.
* `PlotPopulations()` has extensive capabilities for plotting grouped population data using box plots, bar plots, box and whisper plots, scatter data with distribution curves, and more! See the cookbook for details. (#315)
* `Histogram` objects now have a `population` property.
* `PopulationStats` has been renamed to `Population` and has additional properties and methods useful for reporting population statistics.
* Improved grid rendering rare artifacts which appear as unwanted diagnal lines when anti-aliasing is disabled. (#327)

## ScottPlot 4.0.24
* `Plot.Clear()` has been improved to more effectively clear plottable objects. Various overloads are provided to selectively clear or preserve certain plot types. (#275) _Thanks @StendProg_
* `PlotBar()` has been lightly refactored. Argument order has been adjusted, and additional options have been added. Error cap width is now in fractional units instead of pixel units. Horizontal bar charts are now supported. (#277, #315) _Thanks @bonzaiferroni_

## ScottPlot 4.0.23
* Interactive plot viewers were created to make it easy to interactively display data in a pop-up window without having to write any GUI code. Examples have been added to the ScottPlot Demo application.
  * `ScottPlot.WpfPlotViewer(plt)` for WPF
  * `ScottPlot.FormsPlotViewer(plt)` for Windows Forms
  * These can even be called from console applications
* Fixed bug that affected the `ySpacing` argument of `Plot.Grid()`
* `Plot.Add()` makes it easy to add a custom `Plottable` to the plot
* `Plot.XLabels()` and `Plot.YLabels()` can now accept just a string array (x values are auto-populated as a consecutive series of numbers).
* Aliased `Plot.AxisAuto()` to `Plot.AutoAxis()` and `Plot.AutoScale()` to make this function easier to locate for users who may have experience with other plot libraries. (#309) _Thanks @Resonanz_
* Empty plots now render grid lines, ticks, and tick labels (#313)
* New plot type: Error bars. They allow the user to define error bar size in all 4 directions by calling `plt.PlotErrorBars()`. (#316) _Thanks @zrolfs_
* Improve how dashed lines appear in the legend
* Improved minor tick positions when using log scales with `logScaleX` and `logScaleY` arguments of `plt.Ticks()` method
* Fixed bug that caused the center of the coordinate field to shift when calling `Plot.AxisZoom()`
* Grid line thickness and style (dashed, dotted, etc) can be customized with new arguments in the `Plot.Grid()` method

## ScottPlot 4.0.22
* Added support for custom horizontal axis tick rotation (#300) _Thanks @SeidChr_
* Added support for fixed grid spacing when using DateTime axes (#299) _Thanks @SeidChr_
* Updated ScottPlot icon (removed small text, styled icon after emoji)
* Improved legend font size when using display scaling (#289)
* Scroll wheel zooming now zooms to cursor (instead of center) in WPF control. This feature works now even if display scaling is used. (#281)
* Added `Plot.EqualAxis` property to make it easy to lock axis scales together (#306) _Thanks @StendProg_

## ScottPlot 4.0.21

### Misc
* Created new cookbook and demo applications for WinForms and WPF (#271)
* The `FormsPlot.MouseMoved` event now has `MouseEventArgs` (instead of `EventArgs`). The purpose of this was to make it easy to access mouse pixel coordinates via `e.X` and `e.Y`, but this change may require modifications to applications which use the old event signature.
* WpfPlot now has an `AxisChanged` event (like FormsPlot)
* Fixed bug that caused `Plot.CoordinateFromPixelY()` to return incorrect value
* Fixed bug causing cursor to show arrows when hovered over some non-draggable objects
* Improved support for WinForms and WpfPlot transparency (#286) _Thanks @StendProg and @envine_
* Added `DataGen.Zeros()` and `DataGen.Ones()` to generate arrays filled with values using methods familiar to numpy users.
* Added `equalAxes` argument to `WpfPlot.Configure()` (#272)
* Fixed a bug affecting the `equalAxes` argument in `FormsPlot.Configure()` (#272)
* Made all `Plot.Axis` methods return axis limits as `double[]` (previously many of them returned `void`)
* Added overload for `Plot.PlotLine()` which accepts a slope, offset, and start and end X points to make it easy to plot a linear line with known formula. Using PlotFormula() will produce the same output, but this may be simpler to use for straight lines.
* Added `rSquared` property to linear regression fits (#290) _Thanks @bclehmann and @StendProg_
* Added `Tools.ConvertPolarCoordinates()` to make it easier to display polar data on ScottPlot's Cartesian axes (#298) _Thanks @bclehmann_
* Improved `Plot.Function()` (#243) _Thanks @bclehmann_
* Added overload for `Plot.SetCulture()` to let the user define number and date formatting rather than relying on pre-made cultures (#301, #236) _Thanks @SeidChr_

## ScottPlot 4.0.19

#### Plottable and Rendering Changes
* Improved how markers are drawn in Signal and SignalConst plots at the transition area between zoomed out and zoomed in (#263) _Thanks @bukkideme and @StendProg_
* Improved support for zero lineSize and markerSize in Signal and SignalConst plots (#263, #264) _Thanks @bukkideme and @StendProg_
* Improved thread safety of interactive graphs (#245) _Thanks @StendProg_

#### Changes to `ScottPlot.Plot` Module
* added `CoordinateFromPixelX()` and `CoordinateFromPixelY()` to get _double precision_ coordinates from a pixel location. Previously only SizeF (float) precision was available. This improvement is especially useful when using DateTime axes. (#269) _Thanks Chris_
* added `AxisScale()` to adjust axis limits to set a defined scale (units per pixel) for each axis.
* added `AxisEqual()` to adjust axis limits to set the scale of both axes to be the same regardless of the size of each axis. (#272) _Thanks @gberrante_
* `PlotHSpan()` and `PlotVSpan()` now return `PlottableHSpan` and `PlottableVSpan` objects (instead of a `PlottableAxSpan` with a `vertical` property)
* `PlotHLine()` and `PlotVLine()` now return `PlottableHLine` and `PlottableVLine` objects (instead of a `PlottableAxLine` with a `vertical` property)

#### Miscellaneous
* MultiPlot now has a `GetSubplot()` method which returns the Plot from a row and column index (#242). See cookbook for details. _Thanks @Resonanz and @StendProg_
* Created `DataGen.Range()` to make it easy to create double arrays with evenly spaced data (#259)
* Improved support for display scaling (#273) _Thanks @zrolfs_
* Improved event handling (#266, #238) _Thanks @StendProg_
* Improved legend positioning (#253) _Thanks @StendProg_

## ScottPlot 4.0.18
* Added `Plot.SetCulture()` for improved local culture formatting of numerical and DateTime axis tick labels (#236) _Thanks @teejay-87_

## ScottPlot 4.0.17
* Added `mouseCoordinates` property to WinForms and WPF controls (#235) _Thanks @bukkideme_
* Fixed rendering bug that affected horizontal lines when anti-aliasing was turned off (#232) _Thanks @StendProg_
* Improved responsiveness while dragging axis lines and axis spans (#228) _Thanks @StendProg_

## ScottPlot 4.0.16
* Improved support for MacOS and Linux (#211, #212, #216) _Thanks @Hexxonite and @StendProg_
* Fixed a few display bugs
  * Fixed a bug affecting the `ySpacing` argument in `Plot.Grid()` (#221) _@Thanks teejay-87_
  * Enabled `visible` argument in `Title()`, `XLabel()`, and `YLabel()` (#222) _Thanks @ckovamees_
* AxisSpan improvements
  * Edges are now optionally draggable (#228) _Thanks @StendProg_
  * Can now be selectively removed with `Clear()` argument
  * Fixed bug caused by zooming far into an axis span (#226) _Thanks @StendProg_
* WinForms Control
  * WinForms control now supports draggable axis lines and axis spans
  * Right-click menu now has "copy image" option (#220)
  * Settings screen now has "copy CSV" button to export data (#220)
* WPF Control
  * WPF control now supports draggable axis lines and axis spans
  * new WpfPlot.Configure() to set various WPF control options
* Misc improvements
  * Improved axis handling, expansion, and auto-axis (#219, #230) _Thanks @StendProg_
  * Added more options to `DataGen.Cos()`
  * Tick labels can be hidden with `Ticks()` argument (#223) _Thanks @ckovamees_

## ScottPlot 4.0.14
* Improved `MatchAxis()` and `MatchLayout()` (#217) _Thanks @ckovamees and @StendProg_

## ScottPlot 4.0.13
* Improved support for Linux and MacOS _Thanks @Hexxonite_
* Improved font validation (#211, #212) _Thanks @Hexxonite and @StendProg_

## ScottPlot 4.0.11
* User controls now have a `cursor` property which can be set to allow custom cursors. (#187) _Thanks @gobikulandaisamy_
* User controls now have a `mouseCoordinates` property which make it easy to get the X/Y location of the cursor. (#187) _Thanks @gobikulandaisamy_

## ScottPlot 4.0.10
* Improved density colormap (#192, #194) _Thanks @StendProg_
* Added linear regression tools and cookbook example (#198) _Thanks @bclehmann_
* Added `maxRenderIndex` to Signal to allow partial plotting of large arrays intended to be used with live, incoming data (#202) _Thanks @StendProg and @plumforest_
* Made _Shift + Left-click-drag_ zoom into a rectangle light middle-click-drag (in WinForms and WPF controls) to add support for mice with no middle button (#90) _Thanks @JagDTalcyon_
* Throw an exception if `SaveFig()` is called before the image is properly sized (#192) _Thanks @karimshams and @StendProg_
* Ticks() now has arguments for `FontName` and `FontSize` (#204) _Thanks Clay_
* Fixed a bug that caused poor layout due to incorrect title label size estimation (#205) _Thanks Clay_
* Grid() now has arguments to selectively enable/disable horizontal and vertical grid lines (#206) _Thanks Clay_
* Added tool and cookbook example to make it easier to plot data on a log axis (#207) _Thanks @senged_
* Arrows can be plotted using `plt.PlotArrow()` (#201) _Thanks Clay_

## ScottPlot 4.0.9
_Published on [NuGet](https://www.nuget.org/packages?q=scottplot) on 2019-12-03_

* Use local regional display settings when formatting the month tick of DateTime axes (#108) _Thanks @FadyDev2_
* Debug symbols are now deployed NuGet

## ScottPlot 4.0.7
_Published on [NuGet](https://www.nuget.org/packages?q=scottplot) on 2019-12-01_\
This release updated the ScottPlot.WinForms package only.

* Added WinForms support for .NET Framework 4.7.2 and 4.8
* Fixed bug in WinForms control that only affected .NET Core 3.0 applications (#189 and #138) _Thanks @petarpetrovt_

## ScottPlot 4.0.6
_Published on [NuGet](https://www.nuget.org/packages?q=scottplot) on 2019-11-29_\
This release updated the ScottPlot.WinForms package only.

* fixed bug that affected the settings dialog window in the WinForms control (#187) _Thanks @gobikulandaisamy_

## ScottPlot 4.0.5
_Published on [NuGet](https://www.nuget.org/packages?q=scottplot) on 2019-11-27_

#### Minor Changes
* improved spacing for non-uniformly distributed OHLC and candlestick plots (#184) _Thanks @satyat110_
* added `fixedLineWidth` to Legend() to allow the user to control whether legend lines are dynamically sized (#185) _Thanks @ab-tools_
* legend now hides lines or markers of they're hidden in the plottable
* DateTime axes now use local display format (#108) _Thanks @FadyDev2_

## ScottPlot 4.0.4
_Published on [NuGet](https://www.nuget.org/packages?q=scottplot) on 2019-11-24_

* PlotText() now supports a background frame (#181) _Thanks @satyat110_
* OHLC objects can be created with a double or a DateTime (#182) _Thanks @Minu476_
* Improved AxisAuto() fixes bug for mixed 2d and axis line plots

## ScottPlot 4.0.3
_Published on [NuGet](https://www.nuget.org/packages?q=scottplot) on 2019-11-23_

* fixed bug when plotting single-point candlestick (#172) _Thanks @Minu476_
* improved style editing of plotted objects (#173) _Thanks @Minu476_
* fixed pan/zoom axis lock when holding CTRL or ALT (#90) _Thanks @FadyDev2_
* simplified the look of the user controls in designer mode
* improved WPF control mouse tracking when using DPI scaling
* added support for manual tick positions and labels (#174) _Thanks @Minu476_
* improved tick system when using DateTime units (#108) _Thanks @Padanian, @FadyDev2, and @Bhandejiya_
* created `Tools.DateTimesToDoubles(DateTime[] array)` to easily convert an array of dates to doubles which can be plotted with ScottPlot, then displayed as time using `plt.Ticks(dateTimeX: true)`.
* added an inverted sign flag (#177) to allow display of an axis with descending units _Thanks Bart_

## ScottPlot 4.0.2
_Published on [NuGet](https://www.nuget.org/packages?q=scottplot) on 2019-11-09_

* **Multi-plot figures:** Images with several plots can be created using `ScottPlot.MultiPlot()` as seen in the [Multiplot example](https://github.com/swharden/ScottPlot/tree/master/cookbook#multiplot) in the cookbook
* `ScottPlot.DataGen` functions which require a `Random` can accept null (they will create a `Random` if null is given)
* `plt.MatchAxis()` and `plt.MatchLayout()` have been improved
* `plt.PlotText()` now supports rotated text using the `rotation` argument (#160). See the [cookbook example](https://github.com/swharden/ScottPlot/tree/master/cookbook#plotting-text). _Thanks @gwilson9_
* `ScottPlot.WinForms` user control has new events and `formsPlot1.Configure()` arguments to make it easy to replace the default functionality for double-clicking and deploying the right-click menu (#166). _Thanks @FadyDev2_
* All plottables now have a `visible` property which makes it easy to toggle visibility on/off after they've been plotted. See the [cookbook example](https://github.com/swharden/ScottPlot/tree/master/cookbook#set-visibility). _Thanks Nasser_

## ScottPlot 4.0.1
_Published on [NuGet](https://www.nuget.org/packages?q=scottplot) on 2019-11-03_

#### Major Changes
* **ScottPlot now targets .NET Standard 2.0** so in addition to .NET Framework projects it can now be used in .NET Core applications, ASP projects, Xamarin apps, etc.
* **The WinForms control has its own package** ([ScottPlot.WinForms](https://www.nuget.org/packages/ScottPlot.WinForms/)) which targets both .NET Framework 4.6.1 and  .NET Core 3.0. Thanks for your early efforts on this @petarpetrovt
* **The WPF control has its own package** ([ScottPlot.WPF](https://www.nuget.org/packages/ScottPlot.WPF/)) targeting .NET Core 3.0.

#### Minor Changes
* better layout system and control of padding (Thanks @citizen3942)
* added ruler mode to `plt.Ticks()` (Thanks @citizen3942)
* `plt.MatchLayout()` no longer throws exceptions
* eliminated `MouseTracker` class (tracking is now in user controls)
* Use NUnit (not MSTest) for tests

## ScottPlot 3.1.6
_Published on [NuGet](https://www.nuget.org/packages/ScottPlot/) on 2019-10-20_

#### Minor Changes
* reduced designer mode checks to increase render speed (Thanks @StendProg)
* fixed cursor bug that occurred when draggable axis lines were used (Thanks Kamran)
* fully deleted the outdated `ScottPlotUC`
* fixed infinite zoom bug caused by calling AxisAuto() when plotting a single point (or perfectly straight horizontal or vertical line)
* added `ToolboxItem` and `DesignTimeVisible` delegates to WpfPlot control to try to get it to appear in the toolbox (but it doesn't seem to be working)
* improved figure padding when axes frames are disabled (Thanks @citizen3942)
* improved rendering of ticks at the edge of the plottable area (Thanks @citizen3942)
* added `AxesChanged` event to user control to make it easier to sync axes between multiple plots (see linked plots demo)
* disabled drawing of arrows on user control in designer mode

## ScottPlot 3.1.5
_Published on [NuGet](https://www.nuget.org/packages/ScottPlot/) on 2019-10-06_

#### Minor Changes
* WPF user control improved support for display scaling (Thanks @morningkyle)
* Fixed bug that crashed on extreme zoom-outs (Thanks @morningkyle)
* WPF user control improvements (middle-click autoaxis, scrollwheel zoom)
* ScottPlot user control has a new look in designer mode. Exceptions in user controls in designer mode can crash Visual Studio, so this risk is greatly reduced by not attempting to render a ScottPlot _inside_ Visual Studio.

## ScottPlot 3.1.4
_Published on [NuGet](https://www.nuget.org/packages/ScottPlot/) on 2019-09-22_

#### Major Changes
* middle-click-drag zooms into a rectangle drawn with the mouse

#### Minor Changes
* fixed bug that caused user control to crash Visual Studio on some systems that used DPI scaling (#125, #111). _Thanks @ab-tools and @bukkideme for your work on this._
* fixed poor rendering for extremely small plots
* fixed bug when making a scatter plot with a single point (#126). _Thanks @bonzaiferroni for your work on this._
* added more options to right-click settings menu (grid options, legend options, axis labels, editable plot labels, etc.)
* improved axis padding and image tightening
* greatly refactored the settings module (no change in functionality)

## ScottPlot 3.1.3

_Published on [NuGet](https://www.nuget.org/packages/ScottPlot/) on 2019-08-25_

#### Minor Changes
* FormsPlot improvements
  * middle-click-drag zooms into a rectangle
  * CTRL+scroll to lock vertical axis
  * ALT+scroll to loch horizontal axis
  * Improved (and overridable) right-click menu
* Added additional options to `plt.Ticks()`
  * rudimentary support for date tick labels (`dateTimeX` and `dateTimeY`)
  * options to customize notation (`useExponentialNotation`, `useOffsetNotation`, and `useMultiplierNotation`)

## ScottPlot 3.1.0

_Published on [NuGet](https://www.nuget.org/packages/ScottPlot/) on 2019-08-19_

#### Major Changes
* User controls were renamed
  * `ScottPlotUC` was renamed to `FormsPlot`
  * `ScottPlotWPF` was renamed to `WpfPlot`
* The right-click menu has improved. It responds faster and has improved controls to adjust plot settings.
* Plots can now be saved in BMP, PNG, JPG, and TIF format
* Holding `CTRL` while click-dragging locks the horizontal axis
* Holding `ALT` while click-dragging locks the vertical axis
* Minor ticks are now displayed (and can be turned on or off with `Ticks()`)
* Legend can be accessed for external display with `GetLegendBitmap()`

#### Minor Changes
* anti-aliasing is turned off while click-dragging to increase responsiveness (#93, @StendProg)
* PlotSignalConst has several improvements (@StendProg)
  * It can can now accept a generic inputs
  * A demo has been added demonstrating highspeed interactive plotting of _one billion_ data points.
  * It is now slightly faster by default
  * It can use single-precision floating point calculations to further enhance performance
* Legend draws more reliably (#104, #106, @StendProg)
* `AxisAuto()` now has `expandOnly` arguments
* Axis lines with custom lineStyles display properly in the legend

## ScottPlot 3.0.9

_Published on [NuGet](https://www.nuget.org/packages/ScottPlot/) on 2019-08-12_

#### Major Changes
* **WPF User Control**: See [demos#wpf-application](https://github.com/swharden/ScottPlot/tree/master/demos#wpf-application) for a quickstart demo.
* **New Plot Type: `PlotSignalConst()`** for extremely large arrays of data which are not expected to change after being plotted. Plots generated with this method can be much faster than PlotSignal(). See [cookbook#signalconst](https://github.com/swharden/ScottPlot/tree/master/cookbook#signalconst) for example usage. _Special thanks to @StendProg for work on this feature._
* **Greatly improved axis tick labels.** Axis tick labels are now less likely to overlap with axis labels, and it displays very large and very small numbers well using exponential notation. For an example see [cookbook#axis-exponent-and-offset](https://github.com/swharden/ScottPlot/tree/master/cookbook#axis-exponent-and-offset). _Special thanks to @Padanian for work on this feature._
* **Parallel processing support for PlotSignal()**. When parallel processing is enabled PlotSignal() can now use it to render graphs faster. For details see [cookbook#signal-with-parallel-processing](https://github.com/swharden/ScottPlot/tree/master/cookbook#signal-with-parallel-processing). _Special thanks to @StendProg for work on this feature._
* **Every `Plot` function now returns a `Plottable`.** When creating things like scatter plots, text, and axis lines, the returned object can now be used to update the data, position, styling, or call plot-type-specific methods. For an example see [cookbook#modify-styles-after-plotting](https://github.com/swharden/ScottPlot/tree/master/cookbook#modify-styles-after-plotting).

#### Minor Changes
* right-click menu now displays ScottPlot and .NET Framework version
* improved rendering of extremely zoomed-out signals 
* rendering speed increased now that Format32bppPArgb is the default PixelFormat (thanks @StendProg)
* DataGen.NoisySin() was added
* Code was tested in .NET Core 3.0 preview and compiled without error. Therefore, the next release will likely be for .NET Core 3.0 (Thanks @petarpetrovt)
* User controls now render graphs with anti-alias mode off (faster) while the mouse is being dragged. Upon release a high quality render is performed.

## ScottPlot 3.0.8

_Published on [NuGet](https://www.nuget.org/packages/ScottPlot/) on 2019-08-04_

#### Major Changes
* **WPF User Control:** A ScottPlotWPF user control was created to allow provide a simple mouse-interactive ScottPlot control to WPF applications. It is not as full-featured as the winforms control (it lacks a right-click menu and click-and-drag functions), but it is simple to review the code (<100 lines of [.xaml](https://github.com/swharden/ScottPlot/blob/master/src/ScottPlot/ScottPlotWPF.xaml) and [.xaml.cs](https://github.com/swharden/ScottPlot/blob/master/src/ScottPlot/ScottPlotWPF.xaml.cs)) and easy to use. See the [WPF Application Quickstart](https://github.com/swharden/ScottPlot/tree/master/demos#wpf-application) guide for details.
* **New plot type `plt.AxisSpan()`:** [demonstrated in the cookbook](https://github.com/swharden/ScottPlot/tree/master/cookbook#axis-spans) - shades a region of the graph (semi-transparency is supported).

#### Minor Changes
* **improved tick marks**
  * Vertical ticks no longer overlap with vertical axis label (#47)
  * When axis tick labels contain very large or very small numbers, scientific notation mode is engaged (see [cookbook example](https://github.com/swharden/ScottPlot/tree/master/cookbook#very-large-numbers)).
  * Horizontal tick mark spacing increased to prevent overlapping
  * Vertical tick mark spacing increased to be consistent with horizontal tick spacing
* **CSV data export**
  * Plottable objects now have a `SaveCSV(filename)` method. See the [cookbook example](https://github.com/swharden/ScottPlot/tree/master/cookbook#save-scatter-data).
  * Scatter and Signal plot data can be saved from the user control through the right-click menu.
* Added `lineStyle` arguments to Scatter plots (see the [cookbook example](https://github.com/swharden/ScottPlot/tree/master/cookbook#custom-linestyles))
* Improved legend ([see cookbook example](https://github.com/swharden/ScottPlot/tree/master/cookbook#legend))
  * ability to set location
  * ability to set shadow direction
  * markers and lines rendered in legend
* Improved ability to use custom fonts ([see cookbook example](https://github.com/swharden/ScottPlot/tree/master/cookbook#custom-fonts))
* Segoe UI is now the default font for all plot components

## ScottPlot 3.0.7
_Published on [NuGet](https://www.nuget.org/packages/ScottPlot/) on 2019-07-27_

#### Major Changes
* **New plot type `plt.PlotStep()`:** demonstrated in the [cookbook](https://github.com/swharden/ScottPlot/blob/master/doc/cookbook/README.md#step-plot).  An interactive example is in the demos folder.
* **New plot type `plt.PlotCandlestick()`:** demonstrated in the [cookbook](https://github.com/swharden/ScottPlot/blob/master/doc/cookbook/README.md#candlestick). An interactive example is in the demos folder.
* **New plot type `plt.PlotOHLC()`:** demonstrated in the [cookbook](https://github.com/swharden/ScottPlot/blob/master/doc/cookbook/README.md#ohlc).  An interactive example is in the demos folder.
* **`plt.MatchPadding()`:** copies the data frame layout from one ScottPlot onto another (useful for making plots of matching size). An interactive example is in the demos folder.
* **`plt.MatchAxis()`:** copies the axes from one ScottPlot onto another (useful for making plots match one or both axis). An interactive example is in the demos folder.
* **`plt.Legend()` improvements**
  * The `location` argument allows the user to place the legend at one of 9 different places on the plot. See the [cookbook example](https://github.com/swharden/ScottPlot/tree/master/doc/cookbook#legend).
  * The `shadowDirection` argument allows the user to control if a shadow is shown and at what angle.
* **Custom marker shapes** can be specified using the `markerShape` argument. See the [cookbook example](https://github.com/swharden/ScottPlot/tree/master/doc/cookbook#custom-marker-shapes).


## ScottPlot 3.0.6
_Published on [NuGet](https://www.nuget.org/packages/ScottPlot/) on 2019-06-30_

#### Major Changes
* **Bar plot:** The plot module now has a `Bar()` method that lets users create various types of bar plots, as seen in [cookbook#plot-bar-data](https://github.com/swharden/ScottPlot/tree/master/doc/cookbook#plot-bar-data)
* **Histogram:** The new `ScottPlot.Histogram` class has tools to create and analyze histogram data (including cumulative probability). Examples of this can be seen at [cookbook#histogram](https://github.com/swharden/ScottPlot/tree/master/doc/cookbook#histogram) and [cookbook#cph](https://github.com/swharden/ScottPlot/tree/master/doc/cookbook#cph)
* **Step plot:** Scatter plots can now render as step plots. Use this feature by setting the `stepDisplay` argument with `PlotScatter()` as seen in the [cookbook#step-plot](https://github.com/swharden/ScottPlot/tree/master/doc/cookbook#step-plot)
* **Manual grid spacing:** Users can now manually define the grid density by setting the `xSpacing` and `ySpacing` arguments in `Grid()` as seen in [cookbook#manual-grid-spacing](https://github.com/swharden/ScottPlot/tree/master/doc/cookbook#manual-grid-spacing)
* **Draggable axis lines:** Axis lines can be dragged with the mouse if the `draggable` argument is set to `true` in `PlotHLine()` and `PlotHLine()`. Draggable axis line limits can also be set by defining additional arguments. The [DraggableMarkers](https://github.com/swharden/ScottPlot/tree/master/demos/ScottPlotDraggableMarkers) program was created to demonstrate this feature.

#### Minor Changes
* using the scrollwheel to zoom now zooms to the cursor position rather than the center of the plot area
* `ScottPlot.DataGen.RandomNormal()` was created to create arbitrary amounts of normally-distributed random data
* fixed bug causing axis line color to appear incorrectly in the legend
* `AxisAuto()` is now called automatically on the first render. This means users no longer have to call this function manually for most applications. This simplifies quickstart programs to just: instantiate plot, plot data, render (now 3 lines in total instead of 4).
* throw exceptions if scatter, bar, or signal data inputs are null (rather than failing later)

## ScottPlot 3.0.5
_Published on [NuGet](https://www.nuget.org/packages/ScottPlot/) on 2019-06-23_
* fixes a bug (discussed in [issue 11](https://github.com/swharden/ScottPlot/issues/11)) to improve pan and zoom performance.

## ScottPlot 3.0.4
_Published on [NuGet](https://www.nuget.org/packages/ScottPlot/) on 2019-06-23_

#### New features
* **Bar graphs:** New `plotBar()` method allow creation of bar graphs. By customizing the `barWidth` and `xOffset` arguments you can push bars together to create grouped bar graphs. Error bars can also be added with the `yError` argument. Some [cookbook examples](https://github.com/swharden/ScottPlot/tree/master/doc/cookbook#plot-bar-data) demonstrate what this new function can do.
* **Scatter plots support X and Y error bars:** `plotScatter()` now has arguments to allow X and Y error bars (with adjustable error bar line width and cap size). A [cookbook example](https://github.com/swharden/ScottPlot/tree/master/doc/cookbook#plotting-with-errorbars) was added and a demo program was also created to demonstrate this feature.
* **Draggable axis lines:** `plotHLine()` and `plotVLine()` now have a `draggable` argument which lets those axis lines be dragged around with the mouse (when using the `ScottPlotUC` user control). Examples are in the demo folder ([ScottPlotDraggableMarkers](https://github.com/swharden/ScottPlot/tree/master/demos/ScottPlotDraggableMarkers)). This feature was initially requested in [issue 11](https://github.com/swharden/ScottPlot/issues/11).

#### Minor changes
* fixed errors caused by resizing to 0px
* fixed a capitalization inconsistency in the `plotSignal` argument list
* `axisAuto()` now responds to axis lines added by `plotHLine()` and `plotVLine()` (previously they were ignored)
* fixed an [issue](https://github.com/swharden/ScottPlot/issues/23) that caused SplitContainer splitters to freeze

## ScottPlot 3.0.3
_Published on [NuGet](https://www.nuget.org/packages/ScottPlot/) on 2019-05-28_
* NuGet installer automatically adds system.drawing

## ScottPlot 3.0.2
_Published on [NuGet](https://www.nuget.org/packages/ScottPlot/) on 2019-05-27_
* Recompiled to support the .NET 4.5 framework

#### ScottPlot 3.0.1
_Published on [NuGet](https://www.nuget.org/packages/ScottPlot/) on 2019-05-27_
* First version of ScottPlot published on NuGet<|MERGE_RESOLUTION|>--- conflicted
+++ resolved
@@ -23,12 +23,9 @@
 * Radar Plot: Fixed rendering artifact that occurred when axis maximum is zero (#1139) _Thanks @petersesztak and @bclehmann_
 * Mouse Processing: Improved panning behavior when view limits (axis boundaries) are active (#1148, #1203) _Thanks @at2software_
 * Signal Plot: Fixed bug causing render artifacts when using fill modes (#1163, #1205)
-<<<<<<< HEAD
-* Axes: Added `LockLimits()` to control pan/zoom manipulation so individual axes can be manipulated in multi-axis plots. See demo application for example. (#1179, #1210) _Thanks @kkaiser41_
-=======
 * Scatter Plot: Added support for `OffsetX` and `OffsetY` (#1164, #1213)
 * Coxcomb: Added a new plot type for categorical data. See cookbook for examples. (#1188) _Thanks @bclehmann_
->>>>>>> 2a9acbd7
+* Axes: Added `LockLimits()` to control pan/zoom manipulation so individual axes can be manipulated in multi-axis plots. See demo application for example. (#1179, #1210) _Thanks @kkaiser41_
 
 ## ScottPlot 4.1.16
 * Made it easier to use custom color palettes (see cookbook) (#1058, #1082) _Thanks @EmanuelFeru_
