--- conflicted
+++ resolved
@@ -4,16 +4,13 @@
 * Added user control for Avalonia (#496, #503) _Thanks @Benny121221_
 * Holding shift while left-click-dragging the edge of a span moves it instead of resizing it (#509) _Thanks @Torgano_
 * CSV export is now culture invariant for improved support on systems where commas are decimal separators (#512) _Thanks Daniel_
-<<<<<<< HEAD
-* Plot.PlotBitmap() allows Bitmaps to be placed at specific coordinates (#528) _Thanks @AlexFsmn_
-* DataGen.SampleImage() returns a sample Bitmap that can be used for testing
-=======
 * Added fill support to scatter plots (#529) _Thanks @AlexFsmn_
 * Fix bug that occurred when calling GetLegendBitmap() before the plot was rendered (#527) _Thanks @el-aasi_
 * Pie charts now have an optional hollow center to produce donut plots (#534) _Thanks @Benny121221 and @AlexFsmn_
 * Added electrocardiogram (ECG) simulator to the DataGen module (#540) _Thanks @AteCoder_
 * Improved mouse scroll wheel responsiveness by delaying high quality render (#545, #543) _@Thanks StendProg_
->>>>>>> 2972c4b5
+* Plot.PlotBitmap() allows Bitmaps to be placed at specific coordinates (#528) _Thanks @AlexFsmn_
+* DataGen.SampleImage() returns a sample Bitmap that can be used for testing
 
 ## ScottPlot 4.0.39
 * Legend now reflects LineStyle of Signal and SignalXY plots (#488) _Thanks @Benny121221_
