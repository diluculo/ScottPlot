# ScottPlot Changelog

## ScottPlot 4.1.28
_In development / not yet on NuGet_
<<<<<<< HEAD
* Eto Control: New ScottPlot control for the Eto GUI framework (#1425, #1438) _Thanks @rafntor_
=======
* Radar Plot: `OutlineWidth` now allows customization of the line around radar plots (#1426, #1277) _Thanks @Rayffer_
* Ticks: Improved minor tick and minor grid line placement (#1420, #1421) _Thanks @bclehmann and @at2software_
* Palette: Added Amber and Nero palettes (#1411, #1412) _Thanks @gauravagrwal_
* Style: Hazel style (#1414) _Thanks @gauravagrwal_
* MarkerPlot: Improved data area clipping (#1423, #1459) _Thanks @PremekTill, @lucabat, and @AndXaf_
* MarkerPlot: Improved key in legend (#1459, #1454) _Thanks @PremekTill and @Logicman111_
* Style: Plottables that implement `IStylable` are now styled when `Plot.Style()` is called. Styles are now improved for `ScaleBar` and `Colorbar` plot types. (#1451, #1447) _Thanks @diluculo_
* Population plot: Population plots `DataFormat` now have a `DataFormat` member that displays individual data points on top of a bar graph representing their mean and variance (#1440) Thanks _@Syntaxrabbit_
* SignalXY: Fixed bug affecting filled plots with zero area (#1476, #1477) _Thanks @chenxuuu_
>>>>>>> 604b08c3

## ScottPlot 4.1.27
_Published on [NuGet](https://www.nuget.org/packages?q=scottplot) on 2021-10-24_
* Colorbar: Exposed fields for additional tick line and tick label customization (#1360) _Thanks @Maoyao233_
* Plot: Improved `AxisAutoY()` margins (#1363) _Thanks @Maoyao233_
* Radar Plot: `LineWidth` may now be customized (#1277, #1369) _Thanks @bclehmann_
* Controls: Stretching due to display scaling can be disabled with `Configuration.DpiStretch` in WPF and Avalonia controls (#1352, #1364) _Thanks @ktheijs and @bclehmann_
* Axes: Improved support for log-distributed minor tick and grid lines (#1386, #1393) _Thanks @at2software_
* Axes: `GetTicks()` can be used to get the tick positions and labels from the previous render
* WPF Control: Improved responsiveness while dragging with the mouse to pan or zoom (#1387, #1388) _Thanks @jbuckmccready_
* Layout: `MatchLayout()` has improved alignment for plots containing colorbars (#1338, #1349, #1351) _Thanks @dhgigisoave_
* Axes: Added multi-axis support for `SetInnerViewLimits()` and `SetOuterViewLimits()` (#1357, #1361) _Thanks @saroldhand_
* Axes: Created simplified overloads for `AxisAuto()` and `Margins()` that lack multi-axis arguments (#1367) _Thanks @cdytoby_
* Signal Plot: `FillAbove()`, `FillBelow()`, and `FillAboveAndBelow()` methods have been added to simplify configuration and reduce run-time errors. Direct access to fill-related fields has been deprecated. (#1401)
* Plot: `AddFill()` now has an overload to fill between two Y curves with shared X values
* Palette: Made all `Palette` classes public (#1394) _Thanks @Terebi42_
* Colorbar: Added `AutomaticTicks()` to let the user further customize tick positions and labels (#1403, #1362) _Thanks @bclehmann_
* Heatmap: Improved support for automatic tick placement in colorbars (#1403, #1362)
* Heatmap: Added `XMin`, `XMax`, `YMin`, and `YMax` to help configure placement and edge alignment (#1405) _Thanks @bclehmann_
* Coordinated Heatmap: This plot type has been deprecated now that the special functionality it provided is present in the standard `Heatmap` (#1405)
* Marker: Created a new `Marker` class to simplify the marker API. Currently it is a pass-through for `MarkerShape` enumeration members.
* Plot: `AddMarker()` makes it easy to place a styled marker at an X/Y position on the plot. (#1391)
* Plottable: `AddPoint()` now returns a `MarkerPlot` rather than a `ScatterPlot` with a single point (#1407)
* Axis lines: Added `Min` and `Max` properties to terminate the line at a finite point (#1390, #1399) _Thanks @bclehmann_

## ScottPlot 4.1.26
_Published on [NuGet](https://www.nuget.org/packages?q=scottplot) on 2021-10-12_
* SignalPlotYX: Improve support for step display (#1342) _Thanks @EFeru_
* Heatmap: Improve automatic axis limit detection (#1278) _Thanks @bclehmann_
* Plot: Added `Margins()` to set default margins to use when `AxisAuto()` is called without arguments (#1345)
* Heatmap: Deprecated `ShowAxisLabels` in favor of tight margins (see cookbook) (#1278) _Thanks @bclehmann_
* Histogram: Fixed bug affecting binning of values at the upper edge of the final bin (#1348, #1350) _Thanks @jw-suh_
* NuGet: Packages have improved debug experience with SourceLink and snupkg format symbols (#1285)

## ScottPlot 4.1.25
* Palette: `ScottPlot.Palette` has been created and cookbook recipes have been updated to use it. The module it replaces (`ScottPlot.Drawing.Palette`) will not be marked obsolete until ScottPlot 5. (#1299, #1304)
* Style: Refactored to use static classes instead of enumeration members (#1299, #1291)
* NuGet: Improved System.Drawing.Common dependencies in user control packages (#1311, #1310) _Thanks @Kritner_
* Avalonia Control: Now targets .NET 5 (#1306, #1309) _Thanks @bclehmann_
* Plot: Fixed bug causing `GetPixel()` to return incorrect values for some axes (#1329, #1330) _Thanks @riquich_
* New Palettes:
  * `ColorblindFriendly` modeled after [Wong 2011](https://www.nature.com/articles/nmeth.1618.pdf) (#1312) _Thanks @arthurits_
  * `Dark` (#1313) _Thanks @arthurits_
  * `DarkPastel` (#1314) _Thanks @arthurits_
  * `Redness` (#1322) _Thanks @wbalbo_
  * `SummerSplash (#1317)` _Thanks @KanishkKhurana_
  * `Tsitsulin` 25-color optimal qualitative palette ([described here](http://tsitsul.in/blog/coloropt)) by [Anton Tsitsulin](http://tsitsul.in) (#1318) _Thanks @arthurits and @xgfs_
* New Styles:
  * `Burgundy` (#1319) _Thanks @arthurits_
  * `Earth` (#1320) _Thanks @martinkleppe_
  * `Pink` (#1234) _Thanks @nanrod_

## ScottPlot 4.1.23
* NuGet: use deterministic builds, add source link support, and include compiler flags (#1285)

## ScottPlot 4.1.22
* Coxcomb Plots: Added support for image labels (#1265, #1275) _Thanks @Rayffer_
* Palette: Added overloads for `GetColor()` and `GetColors()` to support transparency
* Plot Viewer: fixed bug causing render warning to appear in WinForms and Avalonia plot viewers (#1265, #1238) _Thanks @bukkideme, @Nexus452, and @bclehmann_

## ScottPlot 4.1.21
* Legend: Throw an exception if `RenderLegend()` is called on a plot with no labeled plottables (#1257)
* Radar: Improved support for category labels. (#1261, #1262) _Thanks @Rayffer_
* Controls: Now have a `Refresh()` method as an alias of `Render()` for manually redrawing the plot and updating the image on the screen. Using `Render()` in user controls is more similar to similar plotting libraries and less likely to be confused with `Plot.Render()` in documentation and warning messages. (#1264, #1270, #1263, #1245, #1165)
* Controls: Decreased visibility of the render warning (introduced in ScottPlot 4.1.19) by allowing it only to appear when the debugger is attached (#1165, #1264)
* Radial Gaugue Plot: Fixed divide-by-zero bug affecting normalized gauges (#1272) _Thanks @arthurits_

## ScottPlot 4.1.20
* Ticks: Fixed bug where corner labels would not render when multiplier or offset notation is in use (#1252, #1253) _Thanks @DavidBergstromSWE_

## ScottPlot 4.1.19
* Controls: Fixed bug where render warning message is not hidden if `RenderRequest()` is called (#1165) _Thanks @gigios_

## ScottPlot 4.1.18
* Ticks: Improve placement when axis scale lock is enabled (#1229, #1197)
* Plot: `SetViewLimits()` replaced by `SetOuterViewLimits()` and `SetInnerViewLimits()` (#1197) _Thanks @noob765_
* Plot: `EqualScaleMode` (an enumeration accepted by `AxisScaleLock()`) now has `PreserveSmallest` and `PreserveLargest` members to indicate which axis to prioritize when adjusting zoom level. The new default is `PreserveSmallest` which prevents data from falling off the edge of the plot when resizing. (#1197) _Thanks @noob765_
* Axis: Improved alignment of 90º rotated ticks (#1194, #1201) _Thanks @gigios_
* Controls: Fix bug where middle-click-drag zoom rectangle would persist if combined with scroll wheel events (#1226) _Thanks @Elgot_
* Scatter Plot: Fixed bug affecting plots where `YError` is set but `XError` is not (#1237, #1238) _Thanks @simmdan_
* Palette: Added `Microcharts` colorset (#1235) _Thanks @arthurits_
* SignalPlotXY: Added support for `FillType` (#1232) _Thanks @ddrrrr_
* Arrow: New plot type for rendering arrows on plots. Arrowhead functionality of scatter plots has been deprecated. (#1241, #1240)
* Controls: Automatic rendering has been deprecated. Users must call Render() manually at least once. (#1165, #1117)
* Radial Gauge Plots: `AddRadialGauge()` now adds a radial gauge plot (a new circular plot type where values are represented as arcs spanning a curve). See cookbook for examples and documentation. (#1242) _Thanks @arthurits_

## ScottPlot 4.1.17
* Improved `RadarPlot.Update()` default arguments (#1097) _Thanks @arthurits_
* Radar Plot: Improved `Update()` default arguments (#1097) _Thanks @arthurits_
* Crosshair: Added `XLabelOnTop` and `YLabelOnRight` options to improve multi-axis support and label customization (#1147) _Thanks @rutkowskit_
* Signal Plot: Added `StepDisplay` option to render signal plots as step plots when zoomed in (#1092, #1128) _Thanks @EFeru_
* Testing: Improved error reporting on failed XML documentation tests (#1127) _Thanks @StendProg_
* Histogram: Marked `ScottPlot.Statistics.Histogram` obsolete in favor of static methods in `ScottPlot.Statistics.Common` designed to create histograms and probability function curves (#1051, #1166). See cookbook for usage examples. _Thanks @breakwinz and @bclehmann_
* WpfPlot: Improve memory management for dynamically created and destroyed WpfPlot controls by properly unloading the dispatcher timer (#1115, #1117) _Thanks @RamsayGit, @bclehmann, @StendProg, and @Orace_
* Mouse Processing: Improved bug that affected fast drag-dropping of draggable objects (#1076)
* Rendering: Fixed clipping bug that caused some plot types to be rendered above data area frames (#1084)
* Plot: Added `Width` and `Height` properties
* Plot: `GetImageBytes()` now returns bytes for a PNG file for easier storage in cloud applications (#1107)
* Axis: Added a `GetSettings()` method for developers, testers, and experimenters to gain access to experimental objects which are normally private for extreme customization
* Axis: Axis ticks now have a `Ticks()` overload which allows selective control over major tick lines and major tick labels separately (#1118) _Thanks @kegesch_
* Plot: `AxisAuto()` now has `xAxisIndex` and `yAxisIndex` arguments to selectively adjust axes to fit data on a specified index (#1123)
* Crosshair: Refactored to use two `AxisLine`s so custom formatters can now be used and lines can be independently styled (#1173, #1172, #1122, 1195) _Thanks @Maoyao233 and @EFeru_
* ClevelandDotPlot: Improve automatic axis limit detection (#1185) _Thanks @Nextra_
* ScatterPlotList: Improved legend formatting (#1190) _Thanks @Maoyao233_
* Plot: Added an optional argument to `Frameless()` to reverse its behavior and deprecated `Frame()` (#1112, #1192) _Thanks @arthurits_
* AxisLine: Added `PositionLabel` option for displaying position as text (using a user-customizable formatter function) on the axis (#1122, #1195, #1172, #1173) _Thanks @EFeru and @Maoyao233_
* Radar Plot: Fixed rendering artifact that occurred when axis maximum is zero (#1139) _Thanks @petersesztak and @bclehmann_
* Mouse Processing: Improved panning behavior when view limits (axis boundaries) are active (#1148, #1203) _Thanks @at2software_
* Signal Plot: Fixed bug causing render artifacts when using fill modes (#1163, #1205)
* Scatter Plot: Added support for `OffsetX` and `OffsetY` (#1164, #1213)
* Coxcomb: Added a new plot type for categorical data. See cookbook for examples. (#1188) _Thanks @bclehmann_
* Axes: Added `LockLimits()` to control pan/zoom manipulation so individual axes can be manipulated in multi-axis plots. See demo application for example. (#1179, #1210) _Thanks @kkaiser41_
* Vector Plot: Add additional options to customize arrowhead style and position. See cookbook for examples. (#1202) _Thanks @hhubschle_
* Finance Plot: Fixed bug affecting plots with no data points (#1200) _Thanks @Maoyao233_
* Ticks: Improve display of rotated ticks on secondary axes (#1201) _Thanks @gigios_

## ScottPlot 4.1.16
* Made it easier to use custom color palettes (see cookbook) (#1058, #1082) _Thanks @EFeru_
* Added a `IgnoreAxisAuto` field to axis lines and spans (#999) _Thanks @kirsan31_
* Heatmaps now have a `Smooth` field which uses bicubic interpolation to display smooth heatmaps (#1003) _Thanks @xichaoqiang_
* Radar plots now have an `Update()` method for updating data values without clearing the plot (#1086, #1091) _Thanks @arthurits_
* Controls now automatically render after the list of plottables is modified (previously it was after the number of plottables changed). This behavior can be disabled by setting a public field in the control's `Configuration` module. (#1087, #1088) _Thanks @bftrock_
* New `Crosshair` plot type draws lines to highlight a point on the plot and labels their coordinates in the axes (#999, #1093) _Thanks @kirsan31_
* Added support for a custom `Func<double, string>` to be used as custom tick label formatters (see cookbook) (#926, #1070) _Thanks @damiandixon and @ssalsinha_
* Added `Move`, `MoveFirst`, and `MoveLast` to the `Plot` module for added control over which plottables appear on top (#1090) _Thanks @EFeru_
* Fixed bug preventing expected behavior when calling `AxisAutoX` and `AxisAutoY` (#1089) _Thanks @EFeru__

## ScottPlot 4.1.15
* Hide design-time error message component at run time to reduce flicking when resizing (#1073, #1075) _Thanks @Superberti and @bclehmann_
* Added a modern `Plot.GetBitmap()` overload suitable for the new stateless rendering system (#913 #1063)
* Controls now have `PlottableDragged` and `PlottableDropped` event handlers (#1072) _Thanks @JS-BGResearch_

## ScottPlot 4.1.14
* Add support for custom linestyles in SignalXY plots (#1017, #1016) _Thanks @StendProg and @breakwinz_
* Improved Avalonia dependency versioning (#1018, #1041) _Thanks @bclehmann_
* Controls now properly process `MouseEnter` and `MouseLeave` events (#999) _Thanks @kirsan31 and @breakwinz_
* Controls now have a `RenderRequest()` method that uses a render queue to facilitate non-blocking render calls (#813, #1034) _Thanks @StendProg_
* Added Last() to finance plots to make it easier to access the final OHLC (#1038) _Thanks @CalderWhite_
* Controls that fail to render in design mode now display the error message in a textbox to prevent Visual Studio exceptions (#1048) _Thanks @bclehmann_

## ScottPlot 4.1.13-beta
* `Plot.Render()` and `Plot.SaveFig()` now have a `scale` argument to allow for the creation of high resolution scaled plots (#983, #982, #981) _Thanks @PeterDavidson_
* A `BubblePlot` has been added to allow display of circles with custom colors and sizes. See cookbook for examples. (#984, #973, #960) _Thanks @PeterDavidson_
* Avalonia 0.10.3 is now supported (#986) _Thanks @bclehmann_
* Default version of System.Drawing.Common has been changed from `5.0.0` to `4.6.1` to minimize errors associated with downgrading (#1004, #1005, #993, #924, #655) _Thanks @bukkideme_

## ScottPlot 4.1.12-beta
* Added "Open in New Window" option to right-click menu (#958, #969) _Thanks @ademkaya and @bclehmann_
* User control `Configuration` module now has customizable scroll wheel zoom fraction (#940, #937) _Thanks @PassionateDeveloper86 and @StendProg_
* Added options to `Plot.AxisScaleLock()` to let the user define scaling behavior when the plot is resized (#933, #857) _Thanks @ricecakebear and @StendProg_
* Improved XML documentation for `DataGen` module (#903, #902) _Thanks @bclehmann_
* Fixed bug where tick labels would not render for axes with a single tick (#945, #828, #725, #925) _Thanks @saklanmazozgur and @audun_
* Added option to manually refine tick density (#828) _Thanks @ChrisAtVault and @bclehmann_
* Improved tick density calculations for DateTime axes (#725) _Thanks @bclehmann_
* Fixed SignalXY rendering artifact affecting the right edge of the plot (#929, #931) _Thanks @damiandixon and @StendProg_
* Improved line style customization for signal plots (#929, #931) _Thanks @damiandixon and @StendProg_
* Fixed bug where negative bar plots would default to red fill color (#968, #946) _Thanks @pietcoussens_
* Fixed bug where custom vertical margin was not respected when `AxisAuto()` was called with a middle-click (#943) _Thanks Andreas_
* Added a minimum distance the mouse must travel while click-dragging for the action to be considered a drag instead of a click (#962)
* Improved Histogram documentation and simplified access to probability curves (#930, #932, #971) _Thanks @LB767, @breakwinz, and @bclehmann_

## ScottPlot 4.1.11-beta
* FormsPlot mouse events are now properly forwarded to the base control (#892, #919) _Thanks @grabul_
* Prevent right-click menu from deploying after right-click-drag (#891, #917)
* Add offset support to SignalXY (#894, #890) _Thanks @StendProg_
* Eliminate rendering artifacts in SignalXY plots (#893, #889) _Thanks @StendProg and @grabul_
* Optimize cookbook generation and test execution (#901) _Thanks @bclehmann_

## ScottPlot 4.1.10-beta
* Fixed a bug where applying the Seabourn style modified axis frame and minor tick distribution (#866) _Thanks @oszymczak_
* Improved XML documentation and error reporting for getting legend bitmaps (#860) _Thanks @mzemljak_
* Fixed rendering bug affecting finance plots with thin borders (#837) _Thanks @AlgoExecutor_
* Improved argument names and XML docs for SMA and Bollinger band calculation methods (#830) _Thanks @ticool_
* Improved GetPointNearest support for generic signal plots (#809, #882, #886) _Thanks @StendProg, @at2software, and @mrradd_
* Added support for custom slice label colors in pie charts (#883, #844) _Thanks @bclehmann, @StendProg, and @Timothy343_
* Improved support for transparent heatmaps using nullable double arrays (#849, #852) _Thanks @bclehmann_
* Deprecated bar plot `IsHorizontal` and `IsVertical` in favor of an `Orientation` enumeration
* Deprecated bar plot `xs` and `ys` in favor of `positions` and `values` which are better orientation-agnostic names
* Added Lollipop and Cleveland plots as new types of bar plots (#842, #817) _Thanks @bclehmann_
* Fixed a bug where `Plot.AddBarGroups()` returned an array of nulls (#839) _Thanks @rhys-wootton_
* Fixed a bug affecting manual tick labels (#829) _Thanks @ohru131_
* Implemented an optional render queue to allow asynchronous rendering in user controls (#813) _Thanks @StendProg_

## ScottPlot 4.1.9-beta
* Improved support for negative DateTimes when using DateTime axis mode (#806, #807) _Thanks @StendProg and @at2software_
* Improved axis limit detection when using tooltips (#805, #811) _Thanks @bclehmann and @ChrisAtVault_
* Added `WickColor` field to candlestick plots (#803) _Thanks @bclehmann_
* Improved rendering of candlesticks that open and close at the same price (#803, #800) _Thanks @bclehmann and @AlgoExecutor_
* Improved rendering of SignalXY plots near the edge of the plot (#795) _Thanks @StendProg_
* new `AddScatterStep()` helper method creates a scatter plot with the step style (#808) _Thanks @KlaskSkovby_
* Marked `MultiPlot` obsolete
* Refactored `Colormap` module to use classes instead of reflection (#767, #773) _Thanks @StendProg_
* Refactored `OHLC` fields and finance plots to store `DateTime` and `TimeSpan` instead of `double` (#795)

## ScottPlot 4.1.8-beta
* Improved validation and error reporting for large heatmaps (#772) _Thanks @Matthias-C_
* Removed noisy console output in `ScatterPlotList` (#780) _Thanks @Scr0nch_
* Improved rendering bug in signal plots (#783, #788) _Thanks @AlgoExecutor and @StendProg_
* Fix bug that hid grid lines in frameless plots (#779)
* Improved appearance of marker-only scatter plots in the legend (#790) _Thanks @AlgoExecutor_
* `AddPoint()` now has a `label` argument to match `AddScatter()` (#787) _Thanks @AlgoExecutor_

## ScottPlot 4.1.7-beta
* Added support for image axis labels (#759, #446, #716) _Thanks @bclehmann_
* Added `MinRenderIndex` and `MaxRenderIndex` support to Scatter plots (#737, #763) _Thanks @StendProg_
* Improved display of horizontal manual axis tick labels (#724, #762) _Thanks @inqb and @Saklut_
* Added support for listing and retrieving colormaps by their names (#767, #773) _Thanks @StendProg_
* Enabled mouse pan and zoom for plots with infinitely small width and height (#768, #733, #764) _Thanks @saklanmazozgur_
* A descriptive exception is now thrown when attempting to create heatmaps of unsupported dimensions (#722) _Thanks @Matthias-C_

## ScottPlot 4.1.6-beta
* Fixed single point render bug in Signal plots (#744, #745) _Thanks @at2software and @StendProg_
* Improved display scaling support for WPF control (#721, #720) _Thanks @bclehmann_
* User control `OnAxesChanged` events now send the control itself as the sender object (#743, #756) _Thanks @at2software_
* Fixed configuration bug related to Alt + middle-click-drag-zoom (#741) _Thanks @JS-BGResearch and @bclehmann_
* Fixed render bug related to ALT + middle-click-drag zoom box (#742) _Thanks @bclehmann_
* Fixed render bug for extremely small plots (#735)
* Added a coordinated heatmap plot type (#707) _Thanks @StendProg_
* Improved appearance of heatmap edges (#713) _Thanks @StendProg_
* Improved design-time rendering of Windows Forms control
* Added and expanded XML documentation for Plot and Plottable classes
* Created a new cookbook website generator that combines reflection with XML documentation (#727, #738, #756)
* ScottPlot is now a reserved prefix on NuGet

## ScottPlot 4.1.5-beta
* Helper methods were added for creating scatter plots with just lines (`AddScatterLines()`) or just markers (`AddScatterPoints()`).
* Scatter and Signal plots have `GetPointNearest()` which now has a `xyRatio` argument to support identifying points near the cursor in pixel space (#709, #722) _Thanks @oszymczak, @StendProg, @bclehmann_
* Improved display of manual tick labels (#724) _Thanks @bclehmann_

## ScottPlot 4.1.4-beta
* User controls have been extensively redesigned (#683)
  * All user controls are almost entirely logic-free and pass events to `ScottPlot.Control`, a shared common back-end module which handles mouse interaction and pixel/coordinate conversions.
  * Controls no longer have a `Configure()` method with numerous named arguments, but instead a `Configuration` field with XML-documented public fields to customize behavior.
  * Renders occur automatically when the number of plottables changes, meaning you do not have to manually call `Render()` when plotting data for the first time. This behavior can be disabled in the configuration.
  * Avalonia 0.10.0 is now supported and uses this new back-end (#656, #700) _Thanks @bclehmann_
  * Events are used to provide custom right-click menu actions.
  * The right-click plot settings window (that was only available from the WinForms control) has been removed.
* New methods were added to `ScottPlot.Statistics.Common` which efficiently find the Nth smallest number, quartiles, or other quantiles from arrays of numbers (#690) _Thanks @bclehmann_
* New tooltip plot type (#696) _Thanks @bclehmann_
* Fixed simple moving average (SMA) calculation (#703) _Thanks @Saklut_
* Improved multi-axis rendering (#706) _Thanks @bclehmann_
* Improved `SetSourceAsync()` for segmented trees (#705, #692) _Thanks @jl0pd and @StendProg_
* Improved layout for axes with rotated ticks (#706, #699) _Thanks @MisterRedactus and @bclehmann_
* ScottPlot now multi-targets more platforms and supports the latest C# language version on modern platforms but restricts the language to C# 7.3 for .NET Framework projects (#691, #711) _Thanks @jl0pd_
* Improved project file to install `System.ValueTuple` when targeting .NET Framework 4.6.1 (#88, #691)

## ScottPlot 4.1.3-beta
* Scott will make a document to summarize 4.0 → 4.1 changes as we get closer to a non-beta release
* Fixed rendering bug affecting axis spans when zoomed far in (#662) _Thanks @StendProg_
* Improved Gaussian blur performance (#667) _Thanks @bclehmann_
* Largely refactored heatmaps (#679, #680) _Thanks @bclehmann_
* New `Colorbar` plot type (#681)
* Improved SMA and Bollinger band generators (#647) _Thanks @Saklut_
* Improved tick label rounding (#657)
* Improved setting of tick label color (#672)
* Improved fill above and below for scatter plots (#676) _Thanks @MithrilMan_
* Additional customizations for radar charts (#634, #628, #635) _Thanks @bclehmann and @SommerEngineering_

## ScottPlot 4.1.0

In November, 2020 ScottPlot 4.0 branched into a permanent `stable` branch, and ScottPlot 4.1 began development as beta / pre-release in the main branch. ScottPlot 4.0 continues to be maintained, but modifications are aimed at small bugfixes rather than large refactoring or the addition of new features. ScottPlot 4.1 merged into the master branch in November, 2020 (#605). Improvements are focused at enhanced performance, improved thread safety, support for multiple axes, and options for data validation.

* **Most plotting methods are unchanged so many users will not experience any breaking changes.**
* **Axis Limits**
  * Axis limits are described by a `AxisLimits` struct (previously `double[]` was used)
  * Methods which modify axis limits do not return anything (previously they returned `double[]`)
  * To get the latest axis limits call `Plot.AxisLimits()` which returns a `AxisLimits` object
* **Multiple Axes**
  * Multiple axes are now supported! There is no change to the traditional workflow if this feature is not used.
  * Most axis methods accept a `xAxisIndex` and `yAxisIndex` arguments to specify which axes they will modify or return
  * Most plottable objects have `xAxisIndex` and `yAxisIndex` fields which specify which axes they will render on
  * You can enable a second Y and X axis by calling `YLabel2` and `XLabel2()`
  * You can obtain an axis by calling `GetXAxis(xAxisIndex)` or `GetYAxis(yAxisIndex)`, then modify its public fields to customize its behavior
  * The default axes (left and bottom) both use axis index `0`
  * The secondary axes (right and top) both use axis index `1`
  * You can create additional axes by calling `Plot.AddAxis()` and customize it by modifying fields of the `Axis` it returns.
* **Layout**
  * The layout is re-calculated on every render, so it automatically adjusts to accommodate axis labels and ticks.
  * To achieve extra space around the data area, call `Layout()` to supply a minimum size for each axis.
  * To achieve a frameless plot where the data area fills the full figure, call `LayoutFrameless()`
* **Some namespaces and class names have changed**
  * The `Plottable` base class has been replaced with an `IPlottable` interface
  * Plottables have been renamed and moved into a `Plottable` namespace (e.g., `PlottableScatter` is  now `Plottable.ScatterPlot`)
  * Several enums have been renamed
* **The Settings module has been greatly refactored**
  * It is still private, but you can request it with `Plot.GetSettings()`
  * Many of its objects implement `IRenderable`, so their customization options are stored at the same level as their render methods.
* **The Render system is now stateless**
  * `Bitmap` objects are never stored. The `Render()` method will create and return a new `Bitmap` when called, or will render onto an existing `Bitmap` if it is supplied as an argument. This allows controls to manage their own performance optimization by optionally re-using a `Bitmap` for multiple renders.
  * Drawing is achieved with `using` statements which respect all `IDisposable` drawing objects, improving thread safety and garbage collection performance.

## ScottPlot 4.0.46
* Improved ticks for small plots (#724) _Thanks @Saklut_
* Improved display of manual ticks (#724) _Thanks @bclehmann_

## ScottPlot 4.0.45
* Fixed a bug that affected very small plots with the benchmark enabled (#626) _Thanks @martin-brajer_
* Improved labels in bar graphs using a yOffset (#584) _Thanks Terbaco_
* Added `RenderLock()` and `RenderUnlock()` to the Plot module to facilitate multi-threaded plot modification (#609) _Thanks @ZTaiIT1025_

## ScottPlot 4.0.44
* Improved limits for fixed-size axis spans (#586) _Thanks @Ichibot200 and @StendProg_
* Mouse drag/drop events now send useful event arguments (#593) _Thanks @charlescao460 and @StendProg_
* Fixed a bug that affected plots with extremely small (<1E-10) axis spans (#607) _Thanks @RFIsoft_
* `Plot.SaveFig()` now returns the full path to the file it created (#608)
* Fixed `AxisAuto()` bug affecting signal plots using min/max render indexes with a custom sample rate (#621) _Thanks @LB767_
* Fixed a bug affecting histogram normalization (#624) _Thanks @LB767_
* WPF and Windows Forms user controls now also target .NET 5

## ScottPlot 4.0.43
* Improved appearance of semi-transparent legend items (#567)
* Improved tick labels for ticks smaller than 1E-5 (#568) _Thanks @ozgur640_
* Improved support for Avalonia 0.10 (#571) _Thanks @bclehmann and @apkrymov_
* Improved positions for base16 ticks (#582, #581) _Thanks @bclehmann_

## ScottPlot 4.0.42
* Improved DPI scaling support when using WinForms in .NET Core applications (#563) _Thanks @Ichibot200_
* Improved DPI scaling support for draggable axis lines and spans (#563) _Thanks @Ichibot200_

## ScottPlot 4.0.41
* Improved density of DateTime ticks (#564, #561) _Thanks @StendProg and @waynetheron_
* Improved display of DateTime tick labels containing multiple spaces (#539, #564) _Thanks @StendProg_

## ScottPlot 4.0.40
* Added user control for Avalonia (#496, #503) _Thanks @bclehmann_
* Holding shift while left-click-dragging the edge of a span moves it instead of resizing it (#509) _Thanks @Torgano_
* CSV export is now culture invariant for improved support on systems where commas are decimal separators (#512) _Thanks Daniel_
* Added fill support to scatter plots (#529) _Thanks @AlexFsmn_
* Fix bug that occurred when calling `GetLegendBitmap()` before the plot was rendered (#527) _Thanks @el-aasi_
* Improved DateTime tick placement and added support for milliseconds (#539) _Thanks @StendProg_
* Pie charts now have an optional hollow center to produce donut plots (#534) _Thanks @bclehmann and @AlexFsmn_
* Added electrocardiogram (ECG) simulator to the DataGen module (#540) _Thanks @AteCoder_
* Improved mouse scroll wheel responsiveness by delaying high quality render (#545, #543, #550) _Thanks @StendProg_
* `Plot.PlotBitmap()` allows Bitmaps to be placed at specific coordinates (#528) _Thanks @AlexFsmn_
* `DataGen.SampleImage()` returns a sample Bitmap that can be used for testing
* Bar graphs now have a hatchStyle property to customize fill pattern (#555) _Thanks @bclehmann_
* Support timecode tick labels (#537) _Thanks @vrdriver and @StendProg_

## ScottPlot 4.0.39
* Legend now reflects LineStyle of Signal and SignalXY plots (#488) _Thanks @bclehmann_
* Improved mouse wheel zoom-to-cursor and middle-click-drag rectangle zoom in the WPF control for systems that use display scaling (#490) _Thanks @nashilnik_
* The `Configure()` method of user controls now has a `lowQualityAlways` argument to let the user easily enable/disable anti-aliasing at the control level. Previously this was only configurable by reaching into the control's plot object and calling its `AntiAlias()` method. (#499) _Thanks @RachamimYaakobov_
* SignalXY now supports parallel processing (#500) _Thanks @StendProg_
* SignalXY now respects index-based render limits (#493, #500) _Thanks @StendProg and @envine_

## ScottPlot 4.0.38
* Improved `Plot.PlotFillAboveBelow()` rendering of data with a non-zero baseline (#477) _Thanks @el-aasi_
* Added `Plot.PlotWaterfall()` for easy creation of waterfall-style bar plots (#463, #476) _Thanks @bclehmann_
* Axis tick labels can be displayed using notations other than base 10 by supplying `Plot.Ticks()` with `base` and `prefix` arguments, allowing axes that display binary (e.g., `0b100110`) or hexadecimal (eg., `0x4B0D10`) tick labels (#469, #457) _Thanks @bclehmann_
* Added options to `PlotBar()` to facilitate customization of text displayed above bars when `showValue` is enabled (#483) _Thanks @WillemWever_
* Plot objects are colored based on a pre-defined set of colors. The default colorset (category10) is the same palette of colors used by matplotlib. A new `Colorset` module has been created to better define this behavior, and `Plot.Colorset()` makes it easy to plot data using alternative colorsets. (#481)
* Fixed a bug that caused instability when a population plot is zoomed-out so much that its fractional distribution curve is smaller than a single pixel (#480) _Thanks @HowardWhile_
* Added `Plot.Remove()` method to make it easier to specifically remove an individual plottable after it has been plotted. `Plot.Clear()` is similar, but designed to remove classes of plot types rather than a specific plot object. (#479) _Thanks @cstyx and @Resonanz_
* Signal plots can now be created with a defined `minRenderIndex` (in addition to the already-supported `maxRenderIndex`) to facilitate partial display of large arrays (#474) _Thanks @bclehmann_

## ScottPlot 4.0.37
* Fixed a long-running issue related to strong assembly versioning that caused the WPF control to fail to render in the Visual Studio designer in .NET Framework (but not .NET Core) projects (#473, #466, #356) _Thanks @bhairav-thakkar, @riquich, @Helitune-RobMcKay, and @iu2kxv_
* User controls now also target `net472` (while still supporting `net461` and `netcoreapp3.0`) to produce a build folder with just 3 DLLs (compared to over 100 when building with .NET Framework 4.6.1)

## ScottPlot 4.0.36
* `PlotSignal()` and `PlotSignalXY()` plots now have an optional `useParallel` argument (and public property on the objects they return) to allow the user to decide whether parallel or sequential calculations will be performed. (#454, #419, #245, #72) _Thanks @StendProg_
* Improved minor tick alignment to prevent rare single-pixel artifacts (#417)
* Improved horizontal axis tick label positions in ruler mode (#453)
* Added a `Statistics.Interpolation` module to generate smooth interpolated splines from a small number of input data points. See advanced statistics cookbook example for usage information. (#459) _Thanks Hans-Peter Moser_
* Improved automatic axis adjustment when adding bar plots with negative values (#461, #462) _Thanks @bclehmann_
* Created `Drawing.Colormaps` module which has over a dozen colormaps for easily converting a fractional value to a color for use in plotting or heatmap displays (#457, #458) _Thanks @bclehmann_
* Updated `Plot.Clear()` to accept any `Plottable` as an argument, and all `Plottable` objects of the same type will be cleared (#464) _Thanks @imka-code_

## ScottPlot 4.0.35
* Added `processEvents` argument to `formsPlot2.Render()` to provide a performance enhancement when linking axes of two `FormsPlot` controls together (by calling `Plot.MatchAxis()` from the control's `AxesChanged` event, as seen in the _Linked Axes_ demo application) (#451, #452) _Thanks @StendProg and @robokamran_
* New `Plot.PlotVectorField()` method for displaying vector fields (sometimes called quiver plots) (#438, #439, #440) _Thanks @bclehmann and @hhubschle_
* Included an experimental colormap module which is likely to evolve over subsequent releases (#420, #424, #442) _Thanks @bclehmann_
* `PlotScatterHighlight()` was created as a type of scatter plot designed specifically for applications where "show value on hover" functionality is desired. Examples are both in the cookbook and WinForms and WPF demo applications. (#415, #414) _Thanks @bclehmann and @StendProg_
* `PlotRadar()` is a new plot type for creating Radar plots (also called spider plots or star plots). See cookbook and demo application for examples. (#428, #430) _Thanks @bclehmann_
* `PlotPlolygons()` is a new performance-optimized variant of `PlotPolygon()` designed for displaying large numbers of complex shapes (#426) _Thanks @StendProg_
* The WinForms control's `Configure()` now has a `showCoordinatesTooltip` argument to continuously display the position at the tip of the cursor as a tooltip (#410) _Thanks @jcbeppler_
* User controls now use SHIFT (previously ALT) to lock the horizontal axis and ALT (previously SHIFT) while left-click-dragging for zoom-to-region. Holding CTRL+SHIFT while right-click-dragging now zooms evenly, without X/Y distortion. (#436) _Thanks @tomwimmenhove and @StendProg_
* Parallel processing is now enabled by default. Performance improvements will be most noticeable on Signal plots. (#419, #245, #72)
* `Plot.PlotBar()` now has an `autoAxis` argument (which defaults `true`) that automatically adjusts the axis limits so the base of the bar graphs touch the edge of the plot area. (#406)
* OSX-specific DLLs are now only retrieved by NuGet on OSX (#433, #211, #212)
* Pie charts can now be made with `plt.PlotPie()`. See cookbook and demo application for examples. (#421, #423) _Thanks @bclehmann_
* `ScottPlot.FormsPlotViewer(Plot)` no longer resets the new window's plot to the default style (#416)  _Thanks @StendProg_
* Controls now have a `recalculateLayoutOnMouseUp` option to prevent resetting of manually-defined data area padding

## ScottPlot 4.0.34
* Improve display of `PlotSignalXY()` by not rendering markers when zoomed very far out (#402) _Thanks @gobikulandaisamy_
* Optimized rendering of solid lines which have a user-definable `LineStyle` property. This modification improves grid line rendering and increases performance for most types of plots. (#401, #327) _Thanks @bukkideme and @Ichibot200_

## ScottPlot 4.0.33
* Force grid lines to always draw using anti-aliasing. This compensates for a bug in `System.Drawing` that may cause diagonal line artifacts to appear when the user controls were panned or zoomed. (#401, #327) _Thanks @bukkideme and @Ichibot200_

## ScottPlot 4.0.32
* User controls now have a `GetMouseCoordinates()` method which returns the DPI-aware position of the mouse in graph coordinates (#379, #380) _Thanks @bclehmann_
* Default grid color was lightened in the user controls to match the default style (#372)
* New `PlotSignalXY()` method for high-speed rendering of signal data that has unevenly-spaced X coordinates (#374, #375) _Thanks @StendProg and @LogDogg_
* Modify `Tools.Log10()` to return `0` instead of `NaN`, improving automatic axis limit detection (#376, #377) _Thanks @bclehmann_
* WpfPlotViewer and FormsPlotViewer launch in center of parent window (#378)
* Improve reliability of `Plot.AxisAutoX()` and `Plot.AxisAutoY()` (#382)
* The `Configure()` method of FormsPlot and WpfPlot controls now have `middleClickMarginX` and `middleClickMarginY` arguments which define horizontal and vertical auto-axis margin used for middle-clicking. Setting horizontal margin to 0 is typical when plotting signals. (#383)
* `Plot.Grid()` and `Plot.Ticks()` now have a `snapToNearestPixel` argument which controls whether these lines appear anti-aliased or not. For static images non-anti-aliased grid lines and tick marks look best, but for continuously-panning plots anti-aliased lines look better. The default behavior is to enable snapping to the nearest pixel, consistent with previous releases. (#384)
* Mouse events (MouseDown, MouseMove, etc.) are now properly forwarded to the FormsPlot control (#390) _Thanks @Minu476_
* Improved rendering of very small candlesticks and OHLCs in financial plots
* Labeled plottables now display their label in the ToString() output. This is useful when viewing plottables listed in the FormsPlot settings window #391 _Thanks @Minu476_
* Added a Statistics.Finance module with methods for creating Simple Moving Average (SMA) and Bollinger band technical indicators to Candlestick and OHLC charts. Examples are in the cookbook and demo program. (#397) _Thanks @Minu476_
* Scatter plots, filled plots, and polygon plots now support Xs and Ys which contain `double.NaN` #396
* Added support for line styles to Signal plots (#392) _Thanks @bukkideme_

## ScottPlot 4.0.31
* Created `Plot.PlotBarGroups()` for easier construction of grouped bar plots from 2D data (#367) _Thanks @bclehmann_
* Plot.PlotScaleBar() adds an L-shaped scalebar to the corner of the plot (#363)
* Default grid color lightened from #D3D3D3 (Color.LightGray) to #EFEFEF (#372)
* Improved error reporting for scatter plots (#369) _Thanks @JagDTalcyon_
* Improve pixel alignment by hiding grid lines and snapping tick marks that are 1px away from the lower left edge (#359)
* PlotText() ignores defaults to upperLeft alignment when rotation is used (#362)
* Improved minor tick positioning to prevent cases where minor ticks are 1px away from major ticks (#373)

## ScottPlot 4.0.30
* `Plot.PlotCandlestick()` and `Plot.PlotOHLC()`
  * now support `OHLC` objects with variable widths defined with a new `timeSpan` argument in the OHLC constructor. (#346) _Thanks @Minu476_
  * now support custom up/down colors including those with transparency (#346) _Thanks @Minu476_
  * have a new `sequential` argument to plot data based on array index rather than `OHLC.time`. This is a new, simpler way to display unevenly-spaced data (e.g., gaps over weekends) in a way that makes the gaps invisible. (#346) _Thanks @Minu476_
* Fixed a marker/line alignment issue that only affeced low-density Signal plots on Linux and MacOS (#340) _Thanks @SeidChr_
* WPF control now appears in Toolbox (#151) _Thanks @RalphLAtGitHub_
* Plot titles are now center-aligned with the data area, not the figure. This improves the look of small plots with titles. (#365) _Thanks @Resonanz_
* Fixed bug that ignored `Configure(enableRightClickMenu: false)` in WPF and WinForms user controls. (#365) _Thanks @thunderstatic_
* Updated `Configure(enableScrollWheelZoom: false)` to disable middle-click-drag zooming. (#365) _Thanks @eduhza_
* Added color mixing methods to ScottPlot.Drawing.GDI (#361)
* Middle-click-drag zooming now respects locked axes (#353) _Thanks @LogDogg_
* Improved user control zooming of high-precision DateTime axis data (#351) _Thanks @bukkideme_
* Plot.AxisBounds() now lets user set absolute bounds for drag and pan operations (#349) _Thanks @LogDogg_
* WPF control uses improved Bitmap conversion method (#350)
* Function plots have improved handling of functions with infinite values (#370) _Thanks @bclehmann_

## ScottPlot 4.0.29
* `Plot.PlotFill()` can be used to make scatter plots with shaded regions. Giving it a single pair of X/Y values (`xs, ys`) lets you shade beneath the curve to the `baseline` value (which defaults to 0). You can also give it a pair of X/Y values (`xs1, ys1, xs2, ys2`) and the area between the two curves will be shaded (the two curves do not need to be the same length). See cookbook for examples. (#255) _Thanks @ckovamees_ 
* `DataGen.Range()` now has `includeStop` argument to include the last value in the returned array.
* `Tools.Pad()` has been created to return a copy of a given array padded with data values on each side. (#255) _Thanks @ckovamees_
* [Seaborn](https://seaborn.pydata.org/) style can be activated using `Plot.Style(Style.Seaborn)` (#339)
* The `enableZooming` argument in `WpfPlot.Configure()` and `FormsPlot.Configure()` has been replaced by two arguments `enableRightClickZoom` and `enableScrollWheelZoom` (#338) _Thanks Zach_
* Improved rendering of legend items for polygons and filled plots (#341) _Thanks @SeidChr_
* Improved Linux rendering of legend items which use thick lines: axis spans, fills, polygons, etc. (#340) _Thanks @SeidChr_
* Addded `Plot.PlotFillAboveBelow()` to create a shaded line plot with different colors above/below the baseline. (#255) _Thanks @ckovamees_
* Improved rendering in Linux and MacOS by refactoring the font measurement system (#340) _Thanks @SeidChr_

## ScottPlot 4.0.28
* `Ticks()` now has arguments for numericStringFormat (X and Y) to make it easy to customize formatting of tick labels (percentage, currency, scientific notation, etc.) using standard [numeric format strings](https://docs.microsoft.com/en-us/dotnet/standard/base-types/standard-numeric-format-strings). Example use is demonstrated in the cookbook. (#336) _Thanks @deiruch_
* The right-click menu can now be more easily customized by writing a custom menu to `FormsPlot.ContextMenuStrip` or `WpfPlot.ContextMenu`. Demonstrations of both are in the demo application. (#337) _Thanks @Antracik_

## ScottPlot 4.0.27
* `Plot.Polygon()` can now be used to plot polygons from X/Y points (#255) _Thanks @ckovamees_
* User controls now have an "open in new window" item in their right-click menu (#280)
* Plots now have offset notation and multiplier notation disabled by default. Layouts are automatically calculated before the first render, or manually after MouseUp events in the user controls. (#310)
* `Plot.Annotation()` allows for the placement of text on the figure using pixel coordinates (not unit coordinates on the data grid). This is useful for creating custom static labels or information messages. (#321) _Thanks @SeidChr_
* `FormsPlot.MouseDoubleClicked` event now passes a proper `MouseEventArgs` instead of `null` (#331) _Thanks @ismdiego_
* Added a right-click menu to `WpfPlot` with items (save image, copy image, open in new window, help, etc.) similar to `FormsPlot`

## ScottPlot 4.0.26
* The `ScottPlot.WPF` package (which provides the `WpfPlot` user control) now targets .NET Framework 4.7.2 (in addition to .NET Core 3.0), allowing it to be used in applications which target either platform. The ScottPlot demo application now targets .NET Framework 4.7.2 which should be easier to run on most Windows systems. (#333)
* The `ScottPlot.WinForms` package (which produves the `FormsPlot` control) now only targets .NET Framework 4.6.1 and .NET Core 3.0 platforms (previously it also had build targets for .NET Framework 4.7.2 and .NET Framework 4.8). It is important to note that no functionality was lost here. (#330, #333)

## ScottPlot 4.0.25
* `PlotBar()` now supports displaying values above each bar graph by setting the `showValues` argument.
* `PlotPopulations()` has extensive capabilities for plotting grouped population data using box plots, bar plots, box and whisper plots, scatter data with distribution curves, and more! See the cookbook for details. (#315)
* `Histogram` objects now have a `population` property.
* `PopulationStats` has been renamed to `Population` and has additional properties and methods useful for reporting population statistics.
* Improved grid rendering rare artifacts which appear as unwanted diagnal lines when anti-aliasing is disabled. (#327)

## ScottPlot 4.0.24
* `Plot.Clear()` has been improved to more effectively clear plottable objects. Various overloads are provided to selectively clear or preserve certain plot types. (#275) _Thanks @StendProg_
* `PlotBar()` has been lightly refactored. Argument order has been adjusted, and additional options have been added. Error cap width is now in fractional units instead of pixel units. Horizontal bar charts are now supported. (#277, #315) _Thanks @bonzaiferroni_

## ScottPlot 4.0.23
* Interactive plot viewers were created to make it easy to interactively display data in a pop-up window without having to write any GUI code: `ScottPlot.WpfPlotViewer` for WPF and `ScottPlot.FormsPlotViewer` for Windows Forms
* Fixed bug that affected the `ySpacing` argument of `Plot.Grid()`
* `Plot.Add()` makes it easy to add a custom `Plottable` to the plot
* `Plot.XLabels()` and `Plot.YLabels()` can now accept just a string array (x values are auto-populated as a consecutive series of numbers).
* Aliased `Plot.AxisAuto()` to `Plot.AutoAxis()` and `Plot.AutoScale()` to make this function easier to locate for users who may have experience with other plot libraries. (#309) _Thanks @Resonanz_
* Empty plots now render grid lines, ticks, and tick labels (#313)
* New plot type: Error bars. They allow the user to define error bar size in all 4 directions by calling `plt.PlotErrorBars()`. (#316) _Thanks @zrolfs_
* Improve how dashed lines appear in the legend
* Improved minor tick positions when using log scales with `logScaleX` and `logScaleY` arguments of `plt.Ticks()` method
* Fixed bug that caused the center of the coordinate field to shift when calling `Plot.AxisZoom()`
* Grid line thickness and style (dashed, dotted, etc) can be customized with new arguments in the `Plot.Grid()` method

## ScottPlot 4.0.22
* Added support for custom horizontal axis tick rotation (#300) _Thanks @SeidChr_
* Added support for fixed grid spacing when using DateTime axes (#299) _Thanks @SeidChr_
* Updated ScottPlot icon (removed small text, styled icon after emoji)
* Improved legend font size when using display scaling (#289)
* Scroll wheel zooming now zooms to cursor (instead of center) in WPF control. This feature works now even if display scaling is used. (#281)
* Added `Plot.EqualAxis` property to make it easy to lock axis scales together (#306) _Thanks @StendProg_

## ScottPlot 4.0.21
* Created new cookbook and demo applications for WinForms and WPF (#271)
* The `FormsPlot.MouseMoved` event now has `MouseEventArgs` (instead of `EventArgs`). The purpose of this was to make it easy to access mouse pixel coordinates via `e.X` and `e.Y`, but this change may require modifications to applications which use the old event signature.
* WpfPlot now has an `AxisChanged` event (like FormsPlot)
* Fixed bug that caused `Plot.CoordinateFromPixelY()` to return incorrect value
* Fixed bug causing cursor to show arrows when hovered over some non-draggable objects
* Improved support for WinForms and WpfPlot transparency (#286) _Thanks @StendProg and @envine_
* Added `DataGen.Zeros()` and `DataGen.Ones()` to generate arrays filled with values using methods familiar to numpy users.
* Added `equalAxes` argument to `WpfPlot.Configure()` (#272)
* Fixed a bug affecting the `equalAxes` argument in `FormsPlot.Configure()` (#272)
* Made all `Plot.Axis` methods return axis limits as `double[]` (previously many of them returned `void`)
* Added overload for `Plot.PlotLine()` which accepts a slope, offset, and start and end X points to make it easy to plot a linear line with known formula. Using PlotFormula() will produce the same output, but this may be simpler to use for straight lines.
* Added `rSquared` property to linear regression fits (#290) _Thanks @bclehmann and @StendProg_
* Added `Tools.ConvertPolarCoordinates()` to make it easier to display polar data on ScottPlot's Cartesian axes (#298) _Thanks @bclehmann_
* Improved `Plot.Function()` (#243) _Thanks @bclehmann_
* Added overload for `Plot.SetCulture()` to let the user define number and date formatting rather than relying on pre-made cultures (#301, #236) _Thanks @SeidChr_

## ScottPlot 4.0.19
* Improved how markers are drawn in Signal and SignalConst plots at the transition area between zoomed out and zoomed in (#263) _Thanks @bukkideme and @StendProg_
* Improved support for zero lineSize and markerSize in Signal and SignalConst plots (#263, #264) _Thanks @bukkideme and @StendProg_
* Improved thread safety of interactive graphs (#245) _Thanks @StendProg_
* Added `CoordinateFromPixelX()` and `CoordinateFromPixelY()` to get _double precision_ coordinates from a pixel location. Previously only SizeF (float) precision was available. This improvement is especially useful when using DateTime axes. (#269) _Thanks Chris_
* Added `AxisScale()` to adjust axis limits to set a defined scale (units per pixel) for each axis.
* Added `AxisEqual()` to adjust axis limits to set the scale of both axes to be the same regardless of the size of each axis (#272) _Thanks @gberrante_
* `PlotHSpan()` and `PlotVSpan()` now return `PlottableHSpan` and `PlottableVSpan` objects (instead of a `PlottableAxSpan` with a `vertical` property)
* `PlotHLine()` and `PlotVLine()` now return `PlottableHLine` and `PlottableVLine` objects (instead of a `PlottableAxLine` with a `vertical` property)
* MultiPlot now has a `GetSubplot()` method which returns the Plot from a row and column index (#242) _Thanks @Resonanz and @StendProg_
* Created `DataGen.Range()` to make it easy to create double arrays with evenly spaced data (#259)
* Improved support for display scaling (#273) _Thanks @zrolfs_
* Improved event handling (#266, #238) _Thanks @StendProg_
* Improved legend positioning (#253) _Thanks @StendProg_

## ScottPlot 4.0.18
* Added `Plot.SetCulture()` for improved local culture formatting of numerical and DateTime axis tick labels (#236) _Thanks @teejay-87_

## ScottPlot 4.0.17
* Added `mouseCoordinates` property to WinForms and WPF controls (#235) _Thanks @bukkideme_
* Fixed rendering bug that affected horizontal lines when anti-aliasing was turned off (#232) _Thanks @StendProg_
* Improved responsiveness while dragging axis lines and axis spans (#228) _Thanks @StendProg_

## ScottPlot 4.0.16
* Improved support for MacOS and Linux (#211, #212, #216) _Thanks @hexxone and @StendProg_
* Fixed a bug affecting the `ySpacing` argument in `Plot.Grid()` (#221) _@Thanks teejay-87_
* Enabled `visible` argument in `Title()`, `XLabel()`, and `YLabel()` (#222) _Thanks @ckovamees_
* AxisSpan: Edges are now optionally draggable (#228) _Thanks @StendProg_
* AxisSpan: Can now be selectively removed with `Clear()` argument
* AxisSpan: Fixed bug caused by zooming far into an axis span (#226) _Thanks @StendProg_
* WinForms control: now supports draggable axis lines and axis spans
* WinForms control: Right-click menu now has "copy image" option (#220)
* WinForms control: Settings screen now has "copy CSV" button to export data (#220)
* WPF control: now supports draggable axis lines and axis spans
* WPF control: Configure() to set various WPF control options
* Improved axis handling, expansion, and auto-axis (#219, #230) _Thanks @StendProg_
* Added more options to `DataGen.Cos()`
* Tick labels can be hidden with `Ticks()` argument (#223) _Thanks @ckovamees_

## ScottPlot 4.0.14
* Improved `MatchAxis()` and `MatchLayout()` (#217) _Thanks @ckovamees and @StendProg_

## ScottPlot 4.0.13
* Improved support for Linux and MacOS _Thanks @hexxone_
* Improved font validation (#211, #212) _Thanks @hexxone and @StendProg_

## ScottPlot 4.0.11
* User controls now have a `cursor` property which can be set to allow custom cursors. (#187) _Thanks @gobikulandaisamy_
* User controls now have a `mouseCoordinates` property which make it easy to get the X/Y location of the cursor. (#187) _Thanks @gobikulandaisamy_

## ScottPlot 4.0.10
* Improved density colormap (#192, #194) _Thanks @StendProg_
* Added linear regression tools and cookbook example (#198) _Thanks @bclehmann_
* Added `maxRenderIndex` to Signal to allow partial plotting of large arrays intended to be used with live, incoming data (#202) _Thanks @StendProg and @plumforest_
* Made _Shift + Left-click-drag_ zoom into a rectangle light middle-click-drag (in WinForms and WPF controls) to add support for mice with no middle button (#90) _Thanks @JagDTalcyon_
* Throw an exception if `SaveFig()` is called before the image is properly sized (#192) _Thanks @karimshams and @StendProg_
* `Ticks()` now has arguments for `FontName` and `FontSize` (#204) _Thanks Clay_
* Fixed a bug that caused poor layout due to incorrect title label size estimation (#205) _Thanks Clay_
* `Grid()` now has arguments to selectively enable/disable horizontal and vertical grid lines (#206) _Thanks Clay_
* Added tool and cookbook example to make it easier to plot data on a log axis (#207) _Thanks @senged_
* Arrows can be plotted using `plt.PlotArrow()` (#201) _Thanks Clay_

## ScottPlot 4.0.9
_Published on [NuGet](https://www.nuget.org/packages?q=scottplot) on 2019-12-03_
* Use local regional display settings when formatting the month tick of DateTime axes. (#108) _Thanks @FadyDev2_
* Debug symbols are now packaged in the NuGet file

## ScottPlot 4.0.7
_Published on [NuGet](https://www.nuget.org/packages?q=scottplot) on 2019-12-01_\
* Added WinForms support for .NET Framework 4.7.2 and 4.8
* Fixed bug in WinForms control that only affected .NET Core 3.0 applications (#189, #138) _Thanks @petarpetrovt_

## ScottPlot 4.0.6
_Published on [NuGet](https://www.nuget.org/packages?q=scottplot) on 2019-11-29_\
* fixed bug that affected the settings dialog window in the WinForms control. (#187) _Thanks @gobikulandaisamy_

## ScottPlot 4.0.5
_Published on [NuGet](https://www.nuget.org/packages?q=scottplot) on 2019-11-27_
* improved spacing for non-uniformly distributed OHLC and candlestick plots. (#184) _Thanks @Luvnet-890_
* added `fixedLineWidth` to `Legend()` to allow the user to control whether legend lines are dynamically sized. (#185) _Thanks @ab-tools_
* legend now hides lines or markers of they're hidden in the plottable
* DateTime axes now use local display format (#108) _Thanks @FadyDev2_

## ScottPlot 4.0.4
_Published on [NuGet](https://www.nuget.org/packages?q=scottplot) on 2019-11-24_
* `PlotText()` now supports a background frame (#181) _Thanks @Luvnet-890_
* OHLC objects can be created with a double or a DateTime (#182) _Thanks @Minu476_
* Improved `AxisAuto()` fixes bug for mixed 2d and axis line plots

## ScottPlot 4.0.3
_Published on [NuGet](https://www.nuget.org/packages?q=scottplot) on 2019-11-23_
* Fixed bug when plotting single-point candlestick (#172) _Thanks @Minu476_
* Improved style editing of plotted objects (#173) _Thanks @Minu476_
* Fixed pan/zoom axis lock when holding CTRL or ALT (#90) _Thanks @FadyDev2_
* Simplified the look of the user controls in designer mode
* Improved WPF control mouse tracking when using DPI scaling
* Added support for manual tick positions and labels (#174) _Thanks @Minu476_
* Improved tick system when using DateTime units (#108) _Thanks @Padanian, @FadyDev2, and @Bhandejiya_
* Created `Tools.DateTimesToDoubles(DateTime[] array)` to easily convert an array of dates to doubles which can be plotted with ScottPlot, then displayed as time using `plt.Ticks(dateTimeX: true)`.
* Added an inverted sign flag to allow display of an axis with descending units. (#177) _Thanks Bart_

## ScottPlot 4.0.2
_Published on [NuGet](https://www.nuget.org/packages?q=scottplot) on 2019-11-09_
* Multi-plot figures: Images with several plots can be created using `ScottPlot.MultiPlot()`
* `ScottPlot.DataGen` functions which require a `Random` can accept null (they will create a `Random` if null is given)
* `plt.MatchAxis()` and `plt.MatchLayout()` have been improved
* `plt.PlotText()` now supports rotated text using the `rotation` argument. (#160) _Thanks @gwilson9_
* `ScottPlot.WinForms` user control has new events and `formsPlot1.Configure()` arguments to make it easy to replace the default functionality for double-clicking and deploying the right-click menu (#166). _Thanks @FadyDev2_
* All plottables now have a `visible` property which makes it easy to toggle visibility on/off after they've been plotted. _Thanks @Nasser_

## ScottPlot 4.0.1
_Published on [NuGet](https://www.nuget.org/packages?q=scottplot) on 2019-11-03_
* ScottPlot now targets .NET Standard 2.0 so in addition to .NET Framework projects it can now be used in .NET Core applications, ASP projects, Xamarin apps, etc.
* The WinForms control has its own package which targets both .NET Framework 4.6.1 and .NET Core 3.0 _Thanks @petarpetrovt_
* The WPF control has its own package targeting .NET Core 3.0 _Thanks @petarpetrovt_
* Better layout system and control of padding _Thanks @Ichibot200_
* Added ruler mode to `plt.Ticks()` _Thanks @Ichibot200_
* `plt.MatchLayout()` no longer throws exceptions
* Eliminated `MouseTracker` class (tracking is now in user controls)
* Use NUnit (not MSTest) for tests

## ScottPlot 3.1.6
_Published on [NuGet](https://www.nuget.org/packages?q=scottplot) on 2019-10-20_
* Reduced designer mode checks to increase render speed _Thanks @StendProg_
* Fixed cursor bug that occurred when draggable axis lines were used _Thanks @Kamran_
* Fully deleted the outdated `ScottPlotUC`
* Fixed infinite zoom bug caused by calling AxisAuto() when plotting a single point (or perfectly straight horizontal or vertical line)
* Added `ToolboxItem` and `DesignTimeVisible` delegates to WpfPlot control to try to get it to appear in the toolbox (but it doesn't seem to be working)
* Improved figure padding when axes frames are disabled _Thanks @Ichibot200_
* Improved rendering of ticks at the edge of the plottable area _Thanks @Ichibot200_
* Added `AxesChanged` event to user control to make it easier to sync axes between multiple plots
* Disabled drawing of arrows on user control in designer mode

## ScottPlot 3.1.5
_Published on [NuGet](https://www.nuget.org/packages?q=scottplot) on 2019-10-06_
* WPF user control improved support for display scaling _Thanks @morningkyle_
* Fixed bug that crashed on extreme zoom-outs _Thanks @morningkyle_
* WPF user control improvements (middle-click autoaxis, scrollwheel zoom)
* ScottPlot user control has a new look in designer mode. Exceptions in user controls in designer mode can crash Visual Studio, so this risk is greatly reduced by not attempting to render a ScottPlot _inside_ Visual Studio.

## ScottPlot 3.1.4
_Published on [NuGet](https://www.nuget.org/packages?q=scottplot) on 2019-09-22_
* middle-click-drag zooms into a rectangle drawn with the mouse
* Fixed bug that caused user control to crash Visual Studio on some systems that used DPI scaling. (#125, #111) _Thanks @ab-tools and @bukkideme_
* Fixed poor rendering for extremely small plots
* Fixed bug when making a scatter plot with a single point (#126). _Thanks @bonzaiferroni_
* Added more options to right-click settings menu (grid options, legend options, axis labels, editable plot labels, etc.)
* Improved axis padding and image tightening
* Greatly refactored the settings module (no change in functionality)

## ScottPlot 3.1.3
_Published on [NuGet](https://www.nuget.org/packages?q=scottplot) on 2019-08-25_
* FormsPlot: middle-click-drag zooms into a rectangle
* FormsPlot: CTRL+scroll to lock vertical axis
* FormsPlot: ALT+scroll to loch horizontal axis
* FormsPlot: Improved (and overridable) right-click menu
* Ticks: rudimentary support for date tick labels (`dateTimeX` and `dateTimeY`)
* Ticks: options to customize notation (`useExponentialNotation`, `useOffsetNotation`, and `useMultiplierNotation`)

## ScottPlot 3.1.0
_Published on [NuGet](https://www.nuget.org/packages?q=scottplot) on 2019-08-19_
* `ScottPlotUC` was renamed to `FormsPlot`
* `ScottPlotWPF` was renamed to `WpfPlot`
* The right-click menu has improved. It responds faster and has improved controls to adjust plot settings.
* Plots can now be saved in BMP, PNG, JPG, and TIF format
* Holding `CTRL` while click-dragging locks the horizontal axis
* Holding `ALT` while click-dragging locks the vertical axis
* Minor ticks are now displayed (and can be turned on or off with `Ticks()`)
* Legend can be accessed for external display with `GetLegendBitmap()`
* anti-aliasing is turned off while click-dragging to increase responsiveness (#93) _Thanks @StendProg_
* `PlotSignalConst` now has support for generics and improved performance using single-precision floating-point math. _Thanks @StendProg_
* Legend draws more reliably (#104, #106) _Thanks @StendProg_
* `AxisAuto()` now has `expandOnly` arguments
* Axis lines with custom lineStyles display properly in the legend

## ScottPlot 3.0.9
_Published on [NuGet](https://www.nuget.org/packages?q=scottplot) on 2019-08-12_
* New Plot Type: `PlotSignalConst` for extremely large arrays of data which are not expected to change after being plotted. Plots generated with this method can be much faster than `PlotSignal`. (#70) _Thanks @StendProg_
* Greatly improved axis tick labels. Axis tick labels are now less likely to overlap with axis labels, and it displays very large and very small numbers well using exponential notation. (#47, #68) _Thanks @Padanian_
* Parallel processing support for `SignalPlot` (#72) _Thanks @StendProg_
* Every `Plot` function now returns a `Plottable`. When creating things like scatter plots, text, and axis lines, the returned object can now be used to update the data, position, styling, or call plot-type-specific methods.
* Right-click menu now displays ScottPlot and .NET Framework version
* Improved rendering of extremely zoomed-out signals 
* Rendering speed increased now that `Format32bppPArgb` is the default PixelFormat (#83) _Thanks @StendProg_
* `DataGen.NoisySin()` was added
* Code was tested in .NET Core 3.0 preview and compiled without error. Therefore, the next release will likely be for .NET Core 3.0 (#85, #86) _Thanks @petarpetrovt_
* User controls now render graphs with anti-alias mode off (faster) while the mouse is being dragged. Upon release a high quality render is performed.

## ScottPlot 3.0.8
_Published on [NuGet](https://www.nuget.org/packages?q=scottplot) on 2019-08-04_
* WPF User Control: A ScottPlotWPF user control was created to allow provide a simple mouse-interactive ScottPlot control to WPF applications. It is not as full-featured as the winforms control (it lacks a right-click menu and click-and-drag functions), but it is simple to review the code (<100 lines) and easy to use.
* New plot type: `plt.AxisSpan()` shades a region of the graph (semi-transparency is supported)
* Ticks: Vertical ticks no longer overlap with vertical axis label (#47) _Thanks @bukkideme_
* Ticks: When axis tick labels contain very large or very small numbers, scientific notation mode is engaged
* Ticks: Horizontal tick mark spacing increased to prevent overlapping
* Ticks: Vertical tick mark spacing increased to be consistent with horizontal tick spacing
* Plottable objects now have a `SaveCSV(filename)` method. Scatter and Signal plot data can be saved from the user control through the right-click menu.
* Added `lineStyle` arguments to Scatter plots
* Improved legend: ability to set location, ability to set shadow direction, markers and lines are now rendered in the legend
* Improved ability to use custom fonts
* Segoe UI is now the default font for all plot components

## ScottPlot 3.0.7
_Published on [NuGet](https://www.nuget.org/packages?q=scottplot) on 2019-07-27_
* New plot type: `plt.PlotStep()`
* New plot type `plt.PlotCandlestick()`
* New plot type `plt.PlotOHLC()`
* `plt.MatchPadding()` copies the data frame layout from one ScottPlot onto another (useful for making plots of matching size)
* `plt.MatchAxis()` copies the axes from one ScottPlot onto another (useful for making plots match one or both axis)
* `plt.Legend()` improvements: The `location` argument allows the user to place the legend at one of 9 different places on the plot. The `shadowDirection` argument allows the user to control if a shadow is shown and at what angle.
* Custom marker shapes can be specified using the `markerShape` argument.

## ScottPlot 3.0.6
_Published on [NuGet](https://www.nuget.org/packages?q=scottplot) on 2019-06-30_
* Bar plot: The plot module now has a `Bar()` method that lets users create various types of bar plots
* Histogram: The new `ScottPlot.Histogram` class has tools to create and analyze histogram data (including cumulative probability)
* Step plot: Scatter plots can now render as step plots. Use this feature by setting the `stepDisplay` argument with `PlotScatter()`
* Manual grid spacing: Users can now manually define the grid density by setting the `xSpacing` and `ySpacing` arguments in `Grid()`
* Draggable axis lines: Axis lines can be dragged with the mouse if the `draggable` argument is set to `true` in `PlotHLine()` and `PlotHLine()`. Draggable axis line limits can also be set by defining additional arguments.
* Using the scrollwheel to zoom now zooms to the cursor position rather than the center of the plot area
* `ScottPlot.DataGen.RandomNormal()` was created to create arbitrary amounts of normally-distributed random data
* Fixed bug causing axis line color to appear incorrectly in the legend
* `AxisAuto()` is now called automatically on the first render. This means users no longer have to call this function manually for most applications. This simplifies quickstart programs to just: instantiate plot, plot data, render (now 3 lines in total instead of 4).
* Throw exceptions if scatter, bar, or signal data inputs are null (rather than failing later)

## ScottPlot 3.0.5
_Published on [NuGet](https://www.nuget.org/packages?q=scottplot) on 2019-06-23_
* Improved pan and zoom performance

## ScottPlot 3.0.4
_Published on [NuGet](https://www.nuget.org/packages?q=scottplot) on 2019-06-23_
* Bar graphs: New `plotBar()` method allow creation of bar graphs. By customizing the `barWidth` and `xOffset` arguments you can push bars together to create grouped bar graphs. Error bars can also be added with the `yError` argument.
* Scatter plots support X and Y error bars: `plotScatter()` now has arguments to allow X and Y error bars with adjustable error bar line width and cap size.
* Draggable axis lines: `plotHLine()` and `plotVLine()` now have a `draggable` argument which lets those axis lines be dragged around with the mouse (#11) _Thanks @plumforest_
* Fixed errors caused by resizing to 0px
* Fixed a capitalization inconsistency in the `plotSignal` argument list
* `axisAuto()` now includes positions of axis lines (previously they were ignored)
* Fixed an that caused SplitContainer splitters to freeze (#23) _Thanks @bukkideme_

## ScottPlot 3.0.3
_Published on [NuGet](https://www.nuget.org/packages?q=scottplot) on 2019-05-29_
* Update NuGet package to depend on System.Drawing.Common

## ScottPlot 3.0.2
_Published on [NuGet](https://www.nuget.org/packages?q=scottplot) on 2019-05-28_
* Changed target from .NET Framework 4.5 to 4.7.2 (#15) _Thanks @plumforest_

#### ScottPlot 3.0.1
_Published on [NuGet](https://www.nuget.org/packages?q=scottplot) on 2019-05-28_
* First version of ScottPlot published on NuGet<|MERGE_RESOLUTION|>--- conflicted
+++ resolved
@@ -2,9 +2,7 @@
 
 ## ScottPlot 4.1.28
 _In development / not yet on NuGet_
-<<<<<<< HEAD
 * Eto Control: New ScottPlot control for the Eto GUI framework (#1425, #1438) _Thanks @rafntor_
-=======
 * Radar Plot: `OutlineWidth` now allows customization of the line around radar plots (#1426, #1277) _Thanks @Rayffer_
 * Ticks: Improved minor tick and minor grid line placement (#1420, #1421) _Thanks @bclehmann and @at2software_
 * Palette: Added Amber and Nero palettes (#1411, #1412) _Thanks @gauravagrwal_
@@ -14,7 +12,6 @@
 * Style: Plottables that implement `IStylable` are now styled when `Plot.Style()` is called. Styles are now improved for `ScaleBar` and `Colorbar` plot types. (#1451, #1447) _Thanks @diluculo_
 * Population plot: Population plots `DataFormat` now have a `DataFormat` member that displays individual data points on top of a bar graph representing their mean and variance (#1440) Thanks _@Syntaxrabbit_
 * SignalXY: Fixed bug affecting filled plots with zero area (#1476, #1477) _Thanks @chenxuuu_
->>>>>>> 604b08c3
 
 ## ScottPlot 4.1.27
 _Published on [NuGet](https://www.nuget.org/packages?q=scottplot) on 2021-10-24_
