--- conflicted
+++ resolved
@@ -8,13 +8,10 @@
 * Ticks: improve appearance of rotated multiline tick labels (#3673) @aespitia
 * Demo: Add an example window where the legend is displayed outside the plot control (#3672, #3635) @mikeKuester @Graat
 * Demo: Fix mouse tracking logic to improve behavior of the multi-series mouseover demo (#3680, #3684) @jamaa @Graat
-<<<<<<< HEAD
-* Rendering: Added `Plot.GetSvgXml()` so plots can create SVG images in memory without saving to disk (#3694) @aespitia
-=======
 * Ticks: Refined tick label measurement for improved tick spacing (#3689)
 * Legend: Added many additional customization options and support for multiple shapes (#3689)
 * Legend: Text appearing in the legend for many plot types has been renamed from `Label` to `LegendText` (#3689)
->>>>>>> 66ae115e
+* Rendering: Added `Plot.GetSvgXml()` so plots can create SVG images in memory without saving to disk (#3694) @aespitia
 
 ## ScottPlot 5.0.26
 _Published on [NuGet](https://www.nuget.org/profiles/ScottPlot) on 2024-04-14_
