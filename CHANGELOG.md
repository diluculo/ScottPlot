--- conflicted
+++ resolved
@@ -3,14 +3,10 @@
 * https://scottplot.net/versions/ describes the major versions of ScottPlot
 * https://scottplot.net/changelog/ is a formatted version of this document
 
-<<<<<<< HEAD
-## ScottPlot 5.0.22 (Not yet on NuGet)
-* Plot: Fix GetPixel bug when ScaleFactor was not 1.0 (#3327) _Thanks @MCF_
-=======
 ## ScottPlot 5.0.22
 _Not yet on NuGet..._
 * Rendering: Added additional options for gradient fills (#3324) _Thanks @KroMignon_
->>>>>>> 7af60967
+* Plot: Improve `GetPixel()` behavior when a custom `ScaleFactor` is in use (#3327) _Thanks @MCF_
 
 ## ScottPlot 5.0.21
 _Published on [NuGet](https://www.nuget.org/profiles/ScottPlot) on 2024-01-28_
