# ScottPlot Changelog

## ScottPlot 5.0.6-beta (in development)
* Legend: Improve support for custom positioning (#2584, #2638) _Thanks @heartacker_
* OpenGL: Use CPU to render on devices without hardware acceleration (#2651) _Thanks @StendProg_

## ScottPlot 4.1.65 (in development)
* Axis: Improved log-scaled axis minor tick density default value and customization (#2646) _Thanks @hellfo_
* Image: Added option to disable anti-aliasing for scaled images (#2649) _Thanks @mYcheng-95_
* Binned Histogram: New plot type that represents binned 2D histogram data as a heatmap (#2453)
* DataLogger: New type of scatter plot designed for infinitely growing X/Y datasets (#2377, #2641)
* DataStreamer: New type of signal plot for displaying live data as it is shifted in (#2377, #2641)
* WPF: Multi-target Framework 4.6.1 changed to 4.6.2 (#2685)
* Axis: Added option to customize tick line width (#2643, #2654) _Thanks @Guillaume-Deville_
* Horizontal Span: Fixed `ToString()` message _Thanks @RachamimYaakobov_
* Signal Plot: Added `ScaleY` property to compliment `OffsetY` (#2642, #2656) _Thanks @Guillaume-Deville_
<<<<<<< HEAD
* Colorbar: Automatically adjust label position to prevent overlap with tick labels (#2684) _Thanks @bukkideme_
=======
* Launcher: Made `Plot.Launch` methods available without requiring using statements (#2627, #2657) _Thanks @Guillaume-Deville_
>>>>>>> 38eac7a7

## ScottPlot 5.0.5-beta
_Published on [NuGet](https://www.nuget.org/profiles/ScottPlot) on 2023-05-17_
* Box Plot: New plot type for displaying multiple collections of population data (#2589) _Thanks @bclehmann_
* OpenGL Control: Prevent exceptions on keyboard input (#2609, #2616) _Thanks @stendprog_
* Platforms: Improved linux support by using SkiaSharp native assets without dependencies (#2607) _Thanks @chrisxfire

## ScottPlot 4.1.64
_Published on [NuGet](https://www.nuget.org/profiles/ScottPlot) on 2023-05-17_
* Ellipse: Added `Rotation` property (#2588, #2595) _Thanks @JohniMIEP and @bclehmann_
* Controls: Prevent horizontal scroll wheel events from throwing exceptions (#2600, #2626, #2630) _Thanks @bclehmann, @szescxz, and @Jordant190_
* ScatterDataLogger: Experimental plot type for live incoming data (#2377, #2599)
* Ticks: Improved automatic layout sizing when manual ticks are used (#2603, #2605) _Thanks @StefanBertels and @szescxz_
* Ticks: Improved automatic layout sizing for short and empty tick labels (#2606) _Thanks @szescxz_
* Plot: Improved `AddVerticalLine()` XML docs (#2610) _Thanks @wfs1900_
* FinancePlot: `GetBollingerBands()` now accepts an optional standard deviation coefficient (#2594) _Thanks @Minu476_
* SignalPlot: Fixed bug where `Update()` did not change the final point (#2592) _Thanks @Angeld10_

## ScottPlot 5.0.4-beta
_Published on [NuGet](https://www.nuget.org/profiles/ScottPlot) on 2023-04-09_
* WpfPlot: Converted the `UserControl` to a `CustomControl` to facilitate inheritance and theming (#2565) _Thanks @KroMignon_
* Controls: Improved ALT + left-click-drag zoom rectangle behavior (#2566)

## ScottPlot 4.1.63
_Published on [NuGet](https://www.nuget.org/profiles/ScottPlot) on 2023-04-09_
* WpfPlot: Converted the `UserControl` to a `CustomControl` to facilitate inheritance and theming (#2509, #2526) _Thanks @KroMignon_
* Lollipop and Cleveland plots: Added `LineWidth` property (#2556) _Thanks @benton-anderson_
* Pie: Added `SliceLabelPosition` property to allow slice labels to be placed outside the pie (#2515, #2510, #2275) _Thanks @nuelle16 and @cpa-level-it_
* Axis: Made `Edge` and `AxisIndex` immutable to prevent accidental modification after construction (#2539, #2538) _Thanks @cxjcqu_
* Plot: Created `LeftAxis`, `RightAxis`, `BottomAxis`, and `TopAxis` which alias `YAxis`, `YAxis2`, `XAxis`, and `XAxis2` but are more expressive (#2568)
* Plot: `Launch` property has methods for launching the plot as a static image, refreshing web page, or interactive window (#2543, #2570)
* Heatmap: Improved support for semitransparent cells (#2313, #2277, #2285, #2461, #2484) _Thanks @bukkideme_
* Axis: Added `SetZoomInLimit()`, `SetZoomOutLimit()`, and `SetBoundary()` to control zoom and pan (#2250, #2291, #1997, #1873, #662) _Thanks @dusko23, @Gholamalih, and @bclehmann_
* Controls: Added `Configuration.RightClickDragZoomFromMouseDown` flag to enable right-click-drag zoom to scale relative to the cursor (#2296, #2573) _@pavlexander_
* Finance: Improved DateTime position of random stock price sample data (#2574)
* Axis: Improve tick spacing for extremely small plots (#2289) _Thanks @Xerxes004_
* Signal: Fixed bug causing `Update()` to throw an indexing error (#2578) _Thanks @Angeld10_
* Annotation: Position is no longer defined as `X` and `Y` but instead `Alignment`, `MarginX`, and `MarginY` (#2302) _Thanks @EFeru_
* Colorbar: Add `Label` property (#2341) _Thanks @bukkideme_

## ScottPlot 5.0.4-beta
_Published on [NuGet](https://www.nuget.org/profiles/ScottPlot) on 2023-04-02_
* OpenGL: Enhanced customization options for OpenGL-accelerated scatter plots (#2446) _Thanks @StendProg_
* Data: Added axis limit caching functionality for improved performance of large scatter plots (#2460) _Thanks @StendProg_
* DataOperations: New static class with helper methods for working with 1D and 2D data (#2497) _Thanks @bukkideme and @StendProg_
* Financial: Created `IOHLC` to allow users to inject their own pricing logic (#2404) _Thanks @mjpz_
* Solution: Fixed configuration error caused by invalid GUIDs (#2525) _Thanks @KroMignon_
* Controls: Disabled context menu in non-interactive mode (#2475) _Thanks @KroMignon_
* Histogram: Improved constructor argument validation and support for small bins(#2490) _Thanks @Margulieuxd and @bukkideme_
* WpfPlot: Control now appears in the Visual Studio Toolbox (#2535, #1966) _Thanks Valkyre_
* Axis: Improved tick label format customization (#2500) _Thanks @chhh_

## ScottPlot 4.1.62
_Published on [NuGet](https://www.nuget.org/profiles/ScottPlot) on 2023-04-02_
* WinForms Control: `Reset()` makes new plots transparent (#2445) _Thanks @Neopentane1_
* Ellipse and Circle: New plot types demonstrated in the cookbook. (#2413, #2437) _Thanks @bukkideme_
* Heatmap: Added `FlipVertically` to invert vertical axis of heatmap data (#2444, #2450) _Thanks @Neopentane1_
* Histogram: Improved support for datasets with low variance (#2464, #2463) _Thanks @Xerxes004_
* Heatmap: Added `Opacity` property (#2461, #2484) _Thanks @bukkideme_
* DataOperations: New static class with helper methods for working with 1D and 2D data (#2497) _Thanks @bukkideme and @StendProg_
* Population: Added option for customizing horizontal errorbar alignment (#2502) _Thanks @benton-anderson_
* Financial: Created `IOHLC` to allow users to inject their own pricing logic (#2404) _Thanks @mjpz_
* OHLC: The `Volume` property and constructor overload initializing it have been deprecated (#2404)
* Axis: Expose tick, spine, and label configuration objects (#2512, #2513, #2353) _Thanks @cxjcqu and @SaltyTears_
* Signal: Improved `FillDisable()` behavior (#2436) _Thanks @szescxz_
* RadialGaugePlot: Improve alignment for plots with 1-3 gauges (#2448, #2128) _Thanks @DavidWhataGIT, @johndoh, and daddydavid_
* Pie: Added `LegendLabels` property so slices and legend items can have different labels (#2459) _Thanks @vietanhbui_
* Controls: Improved `GetCoordinate()` behavior for empty plots (#2468, #2540) _Thanks @dusko23_
* Histogram: Improved constructor argument validation and support for small bins(#2490) _Thanks @Margulieuxd and @bukkideme_
* Axis: Improved `Plot.AxisPanCenter()` support for multi-axis plots (#2483, #2544) _Thanks @dusko23_
* Bubble Plot: Added `RadiusIsPixels` flag which when `falst` sizes bubbles using radius units instead of pixels (#2492) _Thanks @marcelpel_
* Axis: Improved `Plot.MatchAxisLimits()` support for multi-axis plots (#2495) _Thanks @Margulieuxd_
* Plot: Improved `Plot.XLabel()` XML documentation (#2552) _Thanks @JulianusIV_

## ScottPlot 5.0.2-beta
_Published on [NuGet](https://www.nuget.org/profiles/ScottPlot) on 2023-02-27_
* Signal Plot: Support X and Y offset (#2378) _Thanks @minjjKang_
* WebAssembly: New sandbox demonstrates interactive ScottPlot in a browser (#2380, #2374) _Thanks rafntor_
* OpenGL: Added experimental support for direct GPU rendering (#2383, #2397) _Thanks @StendProg_
* Finance Plots: Added OHLC and Candlestick plot types (#2386) _Thanks @bclehmann_
* Style: Improved `Plot.Style.Background()` color configuration (#2398) _Thanks @Jonathanio123_
* WPF: Added OpenGL support to the WPF control (#2395) _Thanks @StendProg_
* Palette: Refactored the palette system to allow ScottPlot 4 and 5 to share palette code (#2409)
* Plot: Added `GetImageHTML()` for improved rendering in interactive notebooks (#2385, #1772) _Thanks @neilyoung2008_

## ScottPlot 4.1.61
_Published on [NuGet](https://www.nuget.org/profiles/ScottPlot) on 2023-02-27_
* Axis: Throw exception immediately upon setting invalid axis limits (#2327) _Thanks @mjpz_
* Heatmap: Added support for transparent single-color heatmaps (#2336) _Thanks @bukkideme_
* Statistics: Improved median calculation method in population plots (#2363) _Thanks @Syntaxrabbit_
* AxisLineVector: Improved automatic axis limits when using limited axis lines (#2371) _Thanks @ChrisAtVault_
* Controls: `Configuration.AddLinkedControl()` simplifies axis sharing across multiple controls (#2402, #2372)
* Statistics: New `ScottPlot.Statistics.Histogram` class optimized for simplicity and live data (#2403, #2389) _Thanks @bukkideme and @Xerxes004_
* Statistics: Improved bin edge calculations for histograms with fixed bin size bins (#2299) _Thanks @Xerxes004_
* Palette: Refactored the palette system to allow ScottPlot 4 and 5 to share palette code (#2409)
* Heatmap: Added `GetBitmap()` to provide access to raw heatmap image data (#2396, #2410) _Thanks @bukkideme_
* Pie: Prevent invalid argument exceptions when drawing zero-size pie charts (#2415) _Thanks @KC7465128305_
* Colormap: Colormaps can be created from a set of colors (#2375, #2191, #2187) _Thanks @dhgigisoave_
* Function Plot: New optional `AxisLimits` allows users to define default axis limits (#2428, #2412) _Thanks @bukkideme_
* Population: Fixed bug causing argument exceptions for 1px high plots (#2429, #2384) _Thanks @Sprenk_
* Controls: Added `Configuration.AltLeftClickDragZoom` option to customize zooming behavior (#2391, #2392) _Thanks @DevJins_
* Error Bar: Added `Label` property which allows error bars to appear independently in the legend (#2432, #2388) _Thanks @dongyi-cai-windsab_
* Demo: Fixed bug preventing the cookbook from launching (#2443) _Thanks @FannyAtGitHub_

## ScottPlot 5.0.1-beta
_Published on [NuGet](https://www.nuget.org/profiles/ScottPlot) on 2023-02-09_
* Namespace: DataSource → DataSources
* Error Bar: New plot type (#2346) _Thanks @bclehmann_
* Plot: Added `Style` object to group functions that perform complex styling tasks
* Controls: Added right-click context menus (#2350) _Thanks @bclehmann_
* Rendering: Added support for saving bitmap files (#2350) _Thanks @bclehmann_
* Axes: Added support for DateTime Axes (#2369) _Thanks @bclehmann_
* Rendering: Added support for line styles (#2373) _Thanks @bclehmann_
* WinUI3: Created a Uno WinUI3 control (#2374, #2039) _Thanks @rafntor_

## ScottPlot 5.0.0-beta
_Published on [NuGet](https://www.nuget.org/profiles/ScottPlot) on 2023-01-01_
* ScottPlot 5: First version 5 release published to NuGet #2304

## ScottPlot 4.1.60
_Published on [NuGet](https://www.nuget.org/profiles/ScottPlot) on 2022-12-23_
* Pie Chart: Improved display when a single slice covers the entire pie (#2248, #2251) _Thanks @bclehmann_
* Plot: Added `AddFill()` arguments for `LineWidth` and `LineColor` (#2258) _Thanks @Fruchtzwerg94_
* Plot: Improved support for filled polygons with fewer than 3 points (#2258) _Thanks @Fruchtzwerg94_
* A new `IDraggableSpan` interface was added to trigger events when the edges of spans are dragged (#2268) _Thanks @StendProg_
* Palettes: Added new light-color palettes PastelWheel, LightSpectrum, and LightOcean (#2271, #2272, #2273) _Thanks @arthurits_
* Ticks: Improved tick calculations for very small plots (#2280, #2278) _Thanks @Xerxes004_
* Crosshair: HLine and VLine are no longer readonly (#2208) _Thanks @arthurits_
* Function Plot: Added support for filling above and below lines (#2239, #2238) _Thanks @SGanard_
* Signal Plot: Improved error messages for when `Update()` fails to replace data (#2263)
* Plot: `Clear()` now resets inner and outer view limits (#2264) _Thanks @vietanhbui_
* FormsPlot: Right-click help menu is now `TopMost` (#2282) _Thanks @dusko23_
* Signal Plot: Allow users to apply different colors to lines and markers (#2288) _Thanks @Nuliax7_
* Pie: Added `Size` option to allow customizing how large the pie chart is (#2317) _Thanks @Rudde_
* FormsPlot: Improved support for horizontal legends in the pop-out legend viewer (#2300) _Thanks @rotger_
* Axis: Added arguments to `AxisPan()` to improve multi-axis support (#2293)
* Axis: Added `AxisPanCenter()` to center the view on a coordinate (#2293) _Thanks @dusko23_
* Project: Use System.Drawing.Common version 4.7.2 to avoid CVE-2021-26701 (#2303, #1004, #1413) _Thanks @gobikulandaisamy_

## ScottPlot 4.1.59
_Published on [NuGet](https://www.nuget.org/profiles/ScottPlot) on 2022-11-06_
* Ticks: Improve datetime tick labels for systems with a 24-hour display format (#2132, #2135) _Thanks @MareMare and @bclehmann_
* Axis: `Plot.AddAxis()` now uses auto-incremented axis index unless one is explicitly defined (#2133) _Thanks @bclehmann and Discord/Nick_
* Axis: `Plot.GetAxesMatching()` was created to obtain a given vertical or horizontal axis (#2133) _Thanks @bclehmann and Discord/Nick_
* Axis: Corner label format can be customized for any axis by calling `CornerLabelFormat()` (#2134) _Thanks @ShannonZ_
* BarSeries: Improved rendering of negative values (#2147, #2152) _Thanks @fe-c_
* Function Plot: Added optional `XMin` and `XMax` fields which limit function rendering to a defined horizontal span (#2158, #2156, #2138) _Thanks @bclehmann and @phil100vol_
* FormsPlot: Plot viewer now has `RefreshLegendImage()` allowing the pop-out legend to be redrawn programmatically (#2157, #2153) _Thanks @rosdyana_
* Function Plot: Improved performance for functions which return null (#2158, #2156, #2138) _Thanks @bclehmann_
* BarSeries: improve support for negative and horizontal bar labels (#2148, #2159, #2152) _Thanks @bclehmann_
* Palette: Added `Normal` Palette based on [Anton Tsitsulin's Normal 6-color palette](http://tsitsul.in/blog/coloropt/) (#2161, #2010) _Thanks @martinkleppe_
* BarSeries: Added helper function to create a bar series from an array of values (#2161) _Thanks @KonH_
* SignalPlot: Add `Smooth` option (#2174, #2137) _Thanks @rosdyana_
* Signal Plot: Use correct marker when displaying in legend (#2172, #2173) _Thanks @bclehmann_
* Data Generation: Improved floating point precision of `RandomNormalValue` randomness (#2189, #2206) _Thanks @arthurits and @bclehmann__
* Finance Plot: Improved SMA calculations for charts with unordered candlesticks (#2199, #2207) _Thanks @zachesposito and @xenedia_
* Avalonia Control: Fixed subscription to ContexMenu property changes (#2215) _Thanks @DmitryZhelnin_
* Legend: Support horizontal orientation and added cookbook example (#2216) _Thanks @lucabat_
* Data Generation: Added generic support for `Consecutive()`, `Random()`, and `RandomWalk()`
* SignalPlot: New `SignalPlotGeneric` type allows `AddSignal()` to support generic data types (#2217) _Thanks @codecrafty_

## ScottPlot 4.1.58
_Published on [NuGet](https://www.nuget.org/profiles/ScottPlot) on 2022-09-08_
* Radar: New `Smooth` field allows radar areas to be drawn with smooth lines (#2067, #2065) _Thanks @theelderwand_
* Ticks: Setting manual ticks will now throw an immediate `ArgumentException` if positions and labels have different lengths (#2063) _Thanks @sergaent_
* VectorFieldList: New plot type for plotting arbitrary coordinate/vector pairs which are not confined to a grid (#2064, #2079) _Thanks @sjdemoor and @bclehmann_
* HLine and VLine: Line (but not position label) is hidden if `LineWidth` is `0` (#2085) _Thanks @A1145681_
* Controls: The cursor now reverts to `Configuration.DefaultCursor` after moving off draggable objects (#2091) _Thanks @kurupt44_
* Snapping: SnapNearest classes now expose `SnapIndex()` (#2099) _Thanks @BambOoxX_
* Background: Added optional arguments to `Style()` lets users place a custom background image behind their plot (#2016) _Thanks @apaaris_
* Axis Line: Remove the ability to drag invisible lines (#2110) _Thanks @A1145681_
* Controls: Draggable objects can now only be dragged with the left mouse button (#2111, #2120) _Thanks @A1145681_
* Heatmap: Prevent rendering artifacts by throwing an exception if the 2D array is larger than 2^15 in either dimension (#2119, #2116) _Thanks @dhgigisoave_

## ScottPlot 4.1.57
_Published on [NuGet](https://www.nuget.org/profiles/ScottPlot) on 2022-08-18_
* Scatter: Improved `GetPointNearest()` when `OnNaN` is `Gap` or `Ignore` (#2048) _Thanks @thopri_
* Heatmap and Image: Added `Coordinate[] ClippingPoints` to give users the ability to clip to an arbitrary polygon (#2049, #2052) _Thanks @xichaoqiang_
* Image: Improved automatic axis limits measurement when `HeightInAxisUnits` is defined
* Plot: Reduced anti-aliasing artifacts at the edge of frameless plots (#2051)

## ScottPlot 4.1.56
_Published on [NuGet](https://www.nuget.org/profiles/ScottPlot) on 2022-08-16_
* Signal: Improved accuracy of `GetIndexForX()` (#2044) _Thanks @CharlesMauldin_
* Palette: Added help messages for users attempting to create custom palettes (#1966) _Thanks @EFeru_

## ScottPlot 4.1.55
_Published on [NuGet](https://www.nuget.org/profiles/ScottPlot) on 2022-08-14_
* Scatter: Data may now contain NaN if the `OnNaN` field is customized. `Throw` throws an exception of NaN is detected (default behavior), `Ignore` skips over NaN values (connecting adjacent points with a line), and `Gap` breaks the line so NaN values appear as gaps. (#2040, #2041)
* Plot: Added a `AddFillError()` helper method to create a shaded error polygon for displaying beneath a scatter plot (#2037)

## ScottPlot 4.1.53
_Published on [NuGet](https://www.nuget.org/profiles/ScottPlot) on 2022-08-11_
* Scatter and Signal Plot: `GetYDataRange()` now returns the range of Y values between a range of X positions, useful for setting automatic axis limits when plots are zoomed-in (#1946, #1942, #1929) _Thanks @bclehmann_
* WPF Control: Right-click copy now renders high quality image to the clipboard (#1952) _Thanks @bclehmann_
* Radar, Coxcomb, and Pie Chart: New options to customize hatch pattern and color. See cookbook for examples. (#1948, #1943) _Thanks @bclehmann_
* Signal Plot: Improve support for plots with a single point (#1951, #1949) _Thanks @bclehmann and @Fruchtzwerg94_
* Draggable Marker Plots: Improved drag behavior when drag limits are in use (#1970) _Thanks @xmln17_
* Signal Plot: Added support for plotting `byte` arrays (#1945)
* Axis Line: Added properties to customize alignment of position labels (#1972) _Thanks @hamhub7_
* Plot: MatchAxis no longer modifies limits of unintended axes (#1980) _Thanks @PlayCreatively_
* Plot: Improved error reporting for invalid axis limits (#1994) _Thanks @Xerxes004_
* Signal Plot: Improved `GetPointNearestX()` accuracy for plots with high zoom (#1987, #2019, #2020) _Thanks @dhgigisoave_
* Draggable: `IDraggable` now has functions to facilitate snapping (#2006, #2007, #2022) _Thanks @Agorath_
* Palette: `ScottPlot.Palette` has been refactored to replace `ScottPlot.Drawing.Palette` and `ScottPlot.Drawing.Colorset` (#2024)
* Palette: Palettes now implement `IEnumerable` and colors can be retrieved using `foreach` (#2028)
* Render: Improved thread safety of the render lock system (#2030) _Thanks @anprevost_
* Scatter: Exposed `SmoothTension` to customize behavior when `Smooth` is enabled (#1878) _Thanks Michael99_

## ScottPlot 4.1.52
_Published on [NuGet](https://www.nuget.org/profiles/ScottPlot) on 2022-07-09_
* WinForms control: Fixed a bug introduced by the previous version which resulted in flickering while using the mouse to pan or zoom (#1938, #1913) _Thanks @AbeniMatteo_
* Plot: Added obsolete `GetLegendBitmap()` with message indicating `RenderLegend()` is to be used instead (#1937, #1936) _Thanks @johnfoll_
* Signal Plot: Improved performance using platform-specific fast paths for common data types to minimize allocations (#1927) _Thanks @AbeniMatteo, @StendProg, and @bclehmann_

## ScottPlot 4.1.51
_Published on [NuGet](https://www.nuget.org/profiles/ScottPlot) on 2022-06-30_
* WinForms Control: Fixed a bug that caused frequent mouse events to overflow the stack (#1906, #1913) _Thanks @AbeniMatteo_
* Performance: Improve string measurement performance using cached fonts (#1915) _Thanks @AbeniMatteo_
* Layout: Improve axis alignment when `ManualDataArea()` is used (#1901, #1907, #1911) _Thanks @dhgigisoave_
* Cookbook: Improve error message if recipes.json is not found (#1917) _Thanks @AbeniMatteo_

## ScottPlot 4.1.50
_Published on [NuGet](https://www.nuget.org/profiles/ScottPlot) on 2022-06-26_
* BarSeries: Lists passed into new BarSeries are preserved and can be modified after instantiation. Added a `Count` property. Added a `AddBarSeries()` overload that permits creating an empty BarSeries. (#1902)
* Markers: Improved performance for plot types that render multiple markers (#1910) _Thanks @AbeniMatteo_
* Plot: New `ManualDataArea()` function allows users to define pixel-perfect layouts (#1907, #1901) _Thanks @dhgigisoave_

## ScottPlot 4.1.49
_Published on [NuGet](https://www.nuget.org/profiles/ScottPlot) on 2022-06-21_
* BarSeries: A new type of bar plot which allows each bar to be individually customized and offers mouse collision detection (#1891, #1749) _Thanks @jhm-ciberman_
* SignalXY: When step mode is activated markers are now only drawn at original data points (#1896) _Thanks @grabul_
* SignalConst: Fixed indexing error affecting the Update() overload that accepted generic arrays (#1895, #1893) _Thanks @strontiumpku_
* Scatter and Signal: When `StepDisplay` is enabled, the new `StepDisplayRight` property can toggle step orientation (#1894, #1811) _Thanks @dhgigisoave_
* SignalXY: Markers now shown in legend when the plot is zoomed-in enough that they become visible on the plot itself

## ScottPlot 4.1.48
_Published on [NuGet](https://www.nuget.org/profiles/ScottPlot) on 2022-06-09_
* Plottable: Collapsed `IHasAxisLimits`, `IHasDataValidation`, and `IHasLegendItems` back into `IPlottable`, reverting a change introduced by the previous version. The intent of the original change was to promote interface segregation (e.g., colorbar has no axis limits). However, the purpose of this reversion is to maintain consistent behavior for users who implemented their own plottables implementing `IPlottable` and may not be aware of these new interfaces. (#1868, #1881)

## ScottPlot 4.1.47
_Published on [NuGet](https://www.nuget.org/profiles/ScottPlot) on 2022-06-07_
* Scatter Plot: New `Smooth` property allows data points to be connected by smooth lines (#1852, #1853) _Thanks @liuhongran626_
* Axis: Improved corner notation for multi-axis plots (#1875) _Thanks @nassaleh_
* Plottable: Optional segregated interfaces `IHasAxisLimits`, `IHasDataValidation`, and `IHasLegendItems` were broken-out of `IPlottable`. Note that this change was reverted in the subsequent release. (#1868, #1881)

## ScottPlot 4.1.46
_Published on [NuGet](https://www.nuget.org/profiles/ScottPlot) on 2022-06-05_
* Image: `AddImage()` has optional arguments to define rotation, scale, and anchor alignment. The `Image` plot type has new public properties allowing images to be stretched so position and size can be defined using axis units (see Cookbook). `Rotation` now respects all anchor alignments. (#1847) _Thanks @wtywtykk and @bclehmann_
* Bracket: New plot type to highlight a range of data between two points in coordinate space (#1863) _Thanks @bclehmann_
* Heatmap: Added `FlipVertically` property to invert orientation of original data (#1866, #1864) _Thanks @bclehmann and @vtozarks_
* Axis: Improved placement of horizontal axis tick labels when multiple axes are in use (#1861, #1848) _Thanks @bclehmann and @Shengcancheng_
* Crosshair: Now included in automatic axis limit detection. Use its `IgnoreAxisAuto` property to disable this functionality. (#1855, #1857) _Thanks @CarloToso and @bclehmann_
* BarPlot: Improved automatic axis detection for bar plots containing negative values (#1855, #1857) _Thanks @CarloToso and @bclehmann_
* IHittable: new interface to facilitate mouse click and hover hit detection (#1845) _Thanks @StendProg and @bclehmann_
* Tooltip: Added logic to enable detection of mouse hover or click (#1843, #1844, #1845) _Thanks @kkaiser41, @bclehmann, and @StendProg_
* Controls: All user controls now have a `LeftClickedPlottable` event that fires when a plottable implementing `IHittable` was left-clicked
* FormsPlot: Set `Configuration.EnablePlotObjectEditor` to `true` to allow users to launch a plot object property editor from the right-click menu (#1842, #1831) _Thanks @bradmartin333 and @BambOoxX_
* BarPlot: Fixed bug where zooming extremely far in would cause large fills to disappear (#1849, #1850) _Thanks @ChrisAtVault_

## ScottPlot 4.1.45
_Published on [NuGet](https://www.nuget.org/profiles/ScottPlot) on 2022-05-05_
* Plottables: Fields converted to properties and setters paired with getters to facilitate binding (#1831) _Thanks @bradmartin333_

## ScottPlot 4.1.44
_Published on [NuGet](https://www.nuget.org/profiles/ScottPlot) on 2022-05-05_
* SignalXY: Permit duplicate X values and improve exception messages when invalid X data is loaded (#1832) _Thanks @Niravk1997_

## ScottPlot 4.1.43
_Published on [NuGet](https://www.nuget.org/profiles/ScottPlot) on 2022-05-02_
* Draggable Scatter Plot: Fixed a bug where horizontal drag limits were applied to the vertical axis (#1795) _Thanks @m4se_
* Plot: Improved support for user-defined ticks when inverted axis mode is enabled (#1826, #1814) _Thanks @Xerxes004_
* Heatmap: Added `GetCellIndexes()` to return the heatmap data position for a given coordinate (#1822, #1787) _Thanks @tonpimenta_
* Controls: Added `LeftClicked` event to customize left-click actions in GUI environments (#1822, #1787)

## ScottPlot 4.1.42
_Published on [NuGet](https://www.nuget.org/profiles/ScottPlot) on 2022-05-01_
* SignalXY: Fixed bug causing plots to disappear when displaying partial data containing duplicated X values. (#1803, #1806) _Thanks @StendProg and @bernhardbreuss_
* SignalXY: X data is no longer required to be ascending when it is first assigned, improving support for plots utilizing min/max render indexing (#1771, #1777) _Thanks @bernhardbreuss_
* Grid: Calling `Plot.Grid(onTop: true)` will cause grid lines to be drawn on top of plottables (#1780, #1779, #1773) _Thanks @bclehmann and @KATAMANENI_
* FormsPlot: Fixed a bug that caused the default right-click menu to throw an exception when certain types of plottables were present (#1791, #1794) _Thanks @ShenxuanLi, @MareMare, and @StendProg_
* Avalonia: Improved middle-click-drag zoom-rectangle behavior (#1807) _Thanks @kivarsen_
* Avalonia: Improved position of right-click menu (#1809) _Thanks @kivarsen_
* Avalonia: Added double-click support which displays benchmark information by default (#1810) _Thanks @kivarsen_
* Axis: Improved support for switching between custom tick label format strings and custom formatter functions (#1813) _Thanks @schifazl_
* Plot: `AutomaticTickPositions()` can now be used to undo action of `ManualTickPositions()` (#1814)
* Plot: `AutomaticTickPositions()` optionally accepts an array of ticks and labels that can be displayed in addition to the automatic ones (#1814) _Thanks @Xerxes004_
* Signal Plot: Improved low density display when `LineStyle` is `None` (#1797) _Thanks @nassaleh_
* FormsPlot: Detached legend now restores initial legend visibility state on close (#1804) _Thanks @BambOoxX_

## ScottPlot 4.1.41
_Published on [NuGet](https://www.nuget.org/profiles/ScottPlot) on 2022-04-09_
* Plot: Added `Plot.GetImageHTML()` to make it easy to display ScottPlot images in .NET Interactive / Jupyter notebooks (#1772) _Thanks @StendProg and @Regenhardt_

## ScottPlot 4.1.40
_Published on [NuGet](https://www.nuget.org/profiles/ScottPlot) on 2022-04-07_
* SignalPlotXY: Improved support for custom markers (#1763, #1764) _Thanks @bclehmann and @ChrisCC6_
* Legend: `Plot.Legend()` accepts a nullable `Location` so legends can be enabled/disabled without changing position (#1765) _Thanks @envine_
* FormsPlot: The right-click menu now shows "detach legend" even if all plottable items with legends are set to invisible (#1765) _Thanks @envine_
* AxisLine: Added a `PositionLabelAxis` field that can be used to define a specific axis to draw the position label on in multi-axis plots (#1766) _Thanks @fuxinsen_

## ScottPlot 4.1.39
_Published on [NuGet](https://www.nuget.org/profiles/ScottPlot) on 2022-04-01_
* SignalPlotXY: Fixed bug where `GetPointNearestX()` did not check proximity to the final point (#1757) _Thanks @MareMare_

## ScottPlot 4.1.38
_Published on [NuGet](https://www.nuget.org/profiles/ScottPlot) on 2022-03-31_
* Bar plot: Improved automatic axis limit detection for bars with negative offset (#1750) _Thanks @painstgithub_
* Axis labels: Added a `rotation` argument to `Axis.LabelStyle()` to support flipping label orientation (#1754, #1194) _Thanks @zeticabrian_

## ScottPlot 4.1.37
_Published on [NuGet](https://www.nuget.org/profiles/ScottPlot) on 2022-03-25_
* Controls: Improved multi-axis support for mouse tracking by giving `GetMouseCoordinates()` optional axis index arguments (#1743) _Thanks @kv-gits_

## ScottPlot 4.1.36
_Published on [NuGet](https://www.nuget.org/profiles/ScottPlot) on 2022-03-19_
* Axis: Allow grid line and tick mark pixel snapping to be disabled (#1721, #1722) _Thanks @Xerxes004_
* Axis: `ResetLayout()` sets padding to original values to reverse changes made by adding colorbars (#1732, #1736) _Thanks @ccopsey_

## ScottPlot 4.1.35
_Published on [NuGet](https://www.nuget.org/profiles/ScottPlot) on 2022-03-06_
* Eto.Forms: Improved handling of events (#1719, #1718) _Thanks @rafntor and @VPKSoft_

## ScottPlot 4.1.34
_Published on [NuGet](https://www.nuget.org/profiles/ScottPlot) on 2022-03-03_
* Bubble plot: Added methods to get the point nearest the cursor (#1657, #1652, #1705) _Thanks @BambOoxX, @Maoyao233, and @adgriff2_
* Markers: Improved alignment of markers and lines on Linux and MacOS by half a pixel (#1660, #340)
* Plottable: Added `IsHighlighted` properties to make some plot types bold (#1660) _Thanks @BambOoxX_
* Plottable: Segregated existing functionality interfaces for `IHasLine`, `IHasMarker`, and `IHilightable` (#1660) _Thanks @BambOoxX_
* Plot: `AxisAuto()` now throws an exception of margins are defined outside the allowable range (#450, #1682) _Thanks @xichaoqiang_
* Plot: Added `PlotFillRightLeft` method for adding horizontal filled scatter plots (#450) _Thanks @xichaoqiang_
* Markers: All shapes are now drawn discretely instead of relying on text rendering for improved performance and consistency (#1668, #1660) _Thanks @BambOoxX_
* Scatter Plot: Support distinct `LineColor` and `MarkerColor` colors (#1668)
* SignalXY: Fix bug affecting the edge of the plot when step mode is active (#1703, #1699) _Thanks @PeppermintKing_
* SignalXY: Improve appearance of filled regions when step mode is active (#1703, #1697) _Thanks @PeppermintKing_
* Axis Span: Added options to customize fill pattern and border (#1692) _Thanks @BambOoxX_
* Markers: Additional customization options such as `MarkerLineWidth` (#1690) _Thanks @BambOoxX_
* Legend Viewer: New functionality to customize line, marker, and highlight options have been added to the the right-click menu of the Windows Forms control (#1655, #1651) _Thanks @BambOoxX_

## ScottPlot 4.1.33
_Published on [NuGet](https://www.nuget.org/profiles/ScottPlot) on 2022-02-04_
* Spline Interpolation: Added new methods for data smoothing including Bézier interpolation (#1593, #1606)
* Detachable Legend: Added an option to detach the legend to the right-click menu in the Windows Forms control. Clicking items in the detached legend toggles their visibility on the plot (#1589, #1573, #1326) _Thanks @BambOoxX_
* Marker: Added an optional `Text` (and `TextFont`) for displaying a message that moves with a marker (#1599)
* Heatmap: Heatmaps with custom X and Y sizing or positioning no longer call `AxisScaleLock()` automatically (#1145) _Thanks @bclehmann_
* Axis: GetCoordinateY() now returns more accurate coordinate (#1625, #1616) _Thanks @BambOoxX_
* Text: Now has `IsDraggable` field and improved mouseover detection that supports rotation (#1616, #1599) _Thanks @BambOoxX and @Niravk1997_
* Plot: `Frameless()` no longer results in an image with a 3 pixel transparent border (#1571, #1605) _Thanks @sjlai1993_
* Colorbar: `AddColorbar()` has new optional argument to enable placement on the left side of the plot (#1524) _Thanks @Niravk1997_
* Heatmap: Fixed bug affecting manually-scaled heatmaps (#1485) _Thanks @ZPYin, @mYcheng-95, and @bclehmann_
* Colorbar: Exposed `DataAreaPadding` to improve layout customization for multi-axis plots (#1637) _Thanks @ccopsey_

## ScottPlot 4.1.32
_Published on [NuGet](https://www.nuget.org/profiles/ScottPlot) on 2022-01-23_
* Interpolation: New cubic interpolation module with improved stability and simplified API (#1433) _Thanks @allopatin_
* Legend: `GetBitmap()` returns a transparent image instead of throwing an exception if there are no items in the legend (#1578) _Thanks @BambOoxX_
* Legend: Added `Count`, `HasItems`, and `GetItems()` so users can inspect legend contents to if/how they want to display it (#1578) _Thanks @BambOoxX_
* Plot: Exposed `GetDraggable()` to allow users to retrieve the plotted objects at specific pixel positions (#1578) _Thanks @BambOoxX_
* Axis Limits: Improved handling of axis limits for plots containing no data (#1581) _Thanks @EFeru_
* Repeating Axis Line: Improved display of text labels (#1586, #1557) _Thanks @BambOoxX_
* Axis: Improved multi-axis support for `GetPixel()` methods (#1584, #1587) _Thanks @ChrisCC6 and @BambOoxX_
* Error Bar: `Plot.AddErrorBars()` can now be used to place 1D or 2D error bars anywhere on the plot (#1466, #1588) _Thanks @bclehmann_
* Scatter Plot List: Added generic support to `ScatterPlotList<T>` as demonstrated in the cookbook (#1463, #1592) _Thanks @tyrbentsen_
* Draggable Scatter Plot: Created a new `ScatterPlotListDraggable` that supports dragging points and custom clamp logic as seen in the cookbook (#1422) _Thanks @EFeru and @BambOoxX_
* Axis: Users may now customize the number of minor ticks and grid lines when log scale is enabled (#1594, #1595, #1583) _Thanks @hibus_

## ScottPlot 4.1.31
_Published on [NuGet](https://www.nuget.org/profiles/ScottPlot) on 2022-01-17_
* MultiAxis: Improved support for draggable items placed on non-primary axes (#1556, #1545) _Thanks @BambOoxX_
* RepeatingAxisLine: New plot types `RepeatingVLine` and `RepeatingHLine` show a primary line and a user-defined number of harmonics. See cookbook for example and usage notes. (#1535, #1775) _Thanks @BambOoxX_
* Scatter: The new `ScatterPlotDraggable` plot type is for creating scatter plots with mouse-draggable points (#1560, #1422) _Thanks @BambOoxX and @EFeru_
* Controls: Improved middle-click-drag zoom rectangle support for plots with multiple axes (#1559, #1537) _Thanks @BambOoxX_
* Marker: New plot types `DraggableMarkerPlot` and `DraggableMarkerPlotInVector` give users options to add mouse-interactive markers to plots (#1558) _Thanks @BambOoxX_
* Bar Plot: New `ValueFormatter` option allows users to customize the text displayed above bars (#1542) _Thanks @jankri_
* Plot: `Title()` now has additional arguments for customizing text above the plot (#1564) _Thanks Hendri_

## ScottPlot 4.1.30
_Published on [NuGet](https://www.nuget.org/profiles/ScottPlot) on 2022-01-15_
* Plot: Improve values returned by `GetDataLimits()` when axis lines and spans are in use (#1415, #1505, #1532) _Thanks @EFeru_
* Rendering: Revert default text hinting from ClearType back to AntiAliased to improve text appearance on transparent backgrounds. Users may call `ScottPlot.Drawing.GDI.ClearType(true)` to opt-in to ClearType rendering which is superior for most situations. (#1553, #1550, #1528) _Thanks @r84r, @wangyexiang, @Elgot, @EFeru, and @saklanmazozgur_

## ScottPlot 4.1.29
_Published on [NuGet](https://www.nuget.org/profiles/ScottPlot) on 2022-01-02_
* WinForms Control: Improve ClearType text rendering by no longer defaulting to a transparent control background color (#1496)

## ScottPlot 4.1.28
_Published on [NuGet](https://www.nuget.org/profiles/ScottPlot) on 2022-01-01_
* Eto Control: New ScottPlot control for the Eto GUI framework (#1425, #1438) _Thanks @rafntor_
* Radar Plot: `OutlineWidth` now allows customization of the line around radar plots (#1426, #1277) _Thanks @Rayffer_
* Ticks: Improved minor tick and minor grid line placement (#1420, #1421) _Thanks @bclehmann and @at2software_
* Palette: Added Amber and Nero palettes (#1411, #1412) _Thanks @gauravagrwal_
* Style: Hazel style (#1414) _Thanks @gauravagrwal_
* MarkerPlot: Improved data area clipping (#1423, #1459) _Thanks @PremekTill, @lucabat, and @AndXaf_
* MarkerPlot: Improved key in legend (#1459, #1454) _Thanks @PremekTill and @Logicman111_
* Style: Plottables that implement `IStylable` are now styled when `Plot.Style()` is called. Styles are now improved for `ScaleBar` and `Colorbar` plot types. (#1451, #1447) _Thanks @diluculo_
* Population plot: Population plots `DataFormat` now have a `DataFormat` member that displays individual data points on top of a bar graph representing their mean and variance (#1440) Thanks _@Syntaxrabbit_
* SignalXY: Fixed bug affecting filled plots with zero area (#1476, #1477) _Thanks @chenxuuu_
* Cookbook: Added example showing how to place markers colored according to a colormap displayed in a colorbar (#1461) _Thanks @obnews_
* Ticks: Added option to invert tick mark direction (#1489, #1475) _Thanks @wangyexiang_
* FormsPlot: Improved support for WinForms 6 (#1430, #1483) _Thanks @SuperDaveOsbourne_
* Axes: Fixed bug where `AxisAuto()` failed to adjust all axes in multi-axis plots (#1497) _Thanks @Niravk1997_
* Radial Gauge Plot: Fixed bug affecting rendering of extremely small gauge angles (#1492, #1474) _Thanks @arthurits_
* Text plot and arrow plot: Now have `PixelOffsetX` and `PixelOffsetY` to facilitate small adjustments at render time (#1392)
* Image: New `Scale` property allows customization of image size (#1406)
* Axis: `Plot.GetDataLimits()` returns the boundaries of all data from all visible plottables regardless of the current axis limits (#1415) _Thanks @EFeru_
* Rendering: Improved support for scaled plots when passing scale as a `Plot.Render()` argument (#1416) _Thanks @Andreas_
* Text: Improved support for rotated text and background fills using custom alignments (#1417, #1516) _Thanks @riquich and @AndXaf_
* Text: Added options for custom borders (#1417, #1516) _Thanks @AndXaf and @MachineFossil_
* Plot: New `RemoveAxis()` method allows users to remove axes placed by `AddAxis()` (#1458) _Thanks @gobikulandaisamy_
* Benchmark: `Plot.BenchmarkTimes()` now returns an array of recent frame render times (#1493, #1491) _Thanks @anose001_
* Ticks: Disabling log-scaled minor ticks now disables tick label integer rounding (#1419) _Thanks @at2software_
* Rendering: Improve appearance of text by defaulting to ClearType font rendering (#1496, #823) _Thanks @Elgot_

## ScottPlot 4.1.27
_Published on [NuGet](https://www.nuget.org/profiles/ScottPlot) on 2021-10-24_
* Colorbar: Exposed fields for additional tick line and tick label customization (#1360) _Thanks @Maoyao233_
* Plot: Improved `AxisAutoY()` margins (#1363) _Thanks @Maoyao233_
* Radar Plot: `LineWidth` may now be customized (#1277, #1369) _Thanks @bclehmann_
* Controls: Stretching due to display scaling can be disabled with `Configuration.DpiStretch` in WPF and Avalonia controls (#1352, #1364) _Thanks @ktheijs and @bclehmann_
* Axes: Improved support for log-distributed minor tick and grid lines (#1386, #1393) _Thanks @at2software_
* Axes: `GetTicks()` can be used to get the tick positions and labels from the previous render
* WPF Control: Improved responsiveness while dragging with the mouse to pan or zoom (#1387, #1388) _Thanks @jbuckmccready_
* Layout: `MatchLayout()` has improved alignment for plots containing colorbars (#1338, #1349, #1351) _Thanks @dhgigisoave_
* Axes: Added multi-axis support for `SetInnerViewLimits()` and `SetOuterViewLimits()` (#1357, #1361) _Thanks @saroldhand_
* Axes: Created simplified overloads for `AxisAuto()` and `Margins()` that lack multi-axis arguments (#1367) _Thanks @cdytoby_
* Signal Plot: `FillAbove()`, `FillBelow()`, and `FillAboveAndBelow()` methods have been added to simplify configuration and reduce run-time errors. Direct access to fill-related fields has been deprecated. (#1401)
* Plot: `AddFill()` now has an overload to fill between two Y curves with shared X values
* Palette: Made all `Palette` classes public (#1394) _Thanks @Terebi42_
* Colorbar: Added `AutomaticTicks()` to let the user further customize tick positions and labels (#1403, #1362) _Thanks @bclehmann_
* Heatmap: Improved support for automatic tick placement in colorbars (#1403, #1362)
* Heatmap: Added `XMin`, `XMax`, `YMin`, and `YMax` to help configure placement and edge alignment (#1405) _Thanks @bclehmann_
* Coordinated Heatmap: This plot type has been deprecated now that the special functionality it provided is present in the standard `Heatmap` (#1405)
* Marker: Created a new `Marker` class to simplify the marker API. Currently it is a pass-through for `MarkerShape` enumeration members.
* Plot: `AddMarker()` makes it easy to place a styled marker at an X/Y position on the plot. (#1391)
* Plottable: `AddPoint()` now returns a `MarkerPlot` rather than a `ScatterPlot` with a single point (#1407)
* Axis lines: Added `Min` and `Max` properties to terminate the line at a finite point (#1390, #1399) _Thanks @bclehmann_

## ScottPlot 4.1.26
_Published on [NuGet](https://www.nuget.org/profiles/ScottPlot) on 2021-10-12_
* SignalPlotYX: Improve support for step display (#1342) _Thanks @EFeru_
* Heatmap: Improve automatic axis limit detection (#1278) _Thanks @bclehmann_
* Plot: Added `Margins()` to set default margins to use when `AxisAuto()` is called without arguments (#1345)
* Heatmap: Deprecated `ShowAxisLabels` in favor of tight margins (see cookbook) (#1278) _Thanks @bclehmann_
* Histogram: Fixed bug affecting binning of values at the upper edge of the final bin (#1348, #1350) _Thanks @jw-suh_
* NuGet: Packages have improved debug experience with SourceLink and snupkg format symbols (#1285)

## ScottPlot 4.1.25
* Palette: `ScottPlot.Palette` has been created and cookbook recipes have been updated to use it. The module it replaces (`ScottPlot.Drawing.Palette`) will not be marked obsolete until ScottPlot 5. (#1299, #1304)
* Style: Refactored to use static classes instead of enumeration members (#1299, #1291)
* NuGet: Improved System.Drawing.Common dependencies in user control packages (#1311, #1310) _Thanks @Kritner_
* Avalonia Control: Now targets .NET 5 (#1306, #1309) _Thanks @bclehmann_
* Plot: Fixed bug causing `GetPixel()` to return incorrect values for some axes (#1329, #1330) _Thanks @riquich_
* New Palettes:
  * `ColorblindFriendly` modeled after [Wong 2011](https://www.nature.com/articles/nmeth.1618.pdf) (#1312) _Thanks @arthurits_
  * `Dark` (#1313) _Thanks @arthurits_
  * `DarkPastel` (#1314) _Thanks @arthurits_
  * `Redness` (#1322) _Thanks @wbalbo_
  * `SummerSplash (#1317)` _Thanks @KanishkKhurana_
  * `Tsitsulin` 25-color optimal qualitative palette ([described here](http://tsitsul.in/blog/coloropt)) by [Anton Tsitsulin](http://tsitsul.in) (#1318) _Thanks @arthurits and @xgfs_
* New Styles:
  * `Burgundy` (#1319) _Thanks @arthurits_
  * `Earth` (#1320) _Thanks @martinkleppe_
  * `Pink` (#1234) _Thanks @nanrod_

## ScottPlot 4.1.23
* NuGet: use deterministic builds, add source link support, and include compiler flags (#1285)

## ScottPlot 4.1.22
* Coxcomb Plots: Added support for image labels (#1265, #1275) _Thanks @Rayffer_
* Palette: Added overloads for `GetColor()` and `GetColors()` to support transparency
* Plot Viewer: fixed bug causing render warning to appear in WinForms and Avalonia plot viewers (#1265, #1238) _Thanks @bukkideme, @Nexus452, and @bclehmann_

## ScottPlot 4.1.21
* Legend: Throw an exception if `RenderLegend()` is called on a plot with no labeled plottables (#1257)
* Radar: Improved support for category labels. (#1261, #1262) _Thanks @Rayffer_
* Controls: Now have a `Refresh()` method as an alias of `Render()` for manually redrawing the plot and updating the image on the screen. Using `Render()` in user controls is more similar to similar plotting libraries and less likely to be confused with `Plot.Render()` in documentation and warning messages. (#1264, #1270, #1263, #1245, #1165)
* Controls: Decreased visibility of the render warning (introduced in ScottPlot 4.1.19) by allowing it only to appear when the debugger is attached (#1165, #1264)
* Radial Gaugue Plot: Fixed divide-by-zero bug affecting normalized gauges (#1272) _Thanks @arthurits_

## ScottPlot 4.1.20
* Ticks: Fixed bug where corner labels would not render when multiplier or offset notation is in use (#1252, #1253) _Thanks @DavidBergstromSWE_

## ScottPlot 4.1.19
* Controls: Fixed bug where render warning message is not hidden if `RenderRequest()` is called (#1165) _Thanks @gigios_

## ScottPlot 4.1.18
* Ticks: Improve placement when axis scale lock is enabled (#1229, #1197)
* Plot: `SetViewLimits()` replaced by `SetOuterViewLimits()` and `SetInnerViewLimits()` (#1197) _Thanks @noob765_
* Plot: `EqualScaleMode` (an enumeration accepted by `AxisScaleLock()`) now has `PreserveSmallest` and `PreserveLargest` members to indicate which axis to prioritize when adjusting zoom level. The new default is `PreserveSmallest` which prevents data from falling off the edge of the plot when resizing. (#1197) _Thanks @noob765_
* Axis: Improved alignment of 90º rotated ticks (#1194, #1201) _Thanks @gigios_
* Controls: Fix bug where middle-click-drag zoom rectangle would persist if combined with scroll wheel events (#1226) _Thanks @Elgot_
* Scatter Plot: Fixed bug affecting plots where `YError` is set but `XError` is not (#1237, #1238) _Thanks @simmdan_
* Palette: Added `Microcharts` colorset (#1235) _Thanks @arthurits_
* SignalPlotXY: Added support for `FillType` (#1232) _Thanks @ddrrrr_
* Arrow: New plot type for rendering arrows on plots. Arrowhead functionality of scatter plots has been deprecated. (#1241, #1240)
* Controls: Automatic rendering has been deprecated. Users must call Render() manually at least once. (#1165, #1117)
* Radial Gauge Plots: `AddRadialGauge()` now adds a radial gauge plot (a new circular plot type where values are represented as arcs spanning a curve). See cookbook for examples and documentation. (#1242) _Thanks @arthurits_

## ScottPlot 4.1.17
* Improved `RadarPlot.Update()` default arguments (#1097) _Thanks @arthurits_
* Radar Plot: Improved `Update()` default arguments (#1097) _Thanks @arthurits_
* Crosshair: Added `XLabelOnTop` and `YLabelOnRight` options to improve multi-axis support and label customization (#1147) _Thanks @rutkowskit_
* Signal Plot: Added `StepDisplay` option to render signal plots as step plots when zoomed in (#1092, #1128) _Thanks @EFeru_
* Testing: Improved error reporting on failed XML documentation tests (#1127) _Thanks @StendProg_
* Histogram: Marked `ScottPlot.Statistics.Histogram` obsolete in favor of static methods in `ScottPlot.Statistics.Common` designed to create histograms and probability function curves (#1051, #1166). See cookbook for usage examples. _Thanks @breakwinz and @bclehmann_
* WpfPlot: Improve memory management for dynamically created and destroyed WpfPlot controls by properly unloading the dispatcher timer (#1115, #1117) _Thanks @RamsayGit, @bclehmann, @StendProg, and @Orace_
* Mouse Processing: Improved bug that affected fast drag-dropping of draggable objects (#1076)
* Rendering: Fixed clipping bug that caused some plot types to be rendered above data area frames (#1084)
* Plot: Added `Width` and `Height` properties
* Plot: `GetImageBytes()` now returns bytes for a PNG file for easier storage in cloud applications (#1107)
* Axis: Added a `GetSettings()` method for developers, testers, and experimenters to gain access to experimental objects which are normally private for extreme customization
* Axis: Axis ticks now have a `Ticks()` overload which allows selective control over major tick lines and major tick labels separately (#1118) _Thanks @kegesch_
* Plot: `AxisAuto()` now has `xAxisIndex` and `yAxisIndex` arguments to selectively adjust axes to fit data on a specified index (#1123)
* Crosshair: Refactored to use two `AxisLine`s so custom formatters can now be used and lines can be independently styled (#1173, #1172, #1122, 1195) _Thanks @Maoyao233 and @EFeru_
* ClevelandDotPlot: Improve automatic axis limit detection (#1185) _Thanks @Nextra_
* ScatterPlotList: Improved legend formatting (#1190) _Thanks @Maoyao233_
* Plot: Added an optional argument to `Frameless()` to reverse its behavior and deprecated `Frame()` (#1112, #1192) _Thanks @arthurits_
* AxisLine: Added `PositionLabel` option for displaying position as text (using a user-customizable formatter function) on the axis (#1122, #1195, #1172, #1173) _Thanks @EFeru and @Maoyao233_
* Radar Plot: Fixed rendering artifact that occurred when axis maximum is zero (#1139) _Thanks @petersesztak and @bclehmann_
* Mouse Processing: Improved panning behavior when view limits (axis boundaries) are active (#1148, #1203) _Thanks @at2software_
* Signal Plot: Fixed bug causing render artifacts when using fill modes (#1163, #1205)
* Scatter Plot: Added support for `OffsetX` and `OffsetY` (#1164, #1213)
* Coxcomb: Added a new plot type for categorical data. See cookbook for examples. (#1188) _Thanks @bclehmann_
* Axes: Added `LockLimits()` to control pan/zoom manipulation so individual axes can be manipulated in multi-axis plots. See demo application for example. (#1179, #1210) _Thanks @kkaiser41_
* Vector Plot: Add additional options to customize arrowhead style and position. See cookbook for examples. (#1202) _Thanks @hhubschle_
* Finance Plot: Fixed bug affecting plots with no data points (#1200) _Thanks @Maoyao233_
* Ticks: Improve display of rotated ticks on secondary axes (#1201) _Thanks @gigios_

## ScottPlot 4.1.16
* Made it easier to use custom color palettes (see cookbook) (#1058, #1082) _Thanks @EFeru_
* Added a `IgnoreAxisAuto` field to axis lines and spans (#999) _Thanks @kirsan31_
* Heatmaps now have a `Smooth` field which uses bicubic interpolation to display smooth heatmaps (#1003) _Thanks @xichaoqiang_
* Radar plots now have an `Update()` method for updating data values without clearing the plot (#1086, #1091) _Thanks @arthurits_
* Controls now automatically render after the list of plottables is modified (previously it was after the number of plottables changed). This behavior can be disabled by setting a public field in the control's `Configuration` module. (#1087, #1088) _Thanks @bftrock_
* New `Crosshair` plot type draws lines to highlight a point on the plot and labels their coordinates in the axes (#999, #1093) _Thanks @kirsan31_
* Added support for a custom `Func<double, string>` to be used as custom tick label formatters (see cookbook) (#926, #1070) _Thanks @damiandixon and @ssalsinha_
* Added `Move`, `MoveFirst`, and `MoveLast` to the `Plot` module for added control over which plottables appear on top (#1090) _Thanks @EFeru_
* Fixed bug preventing expected behavior when calling `AxisAutoX` and `AxisAutoY` (#1089) _Thanks @EFeru__

## ScottPlot 4.1.15
* Hide design-time error message component at run time to reduce flicking when resizing (#1073, #1075) _Thanks @Superberti and @bclehmann_
* Added a modern `Plot.GetBitmap()` overload suitable for the new stateless rendering system (#913 #1063)
* Controls now have `PlottableDragged` and `PlottableDropped` event handlers (#1072) _Thanks @JS-BGResearch_

## ScottPlot 4.1.14
* Add support for custom linestyles in SignalXY plots (#1017, #1016) _Thanks @StendProg and @breakwinz_
* Improved Avalonia dependency versioning (#1018, #1041) _Thanks @bclehmann_
* Controls now properly process `MouseEnter` and `MouseLeave` events (#999) _Thanks @kirsan31 and @breakwinz_
* Controls now have a `RenderRequest()` method that uses a render queue to facilitate non-blocking render calls (#813, #1034) _Thanks @StendProg_
* Added Last() to finance plots to make it easier to access the final OHLC (#1038) _Thanks @CalderWhite_
* Controls that fail to render in design mode now display the error message in a textbox to prevent Visual Studio exceptions (#1048) _Thanks @bclehmann_

## ScottPlot 4.1.13-beta
* `Plot.Render()` and `Plot.SaveFig()` now have a `scale` argument to allow for the creation of high resolution scaled plots (#983, #982, #981) _Thanks @PeterDavidson_
* A `BubblePlot` has been added to allow display of circles with custom colors and sizes. See cookbook for examples. (#984, #973, #960) _Thanks @PeterDavidson_
* Avalonia 0.10.3 is now supported (#986) _Thanks @bclehmann_
* Default version of System.Drawing.Common has been changed from `5.0.0` to `4.6.1` to minimize errors associated with downgrading (#1004, #1005, #993, #924, #655) _Thanks @bukkideme_

## ScottPlot 4.1.12-beta
* Added "Open in New Window" option to right-click menu (#958, #969) _Thanks @ademkaya and @bclehmann_
* User control `Configuration` module now has customizable scroll wheel zoom fraction (#940, #937) _Thanks @PassionateDeveloper86 and @StendProg_
* Added options to `Plot.AxisScaleLock()` to let the user define scaling behavior when the plot is resized (#933, #857) _Thanks @ricecakebear and @StendProg_
* Improved XML documentation for `DataGen` module (#903, #902) _Thanks @bclehmann_
* Fixed bug where tick labels would not render for axes with a single tick (#945, #828, #725, #925) _Thanks @saklanmazozgur and @audun_
* Added option to manually refine tick density (#828) _Thanks @ChrisAtVault and @bclehmann_
* Improved tick density calculations for DateTime axes (#725) _Thanks @bclehmann_
* Fixed SignalXY rendering artifact affecting the right edge of the plot (#929, #931) _Thanks @damiandixon and @StendProg_
* Improved line style customization for signal plots (#929, #931) _Thanks @damiandixon and @StendProg_
* Fixed bug where negative bar plots would default to red fill color (#968, #946) _Thanks @pietcoussens_
* Fixed bug where custom vertical margin was not respected when `AxisAuto()` was called with a middle-click (#943) _Thanks Andreas_
* Added a minimum distance the mouse must travel while click-dragging for the action to be considered a drag instead of a click (#962)
* Improved Histogram documentation and simplified access to probability curves (#930, #932, #971) _Thanks @LB767, @breakwinz, and @bclehmann_

## ScottPlot 4.1.11-beta
* FormsPlot mouse events are now properly forwarded to the base control (#892, #919) _Thanks @grabul_
* Prevent right-click menu from deploying after right-click-drag (#891, #917)
* Add offset support to SignalXY (#894, #890) _Thanks @StendProg_
* Eliminate rendering artifacts in SignalXY plots (#893, #889) _Thanks @StendProg and @grabul_
* Optimize cookbook generation and test execution (#901) _Thanks @bclehmann_

## ScottPlot 4.1.10-beta
* Fixed a bug where applying the Seabourn style modified axis frame and minor tick distribution (#866) _Thanks @oszymczak_
* Improved XML documentation and error reporting for getting legend bitmaps (#860) _Thanks @mzemljak_
* Fixed rendering bug affecting finance plots with thin borders (#837) _Thanks @AlgoExecutor_
* Improved argument names and XML docs for SMA and Bollinger band calculation methods (#830) _Thanks @ticool_
* Improved GetPointNearest support for generic signal plots (#809, #882, #886) _Thanks @StendProg, @at2software, and @mrradd_
* Added support for custom slice label colors in pie charts (#883, #844) _Thanks @bclehmann, @StendProg, and @Timothy343_
* Improved support for transparent heatmaps using nullable double arrays (#849, #852) _Thanks @bclehmann_
* Deprecated bar plot `IsHorizontal` and `IsVertical` in favor of an `Orientation` enumeration
* Deprecated bar plot `xs` and `ys` in favor of `positions` and `values` which are better orientation-agnostic names
* Added Lollipop and Cleveland plots as new types of bar plots (#842, #817) _Thanks @bclehmann_
* Fixed a bug where `Plot.AddBarGroups()` returned an array of nulls (#839) _Thanks @rhys-wootton_
* Fixed a bug affecting manual tick labels (#829) _Thanks @ohru131_
* Implemented an optional render queue to allow asynchronous rendering in user controls (#813) _Thanks @StendProg_

## ScottPlot 4.1.9-beta
* Improved support for negative DateTimes when using DateTime axis mode (#806, #807) _Thanks @StendProg and @at2software_
* Improved axis limit detection when using tooltips (#805, #811) _Thanks @bclehmann and @ChrisAtVault_
* Added `WickColor` field to candlestick plots (#803) _Thanks @bclehmann_
* Improved rendering of candlesticks that open and close at the same price (#803, #800) _Thanks @bclehmann and @AlgoExecutor_
* Improved rendering of SignalXY plots near the edge of the plot (#795) _Thanks @StendProg_
* new `AddScatterStep()` helper method creates a scatter plot with the step style (#808) _Thanks @KlaskSkovby_
* Marked `MultiPlot` obsolete
* Refactored `Colormap` module to use classes instead of reflection (#767, #773) _Thanks @StendProg_
* Refactored `OHLC` fields and finance plots to store `DateTime` and `TimeSpan` instead of `double` (#795)

## ScottPlot 4.1.8-beta
* Improved validation and error reporting for large heatmaps (#772) _Thanks @Matthias-C_
* Removed noisy console output in `ScatterPlotList` (#780) _Thanks @Scr0nch_
* Improved rendering bug in signal plots (#783, #788) _Thanks @AlgoExecutor and @StendProg_
* Fix bug that hid grid lines in frameless plots (#779)
* Improved appearance of marker-only scatter plots in the legend (#790) _Thanks @AlgoExecutor_
* `AddPoint()` now has a `label` argument to match `AddScatter()` (#787) _Thanks @AlgoExecutor_

## ScottPlot 4.1.7-beta
* Added support for image axis labels (#759, #446, #716) _Thanks @bclehmann_
* Added `MinRenderIndex` and `MaxRenderIndex` support to Scatter plots (#737, #763) _Thanks @StendProg_
* Improved display of horizontal manual axis tick labels (#724, #762) _Thanks @inqb and @Saklut_
* Added support for listing and retrieving colormaps by their names (#767, #773) _Thanks @StendProg_
* Enabled mouse pan and zoom for plots with infinitely small width and height (#768, #733, #764) _Thanks @saklanmazozgur_
* A descriptive exception is now thrown when attempting to create heatmaps of unsupported dimensions (#722) _Thanks @Matthias-C_

## ScottPlot 4.1.6-beta
* Fixed single point render bug in Signal plots (#744, #745) _Thanks @at2software and @StendProg_
* Improved display scaling support for WPF control (#721, #720) _Thanks @bclehmann_
* User control `OnAxesChanged` events now send the control itself as the sender object (#743, #756) _Thanks @at2software_
* Fixed configuration bug related to Alt + middle-click-drag-zoom (#741) _Thanks @JS-BGResearch and @bclehmann_
* Fixed render bug related to ALT + middle-click-drag zoom box (#742) _Thanks @bclehmann_
* Fixed render bug for extremely small plots (#735)
* Added a coordinated heatmap plot type (#707) _Thanks @StendProg_
* Improved appearance of heatmap edges (#713) _Thanks @StendProg_
* Improved design-time rendering of Windows Forms control
* Added and expanded XML documentation for Plot and Plottable classes
* Created a new cookbook website generator that combines reflection with XML documentation (#727, #738, #756)
* ScottPlot is now a reserved prefix on NuGet

## ScottPlot 4.1.5-beta
* Helper methods were added for creating scatter plots with just lines (`AddScatterLines()`) or just markers (`AddScatterPoints()`).
* Scatter and Signal plots have `GetPointNearest()` which now has a `xyRatio` argument to support identifying points near the cursor in pixel space (#709, #722) _Thanks @oszymczak, @StendProg, @bclehmann_
* Improved display of manual tick labels (#724) _Thanks @bclehmann_

## ScottPlot 4.1.4-beta
* User controls have been extensively redesigned (#683)
  * All user controls are almost entirely logic-free and pass events to `ScottPlot.Control`, a shared common back-end module which handles mouse interaction and pixel/coordinate conversions.
  * Controls no longer have a `Configure()` method with numerous named arguments, but instead a `Configuration` field with XML-documented public fields to customize behavior.
  * Renders occur automatically when the number of plottables changes, meaning you do not have to manually call `Render()` when plotting data for the first time. This behavior can be disabled in the configuration.
  * Avalonia 0.10.0 is now supported and uses this new back-end (#656, #700) _Thanks @bclehmann_
  * Events are used to provide custom right-click menu actions.
  * The right-click plot settings window (that was only available from the WinForms control) has been removed.
* New methods were added to `ScottPlot.Statistics.Common` which efficiently find the Nth smallest number, quartiles, or other quantiles from arrays of numbers (#690) _Thanks @bclehmann_
* New tooltip plot type (#696) _Thanks @bclehmann_
* Fixed simple moving average (SMA) calculation (#703) _Thanks @Saklut_
* Improved multi-axis rendering (#706) _Thanks @bclehmann_
* Improved `SetSourceAsync()` for segmented trees (#705, #692) _Thanks @jl0pd and @StendProg_
* Improved layout for axes with rotated ticks (#706, #699) _Thanks @MisterRedactus and @bclehmann_
* ScottPlot now multi-targets more platforms and supports the latest C# language version on modern platforms but restricts the language to C# 7.3 for .NET Framework projects (#691, #711) _Thanks @jl0pd_
* Improved project file to install `System.ValueTuple` when targeting .NET Framework 4.6.1 (#88, #691)

## ScottPlot 4.1.3-beta
* Scott will make a document to summarize 4.0 → 4.1 changes as we get closer to a non-beta release
* Fixed rendering bug affecting axis spans when zoomed far in (#662) _Thanks @StendProg_
* Improved Gaussian blur performance (#667) _Thanks @bclehmann_
* Largely refactored heatmaps (#679, #680) _Thanks @bclehmann_
* New `Colorbar` plot type (#681)
* Improved SMA and Bollinger band generators (#647) _Thanks @Saklut_
* Improved tick label rounding (#657)
* Improved setting of tick label color (#672)
* Improved fill above and below for scatter plots (#676) _Thanks @MithrilMan_
* Additional customizations for radar charts (#634, #628, #635) _Thanks @bclehmann and @SommerEngineering_

## ScottPlot 4.1.0

In November, 2020 ScottPlot 4.0 branched into a permanent `stable` branch, and ScottPlot 4.1 began development as beta / pre-release in the main branch. ScottPlot 4.0 continues to be maintained, but modifications are aimed at small bugfixes rather than large refactoring or the addition of new features. ScottPlot 4.1 merged into the master branch in November, 2020 (#605). Improvements are focused at enhanced performance, improved thread safety, support for multiple axes, and options for data validation.

* **Most plotting methods are unchanged so many users will not experience any breaking changes.**
* **Axis Limits**
  * Axis limits are described by a `AxisLimits` struct (previously `double[]` was used)
  * Methods which modify axis limits do not return anything (previously they returned `double[]`)
  * To get the latest axis limits call `Plot.AxisLimits()` which returns a `AxisLimits` object
* **Multiple Axes**
  * Multiple axes are now supported! There is no change to the traditional workflow if this feature is not used.
  * Most axis methods accept a `xAxisIndex` and `yAxisIndex` arguments to specify which axes they will modify or return
  * Most plottable objects have `xAxisIndex` and `yAxisIndex` fields which specify which axes they will render on
  * You can enable a second Y and X axis by calling `YLabel2` and `XLabel2()`
  * You can obtain an axis by calling `GetXAxis(xAxisIndex)` or `GetYAxis(yAxisIndex)`, then modify its public fields to customize its behavior
  * The default axes (left and bottom) both use axis index `0`
  * The secondary axes (right and top) both use axis index `1`
  * You can create additional axes by calling `Plot.AddAxis()` and customize it by modifying fields of the `Axis` it returns.
* **Layout**
  * The layout is re-calculated on every render, so it automatically adjusts to accommodate axis labels and ticks.
  * To achieve extra space around the data area, call `Layout()` to supply a minimum size for each axis.
  * To achieve a frameless plot where the data area fills the full figure, call `LayoutFrameless()`
* **Some namespaces and class names have changed**
  * The `Plottable` base class has been replaced with an `IPlottable` interface
  * Plottables have been renamed and moved into a `Plottable` namespace (e.g., `PlottableScatter` is  now `Plottable.ScatterPlot`)
  * Several enums have been renamed
* **The Settings module has been greatly refactored**
  * It is still private, but you can request it with `Plot.GetSettings()`
  * Many of its objects implement `IRenderable`, so their customization options are stored at the same level as their render methods.
* **The Render system is now stateless**
  * `Bitmap` objects are never stored. The `Render()` method will create and return a new `Bitmap` when called, or will render onto an existing `Bitmap` if it is supplied as an argument. This allows controls to manage their own performance optimization by optionally re-using a `Bitmap` for multiple renders.
  * Drawing is achieved with `using` statements which respect all `IDisposable` drawing objects, improving thread safety and garbage collection performance.

## ScottPlot 4.0.46
* Improved ticks for small plots (#724) _Thanks @Saklut_
* Improved display of manual ticks (#724) _Thanks @bclehmann_

## ScottPlot 4.0.45
* Fixed a bug that affected very small plots with the benchmark enabled (#626) _Thanks @martin-brajer_
* Improved labels in bar graphs using a yOffset (#584) _Thanks Terbaco_
* Added `RenderLock()` and `RenderUnlock()` to the Plot module to facilitate multi-threaded plot modification (#609) _Thanks @ZTaiIT1025_

## ScottPlot 4.0.44
* Improved limits for fixed-size axis spans (#586) _Thanks @Ichibot200 and @StendProg_
* Mouse drag/drop events now send useful event arguments (#593) _Thanks @charlescao460 and @StendProg_
* Fixed a bug that affected plots with extremely small (<1E-10) axis spans (#607) _Thanks @RFIsoft_
* `Plot.SaveFig()` now returns the full path to the file it created (#608)
* Fixed `AxisAuto()` bug affecting signal plots using min/max render indexes with a custom sample rate (#621) _Thanks @LB767_
* Fixed a bug affecting histogram normalization (#624) _Thanks @LB767_
* WPF and Windows Forms user controls now also target .NET 5

## ScottPlot 4.0.43
* Improved appearance of semi-transparent legend items (#567)
* Improved tick labels for ticks smaller than 1E-5 (#568) _Thanks @ozgur640_
* Improved support for Avalonia 0.10 (#571) _Thanks @bclehmann and @apkrymov_
* Improved positions for base16 ticks (#582, #581) _Thanks @bclehmann_

## ScottPlot 4.0.42
* Improved DPI scaling support when using WinForms in .NET Core applications (#563) _Thanks @Ichibot200_
* Improved DPI scaling support for draggable axis lines and spans (#563) _Thanks @Ichibot200_

## ScottPlot 4.0.41
* Improved density of DateTime ticks (#564, #561) _Thanks @StendProg and @waynetheron_
* Improved display of DateTime tick labels containing multiple spaces (#539, #564) _Thanks @StendProg_

## ScottPlot 4.0.40
* Added user control for Avalonia (#496, #503) _Thanks @bclehmann_
* Holding shift while left-click-dragging the edge of a span moves it instead of resizing it (#509) _Thanks @Torgano_
* CSV export is now culture invariant for improved support on systems where commas are decimal separators (#512) _Thanks Daniel_
* Added fill support to scatter plots (#529) _Thanks @AlexFsmn_
* Fix bug that occurred when calling `GetLegendBitmap()` before the plot was rendered (#527) _Thanks @el-aasi_
* Improved DateTime tick placement and added support for milliseconds (#539) _Thanks @StendProg_
* Pie charts now have an optional hollow center to produce donut plots (#534) _Thanks @bclehmann and @AlexFsmn_
* Added electrocardiogram (ECG) simulator to the DataGen module (#540) _Thanks @AteCoder_
* Improved mouse scroll wheel responsiveness by delaying high quality render (#545, #543, #550) _Thanks @StendProg_
* `Plot.PlotBitmap()` allows Bitmaps to be placed at specific coordinates (#528) _Thanks @AlexFsmn_
* `DataGen.SampleImage()` returns a sample Bitmap that can be used for testing
* Bar graphs now have a hatchStyle property to customize fill pattern (#555) _Thanks @bclehmann_
* Support timecode tick labels (#537) _Thanks @vrdriver and @StendProg_

## ScottPlot 4.0.39
* Legend now reflects LineStyle of Signal and SignalXY plots (#488) _Thanks @bclehmann_
* Improved mouse wheel zoom-to-cursor and middle-click-drag rectangle zoom in the WPF control for systems that use display scaling (#490) _Thanks @nashilnik_
* The `Configure()` method of user controls now has a `lowQualityAlways` argument to let the user easily enable/disable anti-aliasing at the control level. Previously this was only configurable by reaching into the control's plot object and calling its `AntiAlias()` method. (#499) _Thanks @RachamimYaakobov_
* SignalXY now supports parallel processing (#500) _Thanks @StendProg_
* SignalXY now respects index-based render limits (#493, #500) _Thanks @StendProg and @envine_

## ScottPlot 4.0.38
* Improved `Plot.PlotFillAboveBelow()` rendering of data with a non-zero baseline (#477) _Thanks @el-aasi_
* Added `Plot.PlotWaterfall()` for easy creation of waterfall-style bar plots (#463, #476) _Thanks @bclehmann_
* Axis tick labels can be displayed using notations other than base 10 by supplying `Plot.Ticks()` with `base` and `prefix` arguments, allowing axes that display binary (e.g., `0b100110`) or hexadecimal (eg., `0x4B0D10`) tick labels (#469, #457) _Thanks @bclehmann_
* Added options to `PlotBar()` to facilitate customization of text displayed above bars when `showValue` is enabled (#483) _Thanks @WillemWever_
* Plot objects are colored based on a pre-defined set of colors. The default colorset (category10) is the same palette of colors used by matplotlib. A new `Colorset` module has been created to better define this behavior, and `Plot.Colorset()` makes it easy to plot data using alternative colorsets. (#481)
* Fixed a bug that caused instability when a population plot is zoomed-out so much that its fractional distribution curve is smaller than a single pixel (#480) _Thanks @HowardWhile_
* Added `Plot.Remove()` method to make it easier to specifically remove an individual plottable after it has been plotted. `Plot.Clear()` is similar, but designed to remove classes of plot types rather than a specific plot object. (#479) _Thanks @cstyx and @Resonanz_
* Signal plots can now be created with a defined `minRenderIndex` (in addition to the already-supported `maxRenderIndex`) to facilitate partial display of large arrays (#474) _Thanks @bclehmann_

## ScottPlot 4.0.37
* Fixed a long-running issue related to strong assembly versioning that caused the WPF control to fail to render in the Visual Studio designer in .NET Framework (but not .NET Core) projects (#473, #466, #356) _Thanks @bhairav-thakkar, @riquich, @Helitune-RobMcKay, and @iu2kxv_
* User controls now also target `net472` (while still supporting `net461` and `netcoreapp3.0`) to produce a build folder with just 3 DLLs (compared to over 100 when building with .NET Framework 4.6.1)

## ScottPlot 4.0.36
* `PlotSignal()` and `PlotSignalXY()` plots now have an optional `useParallel` argument (and public property on the objects they return) to allow the user to decide whether parallel or sequential calculations will be performed. (#454, #419, #245, #72) _Thanks @StendProg_
* Improved minor tick alignment to prevent rare single-pixel artifacts (#417)
* Improved horizontal axis tick label positions in ruler mode (#453)
* Added a `Statistics.Interpolation` module to generate smooth interpolated splines from a small number of input data points. See advanced statistics cookbook example for usage information. (#459) _Thanks Hans-Peter Moser_
* Improved automatic axis adjustment when adding bar plots with negative values (#461, #462) _Thanks @bclehmann_
* Created `Drawing.Colormaps` module which has over a dozen colormaps for easily converting a fractional value to a color for use in plotting or heatmap displays (#457, #458) _Thanks @bclehmann_
* Updated `Plot.Clear()` to accept any `Plottable` as an argument, and all `Plottable` objects of the same type will be cleared (#464) _Thanks @imka-code_

## ScottPlot 4.0.35
* Added `processEvents` argument to `formsPlot2.Render()` to provide a performance enhancement when linking axes of two `FormsPlot` controls together (by calling `Plot.MatchAxis()` from the control's `AxesChanged` event, as seen in the _Linked Axes_ demo application) (#451, #452) _Thanks @StendProg and @robokamran_
* New `Plot.PlotVectorField()` method for displaying vector fields (sometimes called quiver plots) (#438, #439, #440) _Thanks @bclehmann and @hhubschle_
* Included an experimental colormap module which is likely to evolve over subsequent releases (#420, #424, #442) _Thanks @bclehmann_
* `PlotScatterHighlight()` was created as a type of scatter plot designed specifically for applications where "show value on hover" functionality is desired. Examples are both in the cookbook and WinForms and WPF demo applications. (#415, #414) _Thanks @bclehmann and @StendProg_
* `PlotRadar()` is a new plot type for creating Radar plots (also called spider plots or star plots). See cookbook and demo application for examples. (#428, #430) _Thanks @bclehmann_
* `PlotPlolygons()` is a new performance-optimized variant of `PlotPolygon()` designed for displaying large numbers of complex shapes (#426) _Thanks @StendProg_
* The WinForms control's `Configure()` now has a `showCoordinatesTooltip` argument to continuously display the position at the tip of the cursor as a tooltip (#410) _Thanks @jcbeppler_
* User controls now use SHIFT (previously ALT) to lock the horizontal axis and ALT (previously SHIFT) while left-click-dragging for zoom-to-region. Holding CTRL+SHIFT while right-click-dragging now zooms evenly, without X/Y distortion. (#436) _Thanks @tomwimmenhove and @StendProg_
* Parallel processing is now enabled by default. Performance improvements will be most noticeable on Signal plots. (#419, #245, #72)
* `Plot.PlotBar()` now has an `autoAxis` argument (which defaults `true`) that automatically adjusts the axis limits so the base of the bar graphs touch the edge of the plot area. (#406)
* OSX-specific DLLs are now only retrieved by NuGet on OSX (#433, #211, #212)
* Pie charts can now be made with `plt.PlotPie()`. See cookbook and demo application for examples. (#421, #423) _Thanks @bclehmann_
* `ScottPlot.FormsPlotViewer(Plot)` no longer resets the new window's plot to the default style (#416)  _Thanks @StendProg_
* Controls now have a `recalculateLayoutOnMouseUp` option to prevent resetting of manually-defined data area padding

## ScottPlot 4.0.34
* Improve display of `PlotSignalXY()` by not rendering markers when zoomed very far out (#402) _Thanks @gobikulandaisamy_
* Optimized rendering of solid lines which have a user-definable `LineStyle` property. This modification improves grid line rendering and increases performance for most types of plots. (#401, #327) _Thanks @bukkideme and @Ichibot200_

## ScottPlot 4.0.33
* Force grid lines to always draw using anti-aliasing. This compensates for a bug in `System.Drawing` that may cause diagonal line artifacts to appear when the user controls were panned or zoomed. (#401, #327) _Thanks @bukkideme and @Ichibot200_

## ScottPlot 4.0.32
* User controls now have a `GetMouseCoordinates()` method which returns the DPI-aware position of the mouse in graph coordinates (#379, #380) _Thanks @bclehmann_
* Default grid color was lightened in the user controls to match the default style (#372)
* New `PlotSignalXY()` method for high-speed rendering of signal data that has unevenly-spaced X coordinates (#374, #375) _Thanks @StendProg and @LogDogg_
* Modify `Tools.Log10()` to return `0` instead of `NaN`, improving automatic axis limit detection (#376, #377) _Thanks @bclehmann_
* WpfPlotViewer and FormsPlotViewer launch in center of parent window (#378)
* Improve reliability of `Plot.AxisAutoX()` and `Plot.AxisAutoY()` (#382)
* The `Configure()` method of FormsPlot and WpfPlot controls now have `middleClickMarginX` and `middleClickMarginY` arguments which define horizontal and vertical auto-axis margin used for middle-clicking. Setting horizontal margin to 0 is typical when plotting signals. (#383)
* `Plot.Grid()` and `Plot.Ticks()` now have a `snapToNearestPixel` argument which controls whether these lines appear anti-aliased or not. For static images non-anti-aliased grid lines and tick marks look best, but for continuously-panning plots anti-aliased lines look better. The default behavior is to enable snapping to the nearest pixel, consistent with previous releases. (#384)
* Mouse events (MouseDown, MouseMove, etc.) are now properly forwarded to the FormsPlot control (#390) _Thanks @Minu476_
* Improved rendering of very small candlesticks and OHLCs in financial plots
* Labeled plottables now display their label in the ToString() output. This is useful when viewing plottables listed in the FormsPlot settings window #391 _Thanks @Minu476_
* Added a Statistics.Finance module with methods for creating Simple Moving Average (SMA) and Bollinger band technical indicators to Candlestick and OHLC charts. Examples are in the cookbook and demo program. (#397) _Thanks @Minu476_
* Scatter plots, filled plots, and polygon plots now support Xs and Ys which contain `double.NaN` #396
* Added support for line styles to Signal plots (#392) _Thanks @bukkideme_

## ScottPlot 4.0.31
* Created `Plot.PlotBarGroups()` for easier construction of grouped bar plots from 2D data (#367) _Thanks @bclehmann_
* Plot.PlotScaleBar() adds an L-shaped scalebar to the corner of the plot (#363)
* Default grid color lightened from #D3D3D3 (Color.LightGray) to #EFEFEF (#372)
* Improved error reporting for scatter plots (#369) _Thanks @JagDTalcyon_
* Improve pixel alignment by hiding grid lines and snapping tick marks that are 1px away from the lower left edge (#359)
* PlotText() ignores defaults to upperLeft alignment when rotation is used (#362)
* Improved minor tick positioning to prevent cases where minor ticks are 1px away from major ticks (#373)

## ScottPlot 4.0.30
* `Plot.PlotCandlestick()` and `Plot.PlotOHLC()`
  * now support `OHLC` objects with variable widths defined with a new `timeSpan` argument in the OHLC constructor. (#346) _Thanks @Minu476_
  * now support custom up/down colors including those with transparency (#346) _Thanks @Minu476_
  * have a new `sequential` argument to plot data based on array index rather than `OHLC.time`. This is a new, simpler way to display unevenly-spaced data (e.g., gaps over weekends) in a way that makes the gaps invisible. (#346) _Thanks @Minu476_
* Fixed a marker/line alignment issue that only affeced low-density Signal plots on Linux and MacOS (#340) _Thanks @SeidChr_
* WPF control now appears in Toolbox (#151) _Thanks @RalphLAtGitHub_
* Plot titles are now center-aligned with the data area, not the figure. This improves the look of small plots with titles. (#365) _Thanks @Resonanz_
* Fixed bug that ignored `Configure(enableRightClickMenu: false)` in WPF and WinForms user controls. (#365) _Thanks @thunderstatic_
* Updated `Configure(enableScrollWheelZoom: false)` to disable middle-click-drag zooming. (#365) _Thanks @eduhza_
* Added color mixing methods to ScottPlot.Drawing.GDI (#361)
* Middle-click-drag zooming now respects locked axes (#353) _Thanks @LogDogg_
* Improved user control zooming of high-precision DateTime axis data (#351) _Thanks @bukkideme_
* Plot.AxisBounds() now lets user set absolute bounds for drag and pan operations (#349) _Thanks @LogDogg_
* WPF control uses improved Bitmap conversion method (#350)
* Function plots have improved handling of functions with infinite values (#370) _Thanks @bclehmann_

## ScottPlot 4.0.29
* `Plot.PlotFill()` can be used to make scatter plots with shaded regions. Giving it a single pair of X/Y values (`xs, ys`) lets you shade beneath the curve to the `baseline` value (which defaults to 0). You can also give it a pair of X/Y values (`xs1, ys1, xs2, ys2`) and the area between the two curves will be shaded (the two curves do not need to be the same length). See cookbook for examples. (#255) _Thanks @ckovamees_ 
* `DataGen.Range()` now has `includeStop` argument to include the last value in the returned array.
* `Tools.Pad()` has been created to return a copy of a given array padded with data values on each side. (#255) _Thanks @ckovamees_
* [Seaborn](https://seaborn.pydata.org/) style can be activated using `Plot.Style(Style.Seaborn)` (#339)
* The `enableZooming` argument in `WpfPlot.Configure()` and `FormsPlot.Configure()` has been replaced by two arguments `enableRightClickZoom` and `enableScrollWheelZoom` (#338) _Thanks Zach_
* Improved rendering of legend items for polygons and filled plots (#341) _Thanks @SeidChr_
* Improved Linux rendering of legend items which use thick lines: axis spans, fills, polygons, etc. (#340) _Thanks @SeidChr_
* Addded `Plot.PlotFillAboveBelow()` to create a shaded line plot with different colors above/below the baseline. (#255) _Thanks @ckovamees_
* Improved rendering in Linux and MacOS by refactoring the font measurement system (#340) _Thanks @SeidChr_

## ScottPlot 4.0.28
* `Ticks()` now has arguments for numericStringFormat (X and Y) to make it easy to customize formatting of tick labels (percentage, currency, scientific notation, etc.) using standard [numeric format strings](https://docs.microsoft.com/en-us/dotnet/standard/base-types/standard-numeric-format-strings). Example use is demonstrated in the cookbook. (#336) _Thanks @deiruch_
* The right-click menu can now be more easily customized by writing a custom menu to `FormsPlot.ContextMenuStrip` or `WpfPlot.ContextMenu`. Demonstrations of both are in the demo application. (#337) _Thanks @Antracik_

## ScottPlot 4.0.27
* `Plot.Polygon()` can now be used to plot polygons from X/Y points (#255) _Thanks @ckovamees_
* User controls now have an "open in new window" item in their right-click menu (#280)
* Plots now have offset notation and multiplier notation disabled by default. Layouts are automatically calculated before the first render, or manually after MouseUp events in the user controls. (#310)
* `Plot.Annotation()` allows for the placement of text on the figure using pixel coordinates (not unit coordinates on the data grid). This is useful for creating custom static labels or information messages. (#321) _Thanks @SeidChr_
* `FormsPlot.MouseDoubleClicked` event now passes a proper `MouseEventArgs` instead of `null` (#331) _Thanks @ismdiego_
* Added a right-click menu to `WpfPlot` with items (save image, copy image, open in new window, help, etc.) similar to `FormsPlot`

## ScottPlot 4.0.26
* The `ScottPlot.WPF` package (which provides the `WpfPlot` user control) now targets .NET Framework 4.7.2 (in addition to .NET Core 3.0), allowing it to be used in applications which target either platform. The ScottPlot demo application now targets .NET Framework 4.7.2 which should be easier to run on most Windows systems. (#333)
* The `ScottPlot.WinForms` package (which produves the `FormsPlot` control) now only targets .NET Framework 4.6.1 and .NET Core 3.0 platforms (previously it also had build targets for .NET Framework 4.7.2 and .NET Framework 4.8). It is important to note that no functionality was lost here. (#330, #333)

## ScottPlot 4.0.25
* `PlotBar()` now supports displaying values above each bar graph by setting the `showValues` argument.
* `PlotPopulations()` has extensive capabilities for plotting grouped population data using box plots, bar plots, box and whisper plots, scatter data with distribution curves, and more! See the cookbook for details. (#315)
* `Histogram` objects now have a `population` property.
* `PopulationStats` has been renamed to `Population` and has additional properties and methods useful for reporting population statistics.
* Improved grid rendering rare artifacts which appear as unwanted diagnal lines when anti-aliasing is disabled. (#327)

## ScottPlot 4.0.24
* `Plot.Clear()` has been improved to more effectively clear plottable objects. Various overloads are provided to selectively clear or preserve certain plot types. (#275) _Thanks @StendProg_
* `PlotBar()` has been lightly refactored. Argument order has been adjusted, and additional options have been added. Error cap width is now in fractional units instead of pixel units. Horizontal bar charts are now supported. (#277, #315) _Thanks @bonzaiferroni_

## ScottPlot 4.0.23
* Interactive plot viewers were created to make it easy to interactively display data in a pop-up window without having to write any GUI code: `ScottPlot.WpfPlotViewer` for WPF and `ScottPlot.FormsPlotViewer` for Windows Forms
* Fixed bug that affected the `ySpacing` argument of `Plot.Grid()`
* `Plot.Add()` makes it easy to add a custom `Plottable` to the plot
* `Plot.XLabels()` and `Plot.YLabels()` can now accept just a string array (x values are auto-populated as a consecutive series of numbers).
* Aliased `Plot.AxisAuto()` to `Plot.AutoAxis()` and `Plot.AutoScale()` to make this function easier to locate for users who may have experience with other plot libraries. (#309) _Thanks @Resonanz_
* Empty plots now render grid lines, ticks, and tick labels (#313)
* New plot type: Error bars. They allow the user to define error bar size in all 4 directions by calling `plt.PlotErrorBars()`. (#316) _Thanks @zrolfs_
* Improve how dashed lines appear in the legend
* Improved minor tick positions when using log scales with `logScaleX` and `logScaleY` arguments of `plt.Ticks()` method
* Fixed bug that caused the center of the coordinate field to shift when calling `Plot.AxisZoom()`
* Grid line thickness and style (dashed, dotted, etc) can be customized with new arguments in the `Plot.Grid()` method

## ScottPlot 4.0.22
* Added support for custom horizontal axis tick rotation (#300) _Thanks @SeidChr_
* Added support for fixed grid spacing when using DateTime axes (#299) _Thanks @SeidChr_
* Updated ScottPlot icon (removed small text, styled icon after emoji)
* Improved legend font size when using display scaling (#289)
* Scroll wheel zooming now zooms to cursor (instead of center) in WPF control. This feature works now even if display scaling is used. (#281)
* Added `Plot.EqualAxis` property to make it easy to lock axis scales together (#306) _Thanks @StendProg_

## ScottPlot 4.0.21
* Created new cookbook and demo applications for WinForms and WPF (#271)
* The `FormsPlot.MouseMoved` event now has `MouseEventArgs` (instead of `EventArgs`). The purpose of this was to make it easy to access mouse pixel coordinates via `e.X` and `e.Y`, but this change may require modifications to applications which use the old event signature.
* WpfPlot now has an `AxisChanged` event (like FormsPlot)
* Fixed bug that caused `Plot.CoordinateFromPixelY()` to return incorrect value
* Fixed bug causing cursor to show arrows when hovered over some non-draggable objects
* Improved support for WinForms and WpfPlot transparency (#286) _Thanks @StendProg and @envine_
* Added `DataGen.Zeros()` and `DataGen.Ones()` to generate arrays filled with values using methods familiar to numpy users.
* Added `equalAxes` argument to `WpfPlot.Configure()` (#272)
* Fixed a bug affecting the `equalAxes` argument in `FormsPlot.Configure()` (#272)
* Made all `Plot.Axis` methods return axis limits as `double[]` (previously many of them returned `void`)
* Added overload for `Plot.PlotLine()` which accepts a slope, offset, and start and end X points to make it easy to plot a linear line with known formula. Using PlotFormula() will produce the same output, but this may be simpler to use for straight lines.
* Added `rSquared` property to linear regression fits (#290) _Thanks @bclehmann and @StendProg_
* Added `Tools.ConvertPolarCoordinates()` to make it easier to display polar data on ScottPlot's Cartesian axes (#298) _Thanks @bclehmann_
* Improved `Plot.Function()` (#243) _Thanks @bclehmann_
* Added overload for `Plot.SetCulture()` to let the user define number and date formatting rather than relying on pre-made cultures (#301, #236) _Thanks @SeidChr_

## ScottPlot 4.0.19
* Improved how markers are drawn in Signal and SignalConst plots at the transition area between zoomed out and zoomed in (#263) _Thanks @bukkideme and @StendProg_
* Improved support for zero lineSize and markerSize in Signal and SignalConst plots (#263, #264) _Thanks @bukkideme and @StendProg_
* Improved thread safety of interactive graphs (#245) _Thanks @StendProg_
* Added `CoordinateFromPixelX()` and `CoordinateFromPixelY()` to get _double precision_ coordinates from a pixel location. Previously only SizeF (float) precision was available. This improvement is especially useful when using DateTime axes. (#269) _Thanks Chris_
* Added `AxisScale()` to adjust axis limits to set a defined scale (units per pixel) for each axis.
* Added `AxisEqual()` to adjust axis limits to set the scale of both axes to be the same regardless of the size of each axis (#272) _Thanks @gberrante_
* `PlotHSpan()` and `PlotVSpan()` now return `PlottableHSpan` and `PlottableVSpan` objects (instead of a `PlottableAxSpan` with a `vertical` property)
* `PlotHLine()` and `PlotVLine()` now return `PlottableHLine` and `PlottableVLine` objects (instead of a `PlottableAxLine` with a `vertical` property)
* MultiPlot now has a `GetSubplot()` method which returns the Plot from a row and column index (#242) _Thanks @Resonanz and @StendProg_
* Created `DataGen.Range()` to make it easy to create double arrays with evenly spaced data (#259)
* Improved support for display scaling (#273) _Thanks @zrolfs_
* Improved event handling (#266, #238) _Thanks @StendProg_
* Improved legend positioning (#253) _Thanks @StendProg_

## ScottPlot 4.0.18
* Added `Plot.SetCulture()` for improved local culture formatting of numerical and DateTime axis tick labels (#236) _Thanks @teejay-87_

## ScottPlot 4.0.17
* Added `mouseCoordinates` property to WinForms and WPF controls (#235) _Thanks @bukkideme_
* Fixed rendering bug that affected horizontal lines when anti-aliasing was turned off (#232) _Thanks @StendProg_
* Improved responsiveness while dragging axis lines and axis spans (#228) _Thanks @StendProg_

## ScottPlot 4.0.16
* Improved support for MacOS and Linux (#211, #212, #216) _Thanks @hexxone and @StendProg_
* Fixed a bug affecting the `ySpacing` argument in `Plot.Grid()` (#221) _@Thanks teejay-87_
* Enabled `visible` argument in `Title()`, `XLabel()`, and `YLabel()` (#222) _Thanks @ckovamees_
* AxisSpan: Edges are now optionally draggable (#228) _Thanks @StendProg_
* AxisSpan: Can now be selectively removed with `Clear()` argument
* AxisSpan: Fixed bug caused by zooming far into an axis span (#226) _Thanks @StendProg_
* WinForms control: now supports draggable axis lines and axis spans
* WinForms control: Right-click menu now has "copy image" option (#220)
* WinForms control: Settings screen now has "copy CSV" button to export data (#220)
* WPF control: now supports draggable axis lines and axis spans
* WPF control: Configure() to set various WPF control options
* Improved axis handling, expansion, and auto-axis (#219, #230) _Thanks @StendProg_
* Added more options to `DataGen.Cos()`
* Tick labels can be hidden with `Ticks()` argument (#223) _Thanks @ckovamees_

## ScottPlot 4.0.14
* Improved `MatchAxis()` and `MatchLayout()` (#217) _Thanks @ckovamees and @StendProg_

## ScottPlot 4.0.13
* Improved support for Linux and MacOS _Thanks @hexxone_
* Improved font validation (#211, #212) _Thanks @hexxone and @StendProg_

## ScottPlot 4.0.11
* User controls now have a `cursor` property which can be set to allow custom cursors. (#187) _Thanks @gobikulandaisamy_
* User controls now have a `mouseCoordinates` property which make it easy to get the X/Y location of the cursor. (#187) _Thanks @gobikulandaisamy_

## ScottPlot 4.0.10
* Improved density colormap (#192, #194) _Thanks @StendProg_
* Added linear regression tools and cookbook example (#198) _Thanks @bclehmann_
* Added `maxRenderIndex` to Signal to allow partial plotting of large arrays intended to be used with live, incoming data (#202) _Thanks @StendProg and @plumforest_
* Made _Shift + Left-click-drag_ zoom into a rectangle light middle-click-drag (in WinForms and WPF controls) to add support for mice with no middle button (#90) _Thanks @JagDTalcyon_
* Throw an exception if `SaveFig()` is called before the image is properly sized (#192) _Thanks @karimshams and @StendProg_
* `Ticks()` now has arguments for `FontName` and `FontSize` (#204) _Thanks Clay_
* Fixed a bug that caused poor layout due to incorrect title label size estimation (#205) _Thanks Clay_
* `Grid()` now has arguments to selectively enable/disable horizontal and vertical grid lines (#206) _Thanks Clay_
* Added tool and cookbook example to make it easier to plot data on a log axis (#207) _Thanks @senged_
* Arrows can be plotted using `plt.PlotArrow()` (#201) _Thanks Clay_

## ScottPlot 4.0.9
_Published on [NuGet](https://www.nuget.org/profiles/ScottPlot) on 2019-12-03_
* Use local regional display settings when formatting the month tick of DateTime axes. (#108) _Thanks @FadyDev2_
* Debug symbols are now packaged in the NuGet file

## ScottPlot 4.0.7
_Published on [NuGet](https://www.nuget.org/profiles/ScottPlot) on 2019-12-01_\
* Added WinForms support for .NET Framework 4.7.2 and 4.8
* Fixed bug in WinForms control that only affected .NET Core 3.0 applications (#189, #138) _Thanks @petarpetrovt_

## ScottPlot 4.0.6
_Published on [NuGet](https://www.nuget.org/profiles/ScottPlot) on 2019-11-29_\
* fixed bug that affected the settings dialog window in the WinForms control. (#187) _Thanks @gobikulandaisamy_

## ScottPlot 4.0.5
_Published on [NuGet](https://www.nuget.org/profiles/ScottPlot) on 2019-11-27_
* improved spacing for non-uniformly distributed OHLC and candlestick plots. (#184) _Thanks @Luvnet-890_
* added `fixedLineWidth` to `Legend()` to allow the user to control whether legend lines are dynamically sized. (#185) _Thanks @ab-tools_
* legend now hides lines or markers of they're hidden in the plottable
* DateTime axes now use local display format (#108) _Thanks @FadyDev2_

## ScottPlot 4.0.4
_Published on [NuGet](https://www.nuget.org/profiles/ScottPlot) on 2019-11-24_
* `PlotText()` now supports a background frame (#181) _Thanks @Luvnet-890_
* OHLC objects can be created with a double or a DateTime (#182) _Thanks @Minu476_
* Improved `AxisAuto()` fixes bug for mixed 2d and axis line plots

## ScottPlot 4.0.3
_Published on [NuGet](https://www.nuget.org/profiles/ScottPlot) on 2019-11-23_
* Fixed bug when plotting single-point candlestick (#172) _Thanks @Minu476_
* Improved style editing of plotted objects (#173) _Thanks @Minu476_
* Fixed pan/zoom axis lock when holding CTRL or ALT (#90) _Thanks @FadyDev2_
* Simplified the look of the user controls in designer mode
* Improved WPF control mouse tracking when using DPI scaling
* Added support for manual tick positions and labels (#174) _Thanks @Minu476_
* Improved tick system when using DateTime units (#108) _Thanks @Padanian, @FadyDev2, and @Bhandejiya_
* Created `Tools.DateTimesToDoubles(DateTime[] array)` to easily convert an array of dates to doubles which can be plotted with ScottPlot, then displayed as time using `plt.Ticks(dateTimeX: true)`.
* Added an inverted sign flag to allow display of an axis with descending units. (#177) _Thanks Bart_

## ScottPlot 4.0.2
_Published on [NuGet](https://www.nuget.org/profiles/ScottPlot) on 2019-11-09_
* Multi-plot figures: Images with several plots can be created using `ScottPlot.MultiPlot()`
* `ScottPlot.DataGen` functions which require a `Random` can accept null (they will create a `Random` if null is given)
* `plt.MatchAxis()` and `plt.MatchLayout()` have been improved
* `plt.PlotText()` now supports rotated text using the `rotation` argument. (#160) _Thanks @gwilson9_
* `ScottPlot.WinForms` user control has new events and `formsPlot1.Configure()` arguments to make it easy to replace the default functionality for double-clicking and deploying the right-click menu (#166). _Thanks @FadyDev2_
* All plottables now have a `visible` property which makes it easy to toggle visibility on/off after they've been plotted. _Thanks @Nasser_

## ScottPlot 4.0.1
_Published on [NuGet](https://www.nuget.org/profiles/ScottPlot) on 2019-11-03_
* ScottPlot now targets .NET Standard 2.0 so in addition to .NET Framework projects it can now be used in .NET Core applications, ASP projects, Xamarin apps, etc.
* The WinForms control has its own package which targets both .NET Framework 4.6.1 and .NET Core 3.0 _Thanks @petarpetrovt_
* The WPF control has its own package targeting .NET Core 3.0 _Thanks @petarpetrovt_
* Better layout system and control of padding _Thanks @Ichibot200_
* Added ruler mode to `plt.Ticks()` _Thanks @Ichibot200_
* `plt.MatchLayout()` no longer throws exceptions
* Eliminated `MouseTracker` class (tracking is now in user controls)
* Use NUnit (not MSTest) for tests

## ScottPlot 3.1.6
_Published on [NuGet](https://www.nuget.org/profiles/ScottPlot) on 2019-10-20_
* Reduced designer mode checks to increase render speed _Thanks @StendProg_
* Fixed cursor bug that occurred when draggable axis lines were used _Thanks @Kamran_
* Fully deleted the outdated `ScottPlotUC`
* Fixed infinite zoom bug caused by calling AxisAuto() when plotting a single point (or perfectly straight horizontal or vertical line)
* Added `ToolboxItem` and `DesignTimeVisible` delegates to WpfPlot control to try to get it to appear in the toolbox (but it doesn't seem to be working)
* Improved figure padding when axes frames are disabled _Thanks @Ichibot200_
* Improved rendering of ticks at the edge of the plottable area _Thanks @Ichibot200_
* Added `AxesChanged` event to user control to make it easier to sync axes between multiple plots
* Disabled drawing of arrows on user control in designer mode

## ScottPlot 3.1.5
_Published on [NuGet](https://www.nuget.org/profiles/ScottPlot) on 2019-10-06_
* WPF user control improved support for display scaling _Thanks @morningkyle_
* Fixed bug that crashed on extreme zoom-outs _Thanks @morningkyle_
* WPF user control improvements (middle-click autoaxis, scrollwheel zoom)
* ScottPlot user control has a new look in designer mode. Exceptions in user controls in designer mode can crash Visual Studio, so this risk is greatly reduced by not attempting to render a ScottPlot _inside_ Visual Studio.

## ScottPlot 3.1.4
_Published on [NuGet](https://www.nuget.org/profiles/ScottPlot) on 2019-09-22_
* middle-click-drag zooms into a rectangle drawn with the mouse
* Fixed bug that caused user control to crash Visual Studio on some systems that used DPI scaling. (#125, #111) _Thanks @ab-tools and @bukkideme_
* Fixed poor rendering for extremely small plots
* Fixed bug when making a scatter plot with a single point (#126). _Thanks @bonzaiferroni_
* Added more options to right-click settings menu (grid options, legend options, axis labels, editable plot labels, etc.)
* Improved axis padding and image tightening
* Greatly refactored the settings module (no change in functionality)

## ScottPlot 3.1.3
_Published on [NuGet](https://www.nuget.org/profiles/ScottPlot) on 2019-08-25_
* FormsPlot: middle-click-drag zooms into a rectangle
* FormsPlot: CTRL+scroll to lock vertical axis
* FormsPlot: ALT+scroll to loch horizontal axis
* FormsPlot: Improved (and overridable) right-click menu
* Ticks: rudimentary support for date tick labels (`dateTimeX` and `dateTimeY`)
* Ticks: options to customize notation (`useExponentialNotation`, `useOffsetNotation`, and `useMultiplierNotation`)

## ScottPlot 3.1.0
_Published on [NuGet](https://www.nuget.org/profiles/ScottPlot) on 2019-08-19_
* `ScottPlotUC` was renamed to `FormsPlot`
* `ScottPlotWPF` was renamed to `WpfPlot`
* The right-click menu has improved. It responds faster and has improved controls to adjust plot settings.
* Plots can now be saved in BMP, PNG, JPG, and TIF format
* Holding `CTRL` while click-dragging locks the horizontal axis
* Holding `ALT` while click-dragging locks the vertical axis
* Minor ticks are now displayed (and can be turned on or off with `Ticks()`)
* Legend can be accessed for external display with `GetLegendBitmap()`
* anti-aliasing is turned off while click-dragging to increase responsiveness (#93) _Thanks @StendProg_
* `PlotSignalConst` now has support for generics and improved performance using single-precision floating-point math. _Thanks @StendProg_
* Legend draws more reliably (#104, #106) _Thanks @StendProg_
* `AxisAuto()` now has `expandOnly` arguments
* Axis lines with custom lineStyles display properly in the legend

## ScottPlot 3.0.9
_Published on [NuGet](https://www.nuget.org/profiles/ScottPlot) on 2019-08-12_
* New Plot Type: `PlotSignalConst` for extremely large arrays of data which are not expected to change after being plotted. Plots generated with this method can be much faster than `PlotSignal`. (#70) _Thanks @StendProg_
* Greatly improved axis tick labels. Axis tick labels are now less likely to overlap with axis labels, and it displays very large and very small numbers well using exponential notation. (#47, #68) _Thanks @Padanian_
* Parallel processing support for `SignalPlot` (#72) _Thanks @StendProg_
* Every `Plot` function now returns a `Plottable`. When creating things like scatter plots, text, and axis lines, the returned object can now be used to update the data, position, styling, or call plot-type-specific methods.
* Right-click menu now displays ScottPlot and .NET Framework version
* Improved rendering of extremely zoomed-out signals 
* Rendering speed increased now that `Format32bppPArgb` is the default PixelFormat (#83) _Thanks @StendProg_
* `DataGen.NoisySin()` was added
* Code was tested in .NET Core 3.0 preview and compiled without error. Therefore, the next release will likely be for .NET Core 3.0 (#85, #86) _Thanks @petarpetrovt_
* User controls now render graphs with anti-alias mode off (faster) while the mouse is being dragged. Upon release a high quality render is performed.

## ScottPlot 3.0.8
_Published on [NuGet](https://www.nuget.org/profiles/ScottPlot) on 2019-08-04_
* WPF User Control: A ScottPlotWPF user control was created to allow provide a simple mouse-interactive ScottPlot control to WPF applications. It is not as full-featured as the winforms control (it lacks a right-click menu and click-and-drag functions), but it is simple to review the code (<100 lines) and easy to use.
* New plot type: `plt.AxisSpan()` shades a region of the graph (semi-transparency is supported)
* Ticks: Vertical ticks no longer overlap with vertical axis label (#47) _Thanks @bukkideme_
* Ticks: When axis tick labels contain very large or very small numbers, scientific notation mode is engaged
* Ticks: Horizontal tick mark spacing increased to prevent overlapping
* Ticks: Vertical tick mark spacing increased to be consistent with horizontal tick spacing
* Plottable objects now have a `SaveCSV(filename)` method. Scatter and Signal plot data can be saved from the user control through the right-click menu.
* Added `lineStyle` arguments to Scatter plots
* Improved legend: ability to set location, ability to set shadow direction, markers and lines are now rendered in the legend
* Improved ability to use custom fonts
* Segoe UI is now the default font for all plot components

## ScottPlot 3.0.7
_Published on [NuGet](https://www.nuget.org/profiles/ScottPlot) on 2019-07-27_
* New plot type: `plt.PlotStep()`
* New plot type `plt.PlotCandlestick()`
* New plot type `plt.PlotOHLC()`
* `plt.MatchPadding()` copies the data frame layout from one ScottPlot onto another (useful for making plots of matching size)
* `plt.MatchAxis()` copies the axes from one ScottPlot onto another (useful for making plots match one or both axis)
* `plt.Legend()` improvements: The `location` argument allows the user to place the legend at one of 9 different places on the plot. The `shadowDirection` argument allows the user to control if a shadow is shown and at what angle.
* Custom marker shapes can be specified using the `markerShape` argument.

## ScottPlot 3.0.6
_Published on [NuGet](https://www.nuget.org/profiles/ScottPlot) on 2019-06-30_
* Bar plot: The plot module now has a `Bar()` method that lets users create various types of bar plots
* Histogram: The new `ScottPlot.Histogram` class has tools to create and analyze histogram data (including cumulative probability)
* Step plot: Scatter plots can now render as step plots. Use this feature by setting the `stepDisplay` argument with `PlotScatter()`
* Manual grid spacing: Users can now manually define the grid density by setting the `xSpacing` and `ySpacing` arguments in `Grid()`
* Draggable axis lines: Axis lines can be dragged with the mouse if the `draggable` argument is set to `true` in `PlotHLine()` and `PlotHLine()`. Draggable axis line limits can also be set by defining additional arguments.
* Using the scrollwheel to zoom now zooms to the cursor position rather than the center of the plot area
* `ScottPlot.DataGen.RandomNormal()` was created to create arbitrary amounts of normally-distributed random data
* Fixed bug causing axis line color to appear incorrectly in the legend
* `AxisAuto()` is now called automatically on the first render. This means users no longer have to call this function manually for most applications. This simplifies quickstart programs to just: instantiate plot, plot data, render (now 3 lines in total instead of 4).
* Throw exceptions if scatter, bar, or signal data inputs are null (rather than failing later)

## ScottPlot 3.0.5
_Published on [NuGet](https://www.nuget.org/profiles/ScottPlot) on 2019-06-23_
* Improved pan and zoom performance

## ScottPlot 3.0.4
_Published on [NuGet](https://www.nuget.org/profiles/ScottPlot) on 2019-06-23_
* Bar graphs: New `plotBar()` method allow creation of bar graphs. By customizing the `barWidth` and `xOffset` arguments you can push bars together to create grouped bar graphs. Error bars can also be added with the `yError` argument.
* Scatter plots support X and Y error bars: `plotScatter()` now has arguments to allow X and Y error bars with adjustable error bar line width and cap size.
* Draggable axis lines: `plotHLine()` and `plotVLine()` now have a `draggable` argument which lets those axis lines be dragged around with the mouse (#11) _Thanks @plumforest_
* Fixed errors caused by resizing to 0px
* Fixed a capitalization inconsistency in the `plotSignal` argument list
* `axisAuto()` now includes positions of axis lines (previously they were ignored)
* Fixed an that caused SplitContainer splitters to freeze (#23) _Thanks @bukkideme_

## ScottPlot 3.0.3
_Published on [NuGet](https://www.nuget.org/profiles/ScottPlot) on 2019-05-29_
* Update NuGet package to depend on System.Drawing.Common

## ScottPlot 3.0.2
_Published on [NuGet](https://www.nuget.org/profiles/ScottPlot) on 2019-05-28_
* Changed target from .NET Framework 4.5 to 4.7.2 (#15) _Thanks @plumforest_

#### ScottPlot 3.0.1
_Published on [NuGet](https://www.nuget.org/profiles/ScottPlot) on 2019-05-28_
* First version of ScottPlot published on NuGet<|MERGE_RESOLUTION|>--- conflicted
+++ resolved
@@ -14,11 +14,8 @@
 * Axis: Added option to customize tick line width (#2643, #2654) _Thanks @Guillaume-Deville_
 * Horizontal Span: Fixed `ToString()` message _Thanks @RachamimYaakobov_
 * Signal Plot: Added `ScaleY` property to compliment `OffsetY` (#2642, #2656) _Thanks @Guillaume-Deville_
-<<<<<<< HEAD
 * Colorbar: Automatically adjust label position to prevent overlap with tick labels (#2684) _Thanks @bukkideme_
-=======
 * Launcher: Made `Plot.Launch` methods available without requiring using statements (#2627, #2657) _Thanks @Guillaume-Deville_
->>>>>>> 38eac7a7
 
 ## ScottPlot 5.0.5-beta
 _Published on [NuGet](https://www.nuget.org/profiles/ScottPlot) on 2023-05-17_
