# ScottPlot Changelog
* This document contains release notes for every version of ScottPlot
* https://scottplot.net/versions/ describes the major versions of ScottPlot
* https://scottplot.net/changelog/ is a formatted version of this document
* https://scottplot.net/contributors/ shows all of ScottPlot's contributors

## ScottPlot 5.0.7-beta (in development)
* Axis: Fixed issue where axes with zero span would cause renders to fail (#2714) _Thanks @ahmad-qamar_
* Avalonia: Improve support for cross-platform and non-desktop applications (#2748) _Thanks @PremekTill_
* Scatter Plot: Improve support for empty datasets (#2740)
* Scatter Plot: Improve support for user-defined line widths (#2739, #2750) _Thanks @dayo05_
* Fonts: New static class to facilitate selecting fonts that support international characters (#2746) _Thanks @heartacker_
* Axis: Exposed `TickFont` to allow tick label size and style customization (#2747) _Thanks @heartacker_
* Plot: Added `Title()`, `XLabel()`, and `YLabel()` helper methods
* Fonts: Favor the system default font to achieve better support international characters (#2746) _Thanks @heartacker_
* Plot: Added `ScaleFactor` property to manage scaling of all plot components (#2747) _Thanks @heartacker_
* WinForms: Automatically adjust plot scaling to match display scaling (#2747) _Thanks @heartacker_
* Plot: Added a `RenderManager` which has a `List<RenderAction>` the user can modify to customize the render sequence (#2767)
* Plot: Refactored rendering system for all plottables, axes, etc. so canvases (not surfaces) are passed (#2767)
* WPF: Improved support for display scaling (#2760, #2766) _Thanks @DmitryKotenev_
* Plot: Added support for SVG export (#2704, #717)
* Legend: Respect `IsVisible` property (#2805)
* Ticks: Added `NumericManual` tick generator for manually-defined tick positions and labels
* Plot: `Title()`, `XLabel()`, and `YLabel()` have optional arguments for `size`
* Plot: Added `Plot.Style.SetFont()` to apply the given font to all titles, axis labels, and tick labels
* Plot: Added `Plot.Style.SetFontFromText()` to apply system font that best supports the language of the provided text (#2746) _Thanks @heartacker_
* RandomDataGenerator: Improved XML docs and added methods for returning single numbers (#2774, #2787) _Thanks @Silent0Wings_
* Pixel: Added constructor overload that accepts `double` values (#2780) _Thanks @Silent0Wings_
* Primitives: Refactored and added XML docs to `Pixel`, `PixelSize`, and `PixelRect` (#2784)
* Color: Added `WithAlpha()` method that accepts a fraction (#2794, #2776) _Thanks @mjpz_
* Coordinates: Added `Distance()` method for calculating distance between two points in axis space (#2791, #2798) _Thanks @able-j_
* CoordinateRect: Added a `Center` property that returns a `Coordinates` value in axis space (#2789, #2812) _Thanks @tijin-abe-thomas_
* CoordinateRect: Added a `Contains()` method to evaluate whether given `Coordinates` are inside the rectangle (#2790, #2813) _Thanks @tijin-abe-thomas_
* Crosshair: New plot type that draws a cross centered at a given position in X/Y space
* Avalonia: Support Avalonia version 11.0.1 (#2822) _Thanks @oktrue_
* Controls: Now have `GetCoordinates()` with built-in logic for display scaling compensation (#2760)
* Rendering: Improve multi-platform color support (#2818) _Thanks @KroMignon and @oktrue_
* Random Data Generation: Added an optional `slope` argument to `RandomWalk()` (#2763, #2826) _Thanks @JasonC0x0D_
* Browser: Improved support and documentation for running ScottPlot in the browser with Avalonia and WinUI (#2830) _Thanks @oktrue_
* Android: Improved support and documentation for running ScottPlot in Avalonia Android projects (#2830) _Thanks @oktrue_
<<<<<<< HEAD
* Style: `Plot.Axes` has been renamed to `Plot.AxisStyler` to better communicate its purpose (#2778)
=======
* Legend: Now hidden by default with opt-in visibility by calling `Plot.Legend()` (#2764)
>>>>>>> c594b56d

## ScottPlot 4.1.66 (in development)
* DataLogger: Improved support for single-point datasets (#2733) _Thanks @KroMignon_
* Plot: Added optional arguments to `AddDataLogger()` and `AddDataStreamer()` for customizing style (#2733) _Thanks @KroMignon_
* Version: Build information can now be accessed from the static `ScottPlot.Version` class
* Avalonia: Removed dependency on `Avalonia.Desktop` package (#2752, #2748) _Thanks @Fruchtzwerg94_
* Cookbook: Remove "experimental" designator from ScatterPlotList (#2782) _Thanks @prime167_
* Heatmap: Added `Rotation` and `CenterOfRotation` properties (#2814, #2815) _Thanks @bukkideme_
* WPF: Improved the `PlottableDragged` event (#2820) _Thanks @tadmccorkle_
* Avalonia: Support Avalonia version 11.0.1 (#2822) _Thanks @oktrue_
* Heatmap: Improved XML docs (#2738, #2827) _Thanks @JasonC0x0D_

## ScottPlot 5.0.6-beta
_Published on [NuGet](https://www.nuget.org/profiles/ScottPlot) on 2023-07-09_
* Legend: Improve support for custom positioning (#2584, #2638) _Thanks @heartacker_
* OpenGL: Use CPU to render on devices without hardware acceleration (#2651) _Thanks @StendProg_
* Polygon: New plot type for displaying closed shapes with arbitrary X/Y corners (#2696) _Thanks @Tilation_
* FillY: New plot type for displaying a shaded area between two sets of Y points that share the same X points (#2696) _Thanks @Tilation_
* Avalonia: Added support for Avalonia 11 (#2720, #2184, #2664, #2507, #2321, #2184, #2183, #2725) _Thanks @Fruchtzwerg94, @Xerxes004, and @bclehmann_

## ScottPlot 4.1.65
_Published on [NuGet](https://www.nuget.org/profiles/ScottPlot) on 2023-07-09_
* Axis: Improved log-scaled axis minor tick density default value and customization (#2646) _Thanks @hellfo_
* Image: Added option to disable anti-aliasing for scaled images (#2649) _Thanks @mYcheng-95_
* Binned Histogram: New plot type that represents binned 2D histogram data as a heatmap (#2453)
* DataLogger: New type of scatter plot designed for infinitely growing X/Y datasets (#2377, #2641)
* DataStreamer: New type of signal plot for displaying live data as it is shifted in (#2377, #2641)
* WPF: Multi-target Framework 4.6.1 changed to 4.6.2 (#2685)
* Axis: Added option to customize tick line width (#2643, #2654) _Thanks @Guillaume-Deville_
* Horizontal Span: Fixed `ToString()` message _Thanks @RachamimYaakobov_
* Signal Plot: Added `ScaleY` property to compliment `OffsetY` (#2642, #2656) _Thanks @Guillaume-Deville_
* Colorbar: Automatically adjust label position to prevent overlap with tick labels (#2684) _Thanks @bukkideme_
* Launcher: Made `Plot.Launch` methods available without requiring using statements (#2627, #2657) _Thanks @Guillaume-Deville_
* Population plot: Added `BoxBorderColor` and `ErrorStDevBarColor` properties to customize appearance (#2708) _Thanks @johndoh_
* Arrow: Made tip and base positions mutable (#2673) _Thanks @MyZQL_
* ScatterPlotList: Add `GetXs()` and `GetYs()` to let users retrieve copies of data points (#2694, #2711) _Thanks @bukkideme and @Marc-Frank_
* FormsPlotViewer: New constructor for synchronized plots with bidirectional updates (#2653, #2710, #2722) _Thanks @bukkideme_
* LineStyle: Default patterns (and a new custom pattern) can be customized by assigning `ScottPlot.LineStylePatterns` (#2690, #2692) _Thanks @mocakturk, @Marc-Frank, and @bukkideme_
* Radar Plots: Improve vertical spacing for all aspect ratios (#2702) _Thanks @pjt33_
* Avalonia: Added support for Avalonia 11 (#2720, #2184, #2664, #2507, #2321, #2184, #2183, #2725) _Thanks @Fruchtzwerg94, @Xerxes004, and @bclehmann_
* Colorbar: Added a `ResizeLayout()` helper method for adjusting plot layouts to accommodate large tick labels (#2703)
* Scatter List: Improved support for data containing NaN values (#2707) _Thanks @oldteacup_
* Population Plot: Improved support for populations with no data (#2727, #2726) _Thanks @marklam_

## ScottPlot 5.0.5-beta
_Published on [NuGet](https://www.nuget.org/profiles/ScottPlot) on 2023-05-17_
* Box Plot: New plot type for displaying multiple collections of population data (#2589) _Thanks @bclehmann_
* OpenGL Control: Prevent exceptions on keyboard input (#2609, #2616) _Thanks @stendprog_
* Platforms: Improved linux support by using SkiaSharp native assets without dependencies (#2607) _Thanks @chrisxfire
* Color: Improved support for alpha values in constructor (#2625) _Thanks Clay_

## ScottPlot 4.1.64
_Published on [NuGet](https://www.nuget.org/profiles/ScottPlot) on 2023-05-17_
* Ellipse: Added `Rotation` property (#2588, #2595) _Thanks @JohniMIEP and @bclehmann_
* Controls: Prevent horizontal scroll wheel events from throwing exceptions (#2600, #2626, #2630) _Thanks @bclehmann, @szescxz, and @Jordant190_
* ScatterDataLogger: Experimental plot type for live incoming data (#2377, #2599)
* Ticks: Improved automatic layout sizing when manual ticks are used (#2603, #2605) _Thanks @StefanBertels and @szescxz_
* Ticks: Improved automatic layout sizing for short and empty tick labels (#2606) _Thanks @szescxz_
* Plot: Improved `AddVerticalLine()` XML docs (#2610) _Thanks @wfs1900_
* FinancePlot: `GetBollingerBands()` now accepts an optional standard deviation coefficient (#2594) _Thanks @Minu476_
* SignalPlot: Fixed bug where `Update()` did not change the final point (#2592) _Thanks @Angeld10_
* ScatterPlotDraggable: Expose IndexUnderMouse for access after drag events (#2682) _Thanks @mocakturk_

## ScottPlot 5.0.4-beta
_Published on [NuGet](https://www.nuget.org/profiles/ScottPlot) on 2023-04-09_
* WpfPlot: Converted the `UserControl` to a `CustomControl` to facilitate inheritance and theming (#2565) _Thanks @KroMignon_
* Controls: Improved ALT + left-click-drag zoom rectangle behavior (#2566)

## ScottPlot 4.1.63
_Published on [NuGet](https://www.nuget.org/profiles/ScottPlot) on 2023-04-09_
* WpfPlot: Converted the `UserControl` to a `CustomControl` to facilitate inheritance and theming (#2509, #2526) _Thanks @KroMignon_
* Lollipop and Cleveland plots: Added `LineWidth` property (#2556) _Thanks @benton-anderson_
* Pie: Added `SliceLabelPosition` property to allow slice labels to be placed outside the pie (#2515, #2510, #2275) _Thanks @nuelle16 and @cpa-level-it_
* Axis: Made `Edge` and `AxisIndex` immutable to prevent accidental modification after construction (#2539, #2538) _Thanks @cxjcqu_
* Plot: Created `LeftAxis`, `RightAxis`, `BottomAxis`, and `TopAxis` which alias `YAxis`, `YAxis2`, `XAxis`, and `XAxis2` but are more expressive (#2568)
* Plot: `Launch` property has methods for launching the plot as a static image, refreshing web page, or interactive window (#2543, #2570)
* Heatmap: Improved support for semitransparent cells (#2313, #2277, #2285, #2461, #2484) _Thanks @bukkideme_
* Axis: Added `SetZoomInLimit()`, `SetZoomOutLimit()`, and `SetBoundary()` to control zoom and pan (#2250, #2291, #1997, #1873, #662) _Thanks @dusko23, @Gholamalih, and @bclehmann_
* Controls: Added `Configuration.RightClickDragZoomFromMouseDown` flag to enable right-click-drag zoom to scale relative to the cursor (#2296, #2573) _Thanks @pavlexander_
* Finance: Improved DateTime position of random stock price sample data (#2574)
* Axis: Improve tick spacing for extremely small plots (#2289) _Thanks @Xerxes004_
* Signal: Fixed bug causing `Update()` to throw an indexing error (#2578) _Thanks @Angeld10_
* Annotation: Position is no longer defined as `X` and `Y` but instead `Alignment`, `MarginX`, and `MarginY` (#2302) _Thanks @EFeru_
* Colorbar: Add `Label` property (#2341) _Thanks @bukkideme_

## ScottPlot 5.0.4-beta
_Published on [NuGet](https://www.nuget.org/profiles/ScottPlot) on 2023-04-02_
* OpenGL: Enhanced customization options for OpenGL-accelerated scatter plots (#2446) _Thanks @StendProg_
* Data: Added axis limit caching functionality for improved performance of large scatter plots (#2460) _Thanks @StendProg_
* DataOperations: New static class with helper methods for working with 1D and 2D data (#2497) _Thanks @bukkideme and @StendProg_
* Financial: Created `IOHLC` to allow users to inject their own pricing logic (#2404) _Thanks @mjpz_
* Solution: Fixed configuration error caused by invalid GUIDs (#2525) _Thanks @KroMignon_
* Controls: Disabled context menu in non-interactive mode (#2475) _Thanks @KroMignon_
* Histogram: Improved constructor argument validation and support for small bins(#2490) _Thanks @Margulieuxd and @bukkideme_
* WpfPlot: Control now appears in the Visual Studio Toolbox (#2535, #1966) _Thanks Valkyre_
* Axis: Improved tick label format customization (#2500) _Thanks @chhh_

## ScottPlot 4.1.62
_Published on [NuGet](https://www.nuget.org/profiles/ScottPlot) on 2023-04-02_
* WinForms Control: `Reset()` makes new plots transparent (#2445) _Thanks @Neopentane1_
* Ellipse and Circle: New plot types demonstrated in the cookbook. (#2413, #2437) _Thanks @bukkideme_
* Heatmap: Added `FlipVertically` to invert vertical axis of heatmap data (#2444, #2450) _Thanks @Neopentane1_
* Histogram: Improved support for datasets with low variance (#2464, #2463) _Thanks @Xerxes004_
* Heatmap: Added `Opacity` property (#2461, #2484) _Thanks @bukkideme_
* DataOperations: New static class with helper methods for working with 1D and 2D data (#2497) _Thanks @bukkideme and @StendProg_
* Population: Added option for customizing horizontal errorbar alignment (#2502) _Thanks @benton-anderson_
* Financial: Created `IOHLC` to allow users to inject their own pricing logic (#2404) _Thanks @mjpz_
* OHLC: The `Volume` property and constructor overload initializing it have been deprecated (#2404)
* Axis: Expose tick, spine, and label configuration objects (#2512, #2513, #2353) _Thanks @cxjcqu and @SaltyTears_
* Signal: Improved `FillDisable()` behavior (#2436) _Thanks @szescxz_
* RadialGaugePlot: Improve alignment for plots with 1-3 gauges (#2448, #2128) _Thanks @DavidWhataGIT, @johndoh, and daddydavid_
* Pie: Added `LegendLabels` property so slices and legend items can have different labels (#2459) _Thanks @vietanhbui_
* Controls: Improved `GetCoordinate()` behavior for empty plots (#2468, #2540) _Thanks @dusko23_
* Histogram: Improved constructor argument validation and support for small bins(#2490) _Thanks @Margulieuxd and @bukkideme_
* Axis: Improved `Plot.AxisPanCenter()` support for multi-axis plots (#2483, #2544) _Thanks @dusko23_
* Bubble Plot: Added `RadiusIsPixels` flag which when `falst` sizes bubbles using radius units instead of pixels (#2492) _Thanks @marcelpel_
* Axis: Improved `Plot.MatchAxisLimits()` support for multi-axis plots (#2495) _Thanks @Margulieuxd_
* Plot: Improved `Plot.XLabel()` XML documentation (#2552) _Thanks @JulianusIV_

## ScottPlot 5.0.2-beta
_Published on [NuGet](https://www.nuget.org/profiles/ScottPlot) on 2023-02-27_
* Signal Plot: Support X and Y offset (#2378) _Thanks @minjjKang_
* WebAssembly: New sandbox demonstrates interactive ScottPlot in a browser (#2380, #2374) _Thanks rafntor_
* OpenGL: Added experimental support for direct GPU rendering (#2383, #2397) _Thanks @StendProg_
* Finance Plots: Added OHLC and Candlestick plot types (#2386) _Thanks @bclehmann_
* Style: Improved `Plot.Style.Background()` color configuration (#2398) _Thanks @Jonathanio123_
* WPF: Added OpenGL support to the WPF control (#2395) _Thanks @StendProg_
* Palette: Refactored the palette system to allow ScottPlot 4 and 5 to share palette code (#2409)
* Plot: Added `GetImageHTML()` for improved rendering in interactive notebooks (#2385, #1772) _Thanks @neilyoung2008_

## ScottPlot 4.1.61
_Published on [NuGet](https://www.nuget.org/profiles/ScottPlot) on 2023-02-27_
* Axis: Throw exception immediately upon setting invalid axis limits (#2327) _Thanks @mjpz_
* Heatmap: Added support for transparent single-color heatmaps (#2336) _Thanks @bukkideme_
* Statistics: Improved median calculation method in population plots (#2363) _Thanks @Syntaxrabbit_
* AxisLineVector: Improved automatic axis limits when using limited axis lines (#2371) _Thanks @ChrisAtVault_
* Controls: `Configuration.AddLinkedControl()` simplifies axis sharing across multiple controls (#2402, #2372)
* Statistics: New `ScottPlot.Statistics.Histogram` class optimized for simplicity and live data (#2403, #2389) _Thanks @bukkideme and @Xerxes004_
* Statistics: Improved bin edge calculations for histograms with fixed bin size bins (#2299) _Thanks @Xerxes004_
* Palette: Refactored the palette system to allow ScottPlot 4 and 5 to share palette code (#2409)
* Heatmap: Added `GetBitmap()` to provide access to raw heatmap image data (#2396, #2410) _Thanks @bukkideme_
* Pie: Prevent invalid argument exceptions when drawing zero-size pie charts (#2415) _Thanks @KC7465128305_
* Colormap: Colormaps can be created from a set of colors (#2375, #2191, #2187) _Thanks @dhgigisoave_
* Function Plot: New optional `AxisLimits` allows users to define default axis limits (#2428, #2412) _Thanks @bukkideme_
* Population: Fixed bug causing argument exceptions for 1px high plots (#2429, #2384) _Thanks @Sprenk_
* Controls: Added `Configuration.AltLeftClickDragZoom` option to customize zooming behavior (#2391, #2392) _Thanks @DevJins_
* Error Bar: Added `Label` property which allows error bars to appear independently in the legend (#2432, #2388) _Thanks @dongyi-cai-windsab_
* Demo: Fixed bug preventing the cookbook from launching (#2443) _Thanks @FannyAtGitHub_

## ScottPlot 5.0.1-beta
_Published on [NuGet](https://www.nuget.org/profiles/ScottPlot) on 2023-02-09_
* Namespace: DataSource → DataSources
* Error Bar: New plot type (#2346) _Thanks @bclehmann_
* Plot: Added `Style` object to group functions that perform complex styling tasks
* Controls: Added right-click context menus (#2350) _Thanks @bclehmann_
* Rendering: Added support for saving bitmap files (#2350) _Thanks @bclehmann_
* Axes: Added support for DateTime Axes (#2369) _Thanks @bclehmann_
* Rendering: Added support for line styles (#2373) _Thanks @bclehmann_
* WinUI3: Created a Uno WinUI3 control (#2374, #2039) _Thanks @rafntor_

## ScottPlot 5.0.0-beta
_Published on [NuGet](https://www.nuget.org/profiles/ScottPlot) on 2023-01-01_
* ScottPlot 5: First version 5 release published to NuGet #2304

## ScottPlot 4.1.60
_Published on [NuGet](https://www.nuget.org/profiles/ScottPlot) on 2022-12-23_
* Pie Chart: Improved display when a single slice covers the entire pie (#2248, #2251) _Thanks @bclehmann_
* Plot: Added `AddFill()` arguments for `LineWidth` and `LineColor` (#2258) _Thanks @Fruchtzwerg94_
* Plot: Improved support for filled polygons with fewer than 3 points (#2258) _Thanks @Fruchtzwerg94_
* A new `IDraggableSpan` interface was added to trigger events when the edges of spans are dragged (#2268) _Thanks @StendProg_
* Palettes: Added new light-color palettes PastelWheel, LightSpectrum, and LightOcean (#2271, #2272, #2273) _Thanks @arthurits_
* Ticks: Improved tick calculations for very small plots (#2280, #2278) _Thanks @Xerxes004_
* Crosshair: HLine and VLine are no longer readonly (#2208) _Thanks @arthurits_
* Function Plot: Added support for filling above and below lines (#2239, #2238) _Thanks @SGanard_
* Signal Plot: Improved error messages for when `Update()` fails to replace data (#2263)
* Plot: `Clear()` now resets inner and outer view limits (#2264) _Thanks @vietanhbui_
* FormsPlot: Right-click help menu is now `TopMost` (#2282) _Thanks @dusko23_
* Signal Plot: Allow users to apply different colors to lines and markers (#2288) _Thanks @Nuliax7_
* Pie: Added `Size` option to allow customizing how large the pie chart is (#2317) _Thanks @Rudde_
* FormsPlot: Improved support for horizontal legends in the pop-out legend viewer (#2300) _Thanks @rotger_
* Axis: Added arguments to `AxisPan()` to improve multi-axis support (#2293)
* Axis: Added `AxisPanCenter()` to center the view on a coordinate (#2293) _Thanks @dusko23_
* Project: Use System.Drawing.Common version 4.7.2 to avoid CVE-2021-26701 (#2303, #1004, #1413) _Thanks @gobikulandaisamy_

## ScottPlot 4.1.59
_Published on [NuGet](https://www.nuget.org/profiles/ScottPlot) on 2022-11-06_
* Ticks: Improve datetime tick labels for systems with a 24-hour display format (#2132, #2135) _Thanks @MareMare and @bclehmann_
* Axis: `Plot.AddAxis()` now uses auto-incremented axis index unless one is explicitly defined (#2133) _Thanks @bclehmann and Discord/Nick_
* Axis: `Plot.GetAxesMatching()` was created to obtain a given vertical or horizontal axis (#2133) _Thanks @bclehmann and Discord/Nick_
* Axis: Corner label format can be customized for any axis by calling `CornerLabelFormat()` (#2134) _Thanks @ShannonZ_
* BarSeries: Improved rendering of negative values (#2147, #2152) _Thanks @fe-c_
* Function Plot: Added optional `XMin` and `XMax` fields which limit function rendering to a defined horizontal span (#2158, #2156, #2138) _Thanks @bclehmann and @phil100vol_
* FormsPlot: Plot viewer now has `RefreshLegendImage()` allowing the pop-out legend to be redrawn programmatically (#2157, #2153) _Thanks @rosdyana_
* Function Plot: Improved performance for functions which return null (#2158, #2156, #2138) _Thanks @bclehmann_
* BarSeries: improve support for negative and horizontal bar labels (#2148, #2159, #2152) _Thanks @bclehmann_
* Palette: Added `Normal` Palette based on [Anton Tsitsulin's Normal 6-color palette](http://tsitsul.in/blog/coloropt/) (#2161, #2010) _Thanks @martinkleppe_
* BarSeries: Added helper function to create a bar series from an array of values (#2161) _Thanks @KonH_
* SignalPlot: Add `Smooth` option (#2174, #2137) _Thanks @rosdyana_
* Signal Plot: Use correct marker when displaying in legend (#2172, #2173) _Thanks @bclehmann_
* Data Generation: Improved floating point precision of `RandomNormalValue` randomness (#2189, #2206) _Thanks @arthurits and @bclehmann__
* Finance Plot: Improved SMA calculations for charts with unordered candlesticks (#2199, #2207) _Thanks @zachesposito and @xenedia_
* Avalonia Control: Fixed subscription to ContexMenu property changes (#2215) _Thanks @DmitryZhelnin_
* Legend: Support horizontal orientation and added cookbook example (#2216) _Thanks @lucabat_
* Data Generation: Added generic support for `Consecutive()`, `Random()`, and `RandomWalk()`
* SignalPlot: New `SignalPlotGeneric` type allows `AddSignal()` to support generic data types (#2217) _Thanks @codecrafty_

## ScottPlot 4.1.58
_Published on [NuGet](https://www.nuget.org/profiles/ScottPlot) on 2022-09-08_
* Radar: New `Smooth` field allows radar areas to be drawn with smooth lines (#2067, #2065) _Thanks @theelderwand_
* Ticks: Setting manual ticks will now throw an immediate `ArgumentException` if positions and labels have different lengths (#2063) _Thanks @sergaent_
* VectorFieldList: New plot type for plotting arbitrary coordinate/vector pairs which are not confined to a grid (#2064, #2079) _Thanks @sjdemoor and @bclehmann_
* HLine and VLine: Line (but not position label) is hidden if `LineWidth` is `0` (#2085) _Thanks @A1145681_
* Controls: The cursor now reverts to `Configuration.DefaultCursor` after moving off draggable objects (#2091) _Thanks @kurupt44_
* Snapping: SnapNearest classes now expose `SnapIndex()` (#2099) _Thanks @BambOoxX_
* Background: Added optional arguments to `Style()` lets users place a custom background image behind their plot (#2016) _Thanks @apaaris_
* Axis Line: Remove the ability to drag invisible lines (#2110) _Thanks @A1145681_
* Controls: Draggable objects can now only be dragged with the left mouse button (#2111, #2120) _Thanks @A1145681_
* Heatmap: Prevent rendering artifacts by throwing an exception if the 2D array is larger than 2^15 in either dimension (#2119, #2116) _Thanks @dhgigisoave_

## ScottPlot 4.1.57
_Published on [NuGet](https://www.nuget.org/profiles/ScottPlot) on 2022-08-18_
* Scatter: Improved `GetPointNearest()` when `OnNaN` is `Gap` or `Ignore` (#2048) _Thanks @thopri_
* Heatmap and Image: Added `Coordinate[] ClippingPoints` to give users the ability to clip to an arbitrary polygon (#2049, #2052) _Thanks @xichaoqiang_
* Image: Improved automatic axis limits measurement when `HeightInAxisUnits` is defined
* Plot: Reduced anti-aliasing artifacts at the edge of frameless plots (#2051)

## ScottPlot 4.1.56
_Published on [NuGet](https://www.nuget.org/profiles/ScottPlot) on 2022-08-16_
* Signal: Improved accuracy of `GetIndexForX()` (#2044) _Thanks @CharlesMauldin_
* Palette: Added help messages for users attempting to create custom palettes (#1966) _Thanks @EFeru_

## ScottPlot 4.1.55
_Published on [NuGet](https://www.nuget.org/profiles/ScottPlot) on 2022-08-14_
* Scatter: Data may now contain NaN if the `OnNaN` field is customized. `Throw` throws an exception of NaN is detected (default behavior), `Ignore` skips over NaN values (connecting adjacent points with a line), and `Gap` breaks the line so NaN values appear as gaps. (#2040, #2041)
* Plot: Added a `AddFillError()` helper method to create a shaded error polygon for displaying beneath a scatter plot (#2037)

## ScottPlot 4.1.53
_Published on [NuGet](https://www.nuget.org/profiles/ScottPlot) on 2022-08-11_
* Scatter and Signal Plot: `GetYDataRange()` now returns the range of Y values between a range of X positions, useful for setting automatic axis limits when plots are zoomed-in (#1946, #1942, #1929) _Thanks @bclehmann_
* WPF Control: Right-click copy now renders high quality image to the clipboard (#1952) _Thanks @bclehmann_
* Radar, Coxcomb, and Pie Chart: New options to customize hatch pattern and color. See cookbook for examples. (#1948, #1943) _Thanks @bclehmann_
* Signal Plot: Improve support for plots with a single point (#1951, #1949) _Thanks @bclehmann and @Fruchtzwerg94_
* Draggable Marker Plots: Improved drag behavior when drag limits are in use (#1970) _Thanks @xmln17_
* Signal Plot: Added support for plotting `byte` arrays (#1945)
* Axis Line: Added properties to customize alignment of position labels (#1972) _Thanks @hamhub7_
* Plot: MatchAxis no longer modifies limits of unintended axes (#1980) _Thanks @PlayCreatively_
* Plot: Improved error reporting for invalid axis limits (#1994) _Thanks @Xerxes004_
* Signal Plot: Improved `GetPointNearestX()` accuracy for plots with high zoom (#1987, #2019, #2020) _Thanks @dhgigisoave_
* Draggable: `IDraggable` now has functions to facilitate snapping (#2006, #2007, #2022) _Thanks @Agorath_
* Palette: `ScottPlot.Palette` has been refactored to replace `ScottPlot.Drawing.Palette` and `ScottPlot.Drawing.Colorset` (#2024)
* Palette: Palettes now implement `IEnumerable` and colors can be retrieved using `foreach` (#2028)
* Render: Improved thread safety of the render lock system (#2030) _Thanks @anprevost_
* Scatter: Exposed `SmoothTension` to customize behavior when `Smooth` is enabled (#1878) _Thanks Michael99_

## ScottPlot 4.1.52
_Published on [NuGet](https://www.nuget.org/profiles/ScottPlot) on 2022-07-09_
* WinForms control: Fixed a bug introduced by the previous version which resulted in flickering while using the mouse to pan or zoom (#1938, #1913) _Thanks @AbeniMatteo_
* Plot: Added obsolete `GetLegendBitmap()` with message indicating `RenderLegend()` is to be used instead (#1937, #1936) _Thanks @johnfoll_
* Signal Plot: Improved performance using platform-specific fast paths for common data types to minimize allocations (#1927) _Thanks @AbeniMatteo, @StendProg, and @bclehmann_

## ScottPlot 4.1.51
_Published on [NuGet](https://www.nuget.org/profiles/ScottPlot) on 2022-06-30_
* WinForms Control: Fixed a bug that caused frequent mouse events to overflow the stack (#1906, #1913) _Thanks @AbeniMatteo_
* Performance: Improve string measurement performance using cached fonts (#1915) _Thanks @AbeniMatteo_
* Layout: Improve axis alignment when `ManualDataArea()` is used (#1901, #1907, #1911) _Thanks @dhgigisoave_
* Cookbook: Improve error message if recipes.json is not found (#1917) _Thanks @AbeniMatteo_

## ScottPlot 4.1.50
_Published on [NuGet](https://www.nuget.org/profiles/ScottPlot) on 2022-06-26_
* BarSeries: Lists passed into new BarSeries are preserved and can be modified after instantiation. Added a `Count` property. Added a `AddBarSeries()` overload that permits creating an empty BarSeries. (#1902)
* Markers: Improved performance for plot types that render multiple markers (#1910) _Thanks @AbeniMatteo_
* Plot: New `ManualDataArea()` function allows users to define pixel-perfect layouts (#1907, #1901) _Thanks @dhgigisoave_

## ScottPlot 4.1.49
_Published on [NuGet](https://www.nuget.org/profiles/ScottPlot) on 2022-06-21_
* BarSeries: A new type of bar plot which allows each bar to be individually customized and offers mouse collision detection (#1891, #1749) _Thanks @jhm-ciberman_
* SignalXY: When step mode is activated markers are now only drawn at original data points (#1896) _Thanks @grabul_
* SignalConst: Fixed indexing error affecting the Update() overload that accepted generic arrays (#1895, #1893) _Thanks @strontiumpku_
* Scatter and Signal: When `StepDisplay` is enabled, the new `StepDisplayRight` property can toggle step orientation (#1894, #1811) _Thanks @dhgigisoave_
* SignalXY: Markers now shown in legend when the plot is zoomed-in enough that they become visible on the plot itself

## ScottPlot 4.1.48
_Published on [NuGet](https://www.nuget.org/profiles/ScottPlot) on 2022-06-09_
* Plottable: Collapsed `IHasAxisLimits`, `IHasDataValidation`, and `IHasLegendItems` back into `IPlottable`, reverting a change introduced by the previous version. The intent of the original change was to promote interface segregation (e.g., colorbar has no axis limits). However, the purpose of this reversion is to maintain consistent behavior for users who implemented their own plottables implementing `IPlottable` and may not be aware of these new interfaces. (#1868, #1881)

## ScottPlot 4.1.47
_Published on [NuGet](https://www.nuget.org/profiles/ScottPlot) on 2022-06-07_
* Scatter Plot: New `Smooth` property allows data points to be connected by smooth lines (#1852, #1853) _Thanks @liuhongran626_
* Axis: Improved corner notation for multi-axis plots (#1875) _Thanks @nassaleh_
* Plottable: Optional segregated interfaces `IHasAxisLimits`, `IHasDataValidation`, and `IHasLegendItems` were broken-out of `IPlottable`. Note that this change was reverted in the subsequent release. (#1868, #1881)

## ScottPlot 4.1.46
_Published on [NuGet](https://www.nuget.org/profiles/ScottPlot) on 2022-06-05_
* Image: `AddImage()` has optional arguments to define rotation, scale, and anchor alignment. The `Image` plot type has new public properties allowing images to be stretched so position and size can be defined using axis units (see Cookbook). `Rotation` now respects all anchor alignments. (#1847) _Thanks @wtywtykk and @bclehmann_
* Bracket: New plot type to highlight a range of data between two points in coordinate space (#1863) _Thanks @bclehmann_
* Heatmap: Added `FlipVertically` property to invert orientation of original data (#1866, #1864) _Thanks @bclehmann and @vtozarks_
* Axis: Improved placement of horizontal axis tick labels when multiple axes are in use (#1861, #1848) _Thanks @bclehmann and @Shengcancheng_
* Crosshair: Now included in automatic axis limit detection. Use its `IgnoreAxisAuto` property to disable this functionality. (#1855, #1857) _Thanks @CarloToso and @bclehmann_
* BarPlot: Improved automatic axis detection for bar plots containing negative values (#1855, #1857) _Thanks @CarloToso and @bclehmann_
* IHittable: new interface to facilitate mouse click and hover hit detection (#1845) _Thanks @StendProg and @bclehmann_
* Tooltip: Added logic to enable detection of mouse hover or click (#1843, #1844, #1845) _Thanks @kkaiser41, @bclehmann, and @StendProg_
* Controls: All user controls now have a `LeftClickedPlottable` event that fires when a plottable implementing `IHittable` was left-clicked
* FormsPlot: Set `Configuration.EnablePlotObjectEditor` to `true` to allow users to launch a plot object property editor from the right-click menu (#1842, #1831) _Thanks @bradmartin333 and @BambOoxX_
* BarPlot: Fixed bug where zooming extremely far in would cause large fills to disappear (#1849, #1850) _Thanks @ChrisAtVault_

## ScottPlot 4.1.45
_Published on [NuGet](https://www.nuget.org/profiles/ScottPlot) on 2022-05-05_
* Plottables: Fields converted to properties and setters paired with getters to facilitate binding (#1831) _Thanks @bradmartin333_

## ScottPlot 4.1.44
_Published on [NuGet](https://www.nuget.org/profiles/ScottPlot) on 2022-05-05_
* SignalXY: Permit duplicate X values and improve exception messages when invalid X data is loaded (#1832) _Thanks @Niravk1997_

## ScottPlot 4.1.43
_Published on [NuGet](https://www.nuget.org/profiles/ScottPlot) on 2022-05-02_
* Draggable Scatter Plot: Fixed a bug where horizontal drag limits were applied to the vertical axis (#1795) _Thanks @m4se_
* Plot: Improved support for user-defined ticks when inverted axis mode is enabled (#1826, #1814) _Thanks @Xerxes004_
* Heatmap: Added `GetCellIndexes()` to return the heatmap data position for a given coordinate (#1822, #1787) _Thanks @tonpimenta_
* Controls: Added `LeftClicked` event to customize left-click actions in GUI environments (#1822, #1787)

## ScottPlot 4.1.42
_Published on [NuGet](https://www.nuget.org/profiles/ScottPlot) on 2022-05-01_
* SignalXY: Fixed bug causing plots to disappear when displaying partial data containing duplicated X values. (#1803, #1806) _Thanks @StendProg and @bernhardbreuss_
* SignalXY: X data is no longer required to be ascending when it is first assigned, improving support for plots utilizing min/max render indexing (#1771, #1777) _Thanks @bernhardbreuss_
* Grid: Calling `Plot.Grid(onTop: true)` will cause grid lines to be drawn on top of plottables (#1780, #1779, #1773) _Thanks @bclehmann and @KATAMANENI_
* FormsPlot: Fixed a bug that caused the default right-click menu to throw an exception when certain types of plottables were present (#1791, #1794) _Thanks @ShenxuanLi, @MareMare, and @StendProg_
* Avalonia: Improved middle-click-drag zoom-rectangle behavior (#1807) _Thanks @kivarsen_
* Avalonia: Improved position of right-click menu (#1809) _Thanks @kivarsen_
* Avalonia: Added double-click support which displays benchmark information by default (#1810) _Thanks @kivarsen_
* Axis: Improved support for switching between custom tick label format strings and custom formatter functions (#1813) _Thanks @schifazl_
* Plot: `AutomaticTickPositions()` can now be used to undo action of `ManualTickPositions()` (#1814)
* Plot: `AutomaticTickPositions()` optionally accepts an array of ticks and labels that can be displayed in addition to the automatic ones (#1814) _Thanks @Xerxes004_
* Signal Plot: Improved low density display when `LineStyle` is `None` (#1797) _Thanks @nassaleh_
* FormsPlot: Detached legend now restores initial legend visibility state on close (#1804) _Thanks @BambOoxX_

## ScottPlot 4.1.41
_Published on [NuGet](https://www.nuget.org/profiles/ScottPlot) on 2022-04-09_
* Plot: Added `Plot.GetImageHTML()` to make it easy to display ScottPlot images in .NET Interactive / Jupyter notebooks (#1772) _Thanks @StendProg and @Regenhardt_

## ScottPlot 4.1.40
_Published on [NuGet](https://www.nuget.org/profiles/ScottPlot) on 2022-04-07_
* SignalPlotXY: Improved support for custom markers (#1763, #1764) _Thanks @bclehmann and @ChrisCC6_
* Legend: `Plot.Legend()` accepts a nullable `Location` so legends can be enabled/disabled without changing position (#1765) _Thanks @envine_
* FormsPlot: The right-click menu now shows "detach legend" even if all plottable items with legends are set to invisible (#1765) _Thanks @envine_
* AxisLine: Added a `PositionLabelAxis` field that can be used to define a specific axis to draw the position label on in multi-axis plots (#1766) _Thanks @fuxinsen_

## ScottPlot 4.1.39
_Published on [NuGet](https://www.nuget.org/profiles/ScottPlot) on 2022-04-01_
* SignalPlotXY: Fixed bug where `GetPointNearestX()` did not check proximity to the final point (#1757) _Thanks @MareMare_

## ScottPlot 4.1.38
_Published on [NuGet](https://www.nuget.org/profiles/ScottPlot) on 2022-03-31_
* Bar plot: Improved automatic axis limit detection for bars with negative offset (#1750) _Thanks @painstgithub_
* Axis labels: Added a `rotation` argument to `Axis.LabelStyle()` to support flipping label orientation (#1754, #1194) _Thanks @zeticabrian_

## ScottPlot 4.1.37
_Published on [NuGet](https://www.nuget.org/profiles/ScottPlot) on 2022-03-25_
* Controls: Improved multi-axis support for mouse tracking by giving `GetMouseCoordinates()` optional axis index arguments (#1743) _Thanks @kv-gits_

## ScottPlot 4.1.36
_Published on [NuGet](https://www.nuget.org/profiles/ScottPlot) on 2022-03-19_
* Axis: Allow grid line and tick mark pixel snapping to be disabled (#1721, #1722) _Thanks @Xerxes004_
* Axis: `ResetLayout()` sets padding to original values to reverse changes made by adding colorbars (#1732, #1736) _Thanks @ccopsey_

## ScottPlot 4.1.35
_Published on [NuGet](https://www.nuget.org/profiles/ScottPlot) on 2022-03-06_
* Eto.Forms: Improved handling of events (#1719, #1718) _Thanks @rafntor and @VPKSoft_

## ScottPlot 4.1.34
_Published on [NuGet](https://www.nuget.org/profiles/ScottPlot) on 2022-03-03_
* Bubble plot: Added methods to get the point nearest the cursor (#1657, #1652, #1705) _Thanks @BambOoxX, @Maoyao233, and @adgriff2_
* Markers: Improved alignment of markers and lines on Linux and MacOS by half a pixel (#1660, #340)
* Plottable: Added `IsHighlighted` properties to make some plot types bold (#1660) _Thanks @BambOoxX_
* Plottable: Segregated existing functionality interfaces for `IHasLine`, `IHasMarker`, and `IHilightable` (#1660) _Thanks @BambOoxX_
* Plot: `AxisAuto()` now throws an exception of margins are defined outside the allowable range (#450, #1682) _Thanks @xichaoqiang_
* Plot: Added `PlotFillRightLeft` method for adding horizontal filled scatter plots (#450) _Thanks @xichaoqiang_
* Markers: All shapes are now drawn discretely instead of relying on text rendering for improved performance and consistency (#1668, #1660) _Thanks @BambOoxX_
* Scatter Plot: Support distinct `LineColor` and `MarkerColor` colors (#1668)
* SignalXY: Fix bug affecting the edge of the plot when step mode is active (#1703, #1699) _Thanks @PeppermintKing_
* SignalXY: Improve appearance of filled regions when step mode is active (#1703, #1697) _Thanks @PeppermintKing_
* Axis Span: Added options to customize fill pattern and border (#1692) _Thanks @BambOoxX_
* Markers: Additional customization options such as `MarkerLineWidth` (#1690) _Thanks @BambOoxX_
* Legend Viewer: New functionality to customize line, marker, and highlight options have been added to the the right-click menu of the Windows Forms control (#1655, #1651) _Thanks @BambOoxX_

## ScottPlot 4.1.33
_Published on [NuGet](https://www.nuget.org/profiles/ScottPlot) on 2022-02-04_
* Spline Interpolation: Added new methods for data smoothing including Bézier interpolation (#1593, #1606)
* Detachable Legend: Added an option to detach the legend to the right-click menu in the Windows Forms control. Clicking items in the detached legend toggles their visibility on the plot (#1589, #1573, #1326) _Thanks @BambOoxX_
* Marker: Added an optional `Text` (and `TextFont`) for displaying a message that moves with a marker (#1599)
* Heatmap: Heatmaps with custom X and Y sizing or positioning no longer call `AxisScaleLock()` automatically (#1145) _Thanks @bclehmann_
* Axis: GetCoordinateY() now returns more accurate coordinate (#1625, #1616) _Thanks @BambOoxX_
* Text: Now has `IsDraggable` field and improved mouseover detection that supports rotation (#1616, #1599) _Thanks @BambOoxX and @Niravk1997_
* Plot: `Frameless()` no longer results in an image with a 3 pixel transparent border (#1571, #1605) _Thanks @sjlai1993_
* Colorbar: `AddColorbar()` has new optional argument to enable placement on the left side of the plot (#1524) _Thanks @Niravk1997_
* Heatmap: Fixed bug affecting manually-scaled heatmaps (#1485) _Thanks @ZPYin, @mYcheng-95, and @bclehmann_
* Colorbar: Exposed `DataAreaPadding` to improve layout customization for multi-axis plots (#1637) _Thanks @ccopsey_

## ScottPlot 4.1.32
_Published on [NuGet](https://www.nuget.org/profiles/ScottPlot) on 2022-01-23_
* Interpolation: New cubic interpolation module with improved stability and simplified API (#1433) _Thanks @allopatin_
* Legend: `GetBitmap()` returns a transparent image instead of throwing an exception if there are no items in the legend (#1578) _Thanks @BambOoxX_
* Legend: Added `Count`, `HasItems`, and `GetItems()` so users can inspect legend contents to if/how they want to display it (#1578) _Thanks @BambOoxX_
* Plot: Exposed `GetDraggable()` to allow users to retrieve the plotted objects at specific pixel positions (#1578) _Thanks @BambOoxX_
* Axis Limits: Improved handling of axis limits for plots containing no data (#1581) _Thanks @EFeru_
* Repeating Axis Line: Improved display of text labels (#1586, #1557) _Thanks @BambOoxX_
* Axis: Improved multi-axis support for `GetPixel()` methods (#1584, #1587) _Thanks @ChrisCC6 and @BambOoxX_
* Error Bar: `Plot.AddErrorBars()` can now be used to place 1D or 2D error bars anywhere on the plot (#1466, #1588) _Thanks @bclehmann_
* Scatter Plot List: Added generic support to `ScatterPlotList<T>` as demonstrated in the cookbook (#1463, #1592) _Thanks @tyrbentsen_
* Draggable Scatter Plot: Created a new `ScatterPlotListDraggable` that supports dragging points and custom clamp logic as seen in the cookbook (#1422) _Thanks @EFeru and @BambOoxX_
* Axis: Users may now customize the number of minor ticks and grid lines when log scale is enabled (#1594, #1595, #1583) _Thanks @hibus_

## ScottPlot 4.1.31
_Published on [NuGet](https://www.nuget.org/profiles/ScottPlot) on 2022-01-17_
* MultiAxis: Improved support for draggable items placed on non-primary axes (#1556, #1545) _Thanks @BambOoxX_
* RepeatingAxisLine: New plot types `RepeatingVLine` and `RepeatingHLine` show a primary line and a user-defined number of harmonics. See cookbook for example and usage notes. (#1535, #1775) _Thanks @BambOoxX_
* Scatter: The new `ScatterPlotDraggable` plot type is for creating scatter plots with mouse-draggable points (#1560, #1422) _Thanks @BambOoxX and @EFeru_
* Controls: Improved middle-click-drag zoom rectangle support for plots with multiple axes (#1559, #1537) _Thanks @BambOoxX_
* Marker: New plot types `DraggableMarkerPlot` and `DraggableMarkerPlotInVector` give users options to add mouse-interactive markers to plots (#1558) _Thanks @BambOoxX_
* Bar Plot: New `ValueFormatter` option allows users to customize the text displayed above bars (#1542) _Thanks @jankri_
* Plot: `Title()` now has additional arguments for customizing text above the plot (#1564) _Thanks Hendri_

## ScottPlot 4.1.30
_Published on [NuGet](https://www.nuget.org/profiles/ScottPlot) on 2022-01-15_
* Plot: Improve values returned by `GetDataLimits()` when axis lines and spans are in use (#1415, #1505, #1532) _Thanks @EFeru_
* Rendering: Revert default text hinting from ClearType back to AntiAliased to improve text appearance on transparent backgrounds. Users may call `ScottPlot.Drawing.GDI.ClearType(true)` to opt-in to ClearType rendering which is superior for most situations. (#1553, #1550, #1528) _Thanks @r84r, @wangyexiang, @Elgot, @EFeru, and @saklanmazozgur_

## ScottPlot 4.1.29
_Published on [NuGet](https://www.nuget.org/profiles/ScottPlot) on 2022-01-02_
* WinForms Control: Improve ClearType text rendering by no longer defaulting to a transparent control background color (#1496)

## ScottPlot 4.1.28
_Published on [NuGet](https://www.nuget.org/profiles/ScottPlot) on 2022-01-01_
* Eto Control: New ScottPlot control for the Eto GUI framework (#1425, #1438) _Thanks @rafntor_
* Radar Plot: `OutlineWidth` now allows customization of the line around radar plots (#1426, #1277) _Thanks @Rayffer_
* Ticks: Improved minor tick and minor grid line placement (#1420, #1421) _Thanks @bclehmann and @at2software_
* Palette: Added Amber and Nero palettes (#1411, #1412) _Thanks @gauravagrwal_
* Style: Hazel style (#1414) _Thanks @gauravagrwal_
* MarkerPlot: Improved data area clipping (#1423, #1459) _Thanks @PremekTill, @lucabat, and @AndXaf_
* MarkerPlot: Improved key in legend (#1459, #1454) _Thanks @PremekTill and @Logicman111_
* Style: Plottables that implement `IStylable` are now styled when `Plot.Style()` is called. Styles are now improved for `ScaleBar` and `Colorbar` plot types. (#1451, #1447) _Thanks @diluculo_
* Population plot: Population plots `DataFormat` now have a `DataFormat` member that displays individual data points on top of a bar graph representing their mean and variance (#1440) Thanks _@Syntaxrabbit_
* SignalXY: Fixed bug affecting filled plots with zero area (#1476, #1477) _Thanks @chenxuuu_
* Cookbook: Added example showing how to place markers colored according to a colormap displayed in a colorbar (#1461) _Thanks @obnews_
* Ticks: Added option to invert tick mark direction (#1489, #1475) _Thanks @wangyexiang_
* FormsPlot: Improved support for WinForms 6 (#1430, #1483) _Thanks @SuperDaveOsbourne_
* Axes: Fixed bug where `AxisAuto()` failed to adjust all axes in multi-axis plots (#1497) _Thanks @Niravk1997_
* Radial Gauge Plot: Fixed bug affecting rendering of extremely small gauge angles (#1492, #1474) _Thanks @arthurits_
* Text plot and arrow plot: Now have `PixelOffsetX` and `PixelOffsetY` to facilitate small adjustments at render time (#1392)
* Image: New `Scale` property allows customization of image size (#1406)
* Axis: `Plot.GetDataLimits()` returns the boundaries of all data from all visible plottables regardless of the current axis limits (#1415) _Thanks @EFeru_
* Rendering: Improved support for scaled plots when passing scale as a `Plot.Render()` argument (#1416) _Thanks @Andreas_
* Text: Improved support for rotated text and background fills using custom alignments (#1417, #1516) _Thanks @riquich and @AndXaf_
* Text: Added options for custom borders (#1417, #1516) _Thanks @AndXaf and @MachineFossil_
* Plot: New `RemoveAxis()` method allows users to remove axes placed by `AddAxis()` (#1458) _Thanks @gobikulandaisamy_
* Benchmark: `Plot.BenchmarkTimes()` now returns an array of recent frame render times (#1493, #1491) _Thanks @anose001_
* Ticks: Disabling log-scaled minor ticks now disables tick label integer rounding (#1419) _Thanks @at2software_
* Rendering: Improve appearance of text by defaulting to ClearType font rendering (#1496, #823) _Thanks @Elgot_

## ScottPlot 4.1.27
_Published on [NuGet](https://www.nuget.org/profiles/ScottPlot) on 2021-10-24_
* Colorbar: Exposed fields for additional tick line and tick label customization (#1360) _Thanks @Maoyao233_
* Plot: Improved `AxisAutoY()` margins (#1363) _Thanks @Maoyao233_
* Radar Plot: `LineWidth` may now be customized (#1277, #1369) _Thanks @bclehmann_
* Controls: Stretching due to display scaling can be disabled with `Configuration.DpiStretch` in WPF and Avalonia controls (#1352, #1364) _Thanks @ktheijs and @bclehmann_
* Axes: Improved support for log-distributed minor tick and grid lines (#1386, #1393) _Thanks @at2software_
* Axes: `GetTicks()` can be used to get the tick positions and labels from the previous render
* WPF Control: Improved responsiveness while dragging with the mouse to pan or zoom (#1387, #1388) _Thanks @jbuckmccready_
* Layout: `MatchLayout()` has improved alignment for plots containing colorbars (#1338, #1349, #1351) _Thanks @dhgigisoave_
* Axes: Added multi-axis support for `SetInnerViewLimits()` and `SetOuterViewLimits()` (#1357, #1361) _Thanks @saroldhand_
* Axes: Created simplified overloads for `AxisAuto()` and `Margins()` that lack multi-axis arguments (#1367) _Thanks @cdytoby_
* Signal Plot: `FillAbove()`, `FillBelow()`, and `FillAboveAndBelow()` methods have been added to simplify configuration and reduce run-time errors. Direct access to fill-related fields has been deprecated. (#1401)
* Plot: `AddFill()` now has an overload to fill between two Y curves with shared X values
* Palette: Made all `Palette` classes public (#1394) _Thanks @Terebi42_
* Colorbar: Added `AutomaticTicks()` to let the user further customize tick positions and labels (#1403, #1362) _Thanks @bclehmann_
* Heatmap: Improved support for automatic tick placement in colorbars (#1403, #1362)
* Heatmap: Added `XMin`, `XMax`, `YMin`, and `YMax` to help configure placement and edge alignment (#1405) _Thanks @bclehmann_
* Coordinated Heatmap: This plot type has been deprecated now that the special functionality it provided is present in the standard `Heatmap` (#1405)
* Marker: Created a new `Marker` class to simplify the marker API. Currently it is a pass-through for `MarkerShape` enumeration members.
* Plot: `AddMarker()` makes it easy to place a styled marker at an X/Y position on the plot. (#1391)
* Plottable: `AddPoint()` now returns a `MarkerPlot` rather than a `ScatterPlot` with a single point (#1407)
* Axis lines: Added `Min` and `Max` properties to terminate the line at a finite point (#1390, #1399) _Thanks @bclehmann_

## ScottPlot 4.1.26
_Published on [NuGet](https://www.nuget.org/profiles/ScottPlot) on 2021-10-12_
* SignalPlotYX: Improve support for step display (#1342) _Thanks @EFeru_
* Heatmap: Improve automatic axis limit detection (#1278) _Thanks @bclehmann_
* Plot: Added `Margins()` to set default margins to use when `AxisAuto()` is called without arguments (#1345)
* Heatmap: Deprecated `ShowAxisLabels` in favor of tight margins (see cookbook) (#1278) _Thanks @bclehmann_
* Histogram: Fixed bug affecting binning of values at the upper edge of the final bin (#1348, #1350) _Thanks @jw-suh_
* NuGet: Packages have improved debug experience with SourceLink and snupkg format symbols (#1285)

## ScottPlot 4.1.25
_Published on [NuGet](https://www.nuget.org/profiles/ScottPlot) on 2021-10-06_
* Palette: `ScottPlot.Palette` has been created and cookbook recipes have been updated to use it. The module it replaces (`ScottPlot.Drawing.Palette`) will not be marked obsolete until ScottPlot 5. (#1299, #1304)
* Style: Refactored to use static classes instead of enumeration members (#1299, #1291)
* NuGet: Improved System.Drawing.Common dependencies in user control packages (#1311, #1310) _Thanks @Kritner_
* Avalonia Control: Now targets .NET 5 (#1306, #1309) _Thanks @bclehmann_
* Plot: Fixed bug causing `GetPixel()` to return incorrect values for some axes (#1329, #1330) _Thanks @riquich_
* New Palettes:
  * `ColorblindFriendly` modeled after [Wong 2011](https://www.nature.com/articles/nmeth.1618.pdf) (#1312) _Thanks @arthurits_
  * `Dark` (#1313) _Thanks @arthurits_
  * `DarkPastel` (#1314) _Thanks @arthurits_
  * `Redness` (#1322) _Thanks @wbalbo_
  * `SummerSplash (#1317)` _Thanks @KanishkKhurana_
  * `Tsitsulin` 25-color optimal qualitative palette ([described here](http://tsitsul.in/blog/coloropt)) by [Anton Tsitsulin](http://tsitsul.in) (#1318) _Thanks @arthurits and @xgfs_
* New Styles:
  * `Burgundy` (#1319) _Thanks @arthurits_
  * `Earth` (#1320) _Thanks @martinkleppe_
  * `Pink` (#1234) _Thanks @nanrod_

## ScottPlot 4.1.23
_Published on [NuGet](https://www.nuget.org/profiles/ScottPlot) on 2021-09-26_
* NuGet: use deterministic builds, add source link support, and include compiler flags (#1285)

## ScottPlot 4.1.22
_Published on [NuGet](https://www.nuget.org/profiles/ScottPlot) on 2021-09-26_
* Coxcomb Plots: Added support for image labels (#1265, #1275) _Thanks @Rayffer_
* Palette: Added overloads for `GetColor()` and `GetColors()` to support transparency
* Plot Viewer: fixed bug causing render warning to appear in WinForms and Avalonia plot viewers (#1265, #1238) _Thanks @bukkideme, @Nexus452, and @bclehmann_

## ScottPlot 4.1.21
_Published on [NuGet](https://www.nuget.org/profiles/ScottPlot) on 2021-09-18_
* Legend: Throw an exception if `RenderLegend()` is called on a plot with no labeled plottables (#1257)
* Radar: Improved support for category labels. (#1261, #1262) _Thanks @Rayffer_
* Controls: Now have a `Refresh()` method as an alias of `Render()` for manually redrawing the plot and updating the image on the screen. Using `Render()` in user controls is more similar to similar plotting libraries and less likely to be confused with `Plot.Render()` in documentation and warning messages. (#1264, #1270, #1263, #1245, #1165)
* Controls: Decreased visibility of the render warning (introduced in ScottPlot 4.1.19) by allowing it only to appear when the debugger is attached (#1165, #1264)
* Radial Gaugue Plot: Fixed divide-by-zero bug affecting normalized gauges (#1272) _Thanks @arthurits_

## ScottPlot 4.1.20
_Published on [NuGet](https://www.nuget.org/profiles/ScottPlot) on 2021-09-09_
* Ticks: Fixed bug where corner labels would not render when multiplier or offset notation is in use (#1252, #1253) _Thanks @DavidBergstromSWE_

## ScottPlot 4.1.19
_Published on [NuGet](https://www.nuget.org/profiles/ScottPlot) on 2021-09-08_
* Controls: Fixed bug where render warning message is not hidden if `RenderRequest()` is called (#1165) _Thanks @gigios_

## ScottPlot 4.1.18
_Published on [NuGet](https://www.nuget.org/profiles/ScottPlot) on 2021-09-08_
* Ticks: Improve placement when axis scale lock is enabled (#1229, #1197)
* Plot: `SetViewLimits()` replaced by `SetOuterViewLimits()` and `SetInnerViewLimits()` (#1197) _Thanks @noob765_
* Plot: `EqualScaleMode` (an enumeration accepted by `AxisScaleLock()`) now has `PreserveSmallest` and `PreserveLargest` members to indicate which axis to prioritize when adjusting zoom level. The new default is `PreserveSmallest` which prevents data from falling off the edge of the plot when resizing. (#1197) _Thanks @noob765_
* Axis: Improved alignment of 90º rotated ticks (#1194, #1201) _Thanks @gigios_
* Controls: Fix bug where middle-click-drag zoom rectangle would persist if combined with scroll wheel events (#1226) _Thanks @Elgot_
* Scatter Plot: Fixed bug affecting plots where `YError` is set but `XError` is not (#1237, #1238) _Thanks @simmdan_
* Palette: Added `Microcharts` colorset (#1235) _Thanks @arthurits_
* SignalPlotXY: Added support for `FillType` (#1232) _Thanks @ddrrrr_
* Arrow: New plot type for rendering arrows on plots. Arrowhead functionality of scatter plots has been deprecated. (#1241, #1240)
* Controls: Automatic rendering has been deprecated. Users must call Render() manually at least once. (#1165, #1117)
* Radial Gauge Plots: `AddRadialGauge()` now adds a radial gauge plot (a new circular plot type where values are represented as arcs spanning a curve). See cookbook for examples and documentation. (#1242) _Thanks @arthurits_

## ScottPlot 4.1.17
_Published on [NuGet](https://www.nuget.org/profiles/ScottPlot) on 2021-08-25_
* Improved `RadarPlot.Update()` default arguments (#1097) _Thanks @arthurits_
* Radar Plot: Improved `Update()` default arguments (#1097) _Thanks @arthurits_
* Crosshair: Added `XLabelOnTop` and `YLabelOnRight` options to improve multi-axis support and label customization (#1147) _Thanks @rutkowskit_
* Signal Plot: Added `StepDisplay` option to render signal plots as step plots when zoomed in (#1092, #1128) _Thanks @EFeru_
* Testing: Improved error reporting on failed XML documentation tests (#1127) _Thanks @StendProg_
* Histogram: Marked `ScottPlot.Statistics.Histogram` obsolete in favor of static methods in `ScottPlot.Statistics.Common` designed to create histograms and probability function curves (#1051, #1166). See cookbook for usage examples. _Thanks @breakwinz and @bclehmann_
* WpfPlot: Improve memory management for dynamically created and destroyed WpfPlot controls by properly unloading the dispatcher timer (#1115, #1117) _Thanks @RamsayGit, @bclehmann, @StendProg, and @Orace_
* Mouse Processing: Improved bug that affected fast drag-dropping of draggable objects (#1076)
* Rendering: Fixed clipping bug that caused some plot types to be rendered above data area frames (#1084)
* Plot: Added `Width` and `Height` properties
* Plot: `GetImageBytes()` now returns bytes for a PNG file for easier storage in cloud applications (#1107)
* Axis: Added a `GetSettings()` method for developers, testers, and experimenters to gain access to experimental objects which are normally private for extreme customization
* Axis: Axis ticks now have a `Ticks()` overload which allows selective control over major tick lines and major tick labels separately (#1118) _Thanks @kegesch_
* Plot: `AxisAuto()` now has `xAxisIndex` and `yAxisIndex` arguments to selectively adjust axes to fit data on a specified index (#1123)
* Crosshair: Refactored to use two `AxisLine`s so custom formatters can now be used and lines can be independently styled (#1173, #1172, #1122, 1195) _Thanks @Maoyao233 and @EFeru_
* ClevelandDotPlot: Improve automatic axis limit detection (#1185) _Thanks @Nextra_
* ScatterPlotList: Improved legend formatting (#1190) _Thanks @Maoyao233_
* Plot: Added an optional argument to `Frameless()` to reverse its behavior and deprecated `Frame()` (#1112, #1192) _Thanks @arthurits_
* AxisLine: Added `PositionLabel` option for displaying position as text (using a user-customizable formatter function) on the axis (#1122, #1195, #1172, #1173) _Thanks @EFeru and @Maoyao233_
* Radar Plot: Fixed rendering artifact that occurred when axis maximum is zero (#1139) _Thanks @petersesztak and @bclehmann_
* Mouse Processing: Improved panning behavior when view limits (axis boundaries) are active (#1148, #1203) _Thanks @at2software_
* Signal Plot: Fixed bug causing render artifacts when using fill modes (#1163, #1205)
* Scatter Plot: Added support for `OffsetX` and `OffsetY` (#1164, #1213)
* Coxcomb: Added a new plot type for categorical data. See cookbook for examples. (#1188) _Thanks @bclehmann_
* Axes: Added `LockLimits()` to control pan/zoom manipulation so individual axes can be manipulated in multi-axis plots. See demo application for example. (#1179, #1210) _Thanks @kkaiser41_
* Vector Plot: Add additional options to customize arrowhead style and position. See cookbook for examples. (#1202) _Thanks @hhubschle_
* Finance Plot: Fixed bug affecting plots with no data points (#1200) _Thanks @Maoyao233_
* Ticks: Improve display of rotated ticks on secondary axes (#1201) _Thanks @gigios_

## ScottPlot 4.1.16
_Published on [NuGet](https://www.nuget.org/profiles/ScottPlot) on 2021-05-30_
* Made it easier to use custom color palettes (see cookbook) (#1058, #1082) _Thanks @EFeru_
* Added a `IgnoreAxisAuto` field to axis lines and spans (#999) _Thanks @kirsan31_
* Heatmaps now have a `Smooth` field which uses bicubic interpolation to display smooth heatmaps (#1003) _Thanks @xichaoqiang_
* Radar plots now have an `Update()` method for updating data values without clearing the plot (#1086, #1091) _Thanks @arthurits_
* Controls now automatically render after the list of plottables is modified (previously it was after the number of plottables changed). This behavior can be disabled by setting a public field in the control's `Configuration` module. (#1087, #1088) _Thanks @bftrock_
* New `Crosshair` plot type draws lines to highlight a point on the plot and labels their coordinates in the axes (#999, #1093) _Thanks @kirsan31_
* Added support for a custom `Func<double, string>` to be used as custom tick label formatters (see cookbook) (#926, #1070) _Thanks @damiandixon and @ssalsinha_
* Added `Move`, `MoveFirst`, and `MoveLast` to the `Plot` module for added control over which plottables appear on top (#1090) _Thanks @EFeru_
* Fixed bug preventing expected behavior when calling `AxisAutoX` and `AxisAutoY` (#1089) _Thanks @EFeru__

## ScottPlot 4.1.15
_Published on [NuGet](https://www.nuget.org/profiles/ScottPlot) on 2021-05-27_
* Hide design-time error message component at run time to reduce flicking when resizing (#1073, #1075) _Thanks @Superberti and @bclehmann_
* Added a modern `Plot.GetBitmap()` overload suitable for the new stateless rendering system (#913 #1063)
* Controls now have `PlottableDragged` and `PlottableDropped` event handlers (#1072) _Thanks @JS-BGResearch_

## ScottPlot 4.1.14
_Published on [NuGet](https://www.nuget.org/profiles/ScottPlot) on 2021-05-23_
* Add support for custom linestyles in SignalXY plots (#1017, #1016) _Thanks @StendProg and @breakwinz_
* Improved Avalonia dependency versioning (#1018, #1041) _Thanks @bclehmann_
* Controls now properly process `MouseEnter` and `MouseLeave` events (#999) _Thanks @kirsan31 and @breakwinz_
* Controls now have a `RenderRequest()` method that uses a render queue to facilitate non-blocking render calls (#813, #1034) _Thanks @StendProg_
* Added Last() to finance plots to make it easier to access the final OHLC (#1038) _Thanks @CalderWhite_
* Controls that fail to render in design mode now display the error message in a textbox to prevent Visual Studio exceptions (#1048) _Thanks @bclehmann_

## ScottPlot 4.1.13-beta
_Published on [NuGet](https://www.nuget.org/profiles/ScottPlot) on 2021-05-02_
* `Plot.Render()` and `Plot.SaveFig()` now have a `scale` argument to allow for the creation of high resolution scaled plots (#983, #982, #981) _Thanks @PeterDavidson_
* A `BubblePlot` has been added to allow display of circles with custom colors and sizes. See cookbook for examples. (#984, #973, #960) _Thanks @PeterDavidson_
* Avalonia 0.10.3 is now supported (#986) _Thanks @bclehmann_
* Default version of System.Drawing.Common has been changed from `5.0.0` to `4.6.1` to minimize errors associated with downgrading (#1004, #1005, #993, #924, #655) _Thanks @bukkideme_

## ScottPlot 4.1.12-beta
_Published on [NuGet](https://www.nuget.org/profiles/ScottPlot) on 2021-04-12_
* Added "Open in New Window" option to right-click menu (#958, #969) _Thanks @ademkaya and @bclehmann_
* User control `Configuration` module now has customizable scroll wheel zoom fraction (#940, #937) _Thanks @PassionateDeveloper86 and @StendProg_
* Added options to `Plot.AxisScaleLock()` to let the user define scaling behavior when the plot is resized (#933, #857) _Thanks @boingo100p and @StendProg_
* Improved XML documentation for `DataGen` module (#903, #902) _Thanks @bclehmann_
* Fixed bug where tick labels would not render for axes with a single tick (#945, #828, #725, #925) _Thanks @saklanmazozgur and @audun_
* Added option to manually refine tick density (#828) _Thanks @ChrisAtVault and @bclehmann_
* Improved tick density calculations for DateTime axes (#725) _Thanks @bclehmann_
* Fixed SignalXY rendering artifact affecting the right edge of the plot (#929, #931) _Thanks @damiandixon and @StendProg_
* Improved line style customization for signal plots (#929, #931) _Thanks @damiandixon and @StendProg_
* Fixed bug where negative bar plots would default to red fill color (#968, #946) _Thanks @pietcoussens_
* Fixed bug where custom vertical margin was not respected when `AxisAuto()` was called with a middle-click (#943) _Thanks Andreas_
* Added a minimum distance the mouse must travel while click-dragging for the action to be considered a drag instead of a click (#962)
* Improved Histogram documentation and simplified access to probability curves (#930, #932, #971) _Thanks @LB767, @breakwinz, and @bclehmann_

## ScottPlot 4.1.11-beta
_Published on [NuGet](https://www.nuget.org/profiles/ScottPlot) on 2021-03-30_
* FormsPlot mouse events are now properly forwarded to the base control (#892, #919) _Thanks @grabul_
* Prevent right-click menu from deploying after right-click-drag (#891, #917)
* Add offset support to SignalXY (#894, #890) _Thanks @StendProg_
* Eliminate rendering artifacts in SignalXY plots (#893, #889) _Thanks @StendProg and @grabul_
* Optimize cookbook generation and test execution (#901) _Thanks @bclehmann_

## ScottPlot 4.1.10-beta
_Published on [NuGet](https://www.nuget.org/profiles/ScottPlot) on 2021-03-21_
* Fixed a bug where applying the Seabourn style modified axis frame and minor tick distribution (#866) _Thanks @oszymczak_
* Improved XML documentation and error reporting for getting legend bitmaps (#860) _Thanks @mzemljak_
* Fixed rendering bug affecting finance plots with thin borders (#837) _Thanks @AlgoExecutor_
* Improved argument names and XML docs for SMA and Bollinger band calculation methods (#830) _Thanks @ticool_
* Improved GetPointNearest support for generic signal plots (#809, #882, #886) _Thanks @StendProg, @at2software, and @mrradd_
* Added support for custom slice label colors in pie charts (#883, #844) _Thanks @bclehmann, @StendProg, and @Timothy343_
* Improved support for transparent heatmaps using nullable double arrays (#849, #852) _Thanks @bclehmann_
* Deprecated bar plot `IsHorizontal` and `IsVertical` in favor of an `Orientation` enumeration
* Deprecated bar plot `xs` and `ys` in favor of `positions` and `values` which are better orientation-agnostic names
* Added Lollipop and Cleveland plots as new types of bar plots (#842, #817) _Thanks @bclehmann_
* Fixed a bug where `Plot.AddBarGroups()` returned an array of nulls (#839) _Thanks @rhys-wootton_
* Fixed a bug affecting manual tick labels (#829) _Thanks @ohru131_
* Implemented an optional render queue to allow asynchronous rendering in user controls (#813) _Thanks @StendProg_

## ScottPlot 4.1.9-beta
_Published on [NuGet](https://www.nuget.org/profiles/ScottPlot) on 2021-02-21_
* Improved support for negative DateTimes when using DateTime axis mode (#806, #807) _Thanks @StendProg and @at2software_
* Improved axis limit detection when using tooltips (#805, #811) _Thanks @bclehmann and @ChrisAtVault_
* Added `WickColor` field to candlestick plots (#803) _Thanks @bclehmann_
* Improved rendering of candlesticks that open and close at the same price (#803, #800) _Thanks @bclehmann and @AlgoExecutor_
* Improved rendering of SignalXY plots near the edge of the plot (#795) _Thanks @StendProg_
* new `AddScatterStep()` helper method creates a scatter plot with the step style (#808) _Thanks @KlaskSkovby_
* Marked `MultiPlot` obsolete
* Refactored `Colormap` module to use classes instead of reflection (#767, #773) _Thanks @StendProg_
* Refactored `OHLC` fields and finance plots to store `DateTime` and `TimeSpan` instead of `double` (#795)

## ScottPlot 4.1.8-beta
_Published on [NuGet](https://www.nuget.org/profiles/ScottPlot) on 2021-02-16_
* Improved validation and error reporting for large heatmaps (#772) _Thanks @Matthias-C_
* Removed noisy console output in `ScatterPlotList` (#780) _Thanks @Scr0nch_
* Improved rendering bug in signal plots (#783, #788) _Thanks @AlgoExecutor and @StendProg_
* Fix bug that hid grid lines in frameless plots (#779)
* Improved appearance of marker-only scatter plots in the legend (#790) _Thanks @AlgoExecutor_
* `AddPoint()` now has a `label` argument to match `AddScatter()` (#787) _Thanks @AlgoExecutor_

## ScottPlot 4.1.7-beta
_Published on [NuGet](https://www.nuget.org/profiles/ScottPlot) on 2021-02-14_
* Added support for image axis labels (#759, #446, #716) _Thanks @bclehmann_
* Added `MinRenderIndex` and `MaxRenderIndex` support to Scatter plots (#737, #763) _Thanks @StendProg_
* Improved display of horizontal manual axis tick labels (#724, #762) _Thanks @inqb and @Saklut_
* Added support for listing and retrieving colormaps by their names (#767, #773) _Thanks @StendProg_
* Enabled mouse pan and zoom for plots with infinitely small width and height (#768, #733, #764) _Thanks @saklanmazozgur_
* A descriptive exception is now thrown when attempting to create heatmaps of unsupported dimensions (#722) _Thanks @Matthias-C_

## ScottPlot 4.1.6-beta
_Published on [NuGet](https://www.nuget.org/profiles/ScottPlot) on 2021-02-08_
* Fixed single point render bug in Signal plots (#744, #745) _Thanks @at2software and @StendProg_
* Improved display scaling support for WPF control (#721, #720) _Thanks @bclehmann_
* User control `OnAxesChanged` events now send the control itself as the sender object (#743, #756) _Thanks @at2software_
* Fixed configuration bug related to Alt + middle-click-drag-zoom (#741) _Thanks @JS-BGResearch and @bclehmann_
* Fixed render bug related to ALT + middle-click-drag zoom box (#742) _Thanks @bclehmann_
* Fixed render bug for extremely small plots (#735)
* Added a coordinated heatmap plot type (#707) _Thanks @StendProg_
* Improved appearance of heatmap edges (#713) _Thanks @StendProg_
* Improved design-time rendering of Windows Forms control
* Added and expanded XML documentation for Plot and Plottable classes
* Created a new cookbook website generator that combines reflection with XML documentation (#727, #738, #756)
* ScottPlot is now a reserved prefix on NuGet

## ScottPlot 4.1.5-beta
_Published on [NuGet](https://www.nuget.org/profiles/ScottPlot) on 2021-02-01_
* Helper methods were added for creating scatter plots with just lines (`AddScatterLines()`) or just markers (`AddScatterPoints()`).
* Scatter and Signal plots have `GetPointNearest()` which now has a `xyRatio` argument to support identifying points near the cursor in pixel space (#709, #722) _Thanks @oszymczak, @StendProg, @bclehmann_
* Improved display of manual tick labels (#724) _Thanks @bclehmann_

## ScottPlot 4.1.4-beta
_Published on [NuGet](https://www.nuget.org/profiles/ScottPlot) on 2021-01-25_
* User controls have been extensively redesigned (#683)
  * All user controls are almost entirely logic-free and pass events to `ScottPlot.Control`, a shared common back-end module which handles mouse interaction and pixel/coordinate conversions.
  * Controls no longer have a `Configure()` method with numerous named arguments, but instead a `Configuration` field with XML-documented public fields to customize behavior.
  * Renders occur automatically when the number of plottables changes, meaning you do not have to manually call `Render()` when plotting data for the first time. This behavior can be disabled in the configuration.
  * Avalonia 0.10.0 is now supported and uses this new back-end (#656, #700) _Thanks @bclehmann_
  * Events are used to provide custom right-click menu actions.
  * The right-click plot settings window (that was only available from the WinForms control) has been removed.
* New methods were added to `ScottPlot.Statistics.Common` which efficiently find the Nth smallest number, quartiles, or other quantiles from arrays of numbers (#690) _Thanks @bclehmann_
* New tooltip plot type (#696) _Thanks @bclehmann_
* Fixed simple moving average (SMA) calculation (#703) _Thanks @Saklut_
* Improved multi-axis rendering (#706) _Thanks @bclehmann_
* Improved `SetSourceAsync()` for segmented trees (#705, #692) _Thanks @jl0pd and @StendProg_
* Improved layout for axes with rotated ticks (#706, #699) _Thanks @MisterRedactus and @bclehmann_
* ScottPlot now multi-targets more platforms and supports the latest C# language version on modern platforms but restricts the language to C# 7.3 for .NET Framework projects (#691, #711) _Thanks @jl0pd_
* Improved project file to install `System.ValueTuple` when targeting .NET Framework 4.6.1 (#88, #691)

## ScottPlot 4.1.3-beta
_Published on [NuGet](https://www.nuget.org/profiles/ScottPlot) on 2020-12-27_
* Scott will make a document to summarize 4.0 → 4.1 changes as we get closer to a non-beta release
* Fixed rendering bug affecting axis spans when zoomed far in (#662) _Thanks @StendProg_
* Improved Gaussian blur performance (#667) _Thanks @bclehmann_
* Largely refactored heatmaps (#679, #680) _Thanks @bclehmann_
* New `Colorbar` plot type (#681)
* Improved SMA and Bollinger band generators (#647) _Thanks @Saklut_
* Improved tick label rounding (#657)
* Improved setting of tick label color (#672)
* Improved fill above and below for scatter plots (#676) _Thanks @MithrilMan_
* Additional customizations for radar charts (#634, #628, #635) _Thanks @bclehmann and @SommerEngineering_

## ScottPlot 4.1.0-beta
_Published on [NuGet](https://www.nuget.org/profiles/ScottPlot) on 2020-11-29_
* In November, 2020 ScottPlot 4.0 branched into a permanent `stable` branch, and ScottPlot 4.1 began development as beta / pre-release in the main branch. ScottPlot 4.0 continues to be maintained, but modifications are aimed at small bugfixes rather than large refactoring or the addition of new features. ScottPlot 4.1 merged into the master branch in November, 2020 (#605). Improvements are focused at enhanced performance, improved thread safety, support for multiple axes, and options for data validation.
* Most plotting methods are unchanged so many users will not experience any breaking changes.
* Axis Limits: Axis limits are described by a `AxisLimits` struct (previously `double[]` was used)
* Axis Limits: Methods which modify axis limits do not return anything (previously they returned `double[]`)
* Axis Limits: To get the latest axis limits call `Plot.AxisLimits()` which returns a `AxisLimits` object
* Multiple Axes: Multiple axes are now supported! There is no change to the traditional workflow if this feature is not used.
* Multiple Axes: Most axis methods accept a `xAxisIndex` and `yAxisIndex` arguments to specify which axes they will modify or return
* Multiple Axes: Most plottable objects have `xAxisIndex` and `yAxisIndex` fields which specify which axes they will render on
* Multiple Axes: You can enable a second Y and X axis by calling `YLabel2` and `XLabel2()`
* Multiple Axes: You can obtain an axis by calling `GetXAxis(xAxisIndex)` or `GetYAxis(yAxisIndex)`, then modify its public fields to customize its behavior
* Multiple Axes: The default axes (left and bottom) both use axis index `0`
* Multiple Axes: The secondary axes (right and top) both use axis index `1`
* Multiple Axes: You can create additional axes by calling `Plot.AddAxis()` and customize it by modifying fields of the `Axis` it returns.
* Layout: The layout is re-calculated on every render, so it automatically adjusts to accommodate axis labels and ticks.
* Layout: To achieve extra space around the data area, call `Layout()` to supply a minimum size for each axis.
* Layout: To achieve a frameless plot where the data area fills the full figure, call `LayoutFrameless()`
* Naming: The `Plottable` base class has been replaced with an `IPlottable` interface
* Naming: Plottables have been renamed and moved into a `Plottable` namespace (e.g., `PlottableScatter` is  now `Plottable.ScatterPlot`)
* Naming: Several enums have been renamed
* Settings: It is still private, but you can request it with `Plot.GetSettings()`
* Settings: Many of its objects implement `IRenderable`, so their customization options are stored at the same level as their render methods.
* Rendering: `Bitmap` objects are never stored. The `Render()` method will create and return a new `Bitmap` when called, or will render onto an existing `Bitmap` if it is supplied as an argument. This allows controls to manage their own performance optimization by optionally re-using a `Bitmap` for multiple renders.
* Rendering: Drawing is achieved with `using` statements which respect all `IDisposable` drawing objects, improving thread safety and garbage collection performance.

## ScottPlot 4.0.46
_Published on [NuGet](https://www.nuget.org/profiles/ScottPlot) on 2020-12-11_
* Improved ticks for small plots (#724) _Thanks @Saklut_
* Improved display of manual ticks (#724) _Thanks @bclehmann_

## ScottPlot 4.0.45
_Published on [NuGet](https://www.nuget.org/profiles/ScottPlot) on 2020-11-25_
* Fixed a bug that affected very small plots with the benchmark enabled (#626) _Thanks @martin-brajer_
* Improved labels in bar graphs using a yOffset (#584) _Thanks Terbaco_
* Added `RenderLock()` and `RenderUnlock()` to the Plot module to facilitate multi-threaded plot modification (#609) _Thanks @ZTaiIT1025_

## ScottPlot 4.0.44
_Published on [NuGet](https://www.nuget.org/profiles/ScottPlot) on 2020-11-22_
* Improved limits for fixed-size axis spans (#586) _Thanks @Ichibot200 and @StendProg_
* Mouse drag/drop events now send useful event arguments (#593) _Thanks @charlescao460 and @StendProg_
* Fixed a bug that affected plots with extremely small (<1E-10) axis spans (#607) _Thanks @RFIsoft_
* `Plot.SaveFig()` now returns the full path to the file it created (#608)
* Fixed `AxisAuto()` bug affecting signal plots using min/max render indexes with a custom sample rate (#621) _Thanks @LB767_
* Fixed a bug affecting histogram normalization (#624) _Thanks @LB767_
* WPF and Windows Forms user controls now also target .NET 5
* Improved appearance of semi-transparent legend items (#567)
* Improved tick labels for ticks smaller than 1E-5 (#568) _Thanks @ozgur640_
* Improved support for Avalonia 0.10 (#571) _Thanks @bclehmann and @apkrymov_
* Improved positions for base16 ticks (#582, #581) _Thanks @bclehmann_

## ScottPlot 4.0.42
_Published on [NuGet](https://www.nuget.org/profiles/ScottPlot) on 2020-09-27_
* Improved DPI scaling support when using WinForms in .NET Core applications (#563) _Thanks @Ichibot200_
* Improved DPI scaling support for draggable axis lines and spans (#563) _Thanks @Ichibot200_

## ScottPlot 4.0.41
_Published on [NuGet](https://www.nuget.org/profiles/ScottPlot) on 2020-09-26_
* Improved density of DateTime ticks (#564, #561) _Thanks @StendProg and @waynetheron_
* Improved display of DateTime tick labels containing multiple spaces (#539, #564) _Thanks @StendProg_

## ScottPlot 4.0.40
_Published on [NuGet](https://www.nuget.org/profiles/ScottPlot) on 2020-09-20_
* Added user control for Avalonia (#496, #503) _Thanks @bclehmann_
* Holding shift while left-click-dragging the edge of a span moves it instead of resizing it (#509) _Thanks @Torgano_
* CSV export is now culture invariant for improved support on systems where commas are decimal separators (#512) _Thanks Daniel_
* Added fill support to scatter plots (#529) _Thanks @AlexFsmn_
* Fix bug that occurred when calling `GetLegendBitmap()` before the plot was rendered (#527) _Thanks @el-aasi_
* Improved DateTime tick placement and added support for milliseconds (#539) _Thanks @StendProg_
* Pie charts now have an optional hollow center to produce donut plots (#534) _Thanks @bclehmann and @AlexFsmn_
* Added electrocardiogram (ECG) simulator to the DataGen module (#540) _Thanks @AteCoder_
* Improved mouse scroll wheel responsiveness by delaying high quality render (#545, #543, #550) _Thanks @StendProg_
* `Plot.PlotBitmap()` allows Bitmaps to be placed at specific coordinates (#528) _Thanks @AlexFsmn_
* `DataGen.SampleImage()` returns a sample Bitmap that can be used for testing
* Bar graphs now have a hatchStyle property to customize fill pattern (#555) _Thanks @bclehmann_
* Support timecode tick labels (#537) _Thanks @vrdriver and @StendProg_

## ScottPlot 4.0.39
_Published on [NuGet](https://www.nuget.org/profiles/ScottPlot) on 2020-08-09_
* Legend now reflects LineStyle of Signal and SignalXY plots (#488) _Thanks @bclehmann_
* Improved mouse wheel zoom-to-cursor and middle-click-drag rectangle zoom in the WPF control for systems that use display scaling (#490) _Thanks @nashilnik_
* The `Configure()` method of user controls now has a `lowQualityAlways` argument to let the user easily enable/disable anti-aliasing at the control level. Previously this was only configurable by reaching into the control's plot object and calling its `AntiAlias()` method. (#499) _Thanks @RachamimYaakobov_
* SignalXY now supports parallel processing (#500) _Thanks @StendProg_
* SignalXY now respects index-based render limits (#493, #500) _Thanks @StendProg and @envine_

## ScottPlot 4.0.38
_Published on [NuGet](https://www.nuget.org/profiles/ScottPlot) on 2020-07-07_
* Improved `Plot.PlotFillAboveBelow()` rendering of data with a non-zero baseline (#477) _Thanks @el-aasi_
* Added `Plot.PlotWaterfall()` for easy creation of waterfall-style bar plots (#463, #476) _Thanks @bclehmann_
* Axis tick labels can be displayed using notations other than base 10 by supplying `Plot.Ticks()` with `base` and `prefix` arguments, allowing axes that display binary (e.g., `0b100110`) or hexadecimal (eg., `0x4B0D10`) tick labels (#469, #457) _Thanks @bclehmann_
* Added options to `PlotBar()` to facilitate customization of text displayed above bars when `showValue` is enabled (#483) _Thanks @WillemWever_
* Plot objects are colored based on a pre-defined set of colors. The default colorset (category10) is the same palette of colors used by matplotlib. A new `Colorset` module has been created to better define this behavior, and `Plot.Colorset()` makes it easy to plot data using alternative colorsets. (#481)
* Fixed a bug that caused instability when a population plot is zoomed-out so much that its fractional distribution curve is smaller than a single pixel (#480) _Thanks @HowardWhile_
* Added `Plot.Remove()` method to make it easier to specifically remove an individual plottable after it has been plotted. `Plot.Clear()` is similar, but designed to remove classes of plot types rather than a specific plot object. (#479) _Thanks @cstyx and @Resonanz_
* Signal plots can now be created with a defined `minRenderIndex` (in addition to the already-supported `maxRenderIndex`) to facilitate partial display of large arrays (#474) _Thanks @bclehmann_

## ScottPlot 4.0.37
_Published on [NuGet](https://www.nuget.org/profiles/ScottPlot) on 2020-06-22_
* Fixed a long-running issue related to strong assembly versioning that caused the WPF control to fail to render in the Visual Studio designer in .NET Framework (but not .NET Core) projects (#473, #466, #356) _Thanks @bhairav-thakkar, @riquich, @Helitune-RobMcKay, and @iu2kxv_
* User controls now also target `net472` (while still supporting `net461` and `netcoreapp3.0`) to produce a build folder with just 3 DLLs (compared to over 100 when building with .NET Framework 4.6.1)

## ScottPlot 4.0.36
_Published on [NuGet](https://www.nuget.org/profiles/ScottPlot) on 2020-06-22_
* `PlotSignal()` and `PlotSignalXY()` plots now have an optional `useParallel` argument (and public property on the objects they return) to allow the user to decide whether parallel or sequential calculations will be performed. (#454, #419, #245, #72) _Thanks @StendProg_
* Improved minor tick alignment to prevent rare single-pixel artifacts (#417)
* Improved horizontal axis tick label positions in ruler mode (#453)
* Added a `Statistics.Interpolation` module to generate smooth interpolated splines from a small number of input data points. See advanced statistics cookbook example for usage information. (#459) _Thanks Hans-Peter Moser_
* Improved automatic axis adjustment when adding bar plots with negative values (#461, #462) _Thanks @bclehmann_
* Created `Drawing.Colormaps` module which has over a dozen colormaps for easily converting a fractional value to a color for use in plotting or heatmap displays (#457, #458) _Thanks @bclehmann_
* Updated `Plot.Clear()` to accept any `Plottable` as an argument, and all `Plottable` objects of the same type will be cleared (#464) _Thanks @imka-code_

## ScottPlot 4.0.35
_Published on [NuGet](https://www.nuget.org/profiles/ScottPlot) on 2020-06-09_
* Added `processEvents` argument to `formsPlot2.Render()` to provide a performance enhancement when linking axes of two `FormsPlot` controls together (by calling `Plot.MatchAxis()` from the control's `AxesChanged` event, as seen in the _Linked Axes_ demo application) (#451, #452) _Thanks @StendProg and @robokamran_
* New `Plot.PlotVectorField()` method for displaying vector fields (sometimes called quiver plots) (#438, #439, #440) _Thanks @bclehmann and @hhubschle_
* Included an experimental colormap module which is likely to evolve over subsequent releases (#420, #424, #442) _Thanks @bclehmann_
* `PlotScatterHighlight()` was created as a type of scatter plot designed specifically for applications where "show value on hover" functionality is desired. Examples are both in the cookbook and WinForms and WPF demo applications. (#415, #414) _Thanks @bclehmann and @StendProg_
* `PlotRadar()` is a new plot type for creating Radar plots (also called spider plots or star plots). See cookbook and demo application for examples. (#428, #430) _Thanks @bclehmann_
* `PlotPlolygons()` is a new performance-optimized variant of `PlotPolygon()` designed for displaying large numbers of complex shapes (#426) _Thanks @StendProg_
* The WinForms control's `Configure()` now has a `showCoordinatesTooltip` argument to continuously display the position at the tip of the cursor as a tooltip (#410) _Thanks @jcbeppler_
* User controls now use SHIFT (previously ALT) to lock the horizontal axis and ALT (previously SHIFT) while left-click-dragging for zoom-to-region. Holding CTRL+SHIFT while right-click-dragging now zooms evenly, without X/Y distortion. (#436) _Thanks @tomwimmenhove and @StendProg_
* Parallel processing is now enabled by default. Performance improvements will be most noticeable on Signal plots. (#419, #245, #72)
* `Plot.PlotBar()` now has an `autoAxis` argument (which defaults `true`) that automatically adjusts the axis limits so the base of the bar graphs touch the edge of the plot area. (#406)
* OSX-specific DLLs are now only retrieved by NuGet on OSX (#433, #211, #212)
* Pie charts can now be made with `plt.PlotPie()`. See cookbook and demo application for examples. (#421, #423) _Thanks @bclehmann_
* `ScottPlot.FormsPlotViewer(Plot)` no longer resets the new window's plot to the default style (#416)  _Thanks @StendProg_
* Controls now have a `recalculateLayoutOnMouseUp` option to prevent resetting of manually-defined data area padding

## ScottPlot 4.0.34
_Published on [NuGet](https://www.nuget.org/profiles/ScottPlot) on 2020-05-18_
* Improve display of `PlotSignalXY()` by not rendering markers when zoomed very far out (#402) _Thanks @gobikulandaisamy_
* Optimized rendering of solid lines which have a user-definable `LineStyle` property. This modification improves grid line rendering and increases performance for most types of plots. (#401, #327) _Thanks @bukkideme and @Ichibot200_

## ScottPlot 4.0.33
_Published on [NuGet](https://www.nuget.org/profiles/ScottPlot) on 2020-05-18_
* Force grid lines to always draw using anti-aliasing. This compensates for a bug in `System.Drawing` that may cause diagonal line artifacts to appear when the user controls were panned or zoomed. (#401, #327) _Thanks @bukkideme and @Ichibot200_

## ScottPlot 4.0.32
_Published on [NuGet](https://www.nuget.org/profiles/ScottPlot) on 2020-05-17_
* User controls now have a `GetMouseCoordinates()` method which returns the DPI-aware position of the mouse in graph coordinates (#379, #380) _Thanks @bclehmann_
* Default grid color was lightened in the user controls to match the default style (#372)
* New `PlotSignalXY()` method for high-speed rendering of signal data that has unevenly-spaced X coordinates (#374, #375) _Thanks @StendProg and @LogDogg_
* Modify `Tools.Log10()` to return `0` instead of `NaN`, improving automatic axis limit detection (#376, #377) _Thanks @bclehmann_
* WpfPlotViewer and FormsPlotViewer launch in center of parent window (#378)
* Improve reliability of `Plot.AxisAutoX()` and `Plot.AxisAutoY()` (#382)
* The `Configure()` method of FormsPlot and WpfPlot controls now have `middleClickMarginX` and `middleClickMarginY` arguments which define horizontal and vertical auto-axis margin used for middle-clicking. Setting horizontal margin to 0 is typical when plotting signals. (#383)
* `Plot.Grid()` and `Plot.Ticks()` now have a `snapToNearestPixel` argument which controls whether these lines appear anti-aliased or not. For static images non-anti-aliased grid lines and tick marks look best, but for continuously-panning plots anti-aliased lines look better. The default behavior is to enable snapping to the nearest pixel, consistent with previous releases. (#384)
* Mouse events (MouseDown, MouseMove, etc.) are now properly forwarded to the FormsPlot control (#390) _Thanks @Minu476_
* Improved rendering of very small candlesticks and OHLCs in financial plots
* Labeled plottables now display their label in the ToString() output. This is useful when viewing plottables listed in the FormsPlot settings window #391 _Thanks @Minu476_
* Added a Statistics.Finance module with methods for creating Simple Moving Average (SMA) and Bollinger band technical indicators to Candlestick and OHLC charts. Examples are in the cookbook and demo program. (#397) _Thanks @Minu476_
* Scatter plots, filled plots, and polygon plots now support Xs and Ys which contain `double.NaN` #396
* Added support for line styles to Signal plots (#392) _Thanks @bukkideme_

## ScottPlot 4.0.31
_Published on [NuGet](https://www.nuget.org/profiles/ScottPlot) on 2020-05-06_
* Created `Plot.PlotBarGroups()` for easier construction of grouped bar plots from 2D data (#367) _Thanks @bclehmann_
* Plot.PlotScaleBar() adds an L-shaped scalebar to the corner of the plot (#363)
* Default grid color lightened from #D3D3D3 (Color.LightGray) to #EFEFEF (#372)
* Improved error reporting for scatter plots (#369) _Thanks @JagDTalcyon_
* Improve pixel alignment by hiding grid lines and snapping tick marks that are 1px away from the lower left edge (#359)
* PlotText() ignores defaults to upperLeft alignment when rotation is used (#362)
* Improved minor tick positioning to prevent cases where minor ticks are 1px away from major ticks (#373)

## ScottPlot 4.0.30
_Published on [NuGet](https://www.nuget.org/profiles/ScottPlot) on 2020-05-04_
* `Plot.PlotCandlestick()` and `Plot.PlotOHLC()`
  * now support `OHLC` objects with variable widths defined with a new `timeSpan` argument in the OHLC constructor. (#346) _Thanks @Minu476_
  * now support custom up/down colors including those with transparency (#346) _Thanks @Minu476_
  * have a new `sequential` argument to plot data based on array index rather than `OHLC.time`. This is a new, simpler way to display unevenly-spaced data (e.g., gaps over weekends) in a way that makes the gaps invisible. (#346) _Thanks @Minu476_
* Fixed a marker/line alignment issue that only affeced low-density Signal plots on Linux and MacOS (#340) _Thanks @SeidChr_
* WPF control now appears in Toolbox (#151) _Thanks @RalphLAtGitHub_
* Plot titles are now center-aligned with the data area, not the figure. This improves the look of small plots with titles. (#365) _Thanks @Resonanz_
* Fixed bug that ignored `Configure(enableRightClickMenu: false)` in WPF and WinForms user controls. (#365) _Thanks @thunderstatic_
* Updated `Configure(enableScrollWheelZoom: false)` to disable middle-click-drag zooming. (#365) _Thanks @eduhza_
* Added color mixing methods to ScottPlot.Drawing.GDI (#361)
* Middle-click-drag zooming now respects locked axes (#353) _Thanks @LogDogg_
* Improved user control zooming of high-precision DateTime axis data (#351) _Thanks @bukkideme_
* Plot.AxisBounds() now lets user set absolute bounds for drag and pan operations (#349) _Thanks @LogDogg_
* WPF control uses improved Bitmap conversion method (#350)
* Function plots have improved handling of functions with infinite values (#370) _Thanks @bclehmann_

## ScottPlot 4.0.29
_Published on [NuGet](https://www.nuget.org/profiles/ScottPlot) on 2020-04-11_
* `Plot.PlotFill()` can be used to make scatter plots with shaded regions. Giving it a single pair of X/Y values (`xs, ys`) lets you shade beneath the curve to the `baseline` value (which defaults to 0). You can also give it a pair of X/Y values (`xs1, ys1, xs2, ys2`) and the area between the two curves will be shaded (the two curves do not need to be the same length). See cookbook for examples. (#255) _Thanks @ckovamees_ 
* `DataGen.Range()` now has `includeStop` argument to include the last value in the returned array.
* `Tools.Pad()` has been created to return a copy of a given array padded with data values on each side. (#255) _Thanks @ckovamees_
* [Seaborn](https://seaborn.pydata.org/) style can be activated using `Plot.Style(Style.Seaborn)` (#339)
* The `enableZooming` argument in `WpfPlot.Configure()` and `FormsPlot.Configure()` has been replaced by two arguments `enableRightClickZoom` and `enableScrollWheelZoom` (#338) _Thanks Zach_
* Improved rendering of legend items for polygons and filled plots (#341) _Thanks @SeidChr_
* Improved Linux rendering of legend items which use thick lines: axis spans, fills, polygons, etc. (#340) _Thanks @SeidChr_
* Addded `Plot.PlotFillAboveBelow()` to create a shaded line plot with different colors above/below the baseline. (#255) _Thanks @ckovamees_
* Improved rendering in Linux and MacOS by refactoring the font measurement system (#340) _Thanks @SeidChr_

## ScottPlot 4.0.28
_Published on [NuGet](https://www.nuget.org/profiles/ScottPlot) on 2020-04-07_
* `Ticks()` now has arguments for numericStringFormat (X and Y) to make it easy to customize formatting of tick labels (percentage, currency, scientific notation, etc.) using standard [numeric format strings](https://docs.microsoft.com/en-us/dotnet/standard/base-types/standard-numeric-format-strings). Example use is demonstrated in the cookbook. (#336) _Thanks @deiruch_
* The right-click menu can now be more easily customized by writing a custom menu to `FormsPlot.ContextMenuStrip` or `WpfPlot.ContextMenu`. Demonstrations of both are in the demo application. (#337) _Thanks @Antracik_

## ScottPlot 4.0.27
_Published on [NuGet](https://www.nuget.org/profiles/ScottPlot) on 2020-04-05_
* `Plot.Polygon()` can now be used to plot polygons from X/Y points (#255) _Thanks @ckovamees_
* User controls now have an "open in new window" item in their right-click menu (#280)
* Plots now have offset notation and multiplier notation disabled by default. Layouts are automatically calculated before the first render, or manually after MouseUp events in the user controls. (#310)
* `Plot.Annotation()` allows for the placement of text on the figure using pixel coordinates (not unit coordinates on the data grid). This is useful for creating custom static labels or information messages. (#321) _Thanks @SeidChr_
* `FormsPlot.MouseDoubleClicked` event now passes a proper `MouseEventArgs` instead of `null` (#331) _Thanks @ismdiego_
* Added a right-click menu to `WpfPlot` with items (save image, copy image, open in new window, help, etc.) similar to `FormsPlot`

## ScottPlot 4.0.26
_Published on [NuGet](https://www.nuget.org/profiles/ScottPlot) on 2020-04-05_
* The `ScottPlot.WPF` package (which provides the `WpfPlot` user control) now targets .NET Framework 4.7.2 (in addition to .NET Core 3.0), allowing it to be used in applications which target either platform. The ScottPlot demo application now targets .NET Framework 4.7.2 which should be easier to run on most Windows systems. (#333)
* The `ScottPlot.WinForms` package (which produves the `FormsPlot` control) now only targets .NET Framework 4.6.1 and .NET Core 3.0 platforms (previously it also had build targets for .NET Framework 4.7.2 and .NET Framework 4.8). It is important to note that no functionality was lost here. (#330, #333)

## ScottPlot 4.0.25
_Published on [NuGet](https://www.nuget.org/profiles/ScottPlot) on 2020-03-29_
* `PlotBar()` now supports displaying values above each bar graph by setting the `showValues` argument.
* `PlotPopulations()` has extensive capabilities for plotting grouped population data using box plots, bar plots, box and whisper plots, scatter data with distribution curves, and more! See the cookbook for details. (#315)
* `Histogram` objects now have a `population` property.
* `PopulationStats` has been renamed to `Population` and has additional properties and methods useful for reporting population statistics.
* Improved grid rendering rare artifacts which appear as unwanted diagnal lines when anti-aliasing is disabled. (#327)

## ScottPlot 4.0.24
_Published on [NuGet](https://www.nuget.org/profiles/ScottPlot) on 2020-03-27_
* `Plot.Clear()` has been improved to more effectively clear plottable objects. Various overloads are provided to selectively clear or preserve certain plot types. (#275) _Thanks @StendProg_
* `PlotBar()` has been lightly refactored. Argument order has been adjusted, and additional options have been added. Error cap width is now in fractional units instead of pixel units. Horizontal bar charts are now supported. (#277, #315) _Thanks @bonzaiferroni_

## ScottPlot 4.0.23
_Published on [NuGet](https://www.nuget.org/profiles/ScottPlot) on 2020-03-23_
* Interactive plot viewers were created to make it easy to interactively display data in a pop-up window without having to write any GUI code: `ScottPlot.WpfPlotViewer` for WPF and `ScottPlot.FormsPlotViewer` for Windows Forms
* Fixed bug that affected the `ySpacing` argument of `Plot.Grid()`
* `Plot.Add()` makes it easy to add a custom `Plottable` to the plot
* `Plot.XLabels()` and `Plot.YLabels()` can now accept just a string array (x values are auto-populated as a consecutive series of numbers).
* Aliased `Plot.AxisAuto()` to `Plot.AutoAxis()` and `Plot.AutoScale()` to make this function easier to locate for users who may have experience with other plot libraries. (#309) _Thanks @Resonanz_
* Empty plots now render grid lines, ticks, and tick labels (#313)
* New plot type: Error bars. They allow the user to define error bar size in all 4 directions by calling `plt.PlotErrorBars()`. (#316) _Thanks @zrolfs_
* Improve how dashed lines appear in the legend
* Improved minor tick positions when using log scales with `logScaleX` and `logScaleY` arguments of `plt.Ticks()` method
* Fixed bug that caused the center of the coordinate field to shift when calling `Plot.AxisZoom()`
* Grid line thickness and style (dashed, dotted, etc) can be customized with new arguments in the `Plot.Grid()` method

## ScottPlot 4.0.22
_Published on [NuGet](https://www.nuget.org/profiles/ScottPlot) on 2020-03-17_
* Added support for custom horizontal axis tick rotation (#300) _Thanks @SeidChr_
* Added support for fixed grid spacing when using DateTime axes (#299) _Thanks @SeidChr_
* Updated ScottPlot icon (removed small text, styled icon after emoji)
* Improved legend font size when using display scaling (#289)
* Scroll wheel zooming now zooms to cursor (instead of center) in WPF control. This feature works now even if display scaling is used. (#281)
* Added `Plot.EqualAxis` property to make it easy to lock axis scales together (#306) _Thanks @StendProg_

## ScottPlot 4.0.21
_Published on [NuGet](https://www.nuget.org/profiles/ScottPlot) on 2020-03-15_
* Created new cookbook and demo applications for WinForms and WPF (#271)
* The `FormsPlot.MouseMoved` event now has `MouseEventArgs` (instead of `EventArgs`). The purpose of this was to make it easy to access mouse pixel coordinates via `e.X` and `e.Y`, but this change may require modifications to applications which use the old event signature.
* WpfPlot now has an `AxisChanged` event (like FormsPlot)
* Fixed bug that caused `Plot.CoordinateFromPixelY()` to return incorrect value
* Fixed bug causing cursor to show arrows when hovered over some non-draggable objects
* Improved support for WinForms and WpfPlot transparency (#286) _Thanks @StendProg and @envine_
* Added `DataGen.Zeros()` and `DataGen.Ones()` to generate arrays filled with values using methods familiar to numpy users.
* Added `equalAxes` argument to `WpfPlot.Configure()` (#272)
* Fixed a bug affecting the `equalAxes` argument in `FormsPlot.Configure()` (#272)
* Made all `Plot.Axis` methods return axis limits as `double[]` (previously many of them returned `void`)
* Added overload for `Plot.PlotLine()` which accepts a slope, offset, and start and end X points to make it easy to plot a linear line with known formula. Using PlotFormula() will produce the same output, but this may be simpler to use for straight lines.
* Added `rSquared` property to linear regression fits (#290) _Thanks @bclehmann and @StendProg_
* Added `Tools.ConvertPolarCoordinates()` to make it easier to display polar data on ScottPlot's Cartesian axes (#298) _Thanks @bclehmann_
* Improved `Plot.Function()` (#243) _Thanks @bclehmann_
* Added overload for `Plot.SetCulture()` to let the user define number and date formatting rather than relying on pre-made cultures (#301, #236) _Thanks @SeidChr_

## ScottPlot 4.0.19
_Published on [NuGet](https://www.nuget.org/profiles/ScottPlot) on 2020-02-29_
* Improved how markers are drawn in Signal and SignalConst plots at the transition area between zoomed out and zoomed in (#263) _Thanks @bukkideme and @StendProg_
* Improved support for zero lineSize and markerSize in Signal and SignalConst plots (#263, #264) _Thanks @bukkideme and @StendProg_
* Improved thread safety of interactive graphs (#245) _Thanks @StendProg_
* Added `CoordinateFromPixelX()` and `CoordinateFromPixelY()` to get _double precision_ coordinates from a pixel location. Previously only SizeF (float) precision was available. This improvement is especially useful when using DateTime axes. (#269) _Thanks Chris_
* Added `AxisScale()` to adjust axis limits to set a defined scale (units per pixel) for each axis.
* Added `AxisEqual()` to adjust axis limits to set the scale of both axes to be the same regardless of the size of each axis (#272) _Thanks @gberrante_
* `PlotHSpan()` and `PlotVSpan()` now return `PlottableHSpan` and `PlottableVSpan` objects (instead of a `PlottableAxSpan` with a `vertical` property)
* `PlotHLine()` and `PlotVLine()` now return `PlottableHLine` and `PlottableVLine` objects (instead of a `PlottableAxLine` with a `vertical` property)
* MultiPlot now has a `GetSubplot()` method which returns the Plot from a row and column index (#242) _Thanks @Resonanz and @StendProg_
* Created `DataGen.Range()` to make it easy to create double arrays with evenly spaced data (#259)
* Improved support for display scaling (#273) _Thanks @zrolfs_
* Improved event handling (#266, #238) _Thanks @StendProg_
* Improved legend positioning (#253) _Thanks @StendProg_

## ScottPlot 4.0.18
_Published on [NuGet](https://www.nuget.org/profiles/ScottPlot) on 2020-02-07_
* Added `Plot.SetCulture()` for improved local culture formatting of numerical and DateTime axis tick labels (#236) _Thanks @teejay-87_

## ScottPlot 4.0.17
_Published on [NuGet](https://www.nuget.org/profiles/ScottPlot) on 2020-02-06_
* Added `mouseCoordinates` property to WinForms and WPF controls (#235) _Thanks @bukkideme_
* Fixed rendering bug that affected horizontal lines when anti-aliasing was turned off (#232) _Thanks @StendProg_
* Improved responsiveness while dragging axis lines and axis spans (#228) _Thanks @StendProg_

## ScottPlot 4.0.16
_Published on [NuGet](https://www.nuget.org/profiles/ScottPlot) on 2020-02-02_
* Improved support for MacOS and Linux (#211, #212, #216) _Thanks @hexxone and @StendProg_
* Fixed a bug affecting the `ySpacing` argument in `Plot.Grid()` (#221) _Thanks @teejay-87_
* Enabled `visible` argument in `Title()`, `XLabel()`, and `YLabel()` (#222) _Thanks @ckovamees_
* AxisSpan: Edges are now optionally draggable (#228) _Thanks @StendProg_
* AxisSpan: Can now be selectively removed with `Clear()` argument
* AxisSpan: Fixed bug caused by zooming far into an axis span (#226) _Thanks @StendProg_
* WinForms control: now supports draggable axis lines and axis spans
* WinForms control: Right-click menu now has "copy image" option (#220)
* WinForms control: Settings screen now has "copy CSV" button to export data (#220)
* WPF control: now supports draggable axis lines and axis spans
* WPF control: Configure() to set various WPF control options
* Improved axis handling, expansion, and auto-axis (#219, #230) _Thanks @StendProg_
* Added more options to `DataGen.Cos()`
* Tick labels can be hidden with `Ticks()` argument (#223) _Thanks @ckovamees_

## ScottPlot 4.0.14
_Published on [NuGet](https://www.nuget.org/profiles/ScottPlot) on 2020-01-24_
* Improved `MatchAxis()` and `MatchLayout()` (#217) _Thanks @ckovamees and @StendProg_

## ScottPlot 4.0.13
_Published on [NuGet](https://www.nuget.org/profiles/ScottPlot) on 2020-01-21_
* Improved support for Linux and MacOS _Thanks @hexxone_
* Improved font validation (#211, #212) _Thanks @hexxone and @StendProg_

## ScottPlot 4.0.11
_Published on [NuGet](https://www.nuget.org/profiles/ScottPlot) on 2020-01-19_
* User controls now have a `cursor` property which can be set to allow custom cursors. (#187) _Thanks @gobikulandaisamy_
* User controls now have a `mouseCoordinates` property which make it easy to get the X/Y location of the cursor. (#187) _Thanks @gobikulandaisamy_

## ScottPlot 4.0.10
_Published on [NuGet](https://www.nuget.org/profiles/ScottPlot) on 2020-01-18_
* Improved density colormap (#192, #194) _Thanks @StendProg_
* Added linear regression tools and cookbook example (#198) _Thanks @bclehmann_
* Added `maxRenderIndex` to Signal to allow partial plotting of large arrays intended to be used with live, incoming data (#202) _Thanks @StendProg and @plumforest_
* Made _Shift + Left-click-drag_ zoom into a rectangle light middle-click-drag (in WinForms and WPF controls) to add support for mice with no middle button (#90) _Thanks @JagDTalcyon_
* Throw an exception if `SaveFig()` is called before the image is properly sized (#192) _Thanks @karimshams and @StendProg_
* `Ticks()` now has arguments for `FontName` and `FontSize` (#204) _Thanks Clay_
* Fixed a bug that caused poor layout due to incorrect title label size estimation (#205) _Thanks Clay_
* `Grid()` now has arguments to selectively enable/disable horizontal and vertical grid lines (#206) _Thanks Clay_
* Added tool and cookbook example to make it easier to plot data on a log axis (#207) _Thanks @senged_
* Arrows can be plotted using `plt.PlotArrow()` (#201) _Thanks Clay_

## ScottPlot 4.0.9
_Published on [NuGet](https://www.nuget.org/profiles/ScottPlot) on 2019-12-03_
* Use local regional display settings when formatting the month tick of DateTime axes. (#108) _Thanks @FadyDev2_
* Debug symbols are now packaged in the NuGet file

## ScottPlot 4.0.7
_Published on [NuGet](https://www.nuget.org/profiles/ScottPlot) on 2019-12-01_\
* Added WinForms support for .NET Framework 4.7.2 and 4.8
* Fixed bug in WinForms control that only affected .NET Core 3.0 applications (#189, #138) _Thanks @petarpetrovt_

## ScottPlot 4.0.6
_Published on [NuGet](https://www.nuget.org/profiles/ScottPlot) on 2019-11-29_\
* fixed bug that affected the settings dialog window in the WinForms control. (#187) _Thanks @gobikulandaisamy_

## ScottPlot 4.0.5
_Published on [NuGet](https://www.nuget.org/profiles/ScottPlot) on 2019-11-27_
* improved spacing for non-uniformly distributed OHLC and candlestick plots. (#184) _Thanks @Luvnet-890_
* added `fixedLineWidth` to `Legend()` to allow the user to control whether legend lines are dynamically sized. (#185) _Thanks @ab-tools_
* legend now hides lines or markers of they're hidden in the plottable
* DateTime axes now use local display format (#108) _Thanks @FadyDev2_

## ScottPlot 4.0.4
_Published on [NuGet](https://www.nuget.org/profiles/ScottPlot) on 2019-11-24_
* `PlotText()` now supports a background frame (#181) _Thanks @Luvnet-890_
* OHLC objects can be created with a double or a DateTime (#182) _Thanks @Minu476_
* Improved `AxisAuto()` fixes bug for mixed 2d and axis line plots

## ScottPlot 4.0.3
_Published on [NuGet](https://www.nuget.org/profiles/ScottPlot) on 2019-11-23_
* Fixed bug when plotting single-point candlestick (#172) _Thanks @Minu476_
* Improved style editing of plotted objects (#173) _Thanks @Minu476_
* Fixed pan/zoom axis lock when holding CTRL or ALT (#90) _Thanks @FadyDev2_
* Simplified the look of the user controls in designer mode
* Improved WPF control mouse tracking when using DPI scaling
* Added support for manual tick positions and labels (#174) _Thanks @Minu476_
* Improved tick system when using DateTime units (#108) _Thanks @Padanian, @FadyDev2, and @Bhandejiya_
* Created `Tools.DateTimesToDoubles(DateTime[] array)` to easily convert an array of dates to doubles which can be plotted with ScottPlot, then displayed as time using `plt.Ticks(dateTimeX: true)`.
* Added an inverted sign flag to allow display of an axis with descending units. (#177) _Thanks Bart_

## ScottPlot 4.0.2
_Published on [NuGet](https://www.nuget.org/profiles/ScottPlot) on 2019-11-09_
* Multi-plot figures: Images with several plots can be created using `ScottPlot.MultiPlot()`
* `ScottPlot.DataGen` functions which require a `Random` can accept null (they will create a `Random` if null is given)
* `plt.MatchAxis()` and `plt.MatchLayout()` have been improved
* `plt.PlotText()` now supports rotated text using the `rotation` argument. (#160) _Thanks @gwilson9_
* `ScottPlot.WinForms` user control has new events and `formsPlot1.Configure()` arguments to make it easy to replace the default functionality for double-clicking and deploying the right-click menu (#166). _Thanks @FadyDev2_
* All plottables now have a `visible` property which makes it easy to toggle visibility on/off after they've been plotted. _Thanks @Nasser_

## ScottPlot 4.0.1
_Published on [NuGet](https://www.nuget.org/profiles/ScottPlot) on 2019-11-03_
* ScottPlot now targets .NET Standard 2.0 so in addition to .NET Framework projects it can now be used in .NET Core applications, ASP projects, Xamarin apps, etc.
* The WinForms control has its own package which targets both .NET Framework 4.6.1 and .NET Core 3.0 _Thanks @petarpetrovt_
* The WPF control has its own package targeting .NET Core 3.0 _Thanks @petarpetrovt_
* Better layout system and control of padding _Thanks @Ichibot200_
* Added ruler mode to `plt.Ticks()` _Thanks @Ichibot200_
* `plt.MatchLayout()` no longer throws exceptions
* Eliminated `MouseTracker` class (tracking is now in user controls)
* Use NUnit (not MSTest) for tests

## ScottPlot 3.1.6
_Published on [NuGet](https://www.nuget.org/profiles/ScottPlot) on 2019-10-20_
* Reduced designer mode checks to increase render speed _Thanks @StendProg_
* Fixed cursor bug that occurred when draggable axis lines were used _Thanks @Kamran_
* Fully deleted the outdated `ScottPlotUC`
* Fixed infinite zoom bug caused by calling AxisAuto() when plotting a single point (or perfectly straight horizontal or vertical line)
* Added `ToolboxItem` and `DesignTimeVisible` delegates to WpfPlot control to try to get it to appear in the toolbox (but it doesn't seem to be working)
* Improved figure padding when axes frames are disabled _Thanks @Ichibot200_
* Improved rendering of ticks at the edge of the plottable area _Thanks @Ichibot200_
* Added `AxesChanged` event to user control to make it easier to sync axes between multiple plots
* Disabled drawing of arrows on user control in designer mode

## ScottPlot 3.1.5
_Published on [NuGet](https://www.nuget.org/profiles/ScottPlot) on 2019-10-06_
* WPF user control improved support for display scaling _Thanks @morningkyle_
* Fixed bug that crashed on extreme zoom-outs _Thanks @morningkyle_
* WPF user control improvements (middle-click autoaxis, scrollwheel zoom)
* ScottPlot user control has a new look in designer mode. Exceptions in user controls in designer mode can crash Visual Studio, so this risk is greatly reduced by not attempting to render a ScottPlot _inside_ Visual Studio.

## ScottPlot 3.1.4
_Published on [NuGet](https://www.nuget.org/profiles/ScottPlot) on 2019-09-22_
* middle-click-drag zooms into a rectangle drawn with the mouse
* Fixed bug that caused user control to crash Visual Studio on some systems that used DPI scaling. (#125, #111) _Thanks @ab-tools and @bukkideme_
* Fixed poor rendering for extremely small plots
* Fixed bug when making a scatter plot with a single point (#126). _Thanks @bonzaiferroni_
* Added more options to right-click settings menu (grid options, legend options, axis labels, editable plot labels, etc.)
* Improved axis padding and image tightening
* Greatly refactored the settings module (no change in functionality)

## ScottPlot 3.1.3
_Published on [NuGet](https://www.nuget.org/profiles/ScottPlot) on 2019-08-25_
* FormsPlot: middle-click-drag zooms into a rectangle
* FormsPlot: CTRL+scroll to lock vertical axis
* FormsPlot: ALT+scroll to loch horizontal axis
* FormsPlot: Improved (and overridable) right-click menu
* Ticks: rudimentary support for date tick labels (`dateTimeX` and `dateTimeY`)
* Ticks: options to customize notation (`useExponentialNotation`, `useOffsetNotation`, and `useMultiplierNotation`)

## ScottPlot 3.1.0
_Published on [NuGet](https://www.nuget.org/profiles/ScottPlot) on 2019-08-19_
* `ScottPlotUC` was renamed to `FormsPlot`
* `ScottPlotWPF` was renamed to `WpfPlot`
* The right-click menu has improved. It responds faster and has improved controls to adjust plot settings.
* Plots can now be saved in BMP, PNG, JPG, and TIF format
* Holding `CTRL` while click-dragging locks the horizontal axis
* Holding `ALT` while click-dragging locks the vertical axis
* Minor ticks are now displayed (and can be turned on or off with `Ticks()`)
* Legend can be accessed for external display with `GetLegendBitmap()`
* anti-aliasing is turned off while click-dragging to increase responsiveness (#93) _Thanks @StendProg_
* `PlotSignalConst` now has support for generics and improved performance using single-precision floating-point math. _Thanks @StendProg_
* Legend draws more reliably (#104, #106) _Thanks @StendProg_
* `AxisAuto()` now has `expandOnly` arguments
* Axis lines with custom lineStyles display properly in the legend

## ScottPlot 3.0.9
_Published on [NuGet](https://www.nuget.org/profiles/ScottPlot) on 2019-08-12_
* New Plot Type: `PlotSignalConst` for extremely large arrays of data which are not expected to change after being plotted. Plots generated with this method can be much faster than `PlotSignal`. (#70) _Thanks @StendProg_
* Greatly improved axis tick labels. Axis tick labels are now less likely to overlap with axis labels, and it displays very large and very small numbers well using exponential notation. (#47, #68) _Thanks @Padanian_
* Parallel processing support for `SignalPlot` (#72) _Thanks @StendProg_
* Every `Plot` function now returns a `Plottable`. When creating things like scatter plots, text, and axis lines, the returned object can now be used to update the data, position, styling, or call plot-type-specific methods.
* Right-click menu now displays ScottPlot and .NET Framework version
* Improved rendering of extremely zoomed-out signals 
* Rendering speed increased now that `Format32bppPArgb` is the default PixelFormat (#83) _Thanks @StendProg_
* `DataGen.NoisySin()` was added
* Code was tested in .NET Core 3.0 preview and compiled without error. Therefore, the next release will likely be for .NET Core 3.0 (#85, #86) _Thanks @petarpetrovt_
* User controls now render graphs with anti-alias mode off (faster) while the mouse is being dragged. Upon release a high quality render is performed.

## ScottPlot 3.0.8
_Published on [NuGet](https://www.nuget.org/profiles/ScottPlot) on 2019-08-04_
* WPF User Control: A ScottPlotWPF user control was created to allow provide a simple mouse-interactive ScottPlot control to WPF applications. It is not as full-featured as the winforms control (it lacks a right-click menu and click-and-drag functions), but it is simple to review the code (<100 lines) and easy to use.
* New plot type: `plt.AxisSpan()` shades a region of the graph (semi-transparency is supported)
* Ticks: Vertical ticks no longer overlap with vertical axis label (#47) _Thanks @bukkideme_
* Ticks: When axis tick labels contain very large or very small numbers, scientific notation mode is engaged
* Ticks: Horizontal tick mark spacing increased to prevent overlapping
* Ticks: Vertical tick mark spacing increased to be consistent with horizontal tick spacing
* Plottable objects now have a `SaveCSV(filename)` method. Scatter and Signal plot data can be saved from the user control through the right-click menu.
* Added `lineStyle` arguments to Scatter plots
* Improved legend: ability to set location, ability to set shadow direction, markers and lines are now rendered in the legend
* Improved ability to use custom fonts
* Segoe UI is now the default font for all plot components

## ScottPlot 3.0.7
_Published on [NuGet](https://www.nuget.org/profiles/ScottPlot) on 2019-07-27_
* New plot type: `plt.PlotStep()`
* New plot type `plt.PlotCandlestick()`
* New plot type `plt.PlotOHLC()`
* `plt.MatchPadding()` copies the data frame layout from one ScottPlot onto another (useful for making plots of matching size)
* `plt.MatchAxis()` copies the axes from one ScottPlot onto another (useful for making plots match one or both axis)
* `plt.Legend()` improvements: The `location` argument allows the user to place the legend at one of 9 different places on the plot. The `shadowDirection` argument allows the user to control if a shadow is shown and at what angle.
* Custom marker shapes can be specified using the `markerShape` argument.

## ScottPlot 3.0.6
_Published on [NuGet](https://www.nuget.org/profiles/ScottPlot) on 2019-06-30_
* Bar plot: The plot module now has a `Bar()` method that lets users create various types of bar plots
* Histogram: The new `ScottPlot.Histogram` class has tools to create and analyze histogram data (including cumulative probability)
* Step plot: Scatter plots can now render as step plots. Use this feature by setting the `stepDisplay` argument with `PlotScatter()`
* Manual grid spacing: Users can now manually define the grid density by setting the `xSpacing` and `ySpacing` arguments in `Grid()`
* Draggable axis lines: Axis lines can be dragged with the mouse if the `draggable` argument is set to `true` in `PlotHLine()` and `PlotHLine()`. Draggable axis line limits can also be set by defining additional arguments.
* Using the scrollwheel to zoom now zooms to the cursor position rather than the center of the plot area
* `ScottPlot.DataGen.RandomNormal()` was created to create arbitrary amounts of normally-distributed random data
* Fixed bug causing axis line color to appear incorrectly in the legend
* `AxisAuto()` is now called automatically on the first render. This means users no longer have to call this function manually for most applications. This simplifies quickstart programs to just: instantiate plot, plot data, render (now 3 lines in total instead of 4).
* Throw exceptions if scatter, bar, or signal data inputs are null (rather than failing later)

## ScottPlot 3.0.5
_Published on [NuGet](https://www.nuget.org/profiles/ScottPlot) on 2019-06-23_
* Improved pan and zoom performance

## ScottPlot 3.0.4
_Published on [NuGet](https://www.nuget.org/profiles/ScottPlot) on 2019-06-23_
* Bar graphs: New `plotBar()` method allow creation of bar graphs. By customizing the `barWidth` and `xOffset` arguments you can push bars together to create grouped bar graphs. Error bars can also be added with the `yError` argument.
* Scatter plots support X and Y error bars: `plotScatter()` now has arguments to allow X and Y error bars with adjustable error bar line width and cap size.
* Draggable axis lines: `plotHLine()` and `plotVLine()` now have a `draggable` argument which lets those axis lines be dragged around with the mouse (#11) _Thanks @plumforest_
* Fixed errors caused by resizing to 0px
* Fixed a capitalization inconsistency in the `plotSignal` argument list
* `axisAuto()` now includes positions of axis lines (previously they were ignored)
* Fixed an that caused SplitContainer splitters to freeze (#23) _Thanks @bukkideme_

## ScottPlot 3.0.3
_Published on [NuGet](https://www.nuget.org/profiles/ScottPlot) on 2019-05-29_
* Update NuGet package to depend on System.Drawing.Common

## ScottPlot 3.0.2
_Published on [NuGet](https://www.nuget.org/profiles/ScottPlot) on 2019-05-28_
* Changed target from .NET Framework 4.5 to 4.7.2 (#15) _Thanks @plumforest_

#### ScottPlot 3.0.1
_Published on [NuGet](https://www.nuget.org/profiles/ScottPlot) on 2019-05-28_
* First version of ScottPlot published on NuGet<|MERGE_RESOLUTION|>--- conflicted
+++ resolved
@@ -38,11 +38,8 @@
 * Random Data Generation: Added an optional `slope` argument to `RandomWalk()` (#2763, #2826) _Thanks @JasonC0x0D_
 * Browser: Improved support and documentation for running ScottPlot in the browser with Avalonia and WinUI (#2830) _Thanks @oktrue_
 * Android: Improved support and documentation for running ScottPlot in Avalonia Android projects (#2830) _Thanks @oktrue_
-<<<<<<< HEAD
+* Legend: Now hidden by default with opt-in visibility by calling `Plot.Legend()` (#2764)
 * Style: `Plot.Axes` has been renamed to `Plot.AxisStyler` to better communicate its purpose (#2778)
-=======
-* Legend: Now hidden by default with opt-in visibility by calling `Plot.Legend()` (#2764)
->>>>>>> c594b56d
 
 ## ScottPlot 4.1.66 (in development)
 * DataLogger: Improved support for single-point datasets (#2733) _Thanks @KroMignon_
