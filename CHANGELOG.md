# ScottPlot Changelog

## ScottPlot 5.0.4-beta (in development)
* WpfPlot: Converted the `UserControl` to a `CustomControl` to facilitate inheritance and theming (#2565) _Thanks @KroMignon_
* Controls: Improved ALT + left-click-drag zoom rectangle behavior (#2566)

## ScottPlot 4.1.63 (in development)
* WpfPlot: Converted the `UserControl` to a `CustomControl` to facilitate inheritance and theming (#2509, #2526) _Thanks @KroMignon_
* Lollipop and Cleveland plots: Added `LineWidth` property (#2556) _Thanks @benton-anderson_
* Pie: Added `SliceLabelPosition` property to allow slice labels to be placed outside the pie (#2515, #2510, #2275) _Thanks @nuelle16 and @cpa-level-it_
* Axis: Made `Edge` and `AxisIndex` immutable to prevent accidental modification after construction (#2539, #2538) _Thanks @cxjcqu_
* Plot: Created `LeftAxis`, `RightAxis`, `BottomAxis`, and `TopAxis` which alias `YAxis`, `YAxis2`, `XAxis`, and `XAxis2` but are more expressive (#2568)
* Plot: `Launch` property has methods for launching the plot as a static image, refreshing web page, or interactive window (#2543, #2570)
<<<<<<< HEAD
* Axis: Added `SetZoomInLimit()`, `SetZoomOutLimit()`, and `SetBoundary()` to control zoom and pan (#2250, #2291, #1997, #1873, #662) _Thanks @dusko23, @Gholamalih, and @bclehmann_
=======
* Heatmap: Improved support for semitransparent cells (#2313, #2277, #2285, #2461, #2484) _Thanks @bukkideme_
>>>>>>> ecb40cc6

## ScottPlot 5.0.4-beta
_Published on [NuGet](https://www.nuget.org/profiles/ScottPlot) on 2023-04-02_
* OpenGL: Enhanced customization options for OpenGL-accelerated scatter plots (#2446) _Thanks @StendProg_
* Data: Added axis limit caching functionality for improved performance of large scatter plots (#2460) _Thanks @StendProg_
* DataOperations: New static class with helper methods for working with 1D and 2D data (#2497) _Thanks @bukkideme and @StendProg_
* Financial: Created `IOHLC` to allow users to inject their own pricing logic (#2404) _Thanks @mjpz_
* Solution: Fixed configuration error caused by invalid GUIDs (#2525) _Thanks @KroMignon_
* Controls: Disabled context menu in non-interactive mode (#2475) _Thanks @KroMignon_
* Histogram: Improved constructor argument validation and support for small bins(#2490) _Thanks @Margulieuxd and @bukkideme_
* WpfPlot: Control now appears in the Visual Studio Toolbox (#2535, #1966) _Thanks Valkyre_
* Axis: Improved tick label format customization (#2500) _Thanks @chhh_

## ScottPlot 4.1.62
_Published on [NuGet](https://www.nuget.org/profiles/ScottPlot) on 2023-04-02_
* WinForms Control: `Reset()` makes new plots transparent (#2445) _Thanks @Neopentane1_
* Ellipse and Circle: New plot types demonstrated in the cookbook. (#2413, #2437) _Thanks @bukkideme_
* Heatmap: Added `FlipVertically` to invert vertical axis of heatmap data (#2444, #2450) _Thanks @Neopentane1_
* Histogram: Improved support for datasets with low variance (#2464, #2463) _Thanks @Xerxes004_
* Heatmap: Added `Opacity` property (#2461, #2484) _Thanks @bukkideme_
* DataOperations: New static class with helper methods for working with 1D and 2D data (#2497) _Thanks @bukkideme and @StendProg_
* Population: Added option for customizing horizontal errorbar alignment (#2502) _Thanks @benton-anderson_
* Financial: Created `IOHLC` to allow users to inject their own pricing logic (#2404) _Thanks @mjpz_
* OHLC: The `Volume` property and constructor overload initializing it have been deprecated (#2404)
* Axis: Expose tick, spine, and label configuration objects (#2512, #2513) _Thanks @cxjcqu_
* Signal: Improved `FillDisable()` behavior (#2436) _Thanks @szescxz_
* RadialGaugePlot: Improve alignment for plots with 1-3 gauges (#2448, #2128) _Thanks @DavidWhataGIT, @johndoh, and daddydavid_
* Pie: Added `LegendLabels` property so slices and legend items can have different labels (#2459) _Thanks @vietanhbui_
* Controls: Improved `GetCoordinate()` behavior for empty plots (#2468, #2540) _Thanks @dusko23_
* Histogram: Improved constructor argument validation and support for small bins(#2490) _Thanks @Margulieuxd and @bukkideme_
* Axis: Improved `Plot.AxisPanCenter()` support for multi-axis plots (#2483, #2544) _Thanks @dusko23_
* Bubble Plot: Added `RadiusIsPixels` flag which when `falst` sizes bubbles using radius units instead of pixels (#2492) _Thanks @marcelpel_
* Axis: Improved `Plot.MatchAxisLimits()` support for multi-axis plots (#2495) _Thanks @Margulieuxd_
* Plot: Improved `Plot.XLabel()` XML documentation (#2552) _Thanks @JulianusIV_

## ScottPlot 5.0.2-beta
_Published on [NuGet](https://www.nuget.org/profiles/ScottPlot) on 2023-02-27_
* Signal Plot: Support X and Y offset (#2378) _Thanks @minjjKang_
* WebAssembly: New sandbox demonstrates interactive ScottPlot in a browser (#2380, #2374) _Thanks rafntor_
* OpenGL: Added experimental support for direct GPU rendering (#2383, #2397) _Thanks @StendProg_
* Finance Plots: Added OHLC and Candlestick plot types (#2386) _Thanks @bclehmann_
* Style: Improved `Plot.Style.Background()` color configuration (#2398) _Thanks @Jonathanio123_
* WPF: Added OpenGL support to the WPF control (#2395) _Thanks @StendProg_
* Palette: Refactored the palette system to allow ScottPlot 4 and 5 to share palette code (#2409)
* Plot: Added `GetImageHTML()` for improved rendering in interactive notebooks (#2385, #1772) _Thanks @neilyoung2008_

## ScottPlot 4.1.61
_Published on [NuGet](https://www.nuget.org/profiles/ScottPlot) on 2023-02-27_
* Axis: Throw exception immediately upon setting invalid axis limits (#2327) _Thanks @mjpz_
* Heatmap: Added support for transparent single-color heatmaps (#2336) _Thanks @bukkideme_
* Statistics: Improved median calculation method in population plots (#2363) _Thanks @Syntaxrabbit_
* AxisLineVector: Improved automatic axis limits when using limited axis lines (#2371) _Thanks @ChrisAtVault_
* Controls: `Configuration.AddLinkedControl()` simplifies axis sharing across multiple controls (#2402, #2372)
* Statistics: New `ScottPlot.Statistics.Histogram` class optimized for simplicity and live data (#2403, #2389) _Thanks @bukkideme and @Xerxes004_
* Statistics: Improved bin edge calculations for histograms with fixed bin size bins (#2299) _Thanks @Xerxes004_
* Palette: Refactored the palette system to allow ScottPlot 4 and 5 to share palette code (#2409)
* Heatmap: Added `GetBitmap()` to provide access to raw heatmap image data (#2396, #2410) _Thanks @bukkideme_
* Pie: Prevent invalid argument exceptions when drawing zero-size pie charts (#2415) _Thanks @KC7465128305_
* Colormap: Colormaps can be created from a set of colors (#2375, #2191, #2187) _Thanks @dhgigisoave_
* Function Plot: New optional `AxisLimits` allows users to define default axis limits (#2428, #2412) _Thanks @bukkideme_
* Population: Fixed bug causing argument exceptions for 1px high plots (#2429, #2384) _Thanks @Sprenk_
* Controls: Added `Configuration.AltLeftClickDragZoom` option to customize zooming behavior (#2391, #2392) _Thanks @DevJins_
* Error Bar: Added `Label` property which allows error bars to appear independently in the legend (#2432, #2388) _Thanks @dongyi-cai-windsab_
* Demo: Fixed bug preventing the cookbook from launching (#2443) _Thanks @FannyAtGitHub_

## ScottPlot 5.0.1-beta
_Published on [NuGet](https://www.nuget.org/profiles/ScottPlot) on 2023-02-09_
* Namespace: DataSource → DataSources
* Error Bar: New plot type (#2346) _Thanks @bclehmann_
* Plot: Added `Style` object to group functions that perform complex styling tasks
* Controls: Added right-click context menus (#2350) _Thanks @bclehmann_
* Rendering: Added support for saving bitmap files (#2350) _Thanks @bclehmann_
* Axes: Added support for DateTime Axes (#2369) _Thanks @bclehmann_
* Rendering: Added support for line styles (#2373) _Thanks @bclehmann_
* WinUI3: Created a Uno WinUI3 control (#2374, #2039) _Thanks @rafntor_

## ScottPlot 5.0.0-beta
_Published on [NuGet](https://www.nuget.org/profiles/ScottPlot) on 2023-01-01_
* ScottPlot 5: First version 5 release published to NuGet #2304

## ScottPlot 4.1.60
_Published on [NuGet](https://www.nuget.org/profiles/ScottPlot) on 2022-12-23_
* Pie Chart: Improved display when a single slice covers the entire pie (#2248, #2251) _Thanks @bclehmann_
* Plot: Added `AddFill()` arguments for `LineWidth` and `LineColor` (#2258) _Thanks @Fruchtzwerg94_
* Plot: Improved support for filled polygons with fewer than 3 points (#2258) _Thanks @Fruchtzwerg94_
* A new `IDraggableSpan` interface was added to trigger events when the edges of spans are dragged (#2268) _Thanks @StendProg_
* Palettes: Added new light-color palettes PastelWheel, LightSpectrum, and LightOcean (#2271, #2272, #2273) _Thanks @arthurits_
* Ticks: Improved tick calculations for very small plots (#2280, #2278) _Thanks @Xerxes004_
* Crosshair: HLine and VLine are no longer readonly (#2208) _Thanks @arthurits_
* Function Plot: Added support for filling above and below lines (#2239, #2238) _Thanks @SGanard_
* Signal Plot: Improved error messages for when `Update()` fails to replace data (#2263)
* Plot: `Clear()` now resets inner and outer view limits (#2264) _Thanks @vietanhbui_
* FormsPlot: Right-click help menu is now `TopMost` (#2282) _Thanks @dusko23_
* Signal Plot: Allow users to apply different colors to lines and markers (#2288) _Thanks @Nuliax7_
* Pie: Added `Size` option to allow customizing how large the pie chart is (#2317) _Thanks @Rudde_
* FormsPlot: Improved support for horizontal legends in the pop-out legend viewer (#2300) _Thanks @rotger_
* Axis: Added arguments to `AxisPan()` to improve multi-axis support (#2293)
* Axis: Added `AxisPanCenter()` to center the view on a coordinate (#2293) _Thanks @dusko23_
* Project: Use System.Drawing.Common version 4.7.2 to avoid CVE-2021-26701 (#2303, #1004, #1413) _Thanks @gobikulandaisamy_

## ScottPlot 4.1.59
_Published on [NuGet](https://www.nuget.org/profiles/ScottPlot) on 2022-11-06_
* Ticks: Improve datetime tick labels for systems with a 24-hour display format (#2132, #2135) _Thanks @MareMare and @bclehmann_
* Axis: `Plot.AddAxis()` now uses auto-incremented axis index unless one is explicitly defined (#2133) _Thanks @bclehmann and Discord/Nick_
* Axis: `Plot.GetAxesMatching()` was created to obtain a given vertical or horizontal axis (#2133) _Thanks @bclehmann and Discord/Nick_
* Axis: Corner label format can be customized for any axis by calling `CornerLabelFormat()` (#2134) _Thanks @ShannonZ_
* BarSeries: Improved rendering of negative values (#2147, #2152) _Thanks @fe-c_
* Function Plot: Added optional `XMin` and `XMax` fields which limit function rendering to a defined horizontal span (#2158, #2156, #2138) _Thanks @bclehmann and @phil100vol_
* FormsPlot: Plot viewer now has `RefreshLegendImage()` allowing the pop-out legend to be redrawn programmatically (#2157, #2153) _Thanks @rosdyana_
* Function Plot: Improved performance for functions which return null (#2158, #2156, #2138) _Thanks @bclehmann_
* BarSeries: improve support for negative and horizontal bar labels (#2148, #2159, #2152) _Thanks @bclehmann_
* Palette: Added `Normal` Palette based on [Anton Tsitsulin's Normal 6-color palette](http://tsitsul.in/blog/coloropt/) (#2161, #2010) _Thanks @martinkleppe_
* BarSeries: Added helper function to create a bar series from an array of values (#2161) _Thanks @KonH_
* SignalPlot: Add `Smooth` option (#2174, #2137) _Thanks @rosdyana_
* Signal Plot: Use correct marker when displaying in legend (#2172, #2173) _Thanks @bclehmann_
* Data Generation: Improved floating point precision of `RandomNormalValue` randomness (#2189, #2206) _Thanks @arthurits and @bclehmann__
* Finance Plot: Improved SMA calculations for charts with unordered candlesticks (#2199, #2207) _Thanks @zachesposito and @xenedia_
* Avalonia Control: Fixed subscription to ContexMenu property changes (#2215) _Thanks @DmitryZhelnin_
* Legend: Support horizontal orientation and added cookbook example (#2216) _Thanks @lucabat_
* Data Generation: Added generic support for `Consecutive()`, `Random()`, and `RandomWalk()`
* SignalPlot: New `SignalPlotGeneric` type allows `AddSignal()` to support generic data types (#2217) _Thanks @codecrafty_

## ScottPlot 4.1.58
_Published on [NuGet](https://www.nuget.org/profiles/ScottPlot) on 2022-09-08_
* Radar: New `Smooth` field allows radar areas to be drawn with smooth lines (#2067, #2065) _Thanks @theelderwand_
* Ticks: Setting manual ticks will now throw an immediate `ArgumentException` if positions and labels have different lengths (#2063) _Thanks @sergaent_
* VectorFieldList: New plot type for plotting arbitrary coordinate/vector pairs which are not confined to a grid (#2064, #2079) _Thanks @sjdemoor and @bclehmann_
* HLine and VLine: Line (but not position label) is hidden if `LineWidth` is `0` (#2085) _Thanks @A1145681_
* Controls: The cursor now reverts to `Configuration.DefaultCursor` after moving off draggable objects (#2091) _Thanks @kurupt44_
* Snapping: SnapNearest classes now expose `SnapIndex()` (#2099) _Thanks @BambOoxX_
* Background: Added optional arguments to `Style()` lets users place a custom background image behind their plot (#2016) _Thanks @apaaris_
* Axis Line: Remove the ability to drag invisible lines (#2110) _Thanks @A1145681_
* Controls: Draggable objects can now only be dragged with the left mouse button (#2111, #2120) _Thanks @A1145681_
* Heatmap: Prevent rendering artifacts by throwing an exception if the 2D array is larger than 2^15 in either dimension (#2119, #2116) _Thanks @dhgigisoave_

## ScottPlot 4.1.57
_Published on [NuGet](https://www.nuget.org/profiles/ScottPlot) on 2022-08-18_
* Scatter: Improved `GetPointNearest()` when `OnNaN` is `Gap` or `Ignore` (#2048) _Thanks @thopri_
* Heatmap and Image: Added `Coordinate[] ClippingPoints` to give users the ability to clip to an arbitrary polygon (#2049, #2052) _Thanks @xichaoqiang_
* Image: Improved automatic axis limits measurement when `HeightInAxisUnits` is defined
* Plot: Reduced anti-aliasing artifacts at the edge of frameless plots (#2051)

## ScottPlot 4.1.56
_Published on [NuGet](https://www.nuget.org/profiles/ScottPlot) on 2022-08-16_
* Signal: Improved accuracy of `GetIndexForX()` (#2044) _Thanks @CharlesMauldin_
* Palette: Added help messages for users attempting to create custom palettes (#1966) _Thanks @EFeru_

## ScottPlot 4.1.55
_Published on [NuGet](https://www.nuget.org/profiles/ScottPlot) on 2022-08-14_
* Scatter: Data may now contain NaN if the `OnNaN` field is customized. `Throw` throws an exception of NaN is detected (default behavior), `Ignore` skips over NaN values (connecting adjacent points with a line), and `Gap` breaks the line so NaN values appear as gaps. (#2040, #2041)
* Plot: Added a `AddFillError()` helper method to create a shaded error polygon for displaying beneath a scatter plot (#2037)

## ScottPlot 4.1.53
_Published on [NuGet](https://www.nuget.org/profiles/ScottPlot) on 2022-08-11_
* Scatter and Signal Plot: `GetYDataRange()` now returns the range of Y values between a range of X positions, useful for setting automatic axis limits when plots are zoomed-in (#1946, #1942, #1929) _Thanks @bclehmann_
* WPF Control: Right-click copy now renders high quality image to the clipboard (#1952) _Thanks @bclehmann_
* Radar, Coxcomb, and Pie Chart: New options to customize hatch pattern and color. See cookbook for examples. (#1948, #1943) _Thanks @bclehmann_
* Signal Plot: Improve support for plots with a single point (#1951, #1949) _Thanks @bclehmann and @Fruchtzwerg94_
* Draggable Marker Plots: Improved drag behavior when drag limits are in use (#1970) _Thanks @xmln17_
* Signal Plot: Added support for plotting `byte` arrays (#1945)
* Axis Line: Added properties to customize alignment of position labels (#1972) _Thanks @hamhub7_
* Plot: MatchAxis no longer modifies limits of unintended axes (#1980) _Thanks @PlayCreatively_
* Plot: Improved error reporting for invalid axis limits (#1994) _Thanks @Xerxes004_
* Signal Plot: Improved `GetPointNearestX()` accuracy for plots with high zoom (#1987, #2019, #2020) _Thanks @dhgigisoave_
* Draggable: `IDraggable` now has functions to facilitate snapping (#2006, #2007, #2022) _Thanks @Agorath_
* Palette: `ScottPlot.Palette` has been refactored to replace `ScottPlot.Drawing.Palette` and `ScottPlot.Drawing.Colorset` (#2024)
* Palette: Palettes now implement `IEnumerable` and colors can be retrieved using `foreach` (#2028)
* Render: Improved thread safety of the render lock system (#2030) _Thanks @anprevost_
* Scatter: Exposed `SmoothTension` to customize behavior when `Smooth` is enabled (#1878) _Thanks Michael99_

## ScottPlot 4.1.52
_Published on [NuGet](https://www.nuget.org/profiles/ScottPlot) on 2022-07-09_
* WinForms control: Fixed a bug introduced by the previous version which resulted in flickering while using the mouse to pan or zoom (#1938, #1913) _Thanks @AbeniMatteo_
* Plot: Added obsolete `GetLegendBitmap()` with message indicating `RenderLegend()` is to be used instead (#1937, #1936) _Thanks @johnfoll_
* Signal Plot: Improved performance using platform-specific fast paths for common data types to minimize allocations (#1927) _Thanks @AbeniMatteo, @StendProg, and @bclehmann_

## ScottPlot 4.1.51
_Published on [NuGet](https://www.nuget.org/profiles/ScottPlot) on 2022-06-30_
* WinForms Control: Fixed a bug that caused frequent mouse events to overflow the stack (#1906, #1913) _Thanks @AbeniMatteo_
* Performance: Improve string measurement performance using cached fonts (#1915) _Thanks @AbeniMatteo_
* Layout: Improve axis alignment when `ManualDataArea()` is used (#1901, #1907, #1911) _Thanks @dhgigisoave_
* Cookbook: Improve error message if recipes.json is not found (#1917) _Thanks @AbeniMatteo_

## ScottPlot 4.1.50
_Published on [NuGet](https://www.nuget.org/profiles/ScottPlot) on 2022-06-26_
* BarSeries: Lists passed into new BarSeries are preserved and can be modified after instantiation. Added a `Count` property. Added a `AddBarSeries()` overload that permits creating an empty BarSeries. (#1902)
* Markers: Improved performance for plot types that render multiple markers (#1910) _Thanks @AbeniMatteo_
* Plot: New `ManualDataArea()` function allows users to define pixel-perfect layouts (#1907, #1901) _Thanks @dhgigisoave_

## ScottPlot 4.1.49
_Published on [NuGet](https://www.nuget.org/profiles/ScottPlot) on 2022-06-21_
* BarSeries: A new type of bar plot which allows each bar to be individually customized and offers mouse collision detection (#1891, #1749) _Thanks @jhm-ciberman_
* SignalXY: When step mode is activated markers are now only drawn at original data points (#1896) _Thanks @grabul_
* SignalConst: Fixed indexing error affecting the Update() overload that accepted generic arrays (#1895, #1893) _Thanks @strontiumpku_
* Scatter and Signal: When `StepDisplay` is enabled, the new `StepDisplayRight` property can toggle step orientation (#1894, #1811) _Thanks @dhgigisoave_
* SignalXY: Markers now shown in legend when the plot is zoomed-in enough that they become visible on the plot itself

## ScottPlot 4.1.48
_Published on [NuGet](https://www.nuget.org/profiles/ScottPlot) on 2022-06-09_
* Plottable: Collapsed `IHasAxisLimits`, `IHasDataValidation`, and `IHasLegendItems` back into `IPlottable`, reverting a change introduced by the previous version. The intent of the original change was to promote interface segregation (e.g., colorbar has no axis limits). However, the purpose of this reversion is to maintain consistent behavior for users who implemented their own plottables implementing `IPlottable` and may not be aware of these new interfaces. (#1868, #1881)

## ScottPlot 4.1.47
_Published on [NuGet](https://www.nuget.org/profiles/ScottPlot) on 2022-06-07_
* Scatter Plot: New `Smooth` property allows data points to be connected by smooth lines (#1852, #1853) _Thanks @liuhongran626_
* Axis: Improved corner notation for multi-axis plots (#1875) _Thanks @nassaleh_
* Plottable: Optional segregated interfaces `IHasAxisLimits`, `IHasDataValidation`, and `IHasLegendItems` were broken-out of `IPlottable`. Note that this change was reverted in the subsequent release. (#1868, #1881)

## ScottPlot 4.1.46
_Published on [NuGet](https://www.nuget.org/profiles/ScottPlot) on 2022-06-05_
* Image: `AddImage()` has optional arguments to define rotation, scale, and anchor alignment. The `Image` plot type has new public properties allowing images to be stretched so position and size can be defined using axis units (see Cookbook). `Rotation` now respects all anchor alignments. (#1847) _Thanks @wtywtykk and @bclehmann_
* Bracket: New plot type to highlight a range of data between two points in coordinate space (#1863) _Thanks @bclehmann_
* Heatmap: Added `FlipVertically` property to invert orientation of original data (#1866, #1864) _Thanks @bclehmann and @vtozarks_
* Axis: Improved placement of horizontal axis tick labels when multiple axes are in use (#1861, #1848) _Thanks @bclehmann and @Shengcancheng_
* Crosshair: Now included in automatic axis limit detection. Use its `IgnoreAxisAuto` property to disable this functionality. (#1855, #1857) _Thanks @CarloToso and @bclehmann_
* BarPlot: Improved automatic axis detection for bar plots containing negative values (#1855, #1857) _Thanks @CarloToso and @bclehmann_
* IHittable: new interface to facilitate mouse click and hover hit detection (#1845) _Thanks @StendProg and @bclehmann_
* Tooltip: Added logic to enable detection of mouse hover or click (#1843, #1844, #1845) _Thanks @kkaiser41, @bclehmann, and @StendProg_
* Controls: All user controls now have a `LeftClickedPlottable` event that fires when a plottable implementing `IHittable` was left-clicked
* FormsPlot: Set `Configuration.EnablePlotObjectEditor` to `true` to allow users to launch a plot object property editor from the right-click menu (#1842, #1831) _Thanks @bradmartin333 and @BambOoxX_
* BarPlot: Fixed bug where zooming extremely far in would cause large fills to disappear (#1849, #1850) _Thanks @ChrisAtVault_

## ScottPlot 4.1.45
_Published on [NuGet](https://www.nuget.org/profiles/ScottPlot) on 2022-05-05_
* Plottables: Fields converted to properties and setters paired with getters to facilitate binding (#1831) _Thanks @bradmartin333_

## ScottPlot 4.1.44
_Published on [NuGet](https://www.nuget.org/profiles/ScottPlot) on 2022-05-05_
* SignalXY: Permit duplicate X values and improve exception messages when invalid X data is loaded (#1832) _Thanks @Niravk1997_

## ScottPlot 4.1.43
_Published on [NuGet](https://www.nuget.org/profiles/ScottPlot) on 2022-05-02_
* Draggable Scatter Plot: Fixed a bug where horizontal drag limits were applied to the vertical axis (#1795) _Thanks @m4se_
* Plot: Improved support for user-defined ticks when inverted axis mode is enabled (#1826, #1814) _Thanks @Xerxes004_
* Heatmap: Added `GetCellIndexes()` to return the heatmap data position for a given coordinate (#1822, #1787) _Thanks @tonpimenta_
* Controls: Added `LeftClicked` event to customize left-click actions in GUI environments (#1822, #1787)

## ScottPlot 4.1.42
_Published on [NuGet](https://www.nuget.org/profiles/ScottPlot) on 2022-05-01_
* SignalXY: Fixed bug causing plots to disappear when displaying partial data containing duplicated X values. (#1803, #1806) _Thanks @StendProg and @bernhardbreuss_
* SignalXY: X data is no longer required to be ascending when it is first assigned, improving support for plots utilizing min/max render indexing (#1771, #1777) _Thanks @bernhardbreuss_
* Grid: Calling `Plot.Grid(onTop: true)` will cause grid lines to be drawn on top of plottables (#1780, #1779, #1773) _Thanks @bclehmann and @KATAMANENI_
* FormsPlot: Fixed a bug that caused the default right-click menu to throw an exception when certain types of plottables were present (#1791, #1794) _Thanks @ShenxuanLi, @MareMare, and @StendProg_
* Avalonia: Improved middle-click-drag zoom-rectangle behavior (#1807) _Thanks @kivarsen_
* Avalonia: Improved position of right-click menu (#1809) _Thanks @kivarsen_
* Avalonia: Added double-click support which displays benchmark information by default (#1810) _Thanks @kivarsen_
* Axis: Improved support for switching between custom tick label format strings and custom formatter functions (#1813) _Thanks @schifazl_
* Plot: `AutomaticTickPositions()` can now be used to undo action of `ManualTickPositions()` (#1814)
* Plot: `AutomaticTickPositions()` optionally accepts an array of ticks and labels that can be displayed in addition to the automatic ones (#1814) _Thanks @Xerxes004_
* Signal Plot: Improved low density display when `LineStyle` is `None` (#1797) _Thanks @nassaleh_
* FormsPlot: Detached legend now restores initial legend visibility state on close (#1804) _Thanks @BambOoxX_

## ScottPlot 4.1.41
_Published on [NuGet](https://www.nuget.org/profiles/ScottPlot) on 2022-04-09_
* Plot: Added `Plot.GetImageHTML()` to make it easy to display ScottPlot images in .NET Interactive / Jupyter notebooks (#1772) _Thanks @StendProg and @Regenhardt_

## ScottPlot 4.1.40
_Published on [NuGet](https://www.nuget.org/profiles/ScottPlot) on 2022-04-07_
* SignalPlotXY: Improved support for custom markers (#1763, #1764) _Thanks @bclehmann and @ChrisCC6_
* Legend: `Plot.Legend()` accepts a nullable `Location` so legends can be enabled/disabled without changing position (#1765) _Thanks @envine_
* FormsPlot: The right-click menu now shows "detach legend" even if all plottable items with legends are set to invisible (#1765) _Thanks @envine_
* AxisLine: Added a `PositionLabelAxis` field that can be used to define a specific axis to draw the position label on in multi-axis plots (#1766) _Thanks @fuxinsen_

## ScottPlot 4.1.39
_Published on [NuGet](https://www.nuget.org/profiles/ScottPlot) on 2022-04-01_
* SignalPlotXY: Fixed bug where `GetPointNearestX()` did not check proximity to the final point (#1757) _Thanks @MareMare_

## ScottPlot 4.1.38
_Published on [NuGet](https://www.nuget.org/profiles/ScottPlot) on 2022-03-31_
* Bar plot: Improved automatic axis limit detection for bars with negative offset (#1750) _Thanks @painstgithub_
* Axis labels: Added a `rotation` argument to `Axis.LabelStyle()` to support flipping label orientation (#1754, #1194) _Thanks @zeticabrian_

## ScottPlot 4.1.37
_Published on [NuGet](https://www.nuget.org/profiles/ScottPlot) on 2022-03-25_
* Controls: Improved multi-axis support for mouse tracking by giving `GetMouseCoordinates()` optional axis index arguments (#1743) _Thanks @kv-gits_

## ScottPlot 4.1.36
_Published on [NuGet](https://www.nuget.org/profiles/ScottPlot) on 2022-03-19_
* Axis: Allow grid line and tick mark pixel snapping to be disabled (#1721, #1722) _Thanks @Xerxes004_
* Axis: `ResetLayout()` sets padding to original values to reverse changes made by adding colorbars (#1732, #1736) _Thanks @ccopsey_

## ScottPlot 4.1.35
_Published on [NuGet](https://www.nuget.org/profiles/ScottPlot) on 2022-03-06_
* Eto.Forms: Improved handling of events (#1719, #1718) _Thanks @rafntor and @VPKSoft_

## ScottPlot 4.1.34
_Published on [NuGet](https://www.nuget.org/profiles/ScottPlot) on 2022-03-03_
* Bubble plot: Added methods to get the point nearest the cursor (#1657, #1652, #1705) _Thanks @BambOoxX, @Maoyao233, and @adgriff2_
* Markers: Improved alignment of markers and lines on Linux and MacOS by half a pixel (#1660, #340)
* Plottable: Added `IsHighlighted` properties to make some plot types bold (#1660) _Thanks @BambOoxX_
* Plottable: Segregated existing functionality interfaces for `IHasLine`, `IHasMarker`, and `IHilightable` (#1660) _Thanks @BambOoxX_
* Plot: `AxisAuto()` now throws an exception of margins are defined outside the allowable range (#450, #1682) _Thanks @xichaoqiang_
* Plot: Added `PlotFillRightLeft` method for adding horizontal filled scatter plots (#450) _Thanks @xichaoqiang_
* Markers: All shapes are now drawn discretely instead of relying on text rendering for improved performance and consistency (#1668, #1660) _Thanks @BambOoxX_
* Scatter Plot: Support distinct `LineColor` and `MarkerColor` colors (#1668)
* SignalXY: Fix bug affecting the edge of the plot when step mode is active (#1703, #1699) _Thanks @PeppermintKing_
* SignalXY: Improve appearance of filled regions when step mode is active (#1703, #1697) _Thanks @PeppermintKing_
* Axis Span: Added options to customize fill pattern and border (#1692) _Thanks @BambOoxX_
* Markers: Additional customization options such as `MarkerLineWidth` (#1690) _Thanks @BambOoxX_
* Legend Viewer: New functionality to customize line, marker, and highlight options have been added to the the right-click menu of the Windows Forms control (#1655, #1651) _Thanks @BambOoxX_

## ScottPlot 4.1.33
_Published on [NuGet](https://www.nuget.org/profiles/ScottPlot) on 2022-02-04_
* Spline Interpolation: Added new methods for data smoothing including Bézier interpolation (#1593, #1606)
* Detachable Legend: Added an option to detach the legend to the right-click menu in the Windows Forms control. Clicking items in the detached legend toggles their visibility on the plot (#1589, #1573, #1326) _Thanks @BambOoxX_
* Marker: Added an optional `Text` (and `TextFont`) for displaying a message that moves with a marker (#1599)
* Heatmap: Heatmaps with custom X and Y sizing or positioning no longer call `AxisScaleLock()` automatically (#1145) _Thanks @bclehmann_
* Axis: GetCoordinateY() now returns more accurate coordinate (#1625, #1616) _Thanks @BambOoxX_
* Text: Now has `IsDraggable` field and improved mouseover detection that supports rotation (#1616, #1599) _Thanks @BambOoxX and @Niravk1997_
* Plot: `Frameless()` no longer results in an image with a 3 pixel transparent border (#1571, #1605) _Thanks @sjlai1993_
* Colorbar: `AddColorbar()` has new optional argument to enable placement on the left side of the plot (#1524) _Thanks @Niravk1997_
* Heatmap: Fixed bug affecting manually-scaled heatmaps (#1485) _Thanks @ZPYin, @mYcheng-95, and @bclehmann_
* Colorbar: Exposed `DataAreaPadding` to improve layout customization for multi-axis plots (#1637) _Thanks @ccopsey_

## ScottPlot 4.1.32
_Published on [NuGet](https://www.nuget.org/profiles/ScottPlot) on 2022-01-23_
* Interpolation: New cubic interpolation module with improved stability and simplified API (#1433) _Thanks @allopatin_
* Legend: `GetBitmap()` returns a transparent image instead of throwing an exception if there are no items in the legend (#1578) _Thanks @BambOoxX_
* Legend: Added `Count`, `HasItems`, and `GetItems()` so users can inspect legend contents to if/how they want to display it (#1578) _Thanks @BambOoxX_
* Plot: Exposed `GetDraggable()` to allow users to retrieve the plotted objects at specific pixel positions (#1578) _Thanks @BambOoxX_
* Axis Limits: Improved handling of axis limits for plots containing no data (#1581) _Thanks @EFeru_
* Repeating Axis Line: Improved display of text labels (#1586, #1557) _Thanks @BambOoxX_
* Axis: Improved multi-axis support for `GetPixel()` methods (#1584, #1587) _Thanks @ChrisCC6 and @BambOoxX_
* Error Bar: `Plot.AddErrorBars()` can now be used to place 1D or 2D error bars anywhere on the plot (#1466, #1588) _Thanks @bclehmann_
* Scatter Plot List: Added generic support to `ScatterPlotList<T>` as demonstrated in the cookbook (#1463, #1592) _Thanks @tyrbentsen_
* Draggable Scatter Plot: Created a new `ScatterPlotListDraggable` that supports dragging points and custom clamp logic as seen in the cookbook (#1422) _Thanks @EFeru and @BambOoxX_
* Axis: Users may now customize the number of minor ticks and grid lines when log scale is enabled (#1594, #1595, #1583) _Thanks @hibus_

## ScottPlot 4.1.31
_Published on [NuGet](https://www.nuget.org/profiles/ScottPlot) on 2022-01-17_
* MultiAxis: Improved support for draggable items placed on non-primary axes (#1556, #1545) _Thanks @BambOoxX_
* RepeatingAxisLine: New plot types `RepeatingVLine` and `RepeatingHLine` show a primary line and a user-defined number of harmonics. See cookbook for example and usage notes. (#1535, #1775) _Thanks @BambOoxX_
* Scatter: The new `ScatterPlotDraggable` plot type is for creating scatter plots with mouse-draggable points (#1560, #1422) _Thanks @BambOoxX and @EFeru_
* Controls: Improved middle-click-drag zoom rectangle support for plots with multiple axes (#1559, #1537) _Thanks @BambOoxX_
* Marker: New plot types `DraggableMarkerPlot` and `DraggableMarkerPlotInVector` give users options to add mouse-interactive markers to plots (#1558) _Thanks @BambOoxX_
* Bar Plot: New `ValueFormatter` option allows users to customize the text displayed above bars (#1542) _Thanks @jankri_
* Plot: `Title()` now has additional arguments for customizing text above the plot (#1564) _Thanks Hendri_

## ScottPlot 4.1.30
_Published on [NuGet](https://www.nuget.org/profiles/ScottPlot) on 2022-01-15_
* Plot: Improve values returned by `GetDataLimits()` when axis lines and spans are in use (#1415, #1505, #1532) _Thanks @EFeru_
* Rendering: Revert default text hinting from ClearType back to AntiAliased to improve text appearance on transparent backgrounds. Users may call `ScottPlot.Drawing.GDI.ClearType(true)` to opt-in to ClearType rendering which is superior for most situations. (#1553, #1550, #1528) _Thanks @r84r, @wangyexiang, @Elgot, @EFeru, and @saklanmazozgur_

## ScottPlot 4.1.29
_Published on [NuGet](https://www.nuget.org/profiles/ScottPlot) on 2022-01-02_
* WinForms Control: Improve ClearType text rendering by no longer defaulting to a transparent control background color (#1496)

## ScottPlot 4.1.28
_Published on [NuGet](https://www.nuget.org/profiles/ScottPlot) on 2022-01-01_
* Eto Control: New ScottPlot control for the Eto GUI framework (#1425, #1438) _Thanks @rafntor_
* Radar Plot: `OutlineWidth` now allows customization of the line around radar plots (#1426, #1277) _Thanks @Rayffer_
* Ticks: Improved minor tick and minor grid line placement (#1420, #1421) _Thanks @bclehmann and @at2software_
* Palette: Added Amber and Nero palettes (#1411, #1412) _Thanks @gauravagrwal_
* Style: Hazel style (#1414) _Thanks @gauravagrwal_
* MarkerPlot: Improved data area clipping (#1423, #1459) _Thanks @PremekTill, @lucabat, and @AndXaf_
* MarkerPlot: Improved key in legend (#1459, #1454) _Thanks @PremekTill and @Logicman111_
* Style: Plottables that implement `IStylable` are now styled when `Plot.Style()` is called. Styles are now improved for `ScaleBar` and `Colorbar` plot types. (#1451, #1447) _Thanks @diluculo_
* Population plot: Population plots `DataFormat` now have a `DataFormat` member that displays individual data points on top of a bar graph representing their mean and variance (#1440) Thanks _@Syntaxrabbit_
* SignalXY: Fixed bug affecting filled plots with zero area (#1476, #1477) _Thanks @chenxuuu_
* Cookbook: Added example showing how to place markers colored according to a colormap displayed in a colorbar (#1461) _Thanks @obnews_
* Ticks: Added option to invert tick mark direction (#1489, #1475) _Thanks @wangyexiang_
* FormsPlot: Improved support for WinForms 6 (#1430, #1483) _Thanks @SuperDaveOsbourne_
* Axes: Fixed bug where `AxisAuto()` failed to adjust all axes in multi-axis plots (#1497) _Thanks @Niravk1997_
* Radial Gauge Plot: Fixed bug affecting rendering of extremely small gauge angles (#1492, #1474) _Thanks @arthurits_
* Text plot and arrow plot: Now have `PixelOffsetX` and `PixelOffsetY` to facilitate small adjustments at render time (#1392)
* Image: New `Scale` property allows customization of image size (#1406)
* Axis: `Plot.GetDataLimits()` returns the boundaries of all data from all visible plottables regardless of the current axis limits (#1415) _Thanks @EFeru_
* Rendering: Improved support for scaled plots when passing scale as a `Plot.Render()` argument (#1416) _Thanks @Andreas_
* Text: Improved support for rotated text and background fills using custom alignments (#1417, #1516) _Thanks @riquich and @AndXaf_
* Text: Added options for custom borders (#1417, #1516) _Thanks @AndXaf and @MachineFossil_
* Plot: New `RemoveAxis()` method allows users to remove axes placed by `AddAxis()` (#1458) _Thanks @gobikulandaisamy_
* Benchmark: `Plot.BenchmarkTimes()` now returns an array of recent frame render times (#1493, #1491) _Thanks @anose001_
* Ticks: Disabling log-scaled minor ticks now disables tick label integer rounding (#1419) _Thanks @at2software_
* Rendering: Improve appearance of text by defaulting to ClearType font rendering (#1496, #823) _Thanks @Elgot_

## ScottPlot 4.1.27
_Published on [NuGet](https://www.nuget.org/profiles/ScottPlot) on 2021-10-24_
* Colorbar: Exposed fields for additional tick line and tick label customization (#1360) _Thanks @Maoyao233_
* Plot: Improved `AxisAutoY()` margins (#1363) _Thanks @Maoyao233_
* Radar Plot: `LineWidth` may now be customized (#1277, #1369) _Thanks @bclehmann_
* Controls: Stretching due to display scaling can be disabled with `Configuration.DpiStretch` in WPF and Avalonia controls (#1352, #1364) _Thanks @ktheijs and @bclehmann_
* Axes: Improved support for log-distributed minor tick and grid lines (#1386, #1393) _Thanks @at2software_
* Axes: `GetTicks()` can be used to get the tick positions and labels from the previous render
* WPF Control: Improved responsiveness while dragging with the mouse to pan or zoom (#1387, #1388) _Thanks @jbuckmccready_
* Layout: `MatchLayout()` has improved alignment for plots containing colorbars (#1338, #1349, #1351) _Thanks @dhgigisoave_
* Axes: Added multi-axis support for `SetInnerViewLimits()` and `SetOuterViewLimits()` (#1357, #1361) _Thanks @saroldhand_
* Axes: Created simplified overloads for `AxisAuto()` and `Margins()` that lack multi-axis arguments (#1367) _Thanks @cdytoby_
* Signal Plot: `FillAbove()`, `FillBelow()`, and `FillAboveAndBelow()` methods have been added to simplify configuration and reduce run-time errors. Direct access to fill-related fields has been deprecated. (#1401)
* Plot: `AddFill()` now has an overload to fill between two Y curves with shared X values
* Palette: Made all `Palette` classes public (#1394) _Thanks @Terebi42_
* Colorbar: Added `AutomaticTicks()` to let the user further customize tick positions and labels (#1403, #1362) _Thanks @bclehmann_
* Heatmap: Improved support for automatic tick placement in colorbars (#1403, #1362)
* Heatmap: Added `XMin`, `XMax`, `YMin`, and `YMax` to help configure placement and edge alignment (#1405) _Thanks @bclehmann_
* Coordinated Heatmap: This plot type has been deprecated now that the special functionality it provided is present in the standard `Heatmap` (#1405)
* Marker: Created a new `Marker` class to simplify the marker API. Currently it is a pass-through for `MarkerShape` enumeration members.
* Plot: `AddMarker()` makes it easy to place a styled marker at an X/Y position on the plot. (#1391)
* Plottable: `AddPoint()` now returns a `MarkerPlot` rather than a `ScatterPlot` with a single point (#1407)
* Axis lines: Added `Min` and `Max` properties to terminate the line at a finite point (#1390, #1399) _Thanks @bclehmann_

## ScottPlot 4.1.26
_Published on [NuGet](https://www.nuget.org/profiles/ScottPlot) on 2021-10-12_
* SignalPlotYX: Improve support for step display (#1342) _Thanks @EFeru_
* Heatmap: Improve automatic axis limit detection (#1278) _Thanks @bclehmann_
* Plot: Added `Margins()` to set default margins to use when `AxisAuto()` is called without arguments (#1345)
* Heatmap: Deprecated `ShowAxisLabels` in favor of tight margins (see cookbook) (#1278) _Thanks @bclehmann_
* Histogram: Fixed bug affecting binning of values at the upper edge of the final bin (#1348, #1350) _Thanks @jw-suh_
* NuGet: Packages have improved debug experience with SourceLink and snupkg format symbols (#1285)

## ScottPlot 4.1.25
* Palette: `ScottPlot.Palette` has been created and cookbook recipes have been updated to use it. The module it replaces (`ScottPlot.Drawing.Palette`) will not be marked obsolete until ScottPlot 5. (#1299, #1304)
* Style: Refactored to use static classes instead of enumeration members (#1299, #1291)
* NuGet: Improved System.Drawing.Common dependencies in user control packages (#1311, #1310) _Thanks @Kritner_
* Avalonia Control: Now targets .NET 5 (#1306, #1309) _Thanks @bclehmann_
* Plot: Fixed bug causing `GetPixel()` to return incorrect values for some axes (#1329, #1330) _Thanks @riquich_
* New Palettes:
  * `ColorblindFriendly` modeled after [Wong 2011](https://www.nature.com/articles/nmeth.1618.pdf) (#1312) _Thanks @arthurits_
  * `Dark` (#1313) _Thanks @arthurits_
  * `DarkPastel` (#1314) _Thanks @arthurits_
  * `Redness` (#1322) _Thanks @wbalbo_
  * `SummerSplash (#1317)` _Thanks @KanishkKhurana_
  * `Tsitsulin` 25-color optimal qualitative palette ([described here](http://tsitsul.in/blog/coloropt)) by [Anton Tsitsulin](http://tsitsul.in) (#1318) _Thanks @arthurits and @xgfs_
* New Styles:
  * `Burgundy` (#1319) _Thanks @arthurits_
  * `Earth` (#1320) _Thanks @martinkleppe_
  * `Pink` (#1234) _Thanks @nanrod_

## ScottPlot 4.1.23
* NuGet: use deterministic builds, add source link support, and include compiler flags (#1285)

## ScottPlot 4.1.22
* Coxcomb Plots: Added support for image labels (#1265, #1275) _Thanks @Rayffer_
* Palette: Added overloads for `GetColor()` and `GetColors()` to support transparency
* Plot Viewer: fixed bug causing render warning to appear in WinForms and Avalonia plot viewers (#1265, #1238) _Thanks @bukkideme, @Nexus452, and @bclehmann_

## ScottPlot 4.1.21
* Legend: Throw an exception if `RenderLegend()` is called on a plot with no labeled plottables (#1257)
* Radar: Improved support for category labels. (#1261, #1262) _Thanks @Rayffer_
* Controls: Now have a `Refresh()` method as an alias of `Render()` for manually redrawing the plot and updating the image on the screen. Using `Render()` in user controls is more similar to similar plotting libraries and less likely to be confused with `Plot.Render()` in documentation and warning messages. (#1264, #1270, #1263, #1245, #1165)
* Controls: Decreased visibility of the render warning (introduced in ScottPlot 4.1.19) by allowing it only to appear when the debugger is attached (#1165, #1264)
* Radial Gaugue Plot: Fixed divide-by-zero bug affecting normalized gauges (#1272) _Thanks @arthurits_

## ScottPlot 4.1.20
* Ticks: Fixed bug where corner labels would not render when multiplier or offset notation is in use (#1252, #1253) _Thanks @DavidBergstromSWE_

## ScottPlot 4.1.19
* Controls: Fixed bug where render warning message is not hidden if `RenderRequest()` is called (#1165) _Thanks @gigios_

## ScottPlot 4.1.18
* Ticks: Improve placement when axis scale lock is enabled (#1229, #1197)
* Plot: `SetViewLimits()` replaced by `SetOuterViewLimits()` and `SetInnerViewLimits()` (#1197) _Thanks @noob765_
* Plot: `EqualScaleMode` (an enumeration accepted by `AxisScaleLock()`) now has `PreserveSmallest` and `PreserveLargest` members to indicate which axis to prioritize when adjusting zoom level. The new default is `PreserveSmallest` which prevents data from falling off the edge of the plot when resizing. (#1197) _Thanks @noob765_
* Axis: Improved alignment of 90º rotated ticks (#1194, #1201) _Thanks @gigios_
* Controls: Fix bug where middle-click-drag zoom rectangle would persist if combined with scroll wheel events (#1226) _Thanks @Elgot_
* Scatter Plot: Fixed bug affecting plots where `YError` is set but `XError` is not (#1237, #1238) _Thanks @simmdan_
* Palette: Added `Microcharts` colorset (#1235) _Thanks @arthurits_
* SignalPlotXY: Added support for `FillType` (#1232) _Thanks @ddrrrr_
* Arrow: New plot type for rendering arrows on plots. Arrowhead functionality of scatter plots has been deprecated. (#1241, #1240)
* Controls: Automatic rendering has been deprecated. Users must call Render() manually at least once. (#1165, #1117)
* Radial Gauge Plots: `AddRadialGauge()` now adds a radial gauge plot (a new circular plot type where values are represented as arcs spanning a curve). See cookbook for examples and documentation. (#1242) _Thanks @arthurits_

## ScottPlot 4.1.17
* Improved `RadarPlot.Update()` default arguments (#1097) _Thanks @arthurits_
* Radar Plot: Improved `Update()` default arguments (#1097) _Thanks @arthurits_
* Crosshair: Added `XLabelOnTop` and `YLabelOnRight` options to improve multi-axis support and label customization (#1147) _Thanks @rutkowskit_
* Signal Plot: Added `StepDisplay` option to render signal plots as step plots when zoomed in (#1092, #1128) _Thanks @EFeru_
* Testing: Improved error reporting on failed XML documentation tests (#1127) _Thanks @StendProg_
* Histogram: Marked `ScottPlot.Statistics.Histogram` obsolete in favor of static methods in `ScottPlot.Statistics.Common` designed to create histograms and probability function curves (#1051, #1166). See cookbook for usage examples. _Thanks @breakwinz and @bclehmann_
* WpfPlot: Improve memory management for dynamically created and destroyed WpfPlot controls by properly unloading the dispatcher timer (#1115, #1117) _Thanks @RamsayGit, @bclehmann, @StendProg, and @Orace_
* Mouse Processing: Improved bug that affected fast drag-dropping of draggable objects (#1076)
* Rendering: Fixed clipping bug that caused some plot types to be rendered above data area frames (#1084)
* Plot: Added `Width` and `Height` properties
* Plot: `GetImageBytes()` now returns bytes for a PNG file for easier storage in cloud applications (#1107)
* Axis: Added a `GetSettings()` method for developers, testers, and experimenters to gain access to experimental objects which are normally private for extreme customization
* Axis: Axis ticks now have a `Ticks()` overload which allows selective control over major tick lines and major tick labels separately (#1118) _Thanks @kegesch_
* Plot: `AxisAuto()` now has `xAxisIndex` and `yAxisIndex` arguments to selectively adjust axes to fit data on a specified index (#1123)
* Crosshair: Refactored to use two `AxisLine`s so custom formatters can now be used and lines can be independently styled (#1173, #1172, #1122, 1195) _Thanks @Maoyao233 and @EFeru_
* ClevelandDotPlot: Improve automatic axis limit detection (#1185) _Thanks @Nextra_
* ScatterPlotList: Improved legend formatting (#1190) _Thanks @Maoyao233_
* Plot: Added an optional argument to `Frameless()` to reverse its behavior and deprecated `Frame()` (#1112, #1192) _Thanks @arthurits_
* AxisLine: Added `PositionLabel` option for displaying position as text (using a user-customizable formatter function) on the axis (#1122, #1195, #1172, #1173) _Thanks @EFeru and @Maoyao233_
* Radar Plot: Fixed rendering artifact that occurred when axis maximum is zero (#1139) _Thanks @petersesztak and @bclehmann_
* Mouse Processing: Improved panning behavior when view limits (axis boundaries) are active (#1148, #1203) _Thanks @at2software_
* Signal Plot: Fixed bug causing render artifacts when using fill modes (#1163, #1205)
* Scatter Plot: Added support for `OffsetX` and `OffsetY` (#1164, #1213)
* Coxcomb: Added a new plot type for categorical data. See cookbook for examples. (#1188) _Thanks @bclehmann_
* Axes: Added `LockLimits()` to control pan/zoom manipulation so individual axes can be manipulated in multi-axis plots. See demo application for example. (#1179, #1210) _Thanks @kkaiser41_
* Vector Plot: Add additional options to customize arrowhead style and position. See cookbook for examples. (#1202) _Thanks @hhubschle_
* Finance Plot: Fixed bug affecting plots with no data points (#1200) _Thanks @Maoyao233_
* Ticks: Improve display of rotated ticks on secondary axes (#1201) _Thanks @gigios_

## ScottPlot 4.1.16
* Made it easier to use custom color palettes (see cookbook) (#1058, #1082) _Thanks @EFeru_
* Added a `IgnoreAxisAuto` field to axis lines and spans (#999) _Thanks @kirsan31_
* Heatmaps now have a `Smooth` field which uses bicubic interpolation to display smooth heatmaps (#1003) _Thanks @xichaoqiang_
* Radar plots now have an `Update()` method for updating data values without clearing the plot (#1086, #1091) _Thanks @arthurits_
* Controls now automatically render after the list of plottables is modified (previously it was after the number of plottables changed). This behavior can be disabled by setting a public field in the control's `Configuration` module. (#1087, #1088) _Thanks @bftrock_
* New `Crosshair` plot type draws lines to highlight a point on the plot and labels their coordinates in the axes (#999, #1093) _Thanks @kirsan31_
* Added support for a custom `Func<double, string>` to be used as custom tick label formatters (see cookbook) (#926, #1070) _Thanks @damiandixon and @ssalsinha_
* Added `Move`, `MoveFirst`, and `MoveLast` to the `Plot` module for added control over which plottables appear on top (#1090) _Thanks @EFeru_
* Fixed bug preventing expected behavior when calling `AxisAutoX` and `AxisAutoY` (#1089) _Thanks @EFeru__

## ScottPlot 4.1.15
* Hide design-time error message component at run time to reduce flicking when resizing (#1073, #1075) _Thanks @Superberti and @bclehmann_
* Added a modern `Plot.GetBitmap()` overload suitable for the new stateless rendering system (#913 #1063)
* Controls now have `PlottableDragged` and `PlottableDropped` event handlers (#1072) _Thanks @JS-BGResearch_

## ScottPlot 4.1.14
* Add support for custom linestyles in SignalXY plots (#1017, #1016) _Thanks @StendProg and @breakwinz_
* Improved Avalonia dependency versioning (#1018, #1041) _Thanks @bclehmann_
* Controls now properly process `MouseEnter` and `MouseLeave` events (#999) _Thanks @kirsan31 and @breakwinz_
* Controls now have a `RenderRequest()` method that uses a render queue to facilitate non-blocking render calls (#813, #1034) _Thanks @StendProg_
* Added Last() to finance plots to make it easier to access the final OHLC (#1038) _Thanks @CalderWhite_
* Controls that fail to render in design mode now display the error message in a textbox to prevent Visual Studio exceptions (#1048) _Thanks @bclehmann_

## ScottPlot 4.1.13-beta
* `Plot.Render()` and `Plot.SaveFig()` now have a `scale` argument to allow for the creation of high resolution scaled plots (#983, #982, #981) _Thanks @PeterDavidson_
* A `BubblePlot` has been added to allow display of circles with custom colors and sizes. See cookbook for examples. (#984, #973, #960) _Thanks @PeterDavidson_
* Avalonia 0.10.3 is now supported (#986) _Thanks @bclehmann_
* Default version of System.Drawing.Common has been changed from `5.0.0` to `4.6.1` to minimize errors associated with downgrading (#1004, #1005, #993, #924, #655) _Thanks @bukkideme_

## ScottPlot 4.1.12-beta
* Added "Open in New Window" option to right-click menu (#958, #969) _Thanks @ademkaya and @bclehmann_
* User control `Configuration` module now has customizable scroll wheel zoom fraction (#940, #937) _Thanks @PassionateDeveloper86 and @StendProg_
* Added options to `Plot.AxisScaleLock()` to let the user define scaling behavior when the plot is resized (#933, #857) _Thanks @ricecakebear and @StendProg_
* Improved XML documentation for `DataGen` module (#903, #902) _Thanks @bclehmann_
* Fixed bug where tick labels would not render for axes with a single tick (#945, #828, #725, #925) _Thanks @saklanmazozgur and @audun_
* Added option to manually refine tick density (#828) _Thanks @ChrisAtVault and @bclehmann_
* Improved tick density calculations for DateTime axes (#725) _Thanks @bclehmann_
* Fixed SignalXY rendering artifact affecting the right edge of the plot (#929, #931) _Thanks @damiandixon and @StendProg_
* Improved line style customization for signal plots (#929, #931) _Thanks @damiandixon and @StendProg_
* Fixed bug where negative bar plots would default to red fill color (#968, #946) _Thanks @pietcoussens_
* Fixed bug where custom vertical margin was not respected when `AxisAuto()` was called with a middle-click (#943) _Thanks Andreas_
* Added a minimum distance the mouse must travel while click-dragging for the action to be considered a drag instead of a click (#962)
* Improved Histogram documentation and simplified access to probability curves (#930, #932, #971) _Thanks @LB767, @breakwinz, and @bclehmann_

## ScottPlot 4.1.11-beta
* FormsPlot mouse events are now properly forwarded to the base control (#892, #919) _Thanks @grabul_
* Prevent right-click menu from deploying after right-click-drag (#891, #917)
* Add offset support to SignalXY (#894, #890) _Thanks @StendProg_
* Eliminate rendering artifacts in SignalXY plots (#893, #889) _Thanks @StendProg and @grabul_
* Optimize cookbook generation and test execution (#901) _Thanks @bclehmann_

## ScottPlot 4.1.10-beta
* Fixed a bug where applying the Seabourn style modified axis frame and minor tick distribution (#866) _Thanks @oszymczak_
* Improved XML documentation and error reporting for getting legend bitmaps (#860) _Thanks @mzemljak_
* Fixed rendering bug affecting finance plots with thin borders (#837) _Thanks @AlgoExecutor_
* Improved argument names and XML docs for SMA and Bollinger band calculation methods (#830) _Thanks @ticool_
* Improved GetPointNearest support for generic signal plots (#809, #882, #886) _Thanks @StendProg, @at2software, and @mrradd_
* Added support for custom slice label colors in pie charts (#883, #844) _Thanks @bclehmann, @StendProg, and @Timothy343_
* Improved support for transparent heatmaps using nullable double arrays (#849, #852) _Thanks @bclehmann_
* Deprecated bar plot `IsHorizontal` and `IsVertical` in favor of an `Orientation` enumeration
* Deprecated bar plot `xs` and `ys` in favor of `positions` and `values` which are better orientation-agnostic names
* Added Lollipop and Cleveland plots as new types of bar plots (#842, #817) _Thanks @bclehmann_
* Fixed a bug where `Plot.AddBarGroups()` returned an array of nulls (#839) _Thanks @rhys-wootton_
* Fixed a bug affecting manual tick labels (#829) _Thanks @ohru131_
* Implemented an optional render queue to allow asynchronous rendering in user controls (#813) _Thanks @StendProg_

## ScottPlot 4.1.9-beta
* Improved support for negative DateTimes when using DateTime axis mode (#806, #807) _Thanks @StendProg and @at2software_
* Improved axis limit detection when using tooltips (#805, #811) _Thanks @bclehmann and @ChrisAtVault_
* Added `WickColor` field to candlestick plots (#803) _Thanks @bclehmann_
* Improved rendering of candlesticks that open and close at the same price (#803, #800) _Thanks @bclehmann and @AlgoExecutor_
* Improved rendering of SignalXY plots near the edge of the plot (#795) _Thanks @StendProg_
* new `AddScatterStep()` helper method creates a scatter plot with the step style (#808) _Thanks @KlaskSkovby_
* Marked `MultiPlot` obsolete
* Refactored `Colormap` module to use classes instead of reflection (#767, #773) _Thanks @StendProg_
* Refactored `OHLC` fields and finance plots to store `DateTime` and `TimeSpan` instead of `double` (#795)

## ScottPlot 4.1.8-beta
* Improved validation and error reporting for large heatmaps (#772) _Thanks @Matthias-C_
* Removed noisy console output in `ScatterPlotList` (#780) _Thanks @Scr0nch_
* Improved rendering bug in signal plots (#783, #788) _Thanks @AlgoExecutor and @StendProg_
* Fix bug that hid grid lines in frameless plots (#779)
* Improved appearance of marker-only scatter plots in the legend (#790) _Thanks @AlgoExecutor_
* `AddPoint()` now has a `label` argument to match `AddScatter()` (#787) _Thanks @AlgoExecutor_

## ScottPlot 4.1.7-beta
* Added support for image axis labels (#759, #446, #716) _Thanks @bclehmann_
* Added `MinRenderIndex` and `MaxRenderIndex` support to Scatter plots (#737, #763) _Thanks @StendProg_
* Improved display of horizontal manual axis tick labels (#724, #762) _Thanks @inqb and @Saklut_
* Added support for listing and retrieving colormaps by their names (#767, #773) _Thanks @StendProg_
* Enabled mouse pan and zoom for plots with infinitely small width and height (#768, #733, #764) _Thanks @saklanmazozgur_
* A descriptive exception is now thrown when attempting to create heatmaps of unsupported dimensions (#722) _Thanks @Matthias-C_

## ScottPlot 4.1.6-beta
* Fixed single point render bug in Signal plots (#744, #745) _Thanks @at2software and @StendProg_
* Improved display scaling support for WPF control (#721, #720) _Thanks @bclehmann_
* User control `OnAxesChanged` events now send the control itself as the sender object (#743, #756) _Thanks @at2software_
* Fixed configuration bug related to Alt + middle-click-drag-zoom (#741) _Thanks @JS-BGResearch and @bclehmann_
* Fixed render bug related to ALT + middle-click-drag zoom box (#742) _Thanks @bclehmann_
* Fixed render bug for extremely small plots (#735)
* Added a coordinated heatmap plot type (#707) _Thanks @StendProg_
* Improved appearance of heatmap edges (#713) _Thanks @StendProg_
* Improved design-time rendering of Windows Forms control
* Added and expanded XML documentation for Plot and Plottable classes
* Created a new cookbook website generator that combines reflection with XML documentation (#727, #738, #756)
* ScottPlot is now a reserved prefix on NuGet

## ScottPlot 4.1.5-beta
* Helper methods were added for creating scatter plots with just lines (`AddScatterLines()`) or just markers (`AddScatterPoints()`).
* Scatter and Signal plots have `GetPointNearest()` which now has a `xyRatio` argument to support identifying points near the cursor in pixel space (#709, #722) _Thanks @oszymczak, @StendProg, @bclehmann_
* Improved display of manual tick labels (#724) _Thanks @bclehmann_

## ScottPlot 4.1.4-beta
* User controls have been extensively redesigned (#683)
  * All user controls are almost entirely logic-free and pass events to `ScottPlot.Control`, a shared common back-end module which handles mouse interaction and pixel/coordinate conversions.
  * Controls no longer have a `Configure()` method with numerous named arguments, but instead a `Configuration` field with XML-documented public fields to customize behavior.
  * Renders occur automatically when the number of plottables changes, meaning you do not have to manually call `Render()` when plotting data for the first time. This behavior can be disabled in the configuration.
  * Avalonia 0.10.0 is now supported and uses this new back-end (#656, #700) _Thanks @bclehmann_
  * Events are used to provide custom right-click menu actions.
  * The right-click plot settings window (that was only available from the WinForms control) has been removed.
* New methods were added to `ScottPlot.Statistics.Common` which efficiently find the Nth smallest number, quartiles, or other quantiles from arrays of numbers (#690) _Thanks @bclehmann_
* New tooltip plot type (#696) _Thanks @bclehmann_
* Fixed simple moving average (SMA) calculation (#703) _Thanks @Saklut_
* Improved multi-axis rendering (#706) _Thanks @bclehmann_
* Improved `SetSourceAsync()` for segmented trees (#705, #692) _Thanks @jl0pd and @StendProg_
* Improved layout for axes with rotated ticks (#706, #699) _Thanks @MisterRedactus and @bclehmann_
* ScottPlot now multi-targets more platforms and supports the latest C# language version on modern platforms but restricts the language to C# 7.3 for .NET Framework projects (#691, #711) _Thanks @jl0pd_
* Improved project file to install `System.ValueTuple` when targeting .NET Framework 4.6.1 (#88, #691)

## ScottPlot 4.1.3-beta
* Scott will make a document to summarize 4.0 → 4.1 changes as we get closer to a non-beta release
* Fixed rendering bug affecting axis spans when zoomed far in (#662) _Thanks @StendProg_
* Improved Gaussian blur performance (#667) _Thanks @bclehmann_
* Largely refactored heatmaps (#679, #680) _Thanks @bclehmann_
* New `Colorbar` plot type (#681)
* Improved SMA and Bollinger band generators (#647) _Thanks @Saklut_
* Improved tick label rounding (#657)
* Improved setting of tick label color (#672)
* Improved fill above and below for scatter plots (#676) _Thanks @MithrilMan_
* Additional customizations for radar charts (#634, #628, #635) _Thanks @bclehmann and @SommerEngineering_

## ScottPlot 4.1.0

In November, 2020 ScottPlot 4.0 branched into a permanent `stable` branch, and ScottPlot 4.1 began development as beta / pre-release in the main branch. ScottPlot 4.0 continues to be maintained, but modifications are aimed at small bugfixes rather than large refactoring or the addition of new features. ScottPlot 4.1 merged into the master branch in November, 2020 (#605). Improvements are focused at enhanced performance, improved thread safety, support for multiple axes, and options for data validation.

* **Most plotting methods are unchanged so many users will not experience any breaking changes.**
* **Axis Limits**
  * Axis limits are described by a `AxisLimits` struct (previously `double[]` was used)
  * Methods which modify axis limits do not return anything (previously they returned `double[]`)
  * To get the latest axis limits call `Plot.AxisLimits()` which returns a `AxisLimits` object
* **Multiple Axes**
  * Multiple axes are now supported! There is no change to the traditional workflow if this feature is not used.
  * Most axis methods accept a `xAxisIndex` and `yAxisIndex` arguments to specify which axes they will modify or return
  * Most plottable objects have `xAxisIndex` and `yAxisIndex` fields which specify which axes they will render on
  * You can enable a second Y and X axis by calling `YLabel2` and `XLabel2()`
  * You can obtain an axis by calling `GetXAxis(xAxisIndex)` or `GetYAxis(yAxisIndex)`, then modify its public fields to customize its behavior
  * The default axes (left and bottom) both use axis index `0`
  * The secondary axes (right and top) both use axis index `1`
  * You can create additional axes by calling `Plot.AddAxis()` and customize it by modifying fields of the `Axis` it returns.
* **Layout**
  * The layout is re-calculated on every render, so it automatically adjusts to accommodate axis labels and ticks.
  * To achieve extra space around the data area, call `Layout()` to supply a minimum size for each axis.
  * To achieve a frameless plot where the data area fills the full figure, call `LayoutFrameless()`
* **Some namespaces and class names have changed**
  * The `Plottable` base class has been replaced with an `IPlottable` interface
  * Plottables have been renamed and moved into a `Plottable` namespace (e.g., `PlottableScatter` is  now `Plottable.ScatterPlot`)
  * Several enums have been renamed
* **The Settings module has been greatly refactored**
  * It is still private, but you can request it with `Plot.GetSettings()`
  * Many of its objects implement `IRenderable`, so their customization options are stored at the same level as their render methods.
* **The Render system is now stateless**
  * `Bitmap` objects are never stored. The `Render()` method will create and return a new `Bitmap` when called, or will render onto an existing `Bitmap` if it is supplied as an argument. This allows controls to manage their own performance optimization by optionally re-using a `Bitmap` for multiple renders.
  * Drawing is achieved with `using` statements which respect all `IDisposable` drawing objects, improving thread safety and garbage collection performance.

## ScottPlot 4.0.46
* Improved ticks for small plots (#724) _Thanks @Saklut_
* Improved display of manual ticks (#724) _Thanks @bclehmann_

## ScottPlot 4.0.45
* Fixed a bug that affected very small plots with the benchmark enabled (#626) _Thanks @martin-brajer_
* Improved labels in bar graphs using a yOffset (#584) _Thanks Terbaco_
* Added `RenderLock()` and `RenderUnlock()` to the Plot module to facilitate multi-threaded plot modification (#609) _Thanks @ZTaiIT1025_

## ScottPlot 4.0.44
* Improved limits for fixed-size axis spans (#586) _Thanks @Ichibot200 and @StendProg_
* Mouse drag/drop events now send useful event arguments (#593) _Thanks @charlescao460 and @StendProg_
* Fixed a bug that affected plots with extremely small (<1E-10) axis spans (#607) _Thanks @RFIsoft_
* `Plot.SaveFig()` now returns the full path to the file it created (#608)
* Fixed `AxisAuto()` bug affecting signal plots using min/max render indexes with a custom sample rate (#621) _Thanks @LB767_
* Fixed a bug affecting histogram normalization (#624) _Thanks @LB767_
* WPF and Windows Forms user controls now also target .NET 5

## ScottPlot 4.0.43
* Improved appearance of semi-transparent legend items (#567)
* Improved tick labels for ticks smaller than 1E-5 (#568) _Thanks @ozgur640_
* Improved support for Avalonia 0.10 (#571) _Thanks @bclehmann and @apkrymov_
* Improved positions for base16 ticks (#582, #581) _Thanks @bclehmann_

## ScottPlot 4.0.42
* Improved DPI scaling support when using WinForms in .NET Core applications (#563) _Thanks @Ichibot200_
* Improved DPI scaling support for draggable axis lines and spans (#563) _Thanks @Ichibot200_

## ScottPlot 4.0.41
* Improved density of DateTime ticks (#564, #561) _Thanks @StendProg and @waynetheron_
* Improved display of DateTime tick labels containing multiple spaces (#539, #564) _Thanks @StendProg_

## ScottPlot 4.0.40
* Added user control for Avalonia (#496, #503) _Thanks @bclehmann_
* Holding shift while left-click-dragging the edge of a span moves it instead of resizing it (#509) _Thanks @Torgano_
* CSV export is now culture invariant for improved support on systems where commas are decimal separators (#512) _Thanks Daniel_
* Added fill support to scatter plots (#529) _Thanks @AlexFsmn_
* Fix bug that occurred when calling `GetLegendBitmap()` before the plot was rendered (#527) _Thanks @el-aasi_
* Improved DateTime tick placement and added support for milliseconds (#539) _Thanks @StendProg_
* Pie charts now have an optional hollow center to produce donut plots (#534) _Thanks @bclehmann and @AlexFsmn_
* Added electrocardiogram (ECG) simulator to the DataGen module (#540) _Thanks @AteCoder_
* Improved mouse scroll wheel responsiveness by delaying high quality render (#545, #543, #550) _Thanks @StendProg_
* `Plot.PlotBitmap()` allows Bitmaps to be placed at specific coordinates (#528) _Thanks @AlexFsmn_
* `DataGen.SampleImage()` returns a sample Bitmap that can be used for testing
* Bar graphs now have a hatchStyle property to customize fill pattern (#555) _Thanks @bclehmann_
* Support timecode tick labels (#537) _Thanks @vrdriver and @StendProg_

## ScottPlot 4.0.39
* Legend now reflects LineStyle of Signal and SignalXY plots (#488) _Thanks @bclehmann_
* Improved mouse wheel zoom-to-cursor and middle-click-drag rectangle zoom in the WPF control for systems that use display scaling (#490) _Thanks @nashilnik_
* The `Configure()` method of user controls now has a `lowQualityAlways` argument to let the user easily enable/disable anti-aliasing at the control level. Previously this was only configurable by reaching into the control's plot object and calling its `AntiAlias()` method. (#499) _Thanks @RachamimYaakobov_
* SignalXY now supports parallel processing (#500) _Thanks @StendProg_
* SignalXY now respects index-based render limits (#493, #500) _Thanks @StendProg and @envine_

## ScottPlot 4.0.38
* Improved `Plot.PlotFillAboveBelow()` rendering of data with a non-zero baseline (#477) _Thanks @el-aasi_
* Added `Plot.PlotWaterfall()` for easy creation of waterfall-style bar plots (#463, #476) _Thanks @bclehmann_
* Axis tick labels can be displayed using notations other than base 10 by supplying `Plot.Ticks()` with `base` and `prefix` arguments, allowing axes that display binary (e.g., `0b100110`) or hexadecimal (eg., `0x4B0D10`) tick labels (#469, #457) _Thanks @bclehmann_
* Added options to `PlotBar()` to facilitate customization of text displayed above bars when `showValue` is enabled (#483) _Thanks @WillemWever_
* Plot objects are colored based on a pre-defined set of colors. The default colorset (category10) is the same palette of colors used by matplotlib. A new `Colorset` module has been created to better define this behavior, and `Plot.Colorset()` makes it easy to plot data using alternative colorsets. (#481)
* Fixed a bug that caused instability when a population plot is zoomed-out so much that its fractional distribution curve is smaller than a single pixel (#480) _Thanks @HowardWhile_
* Added `Plot.Remove()` method to make it easier to specifically remove an individual plottable after it has been plotted. `Plot.Clear()` is similar, but designed to remove classes of plot types rather than a specific plot object. (#479) _Thanks @cstyx and @Resonanz_
* Signal plots can now be created with a defined `minRenderIndex` (in addition to the already-supported `maxRenderIndex`) to facilitate partial display of large arrays (#474) _Thanks @bclehmann_

## ScottPlot 4.0.37
* Fixed a long-running issue related to strong assembly versioning that caused the WPF control to fail to render in the Visual Studio designer in .NET Framework (but not .NET Core) projects (#473, #466, #356) _Thanks @bhairav-thakkar, @riquich, @Helitune-RobMcKay, and @iu2kxv_
* User controls now also target `net472` (while still supporting `net461` and `netcoreapp3.0`) to produce a build folder with just 3 DLLs (compared to over 100 when building with .NET Framework 4.6.1)

## ScottPlot 4.0.36
* `PlotSignal()` and `PlotSignalXY()` plots now have an optional `useParallel` argument (and public property on the objects they return) to allow the user to decide whether parallel or sequential calculations will be performed. (#454, #419, #245, #72) _Thanks @StendProg_
* Improved minor tick alignment to prevent rare single-pixel artifacts (#417)
* Improved horizontal axis tick label positions in ruler mode (#453)
* Added a `Statistics.Interpolation` module to generate smooth interpolated splines from a small number of input data points. See advanced statistics cookbook example for usage information. (#459) _Thanks Hans-Peter Moser_
* Improved automatic axis adjustment when adding bar plots with negative values (#461, #462) _Thanks @bclehmann_
* Created `Drawing.Colormaps` module which has over a dozen colormaps for easily converting a fractional value to a color for use in plotting or heatmap displays (#457, #458) _Thanks @bclehmann_
* Updated `Plot.Clear()` to accept any `Plottable` as an argument, and all `Plottable` objects of the same type will be cleared (#464) _Thanks @imka-code_

## ScottPlot 4.0.35
* Added `processEvents` argument to `formsPlot2.Render()` to provide a performance enhancement when linking axes of two `FormsPlot` controls together (by calling `Plot.MatchAxis()` from the control's `AxesChanged` event, as seen in the _Linked Axes_ demo application) (#451, #452) _Thanks @StendProg and @robokamran_
* New `Plot.PlotVectorField()` method for displaying vector fields (sometimes called quiver plots) (#438, #439, #440) _Thanks @bclehmann and @hhubschle_
* Included an experimental colormap module which is likely to evolve over subsequent releases (#420, #424, #442) _Thanks @bclehmann_
* `PlotScatterHighlight()` was created as a type of scatter plot designed specifically for applications where "show value on hover" functionality is desired. Examples are both in the cookbook and WinForms and WPF demo applications. (#415, #414) _Thanks @bclehmann and @StendProg_
* `PlotRadar()` is a new plot type for creating Radar plots (also called spider plots or star plots). See cookbook and demo application for examples. (#428, #430) _Thanks @bclehmann_
* `PlotPlolygons()` is a new performance-optimized variant of `PlotPolygon()` designed for displaying large numbers of complex shapes (#426) _Thanks @StendProg_
* The WinForms control's `Configure()` now has a `showCoordinatesTooltip` argument to continuously display the position at the tip of the cursor as a tooltip (#410) _Thanks @jcbeppler_
* User controls now use SHIFT (previously ALT) to lock the horizontal axis and ALT (previously SHIFT) while left-click-dragging for zoom-to-region. Holding CTRL+SHIFT while right-click-dragging now zooms evenly, without X/Y distortion. (#436) _Thanks @tomwimmenhove and @StendProg_
* Parallel processing is now enabled by default. Performance improvements will be most noticeable on Signal plots. (#419, #245, #72)
* `Plot.PlotBar()` now has an `autoAxis` argument (which defaults `true`) that automatically adjusts the axis limits so the base of the bar graphs touch the edge of the plot area. (#406)
* OSX-specific DLLs are now only retrieved by NuGet on OSX (#433, #211, #212)
* Pie charts can now be made with `plt.PlotPie()`. See cookbook and demo application for examples. (#421, #423) _Thanks @bclehmann_
* `ScottPlot.FormsPlotViewer(Plot)` no longer resets the new window's plot to the default style (#416)  _Thanks @StendProg_
* Controls now have a `recalculateLayoutOnMouseUp` option to prevent resetting of manually-defined data area padding

## ScottPlot 4.0.34
* Improve display of `PlotSignalXY()` by not rendering markers when zoomed very far out (#402) _Thanks @gobikulandaisamy_
* Optimized rendering of solid lines which have a user-definable `LineStyle` property. This modification improves grid line rendering and increases performance for most types of plots. (#401, #327) _Thanks @bukkideme and @Ichibot200_

## ScottPlot 4.0.33
* Force grid lines to always draw using anti-aliasing. This compensates for a bug in `System.Drawing` that may cause diagonal line artifacts to appear when the user controls were panned or zoomed. (#401, #327) _Thanks @bukkideme and @Ichibot200_

## ScottPlot 4.0.32
* User controls now have a `GetMouseCoordinates()` method which returns the DPI-aware position of the mouse in graph coordinates (#379, #380) _Thanks @bclehmann_
* Default grid color was lightened in the user controls to match the default style (#372)
* New `PlotSignalXY()` method for high-speed rendering of signal data that has unevenly-spaced X coordinates (#374, #375) _Thanks @StendProg and @LogDogg_
* Modify `Tools.Log10()` to return `0` instead of `NaN`, improving automatic axis limit detection (#376, #377) _Thanks @bclehmann_
* WpfPlotViewer and FormsPlotViewer launch in center of parent window (#378)
* Improve reliability of `Plot.AxisAutoX()` and `Plot.AxisAutoY()` (#382)
* The `Configure()` method of FormsPlot and WpfPlot controls now have `middleClickMarginX` and `middleClickMarginY` arguments which define horizontal and vertical auto-axis margin used for middle-clicking. Setting horizontal margin to 0 is typical when plotting signals. (#383)
* `Plot.Grid()` and `Plot.Ticks()` now have a `snapToNearestPixel` argument which controls whether these lines appear anti-aliased or not. For static images non-anti-aliased grid lines and tick marks look best, but for continuously-panning plots anti-aliased lines look better. The default behavior is to enable snapping to the nearest pixel, consistent with previous releases. (#384)
* Mouse events (MouseDown, MouseMove, etc.) are now properly forwarded to the FormsPlot control (#390) _Thanks @Minu476_
* Improved rendering of very small candlesticks and OHLCs in financial plots
* Labeled plottables now display their label in the ToString() output. This is useful when viewing plottables listed in the FormsPlot settings window #391 _Thanks @Minu476_
* Added a Statistics.Finance module with methods for creating Simple Moving Average (SMA) and Bollinger band technical indicators to Candlestick and OHLC charts. Examples are in the cookbook and demo program. (#397) _Thanks @Minu476_
* Scatter plots, filled plots, and polygon plots now support Xs and Ys which contain `double.NaN` #396
* Added support for line styles to Signal plots (#392) _Thanks @bukkideme_

## ScottPlot 4.0.31
* Created `Plot.PlotBarGroups()` for easier construction of grouped bar plots from 2D data (#367) _Thanks @bclehmann_
* Plot.PlotScaleBar() adds an L-shaped scalebar to the corner of the plot (#363)
* Default grid color lightened from #D3D3D3 (Color.LightGray) to #EFEFEF (#372)
* Improved error reporting for scatter plots (#369) _Thanks @JagDTalcyon_
* Improve pixel alignment by hiding grid lines and snapping tick marks that are 1px away from the lower left edge (#359)
* PlotText() ignores defaults to upperLeft alignment when rotation is used (#362)
* Improved minor tick positioning to prevent cases where minor ticks are 1px away from major ticks (#373)

## ScottPlot 4.0.30
* `Plot.PlotCandlestick()` and `Plot.PlotOHLC()`
  * now support `OHLC` objects with variable widths defined with a new `timeSpan` argument in the OHLC constructor. (#346) _Thanks @Minu476_
  * now support custom up/down colors including those with transparency (#346) _Thanks @Minu476_
  * have a new `sequential` argument to plot data based on array index rather than `OHLC.time`. This is a new, simpler way to display unevenly-spaced data (e.g., gaps over weekends) in a way that makes the gaps invisible. (#346) _Thanks @Minu476_
* Fixed a marker/line alignment issue that only affeced low-density Signal plots on Linux and MacOS (#340) _Thanks @SeidChr_
* WPF control now appears in Toolbox (#151) _Thanks @RalphLAtGitHub_
* Plot titles are now center-aligned with the data area, not the figure. This improves the look of small plots with titles. (#365) _Thanks @Resonanz_
* Fixed bug that ignored `Configure(enableRightClickMenu: false)` in WPF and WinForms user controls. (#365) _Thanks @thunderstatic_
* Updated `Configure(enableScrollWheelZoom: false)` to disable middle-click-drag zooming. (#365) _Thanks @eduhza_
* Added color mixing methods to ScottPlot.Drawing.GDI (#361)
* Middle-click-drag zooming now respects locked axes (#353) _Thanks @LogDogg_
* Improved user control zooming of high-precision DateTime axis data (#351) _Thanks @bukkideme_
* Plot.AxisBounds() now lets user set absolute bounds for drag and pan operations (#349) _Thanks @LogDogg_
* WPF control uses improved Bitmap conversion method (#350)
* Function plots have improved handling of functions with infinite values (#370) _Thanks @bclehmann_

## ScottPlot 4.0.29
* `Plot.PlotFill()` can be used to make scatter plots with shaded regions. Giving it a single pair of X/Y values (`xs, ys`) lets you shade beneath the curve to the `baseline` value (which defaults to 0). You can also give it a pair of X/Y values (`xs1, ys1, xs2, ys2`) and the area between the two curves will be shaded (the two curves do not need to be the same length). See cookbook for examples. (#255) _Thanks @ckovamees_ 
* `DataGen.Range()` now has `includeStop` argument to include the last value in the returned array.
* `Tools.Pad()` has been created to return a copy of a given array padded with data values on each side. (#255) _Thanks @ckovamees_
* [Seaborn](https://seaborn.pydata.org/) style can be activated using `Plot.Style(Style.Seaborn)` (#339)
* The `enableZooming` argument in `WpfPlot.Configure()` and `FormsPlot.Configure()` has been replaced by two arguments `enableRightClickZoom` and `enableScrollWheelZoom` (#338) _Thanks Zach_
* Improved rendering of legend items for polygons and filled plots (#341) _Thanks @SeidChr_
* Improved Linux rendering of legend items which use thick lines: axis spans, fills, polygons, etc. (#340) _Thanks @SeidChr_
* Addded `Plot.PlotFillAboveBelow()` to create a shaded line plot with different colors above/below the baseline. (#255) _Thanks @ckovamees_
* Improved rendering in Linux and MacOS by refactoring the font measurement system (#340) _Thanks @SeidChr_

## ScottPlot 4.0.28
* `Ticks()` now has arguments for numericStringFormat (X and Y) to make it easy to customize formatting of tick labels (percentage, currency, scientific notation, etc.) using standard [numeric format strings](https://docs.microsoft.com/en-us/dotnet/standard/base-types/standard-numeric-format-strings). Example use is demonstrated in the cookbook. (#336) _Thanks @deiruch_
* The right-click menu can now be more easily customized by writing a custom menu to `FormsPlot.ContextMenuStrip` or `WpfPlot.ContextMenu`. Demonstrations of both are in the demo application. (#337) _Thanks @Antracik_

## ScottPlot 4.0.27
* `Plot.Polygon()` can now be used to plot polygons from X/Y points (#255) _Thanks @ckovamees_
* User controls now have an "open in new window" item in their right-click menu (#280)
* Plots now have offset notation and multiplier notation disabled by default. Layouts are automatically calculated before the first render, or manually after MouseUp events in the user controls. (#310)
* `Plot.Annotation()` allows for the placement of text on the figure using pixel coordinates (not unit coordinates on the data grid). This is useful for creating custom static labels or information messages. (#321) _Thanks @SeidChr_
* `FormsPlot.MouseDoubleClicked` event now passes a proper `MouseEventArgs` instead of `null` (#331) _Thanks @ismdiego_
* Added a right-click menu to `WpfPlot` with items (save image, copy image, open in new window, help, etc.) similar to `FormsPlot`

## ScottPlot 4.0.26
* The `ScottPlot.WPF` package (which provides the `WpfPlot` user control) now targets .NET Framework 4.7.2 (in addition to .NET Core 3.0), allowing it to be used in applications which target either platform. The ScottPlot demo application now targets .NET Framework 4.7.2 which should be easier to run on most Windows systems. (#333)
* The `ScottPlot.WinForms` package (which produves the `FormsPlot` control) now only targets .NET Framework 4.6.1 and .NET Core 3.0 platforms (previously it also had build targets for .NET Framework 4.7.2 and .NET Framework 4.8). It is important to note that no functionality was lost here. (#330, #333)

## ScottPlot 4.0.25
* `PlotBar()` now supports displaying values above each bar graph by setting the `showValues` argument.
* `PlotPopulations()` has extensive capabilities for plotting grouped population data using box plots, bar plots, box and whisper plots, scatter data with distribution curves, and more! See the cookbook for details. (#315)
* `Histogram` objects now have a `population` property.
* `PopulationStats` has been renamed to `Population` and has additional properties and methods useful for reporting population statistics.
* Improved grid rendering rare artifacts which appear as unwanted diagnal lines when anti-aliasing is disabled. (#327)

## ScottPlot 4.0.24
* `Plot.Clear()` has been improved to more effectively clear plottable objects. Various overloads are provided to selectively clear or preserve certain plot types. (#275) _Thanks @StendProg_
* `PlotBar()` has been lightly refactored. Argument order has been adjusted, and additional options have been added. Error cap width is now in fractional units instead of pixel units. Horizontal bar charts are now supported. (#277, #315) _Thanks @bonzaiferroni_

## ScottPlot 4.0.23
* Interactive plot viewers were created to make it easy to interactively display data in a pop-up window without having to write any GUI code: `ScottPlot.WpfPlotViewer` for WPF and `ScottPlot.FormsPlotViewer` for Windows Forms
* Fixed bug that affected the `ySpacing` argument of `Plot.Grid()`
* `Plot.Add()` makes it easy to add a custom `Plottable` to the plot
* `Plot.XLabels()` and `Plot.YLabels()` can now accept just a string array (x values are auto-populated as a consecutive series of numbers).
* Aliased `Plot.AxisAuto()` to `Plot.AutoAxis()` and `Plot.AutoScale()` to make this function easier to locate for users who may have experience with other plot libraries. (#309) _Thanks @Resonanz_
* Empty plots now render grid lines, ticks, and tick labels (#313)
* New plot type: Error bars. They allow the user to define error bar size in all 4 directions by calling `plt.PlotErrorBars()`. (#316) _Thanks @zrolfs_
* Improve how dashed lines appear in the legend
* Improved minor tick positions when using log scales with `logScaleX` and `logScaleY` arguments of `plt.Ticks()` method
* Fixed bug that caused the center of the coordinate field to shift when calling `Plot.AxisZoom()`
* Grid line thickness and style (dashed, dotted, etc) can be customized with new arguments in the `Plot.Grid()` method

## ScottPlot 4.0.22
* Added support for custom horizontal axis tick rotation (#300) _Thanks @SeidChr_
* Added support for fixed grid spacing when using DateTime axes (#299) _Thanks @SeidChr_
* Updated ScottPlot icon (removed small text, styled icon after emoji)
* Improved legend font size when using display scaling (#289)
* Scroll wheel zooming now zooms to cursor (instead of center) in WPF control. This feature works now even if display scaling is used. (#281)
* Added `Plot.EqualAxis` property to make it easy to lock axis scales together (#306) _Thanks @StendProg_

## ScottPlot 4.0.21
* Created new cookbook and demo applications for WinForms and WPF (#271)
* The `FormsPlot.MouseMoved` event now has `MouseEventArgs` (instead of `EventArgs`). The purpose of this was to make it easy to access mouse pixel coordinates via `e.X` and `e.Y`, but this change may require modifications to applications which use the old event signature.
* WpfPlot now has an `AxisChanged` event (like FormsPlot)
* Fixed bug that caused `Plot.CoordinateFromPixelY()` to return incorrect value
* Fixed bug causing cursor to show arrows when hovered over some non-draggable objects
* Improved support for WinForms and WpfPlot transparency (#286) _Thanks @StendProg and @envine_
* Added `DataGen.Zeros()` and `DataGen.Ones()` to generate arrays filled with values using methods familiar to numpy users.
* Added `equalAxes` argument to `WpfPlot.Configure()` (#272)
* Fixed a bug affecting the `equalAxes` argument in `FormsPlot.Configure()` (#272)
* Made all `Plot.Axis` methods return axis limits as `double[]` (previously many of them returned `void`)
* Added overload for `Plot.PlotLine()` which accepts a slope, offset, and start and end X points to make it easy to plot a linear line with known formula. Using PlotFormula() will produce the same output, but this may be simpler to use for straight lines.
* Added `rSquared` property to linear regression fits (#290) _Thanks @bclehmann and @StendProg_
* Added `Tools.ConvertPolarCoordinates()` to make it easier to display polar data on ScottPlot's Cartesian axes (#298) _Thanks @bclehmann_
* Improved `Plot.Function()` (#243) _Thanks @bclehmann_
* Added overload for `Plot.SetCulture()` to let the user define number and date formatting rather than relying on pre-made cultures (#301, #236) _Thanks @SeidChr_

## ScottPlot 4.0.19
* Improved how markers are drawn in Signal and SignalConst plots at the transition area between zoomed out and zoomed in (#263) _Thanks @bukkideme and @StendProg_
* Improved support for zero lineSize and markerSize in Signal and SignalConst plots (#263, #264) _Thanks @bukkideme and @StendProg_
* Improved thread safety of interactive graphs (#245) _Thanks @StendProg_
* Added `CoordinateFromPixelX()` and `CoordinateFromPixelY()` to get _double precision_ coordinates from a pixel location. Previously only SizeF (float) precision was available. This improvement is especially useful when using DateTime axes. (#269) _Thanks Chris_
* Added `AxisScale()` to adjust axis limits to set a defined scale (units per pixel) for each axis.
* Added `AxisEqual()` to adjust axis limits to set the scale of both axes to be the same regardless of the size of each axis (#272) _Thanks @gberrante_
* `PlotHSpan()` and `PlotVSpan()` now return `PlottableHSpan` and `PlottableVSpan` objects (instead of a `PlottableAxSpan` with a `vertical` property)
* `PlotHLine()` and `PlotVLine()` now return `PlottableHLine` and `PlottableVLine` objects (instead of a `PlottableAxLine` with a `vertical` property)
* MultiPlot now has a `GetSubplot()` method which returns the Plot from a row and column index (#242) _Thanks @Resonanz and @StendProg_
* Created `DataGen.Range()` to make it easy to create double arrays with evenly spaced data (#259)
* Improved support for display scaling (#273) _Thanks @zrolfs_
* Improved event handling (#266, #238) _Thanks @StendProg_
* Improved legend positioning (#253) _Thanks @StendProg_

## ScottPlot 4.0.18
* Added `Plot.SetCulture()` for improved local culture formatting of numerical and DateTime axis tick labels (#236) _Thanks @teejay-87_

## ScottPlot 4.0.17
* Added `mouseCoordinates` property to WinForms and WPF controls (#235) _Thanks @bukkideme_
* Fixed rendering bug that affected horizontal lines when anti-aliasing was turned off (#232) _Thanks @StendProg_
* Improved responsiveness while dragging axis lines and axis spans (#228) _Thanks @StendProg_

## ScottPlot 4.0.16
* Improved support for MacOS and Linux (#211, #212, #216) _Thanks @hexxone and @StendProg_
* Fixed a bug affecting the `ySpacing` argument in `Plot.Grid()` (#221) _@Thanks teejay-87_
* Enabled `visible` argument in `Title()`, `XLabel()`, and `YLabel()` (#222) _Thanks @ckovamees_
* AxisSpan: Edges are now optionally draggable (#228) _Thanks @StendProg_
* AxisSpan: Can now be selectively removed with `Clear()` argument
* AxisSpan: Fixed bug caused by zooming far into an axis span (#226) _Thanks @StendProg_
* WinForms control: now supports draggable axis lines and axis spans
* WinForms control: Right-click menu now has "copy image" option (#220)
* WinForms control: Settings screen now has "copy CSV" button to export data (#220)
* WPF control: now supports draggable axis lines and axis spans
* WPF control: Configure() to set various WPF control options
* Improved axis handling, expansion, and auto-axis (#219, #230) _Thanks @StendProg_
* Added more options to `DataGen.Cos()`
* Tick labels can be hidden with `Ticks()` argument (#223) _Thanks @ckovamees_

## ScottPlot 4.0.14
* Improved `MatchAxis()` and `MatchLayout()` (#217) _Thanks @ckovamees and @StendProg_

## ScottPlot 4.0.13
* Improved support for Linux and MacOS _Thanks @hexxone_
* Improved font validation (#211, #212) _Thanks @hexxone and @StendProg_

## ScottPlot 4.0.11
* User controls now have a `cursor` property which can be set to allow custom cursors. (#187) _Thanks @gobikulandaisamy_
* User controls now have a `mouseCoordinates` property which make it easy to get the X/Y location of the cursor. (#187) _Thanks @gobikulandaisamy_

## ScottPlot 4.0.10
* Improved density colormap (#192, #194) _Thanks @StendProg_
* Added linear regression tools and cookbook example (#198) _Thanks @bclehmann_
* Added `maxRenderIndex` to Signal to allow partial plotting of large arrays intended to be used with live, incoming data (#202) _Thanks @StendProg and @plumforest_
* Made _Shift + Left-click-drag_ zoom into a rectangle light middle-click-drag (in WinForms and WPF controls) to add support for mice with no middle button (#90) _Thanks @JagDTalcyon_
* Throw an exception if `SaveFig()` is called before the image is properly sized (#192) _Thanks @karimshams and @StendProg_
* `Ticks()` now has arguments for `FontName` and `FontSize` (#204) _Thanks Clay_
* Fixed a bug that caused poor layout due to incorrect title label size estimation (#205) _Thanks Clay_
* `Grid()` now has arguments to selectively enable/disable horizontal and vertical grid lines (#206) _Thanks Clay_
* Added tool and cookbook example to make it easier to plot data on a log axis (#207) _Thanks @senged_
* Arrows can be plotted using `plt.PlotArrow()` (#201) _Thanks Clay_

## ScottPlot 4.0.9
_Published on [NuGet](https://www.nuget.org/profiles/ScottPlot) on 2019-12-03_
* Use local regional display settings when formatting the month tick of DateTime axes. (#108) _Thanks @FadyDev2_
* Debug symbols are now packaged in the NuGet file

## ScottPlot 4.0.7
_Published on [NuGet](https://www.nuget.org/profiles/ScottPlot) on 2019-12-01_\
* Added WinForms support for .NET Framework 4.7.2 and 4.8
* Fixed bug in WinForms control that only affected .NET Core 3.0 applications (#189, #138) _Thanks @petarpetrovt_

## ScottPlot 4.0.6
_Published on [NuGet](https://www.nuget.org/profiles/ScottPlot) on 2019-11-29_\
* fixed bug that affected the settings dialog window in the WinForms control. (#187) _Thanks @gobikulandaisamy_

## ScottPlot 4.0.5
_Published on [NuGet](https://www.nuget.org/profiles/ScottPlot) on 2019-11-27_
* improved spacing for non-uniformly distributed OHLC and candlestick plots. (#184) _Thanks @Luvnet-890_
* added `fixedLineWidth` to `Legend()` to allow the user to control whether legend lines are dynamically sized. (#185) _Thanks @ab-tools_
* legend now hides lines or markers of they're hidden in the plottable
* DateTime axes now use local display format (#108) _Thanks @FadyDev2_

## ScottPlot 4.0.4
_Published on [NuGet](https://www.nuget.org/profiles/ScottPlot) on 2019-11-24_
* `PlotText()` now supports a background frame (#181) _Thanks @Luvnet-890_
* OHLC objects can be created with a double or a DateTime (#182) _Thanks @Minu476_
* Improved `AxisAuto()` fixes bug for mixed 2d and axis line plots

## ScottPlot 4.0.3
_Published on [NuGet](https://www.nuget.org/profiles/ScottPlot) on 2019-11-23_
* Fixed bug when plotting single-point candlestick (#172) _Thanks @Minu476_
* Improved style editing of plotted objects (#173) _Thanks @Minu476_
* Fixed pan/zoom axis lock when holding CTRL or ALT (#90) _Thanks @FadyDev2_
* Simplified the look of the user controls in designer mode
* Improved WPF control mouse tracking when using DPI scaling
* Added support for manual tick positions and labels (#174) _Thanks @Minu476_
* Improved tick system when using DateTime units (#108) _Thanks @Padanian, @FadyDev2, and @Bhandejiya_
* Created `Tools.DateTimesToDoubles(DateTime[] array)` to easily convert an array of dates to doubles which can be plotted with ScottPlot, then displayed as time using `plt.Ticks(dateTimeX: true)`.
* Added an inverted sign flag to allow display of an axis with descending units. (#177) _Thanks Bart_

## ScottPlot 4.0.2
_Published on [NuGet](https://www.nuget.org/profiles/ScottPlot) on 2019-11-09_
* Multi-plot figures: Images with several plots can be created using `ScottPlot.MultiPlot()`
* `ScottPlot.DataGen` functions which require a `Random` can accept null (they will create a `Random` if null is given)
* `plt.MatchAxis()` and `plt.MatchLayout()` have been improved
* `plt.PlotText()` now supports rotated text using the `rotation` argument. (#160) _Thanks @gwilson9_
* `ScottPlot.WinForms` user control has new events and `formsPlot1.Configure()` arguments to make it easy to replace the default functionality for double-clicking and deploying the right-click menu (#166). _Thanks @FadyDev2_
* All plottables now have a `visible` property which makes it easy to toggle visibility on/off after they've been plotted. _Thanks @Nasser_

## ScottPlot 4.0.1
_Published on [NuGet](https://www.nuget.org/profiles/ScottPlot) on 2019-11-03_
* ScottPlot now targets .NET Standard 2.0 so in addition to .NET Framework projects it can now be used in .NET Core applications, ASP projects, Xamarin apps, etc.
* The WinForms control has its own package which targets both .NET Framework 4.6.1 and .NET Core 3.0 _Thanks @petarpetrovt_
* The WPF control has its own package targeting .NET Core 3.0 _Thanks @petarpetrovt_
* Better layout system and control of padding _Thanks @Ichibot200_
* Added ruler mode to `plt.Ticks()` _Thanks @Ichibot200_
* `plt.MatchLayout()` no longer throws exceptions
* Eliminated `MouseTracker` class (tracking is now in user controls)
* Use NUnit (not MSTest) for tests

## ScottPlot 3.1.6
_Published on [NuGet](https://www.nuget.org/profiles/ScottPlot) on 2019-10-20_
* Reduced designer mode checks to increase render speed _Thanks @StendProg_
* Fixed cursor bug that occurred when draggable axis lines were used _Thanks @Kamran_
* Fully deleted the outdated `ScottPlotUC`
* Fixed infinite zoom bug caused by calling AxisAuto() when plotting a single point (or perfectly straight horizontal or vertical line)
* Added `ToolboxItem` and `DesignTimeVisible` delegates to WpfPlot control to try to get it to appear in the toolbox (but it doesn't seem to be working)
* Improved figure padding when axes frames are disabled _Thanks @Ichibot200_
* Improved rendering of ticks at the edge of the plottable area _Thanks @Ichibot200_
* Added `AxesChanged` event to user control to make it easier to sync axes between multiple plots
* Disabled drawing of arrows on user control in designer mode

## ScottPlot 3.1.5
_Published on [NuGet](https://www.nuget.org/profiles/ScottPlot) on 2019-10-06_
* WPF user control improved support for display scaling _Thanks @morningkyle_
* Fixed bug that crashed on extreme zoom-outs _Thanks @morningkyle_
* WPF user control improvements (middle-click autoaxis, scrollwheel zoom)
* ScottPlot user control has a new look in designer mode. Exceptions in user controls in designer mode can crash Visual Studio, so this risk is greatly reduced by not attempting to render a ScottPlot _inside_ Visual Studio.

## ScottPlot 3.1.4
_Published on [NuGet](https://www.nuget.org/profiles/ScottPlot) on 2019-09-22_
* middle-click-drag zooms into a rectangle drawn with the mouse
* Fixed bug that caused user control to crash Visual Studio on some systems that used DPI scaling. (#125, #111) _Thanks @ab-tools and @bukkideme_
* Fixed poor rendering for extremely small plots
* Fixed bug when making a scatter plot with a single point (#126). _Thanks @bonzaiferroni_
* Added more options to right-click settings menu (grid options, legend options, axis labels, editable plot labels, etc.)
* Improved axis padding and image tightening
* Greatly refactored the settings module (no change in functionality)

## ScottPlot 3.1.3
_Published on [NuGet](https://www.nuget.org/profiles/ScottPlot) on 2019-08-25_
* FormsPlot: middle-click-drag zooms into a rectangle
* FormsPlot: CTRL+scroll to lock vertical axis
* FormsPlot: ALT+scroll to loch horizontal axis
* FormsPlot: Improved (and overridable) right-click menu
* Ticks: rudimentary support for date tick labels (`dateTimeX` and `dateTimeY`)
* Ticks: options to customize notation (`useExponentialNotation`, `useOffsetNotation`, and `useMultiplierNotation`)

## ScottPlot 3.1.0
_Published on [NuGet](https://www.nuget.org/profiles/ScottPlot) on 2019-08-19_
* `ScottPlotUC` was renamed to `FormsPlot`
* `ScottPlotWPF` was renamed to `WpfPlot`
* The right-click menu has improved. It responds faster and has improved controls to adjust plot settings.
* Plots can now be saved in BMP, PNG, JPG, and TIF format
* Holding `CTRL` while click-dragging locks the horizontal axis
* Holding `ALT` while click-dragging locks the vertical axis
* Minor ticks are now displayed (and can be turned on or off with `Ticks()`)
* Legend can be accessed for external display with `GetLegendBitmap()`
* anti-aliasing is turned off while click-dragging to increase responsiveness (#93) _Thanks @StendProg_
* `PlotSignalConst` now has support for generics and improved performance using single-precision floating-point math. _Thanks @StendProg_
* Legend draws more reliably (#104, #106) _Thanks @StendProg_
* `AxisAuto()` now has `expandOnly` arguments
* Axis lines with custom lineStyles display properly in the legend

## ScottPlot 3.0.9
_Published on [NuGet](https://www.nuget.org/profiles/ScottPlot) on 2019-08-12_
* New Plot Type: `PlotSignalConst` for extremely large arrays of data which are not expected to change after being plotted. Plots generated with this method can be much faster than `PlotSignal`. (#70) _Thanks @StendProg_
* Greatly improved axis tick labels. Axis tick labels are now less likely to overlap with axis labels, and it displays very large and very small numbers well using exponential notation. (#47, #68) _Thanks @Padanian_
* Parallel processing support for `SignalPlot` (#72) _Thanks @StendProg_
* Every `Plot` function now returns a `Plottable`. When creating things like scatter plots, text, and axis lines, the returned object can now be used to update the data, position, styling, or call plot-type-specific methods.
* Right-click menu now displays ScottPlot and .NET Framework version
* Improved rendering of extremely zoomed-out signals 
* Rendering speed increased now that `Format32bppPArgb` is the default PixelFormat (#83) _Thanks @StendProg_
* `DataGen.NoisySin()` was added
* Code was tested in .NET Core 3.0 preview and compiled without error. Therefore, the next release will likely be for .NET Core 3.0 (#85, #86) _Thanks @petarpetrovt_
* User controls now render graphs with anti-alias mode off (faster) while the mouse is being dragged. Upon release a high quality render is performed.

## ScottPlot 3.0.8
_Published on [NuGet](https://www.nuget.org/profiles/ScottPlot) on 2019-08-04_
* WPF User Control: A ScottPlotWPF user control was created to allow provide a simple mouse-interactive ScottPlot control to WPF applications. It is not as full-featured as the winforms control (it lacks a right-click menu and click-and-drag functions), but it is simple to review the code (<100 lines) and easy to use.
* New plot type: `plt.AxisSpan()` shades a region of the graph (semi-transparency is supported)
* Ticks: Vertical ticks no longer overlap with vertical axis label (#47) _Thanks @bukkideme_
* Ticks: When axis tick labels contain very large or very small numbers, scientific notation mode is engaged
* Ticks: Horizontal tick mark spacing increased to prevent overlapping
* Ticks: Vertical tick mark spacing increased to be consistent with horizontal tick spacing
* Plottable objects now have a `SaveCSV(filename)` method. Scatter and Signal plot data can be saved from the user control through the right-click menu.
* Added `lineStyle` arguments to Scatter plots
* Improved legend: ability to set location, ability to set shadow direction, markers and lines are now rendered in the legend
* Improved ability to use custom fonts
* Segoe UI is now the default font for all plot components

## ScottPlot 3.0.7
_Published on [NuGet](https://www.nuget.org/profiles/ScottPlot) on 2019-07-27_
* New plot type: `plt.PlotStep()`
* New plot type `plt.PlotCandlestick()`
* New plot type `plt.PlotOHLC()`
* `plt.MatchPadding()` copies the data frame layout from one ScottPlot onto another (useful for making plots of matching size)
* `plt.MatchAxis()` copies the axes from one ScottPlot onto another (useful for making plots match one or both axis)
* `plt.Legend()` improvements: The `location` argument allows the user to place the legend at one of 9 different places on the plot. The `shadowDirection` argument allows the user to control if a shadow is shown and at what angle.
* Custom marker shapes can be specified using the `markerShape` argument.

## ScottPlot 3.0.6
_Published on [NuGet](https://www.nuget.org/profiles/ScottPlot) on 2019-06-30_
* Bar plot: The plot module now has a `Bar()` method that lets users create various types of bar plots
* Histogram: The new `ScottPlot.Histogram` class has tools to create and analyze histogram data (including cumulative probability)
* Step plot: Scatter plots can now render as step plots. Use this feature by setting the `stepDisplay` argument with `PlotScatter()`
* Manual grid spacing: Users can now manually define the grid density by setting the `xSpacing` and `ySpacing` arguments in `Grid()`
* Draggable axis lines: Axis lines can be dragged with the mouse if the `draggable` argument is set to `true` in `PlotHLine()` and `PlotHLine()`. Draggable axis line limits can also be set by defining additional arguments.
* Using the scrollwheel to zoom now zooms to the cursor position rather than the center of the plot area
* `ScottPlot.DataGen.RandomNormal()` was created to create arbitrary amounts of normally-distributed random data
* Fixed bug causing axis line color to appear incorrectly in the legend
* `AxisAuto()` is now called automatically on the first render. This means users no longer have to call this function manually for most applications. This simplifies quickstart programs to just: instantiate plot, plot data, render (now 3 lines in total instead of 4).
* Throw exceptions if scatter, bar, or signal data inputs are null (rather than failing later)

## ScottPlot 3.0.5
_Published on [NuGet](https://www.nuget.org/profiles/ScottPlot) on 2019-06-23_
* Improved pan and zoom performance

## ScottPlot 3.0.4
_Published on [NuGet](https://www.nuget.org/profiles/ScottPlot) on 2019-06-23_
* Bar graphs: New `plotBar()` method allow creation of bar graphs. By customizing the `barWidth` and `xOffset` arguments you can push bars together to create grouped bar graphs. Error bars can also be added with the `yError` argument.
* Scatter plots support X and Y error bars: `plotScatter()` now has arguments to allow X and Y error bars with adjustable error bar line width and cap size.
* Draggable axis lines: `plotHLine()` and `plotVLine()` now have a `draggable` argument which lets those axis lines be dragged around with the mouse (#11) _Thanks @plumforest_
* Fixed errors caused by resizing to 0px
* Fixed a capitalization inconsistency in the `plotSignal` argument list
* `axisAuto()` now includes positions of axis lines (previously they were ignored)
* Fixed an that caused SplitContainer splitters to freeze (#23) _Thanks @bukkideme_

## ScottPlot 3.0.3
_Published on [NuGet](https://www.nuget.org/profiles/ScottPlot) on 2019-05-29_
* Update NuGet package to depend on System.Drawing.Common

## ScottPlot 3.0.2
_Published on [NuGet](https://www.nuget.org/profiles/ScottPlot) on 2019-05-28_
* Changed target from .NET Framework 4.5 to 4.7.2 (#15) _Thanks @plumforest_

#### ScottPlot 3.0.1
_Published on [NuGet](https://www.nuget.org/profiles/ScottPlot) on 2019-05-28_
* First version of ScottPlot published on NuGet<|MERGE_RESOLUTION|>--- conflicted
+++ resolved
@@ -11,11 +11,8 @@
 * Axis: Made `Edge` and `AxisIndex` immutable to prevent accidental modification after construction (#2539, #2538) _Thanks @cxjcqu_
 * Plot: Created `LeftAxis`, `RightAxis`, `BottomAxis`, and `TopAxis` which alias `YAxis`, `YAxis2`, `XAxis`, and `XAxis2` but are more expressive (#2568)
 * Plot: `Launch` property has methods for launching the plot as a static image, refreshing web page, or interactive window (#2543, #2570)
-<<<<<<< HEAD
+* Heatmap: Improved support for semitransparent cells (#2313, #2277, #2285, #2461, #2484) _Thanks @bukkideme_
 * Axis: Added `SetZoomInLimit()`, `SetZoomOutLimit()`, and `SetBoundary()` to control zoom and pan (#2250, #2291, #1997, #1873, #662) _Thanks @dusko23, @Gholamalih, and @bclehmann_
-=======
-* Heatmap: Improved support for semitransparent cells (#2313, #2277, #2285, #2461, #2484) _Thanks @bukkideme_
->>>>>>> ecb40cc6
 
 ## ScottPlot 5.0.4-beta
 _Published on [NuGet](https://www.nuget.org/profiles/ScottPlot) on 2023-04-02_
