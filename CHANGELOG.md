--- conflicted
+++ resolved
@@ -18,12 +18,9 @@
 * Data Generation: Improved floating point precision of `RandomNormalValue` randomness (#2189, #2206) _Thanks @arthurits and @bclehmann__
 * Finance Plot: Improved SMA calculations for charts with unordered candlesticks (#2199, #2207) _Thanks @zachesposito and @xenedia_
 * Avalonia Control: Fixed subscription to ContexMenu property changes (#2215) _Thanks @DmitryZhelnin_
-<<<<<<< HEAD
 * Legend: Support horizontal orientation and added cookbook example (#2216) _Thanks @lucabat_
-=======
 * Data Generation: Added generic support for `Consecutive()`, `Random()`, and `RandomWalk()`
 * SignalPlot: New `SignalPlotGeneric` type allows `AddSignal()` to support generic data types (#2217) _Thanks @codecrafty_
->>>>>>> 4b5a8136
 
 ## ScottPlot 4.1.58
 _Published on [NuGet](https://www.nuget.org/profiles/ScottPlot) on 2022-09-08_
