# ScottPlot Changelog

## ScottPlot 5.0.4-beta (in development)
* WpfPlot: Converted the `UserControl` to a `CustomControl` to facilitate inheritance and theming (#2565) _Thanks @KroMignon_

## ScottPlot 4.1.63 (in development)
* WpfPlot: Converted the `UserControl` to a `CustomControl` to facilitate inheritance and theming (#2509, #2526) _Thanks @KroMignon_
* Lollipop and Cleveland plots: Added `LineWidth` property (#2556) _Thanks @benton-anderson_
<<<<<<< HEAD
* Axis: Made `Edge` and `AxisIndex` immutable to prevent accidental modification after construction (#2539, #2538) _Thanks @cxjcqu_
* Plot: Created `LeftAxis`, `RightAxis`, `BottomAxis`, and `TopAxis` which alias `YAxis`, `YAxis2`, `XAxis`, and `XAxis2` but are more expressive (#2568)
=======
* Pie: Added `SliceLabelPosition` property to allow slice labels to be placed outside the pie (#2515, #2510) _Thanks @nuelle16_
>>>>>>> 8bffbb9d

## ScottPlot 5.0.4-beta
_Published on [NuGet](https://www.nuget.org/profiles/ScottPlot) on 2023-04-02_
* OpenGL: Enhanced customization options for OpenGL-accelerated scatter plots (#2446) _Thanks @StendProg_
* Data: Added axis limit caching functionality for improved performance of large scatter plots (#2460) _Thanks @StendProg_
* DataOperations: New static class with helper methods for working with 1D and 2D data (#2497) _Thanks @bukkideme and @StendProg_
* Financial: Created `IOHLC` to allow users to inject their own pricing logic (#2404) _Thanks @mjpz_
* Solution: Fixed configuration error caused by invalid GUIDs (#2525) _Thanks @KroMignon_
* Controls: Disabled context menu in non-interactive mode (#2475) _Thanks @KroMignon_
* Histogram: Improved constructor argument validation and support for small bins(#2490) _Thanks @Margulieuxd and @bukkideme_
* WpfPlot: Control now appears in the Visual Studio Toolbox (#2535, #1966) _Thanks Valkyre_
* Axis: Improved tick label format customization (#2500) _Thanks @chhh_

## ScottPlot 4.1.62
_Published on [NuGet](https://www.nuget.org/profiles/ScottPlot) on 2023-04-02_
* WinForms Control: `Reset()` makes new plots transparent (#2445) _Thanks @Neopentane1_
* Ellipse and Circle: New plot types demonstrated in the cookbook. (#2413, #2437) _Thanks @bukkideme_
* Heatmap: Added `FlipVertically` to invert vertical axis of heatmap data (#2444, #2450) _Thanks @Neopentane1_
* Histogram: Improved support for datasets with low variance (#2464, #2463) _Thanks @Xerxes004_
* Heatmap: Added `Opacity` property (#2461, #2484) _Thanks @bukkideme_
* DataOperations: New static class with helper methods for working with 1D and 2D data (#2497) _Thanks @bukkideme and @StendProg_
* Population: Added option for customizing horizontal errorbar alignment (#2502) _Thanks @benton-anderson_
* Financial: Created `IOHLC` to allow users to inject their own pricing logic (#2404) _Thanks @mjpz_
* OHLC: The `Volume` property and constructor overload initializing it have been deprecated (#2404)
* Axis: Expose tick, spine, and label configuration objects (#2512, #2513) _Thanks @cxjcqu_
* Signal: Improved `FillDisable()` behavior (#2436) _Thanks @szescxz_
* RadialGaugePlot: Improve alignment for plots with 1-3 gauges (#2448) _Thanks @DavidWhataGIT and daddydavid_
* Pie: Added `LegendLabels` property so slices and legend items can have different labels (#2459) _Thanks @vietanhbui_
* Controls: Improved `GetCoordinate()` behavior for empty plots (#2468, #2540) _Thanks @dusko23_
* Histogram: Improved constructor argument validation and support for small bins(#2490) _Thanks @Margulieuxd and @bukkideme_
* Axis: Improved `Plot.AxisPanCenter()` support for multi-axis plots (#2483, #2544) _Thanks @dusko23_
* Bubble Plot: Added `RadiusIsPixels` flag which when `falst` sizes bubbles using radius units instead of pixels (#2492) _Thanks @marcelpel_
* Axis: Improved `Plot.MatchAxisLimits()` support for multi-axis plots (#2495) _Thanks @Margulieuxd_
* Plot: Improved `Plot.XLabel()` XML documentation (#2552) _Thanks @JulianusIV_

## ScottPlot 5.0.2-beta
_Published on [NuGet](https://www.nuget.org/profiles/ScottPlot) on 2023-02-27_
* Signal Plot: Support X and Y offset (#2378) _Thanks @minjjKang_
* WebAssembly: New sandbox demonstrates interactive ScottPlot in a browser (#2380, #2374) _Thanks rafntor_
* OpenGL: Added experimental support for direct GPU rendering (#2383, #2397) _Thanks @StendProg_
* Finance Plots: Added OHLC and Candlestick plot types (#2386) _Thanks @bclehmann_
* Style: Improved `Plot.Style.Background()` color configuration (#2398) _Thanks @Jonathanio123_
* WPF: Added OpenGL support to the WPF control (#2395) _Thanks @StendProg_
* Palette: Refactored the palette system to allow ScottPlot 4 and 5 to share palette code (#2409)
* Plot: Added `GetImageHTML()` for improved rendering in interactive notebooks (#2385, #1772) _Thanks @neilyoung2008_

## ScottPlot 4.1.61
_Published on [NuGet](https://www.nuget.org/profiles/ScottPlot) on 2023-02-27_
* Axis: Throw exception immediately upon setting invalid axis limits (#2327) _Thanks @mjpz_
* Heatmap: Added support for transparent single-color heatmaps (#2336) _Thanks @bukkideme_
* Statistics: Improved median calculation method in population plots (#2363) _Thanks @Syntaxrabbit_
* AxisLineVector: Improved automatic axis limits when using limited axis lines (#2371) _Thanks @ChrisAtVault_
* Controls: `Configuration.AddLinkedControl()` simplifies axis sharing across multiple controls (#2402, #2372)
* Statistics: New `ScottPlot.Statistics.Histogram` class optimized for simplicity and live data (#2403, #2389) _Thanks @bukkideme and @Xerxes004_
* Statistics: Improved bin edge calculations for histograms with fixed bin size bins (#2299) _Thanks @Xerxes004_
* Palette: Refactored the palette system to allow ScottPlot 4 and 5 to share palette code (#2409)
* Heatmap: Added `GetBitmap()` to provide access to raw heatmap image data (#2396, #2410) _Thanks @bukkideme_
* Pie: Prevent invalid argument exceptions when drawing zero-size pie charts (#2415) _Thanks @KC7465128305_
* Colormap: Colormaps can be created from a set of colors (#2375, #2191, #2187) _Thanks @dhgigisoave_
* Function Plot: New optional `AxisLimits` allows users to define default axis limits (#2428, #2412) _Thanks @bukkideme_
* Population: Fixed bug causing argument exceptions for 1px high plots (#2429, #2384) _Thanks @Sprenk_
* Controls: Added `Configuration.AltLeftClickDragZoom` option to customize zooming behavior (#2391, #2392) _Thanks @DevJins_
* Error Bar: Added `Label` property which allows error bars to appear independently in the legend (#2432, #2388) _Thanks @dongyi-cai-windsab_
* Demo: Fixed bug preventing the cookbook from launching (#2443) _Thanks @FannyAtGitHub_

## ScottPlot 5.0.1-beta
_Published on [NuGet](https://www.nuget.org/profiles/ScottPlot) on 2023-02-09_
* Namespace: DataSource → DataSources
* Error Bar: New plot type (#2346) _Thanks @bclehmann_
* Plot: Added `Style` object to group functions that perform complex styling tasks
* Controls: Added right-click context menus (#2350) _Thanks @bclehmann_
* Rendering: Added support for saving bitmap files (#2350) _Thanks @bclehmann_
* Axes: Added support for DateTime Axes (#2369) _Thanks @bclehmann_
* Rendering: Added support for line styles (#2373) _Thanks @bclehmann_
* WinUI3: Created a Uno WinUI3 control (#2374, #2039) _Thanks @rafntor_

## ScottPlot 5.0.0-beta
_Published on [NuGet](https://www.nuget.org/profiles/ScottPlot) on 2023-01-01_
* ScottPlot 5: First version 5 release published to NuGet #2304

## ScottPlot 4.1.60
_Published on [NuGet](https://www.nuget.org/profiles/ScottPlot) on 2022-12-23_
* Pie Chart: Improved display when a single slice covers the entire pie (#2248, #2251) _Thanks @bclehmann_
* Plot: Added `AddFill()` arguments for `LineWidth` and `LineColor` (#2258) _Thanks @Fruchtzwerg94_
* Plot: Improved support for filled polygons with fewer than 3 points (#2258) _Thanks @Fruchtzwerg94_
* A new `IDraggableSpan` interface was added to trigger events when the edges of spans are dragged (#2268) _Thanks @StendProg_
* Palettes: Added new light-color palettes PastelWheel, LightSpectrum, and LightOcean (#2271, #2272, #2273) _Thanks @arthurits_
* Ticks: Improved tick calculations for very small plots (#2280, #2278) _Thanks @Xerxes004_
* Crosshair: HLine and VLine are no longer readonly (#2208) _Thanks @arthurits_
* Function Plot: Added support for filling above and below lines (#2239, #2238) _Thanks @SGanard_
* Signal Plot: Improved error messages for when `Update()` fails to replace data (#2263)
* Plot: `Clear()` now resets inner and outer view limits (#2264) _Thanks @vietanhbui_
* FormsPlot: Right-click help menu is now `TopMost` (#2282) _Thanks @dusko23_
* Signal Plot: Allow users to apply different colors to lines and markers (#2288) _Thanks @Nuliax7_
* Pie: Added `Size` option to allow customizing how large the pie chart is (#2317) _Thanks @Rudde_
* FormsPlot: Improved support for horizontal legends in the pop-out legend viewer (#2300) _Thanks @rotger_
* Axis: Added arguments to `AxisPan()` to improve multi-axis support (#2293)
* Axis: Added `AxisPanCenter()` to center the view on a coordinate (#2293) _Thanks @dusko23_
* Project: Use System.Drawing.Common version 4.7.2 to avoid CVE-2021-26701 (#2303, #1004, #1413) _Thanks @gobikulandaisamy_

## ScottPlot 4.1.59
_Published on [NuGet](https://www.nuget.org/profiles/ScottPlot) on 2022-11-06_
* Ticks: Improve datetime tick labels for systems with a 24-hour display format (#2132, #2135) _Thanks @MareMare and @bclehmann_
* Axis: `Plot.AddAxis()` now uses auto-incremented axis index unless one is explicitly defined (#2133) _Thanks @bclehmann and Discord/Nick_
* Axis: `Plot.GetAxesMatching()` was created to obtain a given vertical or horizontal axis (#2133) _Thanks @bclehmann and Discord/Nick_
* Axis: Corner label format can be customized for any axis by calling `CornerLabelFormat()` (#2134) _Thanks @ShannonZ_
* BarSeries: Improved rendering of negative values (#2147, #2152) _Thanks @fe-c_
* Function Plot: Added optional `XMin` and `XMax` fields which limit function rendering to a defined horizontal span (#2158, #2156, #2138) _Thanks @bclehmann and @phil100vol_
* FormsPlot: Plot viewer now has `RefreshLegendImage()` allowing the pop-out legend to be redrawn programmatically (#2157, #2153) _Thanks @rosdyana_
* Function Plot: Improved performance for functions which return null (#2158, #2156, #2138) _Thanks @bclehmann_
* BarSeries: improve support for negative and horizontal bar labels (#2148, #2159, #2152) _Thanks @bclehmann_
* Palette: Added `Normal` Palette based on [Anton Tsitsulin's Normal 6-color palette](http://tsitsul.in/blog/coloropt/) (#2161, #2010) _Thanks @martinkleppe_
* BarSeries: Added helper function to create a bar series from an array of values (#2161) _Thanks @KonH_
* SignalPlot: Add `Smooth` option (#2174, #2137) _Thanks @rosdyana_
* Signal Plot: Use correct marker when displaying in legend (#2172, #2173) _Thanks @bclehmann_
* Data Generation: Improved floating point precision of `RandomNormalValue` randomness (#2189, #2206) _Thanks @arthurits and @bclehmann__
* Finance Plot: Improved SMA calculations for charts with unordered candlesticks (#2199, #2207) _Thanks @zachesposito and @xenedia_
* Avalonia Control: Fixed subscription to ContexMenu property changes (#2215) _Thanks @DmitryZhelnin_
* Legend: Support horizontal orientation and added cookbook example (#2216) _Thanks @lucabat_
* Data Generation: Added generic support for `Consecutive()`, `Random()`, and `RandomWalk()`
* SignalPlot: New `SignalPlotGeneric` type allows `AddSignal()` to support generic data types (#2217) _Thanks @codecrafty_

## ScottPlot 4.1.58
_Published on [NuGet](https://www.nuget.org/profiles/ScottPlot) on 2022-09-08_
* Radar: New `Smooth` field allows radar areas to be drawn with smooth lines (#2067, #2065) _Thanks @theelderwand_
* Ticks: Setting manual ticks will now throw an immediate `ArgumentException` if positions and labels have different lengths (#2063) _Thanks @sergaent_
* VectorFieldList: New plot type for plotting arbitrary coordinate/vector pairs which are not confined to a grid (#2064, #2079) _Thanks @sjdemoor and @bclehmann_
* HLine and VLine: Line (but not position label) is hidden if `LineWidth` is `0` (#2085) _Thanks @A1145681_
* Controls: The cursor now reverts to `Configuration.DefaultCursor` after moving off draggable objects (#2091) _Thanks @kurupt44_
* Snapping: SnapNearest classes now expose `SnapIndex()` (#2099) _Thanks @BambOoxX_
* Background: Added optional arguments to `Style()` lets users place a custom background image behind their plot (#2016) _Thanks @apaaris_
* Axis Line: Remove the ability to drag invisible lines (#2110) _Thanks @A1145681_
* Controls: Draggable objects can now only be dragged with the left mouse button (#2111, #2120) _Thanks @A1145681_
* Heatmap: Prevent rendering artifacts by throwing an exception if the 2D array is larger than 2^15 in either dimension (#2119, #2116) _Thanks @dhgigisoave_

## ScottPlot 4.1.57
_Published on [NuGet](https://www.nuget.org/profiles/ScottPlot) on 2022-08-18_
* Scatter: Improved `GetPointNearest()` when `OnNaN` is `Gap` or `Ignore` (#2048) _Thanks @thopri_
* Heatmap and Image: Added `Coordinate[] ClippingPoints` to give users the ability to clip to an arbitrary polygon (#2049, #2052) _Thanks @xichaoqiang_
* Image: Improved automatic axis limits measurement when `HeightInAxisUnits` is defined
* Plot: Reduced anti-aliasing artifacts at the edge of frameless plots (#2051)

## ScottPlot 4.1.56
_Published on [NuGet](https://www.nuget.org/profiles/ScottPlot) on 2022-08-16_
* Signal: Improved accuracy of `GetIndexForX()` (#2044) _Thanks @CharlesMauldin_
* Palette: Added help messages for users attempting to create custom palettes (#1966) _Thanks @EFeru_

## ScottPlot 4.1.55
_Published on [NuGet](https://www.nuget.org/profiles/ScottPlot) on 2022-08-14_
* Scatter: Data may now contain NaN if the `OnNaN` field is customized. `Throw` throws an exception of NaN is detected (default behavior), `Ignore` skips over NaN values (connecting adjacent points with a line), and `Gap` breaks the line so NaN values appear as gaps. (#2040, #2041)
* Plot: Added a `AddFillError()` helper method to create a shaded error polygon for displaying beneath a scatter plot (#2037)

## ScottPlot 4.1.53
_Published on [NuGet](https://www.nuget.org/profiles/ScottPlot) on 2022-08-11_
* Scatter and Signal Plot: `GetYDataRange()` now returns the range of Y values between a range of X positions, useful for setting automatic axis limits when plots are zoomed-in (#1946, #1942, #1929) _Thanks @bclehmann_
* WPF Control: Right-click copy now renders high quality image to the clipboard (#1952) _Thanks @bclehmann_
* Radar, Coxcomb, and Pie Chart: New options to customize hatch pattern and color. See cookbook for examples. (#1948, #1943) _Thanks @bclehmann_
* Signal Plot: Improve support for plots with a single point (#1951, #1949) _Thanks @bclehmann and @Fruchtzwerg94_
* Draggable Marker Plots: Improved drag behavior when drag limits are in use (#1970) _Thanks @xmln17_
* Signal Plot: Added support for plotting `byte` arrays (#1945)
* Axis Line: Added properties to customize alignment of position labels (#1972) _Thanks @hamhub7_
* Plot: MatchAxis no longer modifies limits of unintended axes (#1980) _Thanks @PlayCreatively_
* Plot: Improved error reporting for invalid axis limits (#1994) _Thanks @Xerxes004_
* Signal Plot: Improved `GetPointNearestX()` accuracy for plots with high zoom (#1987, #2019, #2020) _Thanks @dhgigisoave_
* Draggable: `IDraggable` now has functions to facilitate snapping (#2006, #2007, #2022) _Thanks @Agorath_
* Palette: `ScottPlot.Palette` has been refactored to replace `ScottPlot.Drawing.Palette` and `ScottPlot.Drawing.Colorset` (#2024)
* Palette: Palettes now implement `IEnumerable` and colors can be retrieved using `foreach` (#2028)
* Render: Improved thread safety of the render lock system (#2030) _Thanks @anprevost_
* Scatter: Exposed `SmoothTension` to customize behavior when `Smooth` is enabled (#1878) _Thanks Michael99_

## ScottPlot 4.1.52
_Published on [NuGet](https://www.nuget.org/profiles/ScottPlot) on 2022-07-09_
* WinForms control: Fixed a bug introduced by the previous version which resulted in flickering while using the mouse to pan or zoom (#1938, #1913) _Thanks @AbeniMatteo_
* Plot: Added obsolete `GetLegendBitmap()` with message indicating `RenderLegend()` is to be used instead (#1937, #1936) _Thanks @johnfoll_
* Signal Plot: Improved performance using platform-specific fast paths for common data types to minimize allocations (#1927) _Thanks @AbeniMatteo, @StendProg, and @bclehmann_

## ScottPlot 4.1.51
_Published on [NuGet](https://www.nuget.org/profiles/ScottPlot) on 2022-06-30_
* WinForms Control: Fixed a bug that caused frequent mouse events to overflow the stack (#1906, #1913) _Thanks @AbeniMatteo_
* Performance: Improve string measurement performance using cached fonts (#1915) _Thanks @AbeniMatteo_
* Layout: Improve axis alignment when `ManualDataArea()` is used (#1901, #1907, #1911) _Thanks @dhgigisoave_
* Cookbook: Improve error message if recipes.json is not found (#1917) _Thanks @AbeniMatteo_

## ScottPlot 4.1.50
_Published on [NuGet](https://www.nuget.org/profiles/ScottPlot) on 2022-06-26_
* BarSeries: Lists passed into new BarSeries are preserved and can be modified after instantiation. Added a `Count` property. Added a `AddBarSeries()` overload that permits creating an empty BarSeries. (#1902)
* Markers: Improved performance for plot types that render multiple markers (#1910) _Thanks @AbeniMatteo_
* Plot: New `ManualDataArea()` function allows users to define pixel-perfect layouts (#1907, #1901) _Thanks @dhgigisoave_

## ScottPlot 4.1.49
_Published on [NuGet](https://www.nuget.org/profiles/ScottPlot) on 2022-06-21_
* BarSeries: A new type of bar plot which allows each bar to be individually customized and offers mouse collision detection (#1891, #1749) _Thanks @jhm-ciberman_
* SignalXY: When step mode is activated markers are now only drawn at original data points (#1896) _Thanks @grabul_
* SignalConst: Fixed indexing error affecting the Update() overload that accepted generic arrays (#1895, #1893) _Thanks @strontiumpku_
* Scatter and Signal: When `StepDisplay` is enabled, the new `StepDisplayRight` property can toggle step orientation (#1894, #1811) _Thanks @dhgigisoave_
* SignalXY: Markers now shown in legend when the plot is zoomed-in enough that they become visible on the plot itself

## ScottPlot 4.1.48
_Published on [NuGet](https://www.nuget.org/profiles/ScottPlot) on 2022-06-09_
* Plottable: Collapsed `IHasAxisLimits`, `IHasDataValidation`, and `IHasLegendItems` back into `IPlottable`, reverting a change introduced by the previous version. The intent of the original change was to promote interface segregation (e.g., colorbar has no axis limits). However, the purpose of this reversion is to maintain consistent behavior for users who implemented their own plottables implementing `IPlottable` and may not be aware of these new interfaces. (#1868, #1881)

## ScottPlot 4.1.47
_Published on [NuGet](https://www.nuget.org/profiles/ScottPlot) on 2022-06-07_
* Scatter Plot: New `Smooth` property allows data points to be connected by smooth lines (#1852, #1853) _Thanks @liuhongran626_
* Axis: Improved corner notation for multi-axis plots (#1875) _Thanks @nassaleh_
* Plottable: Optional segregated interfaces `IHasAxisLimits`, `IHasDataValidation`, and `IHasLegendItems` were broken-out of `IPlottable`. Note that this change was reverted in the subsequent release. (#1868, #1881)

## ScottPlot 4.1.46
_Published on [NuGet](https://www.nuget.org/profiles/ScottPlot) on 2022-06-05_
* Image: `AddImage()` has optional arguments to define rotation, scale, and anchor alignment. The `Image` plot type has new public properties allowing images to be stretched so position and size can be defined using axis units (see Cookbook). `Rotation` now respects all anchor alignments. (#1847) _Thanks @wtywtykk and @bclehmann_
* Bracket: New plot type to highlight a range of data between two points in coordinate space (#1863) _Thanks @bclehmann_
* Heatmap: Added `FlipVertically` property to invert orientation of original data (#1866, #1864) _Thanks @bclehmann and @vtozarks_
* Axis: Improved placement of horizontal axis tick labels when multiple axes are in use (#1861, #1848) _Thanks @bclehmann and @Shengcancheng_
* Crosshair: Now included in automatic axis limit detection. Use its `IgnoreAxisAuto` property to disable this functionality. (#1855, #1857) _Thanks @CarloToso and @bclehmann_
* BarPlot: Improved automatic axis detection for bar plots containing negative values (#1855, #1857) _Thanks @CarloToso and @bclehmann_
* IHittable: new interface to facilitate mouse click and hover hit detection (#1845) _Thanks @StendProg and @bclehmann_
* Tooltip: Added logic to enable detection of mouse hover or click (#1843, #1844, #1845) _Thanks @kkaiser41, @bclehmann, and @StendProg_
* Controls: All user controls now have a `LeftClickedPlottable` event that fires when a plottable implementing `IHittable` was left-clicked
* FormsPlot: Set `Configuration.EnablePlotObjectEditor` to `true` to allow users to launch a plot object property editor from the right-click menu (#1842, #1831) _Thanks @bradmartin333 and @BambOoxX_
* BarPlot: Fixed bug where zooming extremely far in would cause large fills to disappear (#1849, #1850) _Thanks @ChrisAtVault_

## ScottPlot 4.1.45
_Published on [NuGet](https://www.nuget.org/profiles/ScottPlot) on 2022-05-05_
* Plottables: Fields converted to properties and setters paired with getters to facilitate binding (#1831) _Thanks @bradmartin333_

## ScottPlot 4.1.44
_Published on [NuGet](https://www.nuget.org/profiles/ScottPlot) on 2022-05-05_
* SignalXY: Permit duplicate X values and improve exception messages when invalid X data is loaded (#1832) _Thanks @Niravk1997_

## ScottPlot 4.1.43
_Published on [NuGet](https://www.nuget.org/profiles/ScottPlot) on 2022-05-02_
* Draggable Scatter Plot: Fixed a bug where horizontal drag limits were applied to the vertical axis (#1795) _Thanks @m4se_
* Plot: Improved support for user-defined ticks when inverted axis mode is enabled (#1826, #1814) _Thanks @Xerxes004_
* Heatmap: Added `GetCellIndexes()` to return the heatmap data position for a given coordinate (#1822, #1787) _Thanks @tonpimenta_
* Controls: Added `LeftClicked` event to customize left-click actions in GUI environments (#1822, #1787)

## ScottPlot 4.1.42
_Published on [NuGet](https://www.nuget.org/profiles/ScottPlot) on 2022-05-01_
* SignalXY: Fixed bug causing plots to disappear when displaying partial data containing duplicated X values. (#1803, #1806) _Thanks @StendProg and @bernhardbreuss_
* SignalXY: X data is no longer required to be ascending when it is first assigned, improving support for plots utilizing min/max render indexing (#1771, #1777) _Thanks @bernhardbreuss_
* Grid: Calling `Plot.Grid(onTop: true)` will cause grid lines to be drawn on top of plottables (#1780, #1779, #1773) _Thanks @bclehmann and @KATAMANENI_
* FormsPlot: Fixed a bug that caused the default right-click menu to throw an exception when certain types of plottables were present (#1791, #1794) _Thanks @ShenxuanLi, @MareMare, and @StendProg_
* Avalonia: Improved middle-click-drag zoom-rectangle behavior (#1807) _Thanks @kivarsen_
* Avalonia: Improved position of right-click menu (#1809) _Thanks @kivarsen_
* Avalonia: Added double-click support which displays benchmark information by default (#1810) _Thanks @kivarsen_
* Axis: Improved support for switching between custom tick label format strings and custom formatter functions (#1813) _Thanks @schifazl_
* Plot: `AutomaticTickPositions()` can now be used to undo action of `ManualTickPositions()` (#1814)
* Plot: `AutomaticTickPositions()` optionally accepts an array of ticks and labels that can be displayed in addition to the automatic ones (#1814) _Thanks @Xerxes004_
* Signal Plot: Improved low density display when `LineStyle` is `None` (#1797) _Thanks @nassaleh_
* FormsPlot: Detached legend now restores initial legend visibility state on close (#1804) _Thanks @BambOoxX_

## ScottPlot 4.1.41
_Published on [NuGet](https://www.nuget.org/profiles/ScottPlot) on 2022-04-09_
* Plot: Added `Plot.GetImageHTML()` to make it easy to display ScottPlot images in .NET Interactive / Jupyter notebooks (#1772) _Thanks @StendProg and @Regenhardt_

## ScottPlot 4.1.40
_Published on [NuGet](https://www.nuget.org/profiles/ScottPlot) on 2022-04-07_
* SignalPlotXY: Improved support for custom markers (#1763, #1764) _Thanks @bclehmann and @ChrisCC6_
* Legend: `Plot.Legend()` accepts a nullable `Location` so legends can be enabled/disabled without changing position (#1765) _Thanks @envine_
* FormsPlot: The right-click menu now shows "detach legend" even if all plottable items with legends are set to invisible (#1765) _Thanks @envine_
* AxisLine: Added a `PositionLabelAxis` field that can be used to define a specific axis to draw the position label on in multi-axis plots (#1766) _Thanks @fuxinsen_

## ScottPlot 4.1.39
_Published on [NuGet](https://www.nuget.org/profiles/ScottPlot) on 2022-04-01_
* SignalPlotXY: Fixed bug where `GetPointNearestX()` did not check proximity to the final point (#1757) _Thanks @MareMare_

## ScottPlot 4.1.38
_Published on [NuGet](https://www.nuget.org/profiles/ScottPlot) on 2022-03-31_
* Bar plot: Improved automatic axis limit detection for bars with negative offset (#1750) _Thanks @painstgithub_
* Axis labels: Added a `rotation` argument to `Axis.LabelStyle()` to support flipping label orientation (#1754, #1194) _Thanks @zeticabrian_

## ScottPlot 4.1.37
_Published on [NuGet](https://www.nuget.org/profiles/ScottPlot) on 2022-03-25_
* Controls: Improved multi-axis support for mouse tracking by giving `GetMouseCoordinates()` optional axis index arguments (#1743) _Thanks @kv-gits_

## ScottPlot 4.1.36
_Published on [NuGet](https://www.nuget.org/profiles/ScottPlot) on 2022-03-19_
* Axis: Allow grid line and tick mark pixel snapping to be disabled (#1721, #1722) _Thanks @Xerxes004_
* Axis: `ResetLayout()` sets padding to original values to reverse changes made by adding colorbars (#1732, #1736) _Thanks @ccopsey_

## ScottPlot 4.1.35
_Published on [NuGet](https://www.nuget.org/profiles/ScottPlot) on 2022-03-06_
* Eto.Forms: Improved handling of events (#1719, #1718) _Thanks @rafntor and @VPKSoft_

## ScottPlot 4.1.34
_Published on [NuGet](https://www.nuget.org/profiles/ScottPlot) on 2022-03-03_
* Bubble plot: Added methods to get the point nearest the cursor (#1657, #1652, #1705) _Thanks @BambOoxX, @Maoyao233, and @adgriff2_
* Markers: Improved alignment of markers and lines on Linux and MacOS by half a pixel (#1660, #340)
* Plottable: Added `IsHighlighted` properties to make some plot types bold (#1660) _Thanks @BambOoxX_
* Plottable: Segregated existing functionality interfaces for `IHasLine`, `IHasMarker`, and `IHilightable` (#1660) _Thanks @BambOoxX_
* Plot: `AxisAuto()` now throws an exception of margins are defined outside the allowable range (#450, #1682) _Thanks @xichaoqiang_
* Plot: Added `PlotFillRightLeft` method for adding horizontal filled scatter plots (#450) _Thanks @xichaoqiang_
* Markers: All shapes are now drawn discretely instead of relying on text rendering for improved performance and consistency (#1668, #1660) _Thanks @BambOoxX_
* Scatter Plot: Support distinct `LineColor` and `MarkerColor` colors (#1668)
* SignalXY: Fix bug affecting the edge of the plot when step mode is active (#1703, #1699) _Thanks @PeppermintKing_
* SignalXY: Improve appearance of filled regions when step mode is active (#1703, #1697) _Thanks @PeppermintKing_
* Axis Span: Added options to customize fill pattern and border (#1692) _Thanks @BambOoxX_
* Markers: Additional customization options such as `MarkerLineWidth` (#1690) _Thanks @BambOoxX_
* Legend Viewer: New functionality to customize line, marker, and highlight options have been added to the the right-click menu of the Windows Forms control (#1655, #1651) _Thanks @BambOoxX_

## ScottPlot 4.1.33
_Published on [NuGet](https://www.nuget.org/profiles/ScottPlot) on 2022-02-04_
* Spline Interpolation: Added new methods for data smoothing including Bézier interpolation (#1593, #1606)
* Detachable Legend: Added an option to detach the legend to the right-click menu in the Windows Forms control. Clicking items in the detached legend toggles their visibility on the plot (#1589, #1573, #1326) _Thanks @BambOoxX_
* Marker: Added an optional `Text` (and `TextFont`) for displaying a message that moves with a marker (#1599)
* Heatmap: Heatmaps with custom X and Y sizing or positioning no longer call `AxisScaleLock()` automatically (#1145) _Thanks @bclehmann_
* Axis: GetCoordinateY() now returns more accurate coordinate (#1625, #1616) _Thanks @BambOoxX_
* Text: Now has `IsDraggable` field and improved mouseover detection that supports rotation (#1616, #1599) _Thanks @BambOoxX and @Niravk1997_
* Plot: `Frameless()` no longer results in an image with a 3 pixel transparent border (#1571, #1605) _Thanks @sjlai1993_
* Colorbar: `AddColorbar()` has new optional argument to enable placement on the left side of the plot (#1524) _Thanks @Niravk1997_
* Heatmap: Fixed bug affecting manually-scaled heatmaps (#1485) _Thanks @ZPYin, @mYcheng-95, and @bclehmann_
* Colorbar: Exposed `DataAreaPadding` to improve layout customization for multi-axis plots (#1637) _Thanks @ccopsey_

## ScottPlot 4.1.32
_Published on [NuGet](https://www.nuget.org/profiles/ScottPlot) on 2022-01-23_
* Interpolation: New cubic interpolation module with improved stability and simplified API (#1433) _Thanks @allopatin_
* Legend: `GetBitmap()` returns a transparent image instead of throwing an exception if there are no items in the legend (#1578) _Thanks @BambOoxX_
* Legend: Added `Count`, `HasItems`, and `GetItems()` so users can inspect legend contents to if/how they want to display it (#1578) _Thanks @BambOoxX_
* Plot: Exposed `GetDraggable()` to allow users to retrieve the plotted objects at specific pixel positions (#1578) _Thanks @BambOoxX_
* Axis Limits: Improved handling of axis limits for plots containing no data (#1581) _Thanks @EFeru_
* Repeating Axis Line: Improved display of text labels (#1586, #1557) _Thanks @BambOoxX_
* Axis: Improved multi-axis support for `GetPixel()` methods (#1584, #1587) _Thanks @ChrisCC6 and @BambOoxX_
* Error Bar: `Plot.AddErrorBars()` can now be used to place 1D or 2D error bars anywhere on the plot (#1466, #1588) _Thanks @bclehmann_
* Scatter Plot List: Added generic support to `ScatterPlotList<T>` as demonstrated in the cookbook (#1463, #1592) _Thanks @tyrbentsen_
* Draggable Scatter Plot: Created a new `ScatterPlotListDraggable` that supports dragging points and custom clamp logic as seen in the cookbook (#1422) _Thanks @EFeru and @BambOoxX_
* Axis: Users may now customize the number of minor ticks and grid lines when log scale is enabled (#1594, #1595, #1583) _Thanks @hibus_

## ScottPlot 4.1.31
_Published on [NuGet](https://www.nuget.org/profiles/ScottPlot) on 2022-01-17_
* MultiAxis: Improved support for draggable items placed on non-primary axes (#1556, #1545) _Thanks @BambOoxX_
* RepeatingAxisLine: New plot types `RepeatingVLine` and `RepeatingHLine` show a primary line and a user-defined number of harmonics. See cookbook for example and usage notes. (#1535, #1775) _Thanks @BambOoxX_
* Scatter: The new `ScatterPlotDraggable` plot type is for creating scatter plots with mouse-draggable points (#1560, #1422) _Thanks @BambOoxX and @EFeru_
* Controls: Improved middle-click-drag zoom rectangle support for plots with multiple axes (#1559, #1537) _Thanks @BambOoxX_
* Marker: New plot types `DraggableMarkerPlot` and `DraggableMarkerPlotInVector` give users options to add mouse-interactive markers to plots (#1558) _Thanks @BambOoxX_
* Bar Plot: New `ValueFormatter` option allows users to customize the text displayed above bars (#1542) _Thanks @jankri_
* Plot: `Title()` now has additional arguments for customizing text above the plot (#1564) _Thanks Hendri_

## ScottPlot 4.1.30
_Published on [NuGet](https://www.nuget.org/profiles/ScottPlot) on 2022-01-15_
* Plot: Improve values returned by `GetDataLimits()` when axis lines and spans are in use (#1415, #1505, #1532) _Thanks @EFeru_
* Rendering: Revert default text hinting from ClearType back to AntiAliased to improve text appearance on transparent backgrounds. Users may call `ScottPlot.Drawing.GDI.ClearType(true)` to opt-in to ClearType rendering which is superior for most situations. (#1553, #1550, #1528) _Thanks @r84r, @wangyexiang, @Elgot, @EFeru, and @saklanmazozgur_

## ScottPlot 4.1.29
_Published on [NuGet](https://www.nuget.org/profiles/ScottPlot) on 2022-01-02_
* WinForms Control: Improve ClearType text rendering by no longer defaulting to a transparent control background color (#1496)

## ScottPlot 4.1.28
_Published on [NuGet](https://www.nuget.org/profiles/ScottPlot) on 2022-01-01_
* Eto Control: New ScottPlot control for the Eto GUI framework (#1425, #1438) _Thanks @rafntor_
* Radar Plot: `OutlineWidth` now allows customization of the line around radar plots (#1426, #1277) _Thanks @Rayffer_
* Ticks: Improved minor tick and minor grid line placement (#1420, #1421) _Thanks @bclehmann and @at2software_
* Palette: Added Amber and Nero palettes (#1411, #1412) _Thanks @gauravagrwal_
* Style: Hazel style (#1414) _Thanks @gauravagrwal_
* MarkerPlot: Improved data area clipping (#1423, #1459) _Thanks @PremekTill, @lucabat, and @AndXaf_
* MarkerPlot: Improved key in legend (#1459, #1454) _Thanks @PremekTill and @Logicman111_
* Style: Plottables that implement `IStylable` are now styled when `Plot.Style()` is called. Styles are now improved for `ScaleBar` and `Colorbar` plot types. (#1451, #1447) _Thanks @diluculo_
* Population plot: Population plots `DataFormat` now have a `DataFormat` member that displays individual data points on top of a bar graph representing their mean and variance (#1440) Thanks _@Syntaxrabbit_
* SignalXY: Fixed bug affecting filled plots with zero area (#1476, #1477) _Thanks @chenxuuu_
* Cookbook: Added example showing how to place markers colored according to a colormap displayed in a colorbar (#1461) _Thanks @obnews_
* Ticks: Added option to invert tick mark direction (#1489, #1475) _Thanks @wangyexiang_
* FormsPlot: Improved support for WinForms 6 (#1430, #1483) _Thanks @SuperDaveOsbourne_
* Axes: Fixed bug where `AxisAuto()` failed to adjust all axes in multi-axis plots (#1497) _Thanks @Niravk1997_
* Radial Gauge Plot: Fixed bug affecting rendering of extremely small gauge angles (#1492, #1474) _Thanks @arthurits_
* Text plot and arrow plot: Now have `PixelOffsetX` and `PixelOffsetY` to facilitate small adjustments at render time (#1392)
* Image: New `Scale` property allows customization of image size (#1406)
* Axis: `Plot.GetDataLimits()` returns the boundaries of all data from all visible plottables regardless of the current axis limits (#1415) _Thanks @EFeru_
* Rendering: Improved support for scaled plots when passing scale as a `Plot.Render()` argument (#1416) _Thanks @Andreas_
* Text: Improved support for rotated text and background fills using custom alignments (#1417, #1516) _Thanks @riquich and @AndXaf_
* Text: Added options for custom borders (#1417, #1516) _Thanks @AndXaf and @MachineFossil_
* Plot: New `RemoveAxis()` method allows users to remove axes placed by `AddAxis()` (#1458) _Thanks @gobikulandaisamy_
* Benchmark: `Plot.BenchmarkTimes()` now returns an array of recent frame render times (#1493, #1491) _Thanks @anose001_
* Ticks: Disabling log-scaled minor ticks now disables tick label integer rounding (#1419) _Thanks @at2software_
* Rendering: Improve appearance of text by defaulting to ClearType font rendering (#1496, #823) _Thanks @Elgot_

## ScottPlot 4.1.27
_Published on [NuGet](https://www.nuget.org/profiles/ScottPlot) on 2021-10-24_
* Colorbar: Exposed fields for additional tick line and tick label customization (#1360) _Thanks @Maoyao233_
* Plot: Improved `AxisAutoY()` margins (#1363) _Thanks @Maoyao233_
* Radar Plot: `LineWidth` may now be customized (#1277, #1369) _Thanks @bclehmann_
* Controls: Stretching due to display scaling can be disabled with `Configuration.DpiStretch` in WPF and Avalonia controls (#1352, #1364) _Thanks @ktheijs and @bclehmann_
* Axes: Improved support for log-distributed minor tick and grid lines (#1386, #1393) _Thanks @at2software_
* Axes: `GetTicks()` can be used to get the tick positions and labels from the previous render
* WPF Control: Improved responsiveness while dragging with the mouse to pan or zoom (#1387, #1388) _Thanks @jbuckmccready_
* Layout: `MatchLayout()` has improved alignment for plots containing colorbars (#1338, #1349, #1351) _Thanks @dhgigisoave_
* Axes: Added multi-axis support for `SetInnerViewLimits()` and `SetOuterViewLimits()` (#1357, #1361) _Thanks @saroldhand_
* Axes: Created simplified overloads for `AxisAuto()` and `Margins()` that lack multi-axis arguments (#1367) _Thanks @cdytoby_
* Signal Plot: `FillAbove()`, `FillBelow()`, and `FillAboveAndBelow()` methods have been added to simplify configuration and reduce run-time errors. Direct access to fill-related fields has been deprecated. (#1401)
* Plot: `AddFill()` now has an overload to fill between two Y curves with shared X values
* Palette: Made all `Palette` classes public (#1394) _Thanks @Terebi42_
* Colorbar: Added `AutomaticTicks()` to let the user further customize tick positions and labels (#1403, #1362) _Thanks @bclehmann_
* Heatmap: Improved support for automatic tick placement in colorbars (#1403, #1362)
* Heatmap: Added `XMin`, `XMax`, `YMin`, and `YMax` to help configure placement and edge alignment (#1405) _Thanks @bclehmann_
* Coordinated Heatmap: This plot type has been deprecated now that the special functionality it provided is present in the standard `Heatmap` (#1405)
* Marker: Created a new `Marker` class to simplify the marker API. Currently it is a pass-through for `MarkerShape` enumeration members.
* Plot: `AddMarker()` makes it easy to place a styled marker at an X/Y position on the plot. (#1391)
* Plottable: `AddPoint()` now returns a `MarkerPlot` rather than a `ScatterPlot` with a single point (#1407)
* Axis lines: Added `Min` and `Max` properties to terminate the line at a finite point (#1390, #1399) _Thanks @bclehmann_

## ScottPlot 4.1.26
_Published on [NuGet](https://www.nuget.org/profiles/ScottPlot) on 2021-10-12_
* SignalPlotYX: Improve support for step display (#1342) _Thanks @EFeru_
* Heatmap: Improve automatic axis limit detection (#1278) _Thanks @bclehmann_
* Plot: Added `Margins()` to set default margins to use when `AxisAuto()` is called without arguments (#1345)
* Heatmap: Deprecated `ShowAxisLabels` in favor of tight margins (see cookbook) (#1278) _Thanks @bclehmann_
* Histogram: Fixed bug affecting binning of values at the upper edge of the final bin (#1348, #1350) _Thanks @jw-suh_
* NuGet: Packages have improved debug experience with SourceLink and snupkg format symbols (#1285)

## ScottPlot 4.1.25
* Palette: `ScottPlot.Palette` has been created and cookbook recipes have been updated to use it. The module it replaces (`ScottPlot.Drawing.Palette`) will not be marked obsolete until ScottPlot 5. (#1299, #1304)
* Style: Refactored to use static classes instead of enumeration members (#1299, #1291)
* NuGet: Improved System.Drawing.Common dependencies in user control packages (#1311, #1310) _Thanks @Kritner_
* Avalonia Control: Now targets .NET 5 (#1306, #1309) _Thanks @bclehmann_
* Plot: Fixed bug causing `GetPixel()` to return incorrect values for some axes (#1329, #1330) _Thanks @riquich_
* New Palettes:
  * `ColorblindFriendly` modeled after [Wong 2011](https://www.nature.com/articles/nmeth.1618.pdf) (#1312) _Thanks @arthurits_
  * `Dark` (#1313) _Thanks @arthurits_
  * `DarkPastel` (#1314) _Thanks @arthurits_
  * `Redness` (#1322) _Thanks @wbalbo_
  * `SummerSplash (#1317)` _Thanks @KanishkKhurana_
  * `Tsitsulin` 25-color optimal qualitative palette ([described here](http://tsitsul.in/blog/coloropt)) by [Anton Tsitsulin](http://tsitsul.in) (#1318) _Thanks @arthurits and @xgfs_
* New Styles:
  * `Burgundy` (#1319) _Thanks @arthurits_
  * `Earth` (#1320) _Thanks @martinkleppe_
  * `Pink` (#1234) _Thanks @nanrod_

## ScottPlot 4.1.23
* NuGet: use deterministic builds, add source link support, and include compiler flags (#1285)

## ScottPlot 4.1.22
* Coxcomb Plots: Added support for image labels (#1265, #1275) _Thanks @Rayffer_
* Palette: Added overloads for `GetColor()` and `GetColors()` to support transparency
* Plot Viewer: fixed bug causing render warning to appear in WinForms and Avalonia plot viewers (#1265, #1238) _Thanks @bukkideme, @Nexus452, and @bclehmann_

## ScottPlot 4.1.21
* Legend: Throw an exception if `RenderLegend()` is called on a plot with no labeled plottables (#1257)
* Radar: Improved support for category labels. (#1261, #1262) _Thanks @Rayffer_
* Controls: Now have a `Refresh()` method as an alias of `Render()` for manually redrawing the plot and updating the image on the screen. Using `Render()` in user controls is more similar to similar plotting libraries and less likely to be confused with `Plot.Render()` in documentation and warning messages. (#1264, #1270, #1263, #1245, #1165)
* Controls: Decreased visibility of the render warning (introduced in ScottPlot 4.1.19) by allowing it only to appear when the debugger is attached (#1165, #1264)
* Radial Gaugue Plot: Fixed divide-by-zero bug affecting normalized gauges (#1272) _Thanks @arthurits_

## ScottPlot 4.1.20
* Ticks: Fixed bug where corner labels would not render when multiplier or offset notation is in use (#1252, #1253) _Thanks @DavidBergstromSWE_

## ScottPlot 4.1.19
* Controls: Fixed bug where render warning message is not hidden if `RenderRequest()` is called (#1165) _Thanks @gigios_

## ScottPlot 4.1.18
* Ticks: Improve placement when axis scale lock is enabled (#1229, #1197)
* Plot: `SetViewLimits()` replaced by `SetOuterViewLimits()` and `SetInnerViewLimits()` (#1197) _Thanks @noob765_
* Plot: `EqualScaleMode` (an enumeration accepted by `AxisScaleLock()`) now has `PreserveSmallest` and `PreserveLargest` members to indicate which axis to prioritize when adjusting zoom level. The new default is `PreserveSmallest` which prevents data from falling off the edge of the plot when resizing. (#1197) _Thanks @noob765_
* Axis: Improved alignment of 90º rotated ticks (#1194, #1201) _Thanks @gigios_
* Controls: Fix bug where middle-click-drag zoom rectangle would persist if combined with scroll wheel events (#1226) _Thanks @Elgot_
* Scatter Plot: Fixed bug affecting plots where `YError` is set but `XError` is not (#1237, #1238) _Thanks @simmdan_
* Palette: Added `Microcharts` colorset (#1235) _Thanks @arthurits_
* SignalPlotXY: Added support for `FillType` (#1232) _Thanks @ddrrrr_
* Arrow: New plot type for rendering arrows on plots. Arrowhead functionality of scatter plots has been deprecated. (#1241, #1240)
* Controls: Automatic rendering has been deprecated. Users must call Render() manually at least once. (#1165, #1117)
* Radial Gauge Plots: `AddRadialGauge()` now adds a radial gauge plot (a new circular plot type where values are represented as arcs spanning a curve). See cookbook for examples and documentation. (#1242) _Thanks @arthurits_

## ScottPlot 4.1.17
* Improved `RadarPlot.Update()` default arguments (#1097) _Thanks @arthurits_
* Radar Plot: Improved `Update()` default arguments (#1097) _Thanks @arthurits_
* Crosshair: Added `XLabelOnTop` and `YLabelOnRight` options to improve multi-axis support and label customization (#1147) _Thanks @rutkowskit_
* Signal Plot: Added `StepDisplay` option to render signal plots as step plots when zoomed in (#1092, #1128) _Thanks @EFeru_
* Testing: Improved error reporting on failed XML documentation tests (#1127) _Thanks @StendProg_
* Histogram: Marked `ScottPlot.Statistics.Histogram` obsolete in favor of static methods in `ScottPlot.Statistics.Common` designed to create histograms and probability function curves (#1051, #1166). See cookbook for usage examples. _Thanks @breakwinz and @bclehmann_
* WpfPlot: Improve memory management for dynamically created and destroyed WpfPlot controls by properly unloading the dispatcher timer (#1115, #1117) _Thanks @RamsayGit, @bclehmann, @StendProg, and @Orace_
* Mouse Processing: Improved bug that affected fast drag-dropping of draggable objects (#1076)
* Rendering: Fixed clipping bug that caused some plot types to be rendered above data area frames (#1084)
* Plot: Added `Width` and `Height` properties
* Plot: `GetImageBytes()` now returns bytes for a PNG file for easier storage in cloud applications (#1107)
* Axis: Added a `GetSettings()` method for developers, testers, and experimenters to gain access to experimental objects which are normally private for extreme customization
* Axis: Axis ticks now have a `Ticks()` overload which allows selective control over major tick lines and major tick labels separately (#1118) _Thanks @kegesch_
* Plot: `AxisAuto()` now has `xAxisIndex` and `yAxisIndex` arguments to selectively adjust axes to fit data on a specified index (#1123)
* Crosshair: Refactored to use two `AxisLine`s so custom formatters can now be used and lines can be independently styled (#1173, #1172, #1122, 1195) _Thanks @Maoyao233 and @EFeru_
* ClevelandDotPlot: Improve automatic axis limit detection (#1185) _Thanks @Nextra_
* ScatterPlotList: Improved legend formatting (#1190) _Thanks @Maoyao233_
* Plot: Added an optional argument to `Frameless()` to reverse its behavior and deprecated `Frame()` (#1112, #1192) _Thanks @arthurits_
* AxisLine: Added `PositionLabel` option for displaying position as text (using a user-customizable formatter function) on the axis (#1122, #1195, #1172, #1173) _Thanks @EFeru and @Maoyao233_
* Radar Plot: Fixed rendering artifact that occurred when axis maximum is zero (#1139) _Thanks @petersesztak and @bclehmann_
* Mouse Processing: Improved panning behavior when view limits (axis boundaries) are active (#1148, #1203) _Thanks @at2software_
* Signal Plot: Fixed bug causing render artifacts when using fill modes (#1163, #1205)
* Scatter Plot: Added support for `OffsetX` and `OffsetY` (#1164, #1213)
* Coxcomb: Added a new plot type for categorical data. See cookbook for examples. (#1188) _Thanks @bclehmann_
* Axes: Added `LockLimits()` to control pan/zoom manipulation so individual axes can be manipulated in multi-axis plots. See demo application for example. (#1179, #1210) _Thanks @kkaiser41_
* Vector Plot: Add additional options to customize arrowhead style and position. See cookbook for examples. (#1202) _Thanks @hhubschle_
* Finance Plot: Fixed bug affecting plots with no data points (#1200) _Thanks @Maoyao233_
* Ticks: Improve display of rotated ticks on secondary axes (#1201) _Thanks @gigios_

## ScottPlot 4.1.16
* Made it easier to use custom color palettes (see cookbook) (#1058, #1082) _Thanks @EFeru_
* Added a `IgnoreAxisAuto` field to axis lines and spans (#999) _Thanks @kirsan31_
* Heatmaps now have a `Smooth` field which uses bicubic interpolation to display smooth heatmaps (#1003) _Thanks @xichaoqiang_
* Radar plots now have an `Update()` method for updating data values without clearing the plot (#1086, #1091) _Thanks @arthurits_
* Controls now automatically render after the list of plottables is modified (previously it was after the number of plottables changed). This behavior can be disabled by setting a public field in the control's `Configuration` module. (#1087, #1088) _Thanks @bftrock_
* New `Crosshair` plot type draws lines to highlight a point on the plot and labels their coordinates in the axes (#999, #1093) _Thanks @kirsan31_
* Added support for a custom `Func<double, string>` to be used as custom tick label formatters (see cookbook) (#926, #1070) _Thanks @damiandixon and @ssalsinha_
* Added `Move`, `MoveFirst`, and `MoveLast` to the `Plot` module for added control over which plottables appear on top (#1090) _Thanks @EFeru_
* Fixed bug preventing expected behavior when calling `AxisAutoX` and `AxisAutoY` (#1089) _Thanks @EFeru__

## ScottPlot 4.1.15
* Hide design-time error message component at run time to reduce flicking when resizing (#1073, #1075) _Thanks @Superberti and @bclehmann_
* Added a modern `Plot.GetBitmap()` overload suitable for the new stateless rendering system (#913 #1063)
* Controls now have `PlottableDragged` and `PlottableDropped` event handlers (#1072) _Thanks @JS-BGResearch_

## ScottPlot 4.1.14
* Add support for custom linestyles in SignalXY plots (#1017, #1016) _Thanks @StendProg and @breakwinz_
* Improved Avalonia dependency versioning (#1018, #1041) _Thanks @bclehmann_
* Controls now properly process `MouseEnter` and `MouseLeave` events (#999) _Thanks @kirsan31 and @breakwinz_
* Controls now have a `RenderRequest()` method that uses a render queue to facilitate non-blocking render calls (#813, #1034) _Thanks @StendProg_
* Added Last() to finance plots to make it easier to access the final OHLC (#1038) _Thanks @CalderWhite_
* Controls that fail to render in design mode now display the error message in a textbox to prevent Visual Studio exceptions (#1048) _Thanks @bclehmann_

## ScottPlot 4.1.13-beta
* `Plot.Render()` and `Plot.SaveFig()` now have a `scale` argument to allow for the creation of high resolution scaled plots (#983, #982, #981) _Thanks @PeterDavidson_
* A `BubblePlot` has been added to allow display of circles with custom colors and sizes. See cookbook for examples. (#984, #973, #960) _Thanks @PeterDavidson_
* Avalonia 0.10.3 is now supported (#986) _Thanks @bclehmann_
* Default version of System.Drawing.Common has been changed from `5.0.0` to `4.6.1` to minimize errors associated with downgrading (#1004, #1005, #993, #924, #655) _Thanks @bukkideme_

## ScottPlot 4.1.12-beta
* Added "Open in New Window" option to right-click menu (#958, #969) _Thanks @ademkaya and @bclehmann_
* User control `Configuration` module now has customizable scroll wheel zoom fraction (#940, #937) _Thanks @PassionateDeveloper86 and @StendProg_
* Added options to `Plot.AxisScaleLock()` to let the user define scaling behavior when the plot is resized (#933, #857) _Thanks @ricecakebear and @StendProg_
* Improved XML documentation for `DataGen` module (#903, #902) _Thanks @bclehmann_
* Fixed bug where tick labels would not render for axes with a single tick (#945, #828, #725, #925) _Thanks @saklanmazozgur and @audun_
* Added option to manually refine tick density (#828) _Thanks @ChrisAtVault and @bclehmann_
* Improved tick density calculations for DateTime axes (#725) _Thanks @bclehmann_
* Fixed SignalXY rendering artifact affecting the right edge of the plot (#929, #931) _Thanks @damiandixon and @StendProg_
* Improved line style customization for signal plots (#929, #931) _Thanks @damiandixon and @StendProg_
* Fixed bug where negative bar plots would default to red fill color (#968, #946) _Thanks @pietcoussens_
* Fixed bug where custom vertical margin was not respected when `AxisAuto()` was called with a middle-click (#943) _Thanks Andreas_
* Added a minimum distance the mouse must travel while click-dragging for the action to be considered a drag instead of a click (#962)
* Improved Histogram documentation and simplified access to probability curves (#930, #932, #971) _Thanks @LB767, @breakwinz, and @bclehmann_

## ScottPlot 4.1.11-beta
* FormsPlot mouse events are now properly forwarded to the base control (#892, #919) _Thanks @grabul_
* Prevent right-click menu from deploying after right-click-drag (#891, #917)
* Add offset support to SignalXY (#894, #890) _Thanks @StendProg_
* Eliminate rendering artifacts in SignalXY plots (#893, #889) _Thanks @StendProg and @grabul_
* Optimize cookbook generation and test execution (#901) _Thanks @bclehmann_

## ScottPlot 4.1.10-beta
* Fixed a bug where applying the Seabourn style modified axis frame and minor tick distribution (#866) _Thanks @oszymczak_
* Improved XML documentation and error reporting for getting legend bitmaps (#860) _Thanks @mzemljak_
* Fixed rendering bug affecting finance plots with thin borders (#837) _Thanks @AlgoExecutor_
* Improved argument names and XML docs for SMA and Bollinger band calculation methods (#830) _Thanks @ticool_
* Improved GetPointNearest support for generic signal plots (#809, #882, #886) _Thanks @StendProg, @at2software, and @mrradd_
* Added support for custom slice label colors in pie charts (#883, #844) _Thanks @bclehmann, @StendProg, and @Timothy343_
* Improved support for transparent heatmaps using nullable double arrays (#849, #852) _Thanks @bclehmann_
* Deprecated bar plot `IsHorizontal` and `IsVertical` in favor of an `Orientation` enumeration
* Deprecated bar plot `xs` and `ys` in favor of `positions` and `values` which are better orientation-agnostic names
* Added Lollipop and Cleveland plots as new types of bar plots (#842, #817) _Thanks @bclehmann_
* Fixed a bug where `Plot.AddBarGroups()` returned an array of nulls (#839) _Thanks @rhys-wootton_
* Fixed a bug affecting manual tick labels (#829) _Thanks @ohru131_
* Implemented an optional render queue to allow asynchronous rendering in user controls (#813) _Thanks @StendProg_

## ScottPlot 4.1.9-beta
* Improved support for negative DateTimes when using DateTime axis mode (#806, #807) _Thanks @StendProg and @at2software_
* Improved axis limit detection when using tooltips (#805, #811) _Thanks @bclehmann and @ChrisAtVault_
* Added `WickColor` field to candlestick plots (#803) _Thanks @bclehmann_
* Improved rendering of candlesticks that open and close at the same price (#803, #800) _Thanks @bclehmann and @AlgoExecutor_
* Improved rendering of SignalXY plots near the edge of the plot (#795) _Thanks @StendProg_
* new `AddScatterStep()` helper method creates a scatter plot with the step style (#808) _Thanks @KlaskSkovby_
* Marked `MultiPlot` obsolete
* Refactored `Colormap` module to use classes instead of reflection (#767, #773) _Thanks @StendProg_
* Refactored `OHLC` fields and finance plots to store `DateTime` and `TimeSpan` instead of `double` (#795)

## ScottPlot 4.1.8-beta
* Improved validation and error reporting for large heatmaps (#772) _Thanks @Matthias-C_
* Removed noisy console output in `ScatterPlotList` (#780) _Thanks @Scr0nch_
* Improved rendering bug in signal plots (#783, #788) _Thanks @AlgoExecutor and @StendProg_
* Fix bug that hid grid lines in frameless plots (#779)
* Improved appearance of marker-only scatter plots in the legend (#790) _Thanks @AlgoExecutor_
* `AddPoint()` now has a `label` argument to match `AddScatter()` (#787) _Thanks @AlgoExecutor_

## ScottPlot 4.1.7-beta
* Added support for image axis labels (#759, #446, #716) _Thanks @bclehmann_
* Added `MinRenderIndex` and `MaxRenderIndex` support to Scatter plots (#737, #763) _Thanks @StendProg_
* Improved display of horizontal manual axis tick labels (#724, #762) _Thanks @inqb and @Saklut_
* Added support for listing and retrieving colormaps by their names (#767, #773) _Thanks @StendProg_
* Enabled mouse pan and zoom for plots with infinitely small width and height (#768, #733, #764) _Thanks @saklanmazozgur_
* A descriptive exception is now thrown when attempting to create heatmaps of unsupported dimensions (#722) _Thanks @Matthias-C_

## ScottPlot 4.1.6-beta
* Fixed single point render bug in Signal plots (#744, #745) _Thanks @at2software and @StendProg_
* Improved display scaling support for WPF control (#721, #720) _Thanks @bclehmann_
* User control `OnAxesChanged` events now send the control itself as the sender object (#743, #756) _Thanks @at2software_
* Fixed configuration bug related to Alt + middle-click-drag-zoom (#741) _Thanks @JS-BGResearch and @bclehmann_
* Fixed render bug related to ALT + middle-click-drag zoom box (#742) _Thanks @bclehmann_
* Fixed render bug for extremely small plots (#735)
* Added a coordinated heatmap plot type (#707) _Thanks @StendProg_
* Improved appearance of heatmap edges (#713) _Thanks @StendProg_
* Improved design-time rendering of Windows Forms control
* Added and expanded XML documentation for Plot and Plottable classes
* Created a new cookbook website generator that combines reflection with XML documentation (#727, #738, #756)
* ScottPlot is now a reserved prefix on NuGet

## ScottPlot 4.1.5-beta
* Helper methods were added for creating scatter plots with just lines (`AddScatterLines()`) or just markers (`AddScatterPoints()`).
* Scatter and Signal plots have `GetPointNearest()` which now has a `xyRatio` argument to support identifying points near the cursor in pixel space (#709, #722) _Thanks @oszymczak, @StendProg, @bclehmann_
* Improved display of manual tick labels (#724) _Thanks @bclehmann_

## ScottPlot 4.1.4-beta
* User controls have been extensively redesigned (#683)
  * All user controls are almost entirely logic-free and pass events to `ScottPlot.Control`, a shared common back-end module which handles mouse interaction and pixel/coordinate conversions.
  * Controls no longer have a `Configure()` method with numerous named arguments, but instead a `Configuration` field with XML-documented public fields to customize behavior.
  * Renders occur automatically when the number of plottables changes, meaning you do not have to manually call `Render()` when plotting data for the first time. This behavior can be disabled in the configuration.
  * Avalonia 0.10.0 is now supported and uses this new back-end (#656, #700) _Thanks @bclehmann_
  * Events are used to provide custom right-click menu actions.
  * The right-click plot settings window (that was only available from the WinForms control) has been removed.
* New methods were added to `ScottPlot.Statistics.Common` which efficiently find the Nth smallest number, quartiles, or other quantiles from arrays of numbers (#690) _Thanks @bclehmann_
* New tooltip plot type (#696) _Thanks @bclehmann_
* Fixed simple moving average (SMA) calculation (#703) _Thanks @Saklut_
* Improved multi-axis rendering (#706) _Thanks @bclehmann_
* Improved `SetSourceAsync()` for segmented trees (#705, #692) _Thanks @jl0pd and @StendProg_
* Improved layout for axes with rotated ticks (#706, #699) _Thanks @MisterRedactus and @bclehmann_
* ScottPlot now multi-targets more platforms and supports the latest C# language version on modern platforms but restricts the language to C# 7.3 for .NET Framework projects (#691, #711) _Thanks @jl0pd_
* Improved project file to install `System.ValueTuple` when targeting .NET Framework 4.6.1 (#88, #691)

## ScottPlot 4.1.3-beta
* Scott will make a document to summarize 4.0 → 4.1 changes as we get closer to a non-beta release
* Fixed rendering bug affecting axis spans when zoomed far in (#662) _Thanks @StendProg_
* Improved Gaussian blur performance (#667) _Thanks @bclehmann_
* Largely refactored heatmaps (#679, #680) _Thanks @bclehmann_
* New `Colorbar` plot type (#681)
* Improved SMA and Bollinger band generators (#647) _Thanks @Saklut_
* Improved tick label rounding (#657)
* Improved setting of tick label color (#672)
* Improved fill above and below for scatter plots (#676) _Thanks @MithrilMan_
* Additional customizations for radar charts (#634, #628, #635) _Thanks @bclehmann and @SommerEngineering_

## ScottPlot 4.1.0

In November, 2020 ScottPlot 4.0 branched into a permanent `stable` branch, and ScottPlot 4.1 began development as beta / pre-release in the main branch. ScottPlot 4.0 continues to be maintained, but modifications are aimed at small bugfixes rather than large refactoring or the addition of new features. ScottPlot 4.1 merged into the master branch in November, 2020 (#605). Improvements are focused at enhanced performance, improved thread safety, support for multiple axes, and options for data validation.

* **Most plotting methods are unchanged so many users will not experience any breaking changes.**
* **Axis Limits**
  * Axis limits are described by a `AxisLimits` struct (previously `double[]` was used)
  * Methods which modify axis limits do not return anything (previously they returned `double[]`)
  * To get the latest axis limits call `Plot.AxisLimits()` which returns a `AxisLimits` object
* **Multiple Axes**
  * Multiple axes are now supported! There is no change to the traditional workflow if this feature is not used.
  * Most axis methods accept a `xAxisIndex` and `yAxisIndex` arguments to specify which axes they will modify or return
  * Most plottable objects have `xAxisIndex` and `yAxisIndex` fields which specify which axes they will render on
  * You can enable a second Y and X axis by calling `YLabel2` and `XLabel2()`
  * You can obtain an axis by calling `GetXAxis(xAxisIndex)` or `GetYAxis(yAxisIndex)`, then modify its public fields to customize its behavior
  * The default axes (left and bottom) both use axis index `0`
  * The secondary axes (right and top) both use axis index `1`
  * You can create additional axes by calling `Plot.AddAxis()` and customize it by modifying fields of the `Axis` it returns.
* **Layout**
  * The layout is re-calculated on every render, so it automatically adjusts to accommodate axis labels and ticks.
  * To achieve extra space around the data area, call `Layout()` to supply a minimum size for each axis.
  * To achieve a frameless plot where the data area fills the full figure, call `LayoutFrameless()`
* **Some namespaces and class names have changed**
  * The `Plottable` base class has been replaced with an `IPlottable` interface
  * Plottables have been renamed and moved into a `Plottable` namespace (e.g., `PlottableScatter` is  now `Plottable.ScatterPlot`)
  * Several enums have been renamed
* **The Settings module has been greatly refactored**
  * It is still private, but you can request it with `Plot.GetSettings()`
  * Many of its objects implement `IRenderable`, so their customization options are stored at the same level as their render methods.
* **The Render system is now stateless**
  * `Bitmap` objects are never stored. The `Render()` method will create and return a new `Bitmap` when called, or will render onto an existing `Bitmap` if it is supplied as an argument. This allows controls to manage their own performance optimization by optionally re-using a `Bitmap` for multiple renders.
  * Drawing is achieved with `using` statements which respect all `IDisposable` drawing objects, improving thread safety and garbage collection performance.

## ScottPlot 4.0.46
* Improved ticks for small plots (#724) _Thanks @Saklut_
* Improved display of manual ticks (#724) _Thanks @bclehmann_

## ScottPlot 4.0.45
* Fixed a bug that affected very small plots with the benchmark enabled (#626) _Thanks @martin-brajer_
* Improved labels in bar graphs using a yOffset (#584) _Thanks Terbaco_
* Added `RenderLock()` and `RenderUnlock()` to the Plot module to facilitate multi-threaded plot modification (#609) _Thanks @ZTaiIT1025_

## ScottPlot 4.0.44
* Improved limits for fixed-size axis spans (#586) _Thanks @Ichibot200 and @StendProg_
* Mouse drag/drop events now send useful event arguments (#593) _Thanks @charlescao460 and @StendProg_
* Fixed a bug that affected plots with extremely small (<1E-10) axis spans (#607) _Thanks @RFIsoft_
* `Plot.SaveFig()` now returns the full path to the file it created (#608)
* Fixed `AxisAuto()` bug affecting signal plots using min/max render indexes with a custom sample rate (#621) _Thanks @LB767_
* Fixed a bug affecting histogram normalization (#624) _Thanks @LB767_
* WPF and Windows Forms user controls now also target .NET 5

## ScottPlot 4.0.43
* Improved appearance of semi-transparent legend items (#567)
* Improved tick labels for ticks smaller than 1E-5 (#568) _Thanks @ozgur640_
* Improved support for Avalonia 0.10 (#571) _Thanks @bclehmann and @apkrymov_
* Improved positions for base16 ticks (#582, #581) _Thanks @bclehmann_

## ScottPlot 4.0.42
* Improved DPI scaling support when using WinForms in .NET Core applications (#563) _Thanks @Ichibot200_
* Improved DPI scaling support for draggable axis lines and spans (#563) _Thanks @Ichibot200_

## ScottPlot 4.0.41
* Improved density of DateTime ticks (#564, #561) _Thanks @StendProg and @waynetheron_
* Improved display of DateTime tick labels containing multiple spaces (#539, #564) _Thanks @StendProg_

## ScottPlot 4.0.40
* Added user control for Avalonia (#496, #503) _Thanks @bclehmann_
* Holding shift while left-click-dragging the edge of a span moves it instead of resizing it (#509) _Thanks @Torgano_
* CSV export is now culture invariant for improved support on systems where commas are decimal separators (#512) _Thanks Daniel_
* Added fill support to scatter plots (#529) _Thanks @AlexFsmn_
* Fix bug that occurred when calling `GetLegendBitmap()` before the plot was rendered (#527) _Thanks @el-aasi_
* Improved DateTime tick placement and added support for milliseconds (#539) _Thanks @StendProg_
* Pie charts now have an optional hollow center to produce donut plots (#534) _Thanks @bclehmann and @AlexFsmn_
* Added electrocardiogram (ECG) simulator to the DataGen module (#540) _Thanks @AteCoder_
* Improved mouse scroll wheel responsiveness by delaying high quality render (#545, #543, #550) _Thanks @StendProg_
* `Plot.PlotBitmap()` allows Bitmaps to be placed at specific coordinates (#528) _Thanks @AlexFsmn_
* `DataGen.SampleImage()` returns a sample Bitmap that can be used for testing
* Bar graphs now have a hatchStyle property to customize fill pattern (#555) _Thanks @bclehmann_
* Support timecode tick labels (#537) _Thanks @vrdriver and @StendProg_

## ScottPlot 4.0.39
* Legend now reflects LineStyle of Signal and SignalXY plots (#488) _Thanks @bclehmann_
* Improved mouse wheel zoom-to-cursor and middle-click-drag rectangle zoom in the WPF control for systems that use display scaling (#490) _Thanks @nashilnik_
* The `Configure()` method of user controls now has a `lowQualityAlways` argument to let the user easily enable/disable anti-aliasing at the control level. Previously this was only configurable by reaching into the control's plot object and calling its `AntiAlias()` method. (#499) _Thanks @RachamimYaakobov_
* SignalXY now supports parallel processing (#500) _Thanks @StendProg_
* SignalXY now respects index-based render limits (#493, #500) _Thanks @StendProg and @envine_

## ScottPlot 4.0.38
* Improved `Plot.PlotFillAboveBelow()` rendering of data with a non-zero baseline (#477) _Thanks @el-aasi_
* Added `Plot.PlotWaterfall()` for easy creation of waterfall-style bar plots (#463, #476) _Thanks @bclehmann_
* Axis tick labels can be displayed using notations other than base 10 by supplying `Plot.Ticks()` with `base` and `prefix` arguments, allowing axes that display binary (e.g., `0b100110`) or hexadecimal (eg., `0x4B0D10`) tick labels (#469, #457) _Thanks @bclehmann_
* Added options to `PlotBar()` to facilitate customization of text displayed above bars when `showValue` is enabled (#483) _Thanks @WillemWever_
* Plot objects are colored based on a pre-defined set of colors. The default colorset (category10) is the same palette of colors used by matplotlib. A new `Colorset` module has been created to better define this behavior, and `Plot.Colorset()` makes it easy to plot data using alternative colorsets. (#481)
* Fixed a bug that caused instability when a population plot is zoomed-out so much that its fractional distribution curve is smaller than a single pixel (#480) _Thanks @HowardWhile_
* Added `Plot.Remove()` method to make it easier to specifically remove an individual plottable after it has been plotted. `Plot.Clear()` is similar, but designed to remove classes of plot types rather than a specific plot object. (#479) _Thanks @cstyx and @Resonanz_
* Signal plots can now be created with a defined `minRenderIndex` (in addition to the already-supported `maxRenderIndex`) to facilitate partial display of large arrays (#474) _Thanks @bclehmann_

## ScottPlot 4.0.37
* Fixed a long-running issue related to strong assembly versioning that caused the WPF control to fail to render in the Visual Studio designer in .NET Framework (but not .NET Core) projects (#473, #466, #356) _Thanks @bhairav-thakkar, @riquich, @Helitune-RobMcKay, and @iu2kxv_
* User controls now also target `net472` (while still supporting `net461` and `netcoreapp3.0`) to produce a build folder with just 3 DLLs (compared to over 100 when building with .NET Framework 4.6.1)

## ScottPlot 4.0.36
* `PlotSignal()` and `PlotSignalXY()` plots now have an optional `useParallel` argument (and public property on the objects they return) to allow the user to decide whether parallel or sequential calculations will be performed. (#454, #419, #245, #72) _Thanks @StendProg_
* Improved minor tick alignment to prevent rare single-pixel artifacts (#417)
* Improved horizontal axis tick label positions in ruler mode (#453)
* Added a `Statistics.Interpolation` module to generate smooth interpolated splines from a small number of input data points. See advanced statistics cookbook example for usage information. (#459) _Thanks Hans-Peter Moser_
* Improved automatic axis adjustment when adding bar plots with negative values (#461, #462) _Thanks @bclehmann_
* Created `Drawing.Colormaps` module which has over a dozen colormaps for easily converting a fractional value to a color for use in plotting or heatmap displays (#457, #458) _Thanks @bclehmann_
* Updated `Plot.Clear()` to accept any `Plottable` as an argument, and all `Plottable` objects of the same type will be cleared (#464) _Thanks @imka-code_

## ScottPlot 4.0.35
* Added `processEvents` argument to `formsPlot2.Render()` to provide a performance enhancement when linking axes of two `FormsPlot` controls together (by calling `Plot.MatchAxis()` from the control's `AxesChanged` event, as seen in the _Linked Axes_ demo application) (#451, #452) _Thanks @StendProg and @robokamran_
* New `Plot.PlotVectorField()` method for displaying vector fields (sometimes called quiver plots) (#438, #439, #440) _Thanks @bclehmann and @hhubschle_
* Included an experimental colormap module which is likely to evolve over subsequent releases (#420, #424, #442) _Thanks @bclehmann_
* `PlotScatterHighlight()` was created as a type of scatter plot designed specifically for applications where "show value on hover" functionality is desired. Examples are both in the cookbook and WinForms and WPF demo applications. (#415, #414) _Thanks @bclehmann and @StendProg_
* `PlotRadar()` is a new plot type for creating Radar plots (also called spider plots or star plots). See cookbook and demo application for examples. (#428, #430) _Thanks @bclehmann_
* `PlotPlolygons()` is a new performance-optimized variant of `PlotPolygon()` designed for displaying large numbers of complex shapes (#426) _Thanks @StendProg_
* The WinForms control's `Configure()` now has a `showCoordinatesTooltip` argument to continuously display the position at the tip of the cursor as a tooltip (#410) _Thanks @jcbeppler_
* User controls now use SHIFT (previously ALT) to lock the horizontal axis and ALT (previously SHIFT) while left-click-dragging for zoom-to-region. Holding CTRL+SHIFT while right-click-dragging now zooms evenly, without X/Y distortion. (#436) _Thanks @tomwimmenhove and @StendProg_
* Parallel processing is now enabled by default. Performance improvements will be most noticeable on Signal plots. (#419, #245, #72)
* `Plot.PlotBar()` now has an `autoAxis` argument (which defaults `true`) that automatically adjusts the axis limits so the base of the bar graphs touch the edge of the plot area. (#406)
* OSX-specific DLLs are now only retrieved by NuGet on OSX (#433, #211, #212)
* Pie charts can now be made with `plt.PlotPie()`. See cookbook and demo application for examples. (#421, #423) _Thanks @bclehmann_
* `ScottPlot.FormsPlotViewer(Plot)` no longer resets the new window's plot to the default style (#416)  _Thanks @StendProg_
* Controls now have a `recalculateLayoutOnMouseUp` option to prevent resetting of manually-defined data area padding

## ScottPlot 4.0.34
* Improve display of `PlotSignalXY()` by not rendering markers when zoomed very far out (#402) _Thanks @gobikulandaisamy_
* Optimized rendering of solid lines which have a user-definable `LineStyle` property. This modification improves grid line rendering and increases performance for most types of plots. (#401, #327) _Thanks @bukkideme and @Ichibot200_

## ScottPlot 4.0.33
* Force grid lines to always draw using anti-aliasing. This compensates for a bug in `System.Drawing` that may cause diagonal line artifacts to appear when the user controls were panned or zoomed. (#401, #327) _Thanks @bukkideme and @Ichibot200_

## ScottPlot 4.0.32
* User controls now have a `GetMouseCoordinates()` method which returns the DPI-aware position of the mouse in graph coordinates (#379, #380) _Thanks @bclehmann_
* Default grid color was lightened in the user controls to match the default style (#372)
* New `PlotSignalXY()` method for high-speed rendering of signal data that has unevenly-spaced X coordinates (#374, #375) _Thanks @StendProg and @LogDogg_
* Modify `Tools.Log10()` to return `0` instead of `NaN`, improving automatic axis limit detection (#376, #377) _Thanks @bclehmann_
* WpfPlotViewer and FormsPlotViewer launch in center of parent window (#378)
* Improve reliability of `Plot.AxisAutoX()` and `Plot.AxisAutoY()` (#382)
* The `Configure()` method of FormsPlot and WpfPlot controls now have `middleClickMarginX` and `middleClickMarginY` arguments which define horizontal and vertical auto-axis margin used for middle-clicking. Setting horizontal margin to 0 is typical when plotting signals. (#383)
* `Plot.Grid()` and `Plot.Ticks()` now have a `snapToNearestPixel` argument which controls whether these lines appear anti-aliased or not. For static images non-anti-aliased grid lines and tick marks look best, but for continuously-panning plots anti-aliased lines look better. The default behavior is to enable snapping to the nearest pixel, consistent with previous releases. (#384)
* Mouse events (MouseDown, MouseMove, etc.) are now properly forwarded to the FormsPlot control (#390) _Thanks @Minu476_
* Improved rendering of very small candlesticks and OHLCs in financial plots
* Labeled plottables now display their label in the ToString() output. This is useful when viewing plottables listed in the FormsPlot settings window #391 _Thanks @Minu476_
* Added a Statistics.Finance module with methods for creating Simple Moving Average (SMA) and Bollinger band technical indicators to Candlestick and OHLC charts. Examples are in the cookbook and demo program. (#397) _Thanks @Minu476_
* Scatter plots, filled plots, and polygon plots now support Xs and Ys which contain `double.NaN` #396
* Added support for line styles to Signal plots (#392) _Thanks @bukkideme_

## ScottPlot 4.0.31
* Created `Plot.PlotBarGroups()` for easier construction of grouped bar plots from 2D data (#367) _Thanks @bclehmann_
* Plot.PlotScaleBar() adds an L-shaped scalebar to the corner of the plot (#363)
* Default grid color lightened from #D3D3D3 (Color.LightGray) to #EFEFEF (#372)
* Improved error reporting for scatter plots (#369) _Thanks @JagDTalcyon_
* Improve pixel alignment by hiding grid lines and snapping tick marks that are 1px away from the lower left edge (#359)
* PlotText() ignores defaults to upperLeft alignment when rotation is used (#362)
* Improved minor tick positioning to prevent cases where minor ticks are 1px away from major ticks (#373)

## ScottPlot 4.0.30
* `Plot.PlotCandlestick()` and `Plot.PlotOHLC()`
  * now support `OHLC` objects with variable widths defined with a new `timeSpan` argument in the OHLC constructor. (#346) _Thanks @Minu476_
  * now support custom up/down colors including those with transparency (#346) _Thanks @Minu476_
  * have a new `sequential` argument to plot data based on array index rather than `OHLC.time`. This is a new, simpler way to display unevenly-spaced data (e.g., gaps over weekends) in a way that makes the gaps invisible. (#346) _Thanks @Minu476_
* Fixed a marker/line alignment issue that only affeced low-density Signal plots on Linux and MacOS (#340) _Thanks @SeidChr_
* WPF control now appears in Toolbox (#151) _Thanks @RalphLAtGitHub_
* Plot titles are now center-aligned with the data area, not the figure. This improves the look of small plots with titles. (#365) _Thanks @Resonanz_
* Fixed bug that ignored `Configure(enableRightClickMenu: false)` in WPF and WinForms user controls. (#365) _Thanks @thunderstatic_
* Updated `Configure(enableScrollWheelZoom: false)` to disable middle-click-drag zooming. (#365) _Thanks @eduhza_
* Added color mixing methods to ScottPlot.Drawing.GDI (#361)
* Middle-click-drag zooming now respects locked axes (#353) _Thanks @LogDogg_
* Improved user control zooming of high-precision DateTime axis data (#351) _Thanks @bukkideme_
* Plot.AxisBounds() now lets user set absolute bounds for drag and pan operations (#349) _Thanks @LogDogg_
* WPF control uses improved Bitmap conversion method (#350)
* Function plots have improved handling of functions with infinite values (#370) _Thanks @bclehmann_

## ScottPlot 4.0.29
* `Plot.PlotFill()` can be used to make scatter plots with shaded regions. Giving it a single pair of X/Y values (`xs, ys`) lets you shade beneath the curve to the `baseline` value (which defaults to 0). You can also give it a pair of X/Y values (`xs1, ys1, xs2, ys2`) and the area between the two curves will be shaded (the two curves do not need to be the same length). See cookbook for examples. (#255) _Thanks @ckovamees_ 
* `DataGen.Range()` now has `includeStop` argument to include the last value in the returned array.
* `Tools.Pad()` has been created to return a copy of a given array padded with data values on each side. (#255) _Thanks @ckovamees_
* [Seaborn](https://seaborn.pydata.org/) style can be activated using `Plot.Style(Style.Seaborn)` (#339)
* The `enableZooming` argument in `WpfPlot.Configure()` and `FormsPlot.Configure()` has been replaced by two arguments `enableRightClickZoom` and `enableScrollWheelZoom` (#338) _Thanks Zach_
* Improved rendering of legend items for polygons and filled plots (#341) _Thanks @SeidChr_
* Improved Linux rendering of legend items which use thick lines: axis spans, fills, polygons, etc. (#340) _Thanks @SeidChr_
* Addded `Plot.PlotFillAboveBelow()` to create a shaded line plot with different colors above/below the baseline. (#255) _Thanks @ckovamees_
* Improved rendering in Linux and MacOS by refactoring the font measurement system (#340) _Thanks @SeidChr_

## ScottPlot 4.0.28
* `Ticks()` now has arguments for numericStringFormat (X and Y) to make it easy to customize formatting of tick labels (percentage, currency, scientific notation, etc.) using standard [numeric format strings](https://docs.microsoft.com/en-us/dotnet/standard/base-types/standard-numeric-format-strings). Example use is demonstrated in the cookbook. (#336) _Thanks @deiruch_
* The right-click menu can now be more easily customized by writing a custom menu to `FormsPlot.ContextMenuStrip` or `WpfPlot.ContextMenu`. Demonstrations of both are in the demo application. (#337) _Thanks @Antracik_

## ScottPlot 4.0.27
* `Plot.Polygon()` can now be used to plot polygons from X/Y points (#255) _Thanks @ckovamees_
* User controls now have an "open in new window" item in their right-click menu (#280)
* Plots now have offset notation and multiplier notation disabled by default. Layouts are automatically calculated before the first render, or manually after MouseUp events in the user controls. (#310)
* `Plot.Annotation()` allows for the placement of text on the figure using pixel coordinates (not unit coordinates on the data grid). This is useful for creating custom static labels or information messages. (#321) _Thanks @SeidChr_
* `FormsPlot.MouseDoubleClicked` event now passes a proper `MouseEventArgs` instead of `null` (#331) _Thanks @ismdiego_
* Added a right-click menu to `WpfPlot` with items (save image, copy image, open in new window, help, etc.) similar to `FormsPlot`

## ScottPlot 4.0.26
* The `ScottPlot.WPF` package (which provides the `WpfPlot` user control) now targets .NET Framework 4.7.2 (in addition to .NET Core 3.0), allowing it to be used in applications which target either platform. The ScottPlot demo application now targets .NET Framework 4.7.2 which should be easier to run on most Windows systems. (#333)
* The `ScottPlot.WinForms` package (which produves the `FormsPlot` control) now only targets .NET Framework 4.6.1 and .NET Core 3.0 platforms (previously it also had build targets for .NET Framework 4.7.2 and .NET Framework 4.8). It is important to note that no functionality was lost here. (#330, #333)

## ScottPlot 4.0.25
* `PlotBar()` now supports displaying values above each bar graph by setting the `showValues` argument.
* `PlotPopulations()` has extensive capabilities for plotting grouped population data using box plots, bar plots, box and whisper plots, scatter data with distribution curves, and more! See the cookbook for details. (#315)
* `Histogram` objects now have a `population` property.
* `PopulationStats` has been renamed to `Population` and has additional properties and methods useful for reporting population statistics.
* Improved grid rendering rare artifacts which appear as unwanted diagnal lines when anti-aliasing is disabled. (#327)

## ScottPlot 4.0.24
* `Plot.Clear()` has been improved to more effectively clear plottable objects. Various overloads are provided to selectively clear or preserve certain plot types. (#275) _Thanks @StendProg_
* `PlotBar()` has been lightly refactored. Argument order has been adjusted, and additional options have been added. Error cap width is now in fractional units instead of pixel units. Horizontal bar charts are now supported. (#277, #315) _Thanks @bonzaiferroni_

## ScottPlot 4.0.23
* Interactive plot viewers were created to make it easy to interactively display data in a pop-up window without having to write any GUI code: `ScottPlot.WpfPlotViewer` for WPF and `ScottPlot.FormsPlotViewer` for Windows Forms
* Fixed bug that affected the `ySpacing` argument of `Plot.Grid()`
* `Plot.Add()` makes it easy to add a custom `Plottable` to the plot
* `Plot.XLabels()` and `Plot.YLabels()` can now accept just a string array (x values are auto-populated as a consecutive series of numbers).
* Aliased `Plot.AxisAuto()` to `Plot.AutoAxis()` and `Plot.AutoScale()` to make this function easier to locate for users who may have experience with other plot libraries. (#309) _Thanks @Resonanz_
* Empty plots now render grid lines, ticks, and tick labels (#313)
* New plot type: Error bars. They allow the user to define error bar size in all 4 directions by calling `plt.PlotErrorBars()`. (#316) _Thanks @zrolfs_
* Improve how dashed lines appear in the legend
* Improved minor tick positions when using log scales with `logScaleX` and `logScaleY` arguments of `plt.Ticks()` method
* Fixed bug that caused the center of the coordinate field to shift when calling `Plot.AxisZoom()`
* Grid line thickness and style (dashed, dotted, etc) can be customized with new arguments in the `Plot.Grid()` method

## ScottPlot 4.0.22
* Added support for custom horizontal axis tick rotation (#300) _Thanks @SeidChr_
* Added support for fixed grid spacing when using DateTime axes (#299) _Thanks @SeidChr_
* Updated ScottPlot icon (removed small text, styled icon after emoji)
* Improved legend font size when using display scaling (#289)
* Scroll wheel zooming now zooms to cursor (instead of center) in WPF control. This feature works now even if display scaling is used. (#281)
* Added `Plot.EqualAxis` property to make it easy to lock axis scales together (#306) _Thanks @StendProg_

## ScottPlot 4.0.21
* Created new cookbook and demo applications for WinForms and WPF (#271)
* The `FormsPlot.MouseMoved` event now has `MouseEventArgs` (instead of `EventArgs`). The purpose of this was to make it easy to access mouse pixel coordinates via `e.X` and `e.Y`, but this change may require modifications to applications which use the old event signature.
* WpfPlot now has an `AxisChanged` event (like FormsPlot)
* Fixed bug that caused `Plot.CoordinateFromPixelY()` to return incorrect value
* Fixed bug causing cursor to show arrows when hovered over some non-draggable objects
* Improved support for WinForms and WpfPlot transparency (#286) _Thanks @StendProg and @envine_
* Added `DataGen.Zeros()` and `DataGen.Ones()` to generate arrays filled with values using methods familiar to numpy users.
* Added `equalAxes` argument to `WpfPlot.Configure()` (#272)
* Fixed a bug affecting the `equalAxes` argument in `FormsPlot.Configure()` (#272)
* Made all `Plot.Axis` methods return axis limits as `double[]` (previously many of them returned `void`)
* Added overload for `Plot.PlotLine()` which accepts a slope, offset, and start and end X points to make it easy to plot a linear line with known formula. Using PlotFormula() will produce the same output, but this may be simpler to use for straight lines.
* Added `rSquared` property to linear regression fits (#290) _Thanks @bclehmann and @StendProg_
* Added `Tools.ConvertPolarCoordinates()` to make it easier to display polar data on ScottPlot's Cartesian axes (#298) _Thanks @bclehmann_
* Improved `Plot.Function()` (#243) _Thanks @bclehmann_
* Added overload for `Plot.SetCulture()` to let the user define number and date formatting rather than relying on pre-made cultures (#301, #236) _Thanks @SeidChr_

## ScottPlot 4.0.19
* Improved how markers are drawn in Signal and SignalConst plots at the transition area between zoomed out and zoomed in (#263) _Thanks @bukkideme and @StendProg_
* Improved support for zero lineSize and markerSize in Signal and SignalConst plots (#263, #264) _Thanks @bukkideme and @StendProg_
* Improved thread safety of interactive graphs (#245) _Thanks @StendProg_
* Added `CoordinateFromPixelX()` and `CoordinateFromPixelY()` to get _double precision_ coordinates from a pixel location. Previously only SizeF (float) precision was available. This improvement is especially useful when using DateTime axes. (#269) _Thanks Chris_
* Added `AxisScale()` to adjust axis limits to set a defined scale (units per pixel) for each axis.
* Added `AxisEqual()` to adjust axis limits to set the scale of both axes to be the same regardless of the size of each axis (#272) _Thanks @gberrante_
* `PlotHSpan()` and `PlotVSpan()` now return `PlottableHSpan` and `PlottableVSpan` objects (instead of a `PlottableAxSpan` with a `vertical` property)
* `PlotHLine()` and `PlotVLine()` now return `PlottableHLine` and `PlottableVLine` objects (instead of a `PlottableAxLine` with a `vertical` property)
* MultiPlot now has a `GetSubplot()` method which returns the Plot from a row and column index (#242) _Thanks @Resonanz and @StendProg_
* Created `DataGen.Range()` to make it easy to create double arrays with evenly spaced data (#259)
* Improved support for display scaling (#273) _Thanks @zrolfs_
* Improved event handling (#266, #238) _Thanks @StendProg_
* Improved legend positioning (#253) _Thanks @StendProg_

## ScottPlot 4.0.18
* Added `Plot.SetCulture()` for improved local culture formatting of numerical and DateTime axis tick labels (#236) _Thanks @teejay-87_

## ScottPlot 4.0.17
* Added `mouseCoordinates` property to WinForms and WPF controls (#235) _Thanks @bukkideme_
* Fixed rendering bug that affected horizontal lines when anti-aliasing was turned off (#232) _Thanks @StendProg_
* Improved responsiveness while dragging axis lines and axis spans (#228) _Thanks @StendProg_

## ScottPlot 4.0.16
* Improved support for MacOS and Linux (#211, #212, #216) _Thanks @hexxone and @StendProg_
* Fixed a bug affecting the `ySpacing` argument in `Plot.Grid()` (#221) _@Thanks teejay-87_
* Enabled `visible` argument in `Title()`, `XLabel()`, and `YLabel()` (#222) _Thanks @ckovamees_
* AxisSpan: Edges are now optionally draggable (#228) _Thanks @StendProg_
* AxisSpan: Can now be selectively removed with `Clear()` argument
* AxisSpan: Fixed bug caused by zooming far into an axis span (#226) _Thanks @StendProg_
* WinForms control: now supports draggable axis lines and axis spans
* WinForms control: Right-click menu now has "copy image" option (#220)
* WinForms control: Settings screen now has "copy CSV" button to export data (#220)
* WPF control: now supports draggable axis lines and axis spans
* WPF control: Configure() to set various WPF control options
* Improved axis handling, expansion, and auto-axis (#219, #230) _Thanks @StendProg_
* Added more options to `DataGen.Cos()`
* Tick labels can be hidden with `Ticks()` argument (#223) _Thanks @ckovamees_

## ScottPlot 4.0.14
* Improved `MatchAxis()` and `MatchLayout()` (#217) _Thanks @ckovamees and @StendProg_

## ScottPlot 4.0.13
* Improved support for Linux and MacOS _Thanks @hexxone_
* Improved font validation (#211, #212) _Thanks @hexxone and @StendProg_

## ScottPlot 4.0.11
* User controls now have a `cursor` property which can be set to allow custom cursors. (#187) _Thanks @gobikulandaisamy_
* User controls now have a `mouseCoordinates` property which make it easy to get the X/Y location of the cursor. (#187) _Thanks @gobikulandaisamy_

## ScottPlot 4.0.10
* Improved density colormap (#192, #194) _Thanks @StendProg_
* Added linear regression tools and cookbook example (#198) _Thanks @bclehmann_
* Added `maxRenderIndex` to Signal to allow partial plotting of large arrays intended to be used with live, incoming data (#202) _Thanks @StendProg and @plumforest_
* Made _Shift + Left-click-drag_ zoom into a rectangle light middle-click-drag (in WinForms and WPF controls) to add support for mice with no middle button (#90) _Thanks @JagDTalcyon_
* Throw an exception if `SaveFig()` is called before the image is properly sized (#192) _Thanks @karimshams and @StendProg_
* `Ticks()` now has arguments for `FontName` and `FontSize` (#204) _Thanks Clay_
* Fixed a bug that caused poor layout due to incorrect title label size estimation (#205) _Thanks Clay_
* `Grid()` now has arguments to selectively enable/disable horizontal and vertical grid lines (#206) _Thanks Clay_
* Added tool and cookbook example to make it easier to plot data on a log axis (#207) _Thanks @senged_
* Arrows can be plotted using `plt.PlotArrow()` (#201) _Thanks Clay_

## ScottPlot 4.0.9
_Published on [NuGet](https://www.nuget.org/profiles/ScottPlot) on 2019-12-03_
* Use local regional display settings when formatting the month tick of DateTime axes. (#108) _Thanks @FadyDev2_
* Debug symbols are now packaged in the NuGet file

## ScottPlot 4.0.7
_Published on [NuGet](https://www.nuget.org/profiles/ScottPlot) on 2019-12-01_\
* Added WinForms support for .NET Framework 4.7.2 and 4.8
* Fixed bug in WinForms control that only affected .NET Core 3.0 applications (#189, #138) _Thanks @petarpetrovt_

## ScottPlot 4.0.6
_Published on [NuGet](https://www.nuget.org/profiles/ScottPlot) on 2019-11-29_\
* fixed bug that affected the settings dialog window in the WinForms control. (#187) _Thanks @gobikulandaisamy_

## ScottPlot 4.0.5
_Published on [NuGet](https://www.nuget.org/profiles/ScottPlot) on 2019-11-27_
* improved spacing for non-uniformly distributed OHLC and candlestick plots. (#184) _Thanks @Luvnet-890_
* added `fixedLineWidth` to `Legend()` to allow the user to control whether legend lines are dynamically sized. (#185) _Thanks @ab-tools_
* legend now hides lines or markers of they're hidden in the plottable
* DateTime axes now use local display format (#108) _Thanks @FadyDev2_

## ScottPlot 4.0.4
_Published on [NuGet](https://www.nuget.org/profiles/ScottPlot) on 2019-11-24_
* `PlotText()` now supports a background frame (#181) _Thanks @Luvnet-890_
* OHLC objects can be created with a double or a DateTime (#182) _Thanks @Minu476_
* Improved `AxisAuto()` fixes bug for mixed 2d and axis line plots

## ScottPlot 4.0.3
_Published on [NuGet](https://www.nuget.org/profiles/ScottPlot) on 2019-11-23_
* Fixed bug when plotting single-point candlestick (#172) _Thanks @Minu476_
* Improved style editing of plotted objects (#173) _Thanks @Minu476_
* Fixed pan/zoom axis lock when holding CTRL or ALT (#90) _Thanks @FadyDev2_
* Simplified the look of the user controls in designer mode
* Improved WPF control mouse tracking when using DPI scaling
* Added support for manual tick positions and labels (#174) _Thanks @Minu476_
* Improved tick system when using DateTime units (#108) _Thanks @Padanian, @FadyDev2, and @Bhandejiya_
* Created `Tools.DateTimesToDoubles(DateTime[] array)` to easily convert an array of dates to doubles which can be plotted with ScottPlot, then displayed as time using `plt.Ticks(dateTimeX: true)`.
* Added an inverted sign flag to allow display of an axis with descending units. (#177) _Thanks Bart_

## ScottPlot 4.0.2
_Published on [NuGet](https://www.nuget.org/profiles/ScottPlot) on 2019-11-09_
* Multi-plot figures: Images with several plots can be created using `ScottPlot.MultiPlot()`
* `ScottPlot.DataGen` functions which require a `Random` can accept null (they will create a `Random` if null is given)
* `plt.MatchAxis()` and `plt.MatchLayout()` have been improved
* `plt.PlotText()` now supports rotated text using the `rotation` argument. (#160) _Thanks @gwilson9_
* `ScottPlot.WinForms` user control has new events and `formsPlot1.Configure()` arguments to make it easy to replace the default functionality for double-clicking and deploying the right-click menu (#166). _Thanks @FadyDev2_
* All plottables now have a `visible` property which makes it easy to toggle visibility on/off after they've been plotted. _Thanks @Nasser_

## ScottPlot 4.0.1
_Published on [NuGet](https://www.nuget.org/profiles/ScottPlot) on 2019-11-03_
* ScottPlot now targets .NET Standard 2.0 so in addition to .NET Framework projects it can now be used in .NET Core applications, ASP projects, Xamarin apps, etc.
* The WinForms control has its own package which targets both .NET Framework 4.6.1 and .NET Core 3.0 _Thanks @petarpetrovt_
* The WPF control has its own package targeting .NET Core 3.0 _Thanks @petarpetrovt_
* Better layout system and control of padding _Thanks @Ichibot200_
* Added ruler mode to `plt.Ticks()` _Thanks @Ichibot200_
* `plt.MatchLayout()` no longer throws exceptions
* Eliminated `MouseTracker` class (tracking is now in user controls)
* Use NUnit (not MSTest) for tests

## ScottPlot 3.1.6
_Published on [NuGet](https://www.nuget.org/profiles/ScottPlot) on 2019-10-20_
* Reduced designer mode checks to increase render speed _Thanks @StendProg_
* Fixed cursor bug that occurred when draggable axis lines were used _Thanks @Kamran_
* Fully deleted the outdated `ScottPlotUC`
* Fixed infinite zoom bug caused by calling AxisAuto() when plotting a single point (or perfectly straight horizontal or vertical line)
* Added `ToolboxItem` and `DesignTimeVisible` delegates to WpfPlot control to try to get it to appear in the toolbox (but it doesn't seem to be working)
* Improved figure padding when axes frames are disabled _Thanks @Ichibot200_
* Improved rendering of ticks at the edge of the plottable area _Thanks @Ichibot200_
* Added `AxesChanged` event to user control to make it easier to sync axes between multiple plots
* Disabled drawing of arrows on user control in designer mode

## ScottPlot 3.1.5
_Published on [NuGet](https://www.nuget.org/profiles/ScottPlot) on 2019-10-06_
* WPF user control improved support for display scaling _Thanks @morningkyle_
* Fixed bug that crashed on extreme zoom-outs _Thanks @morningkyle_
* WPF user control improvements (middle-click autoaxis, scrollwheel zoom)
* ScottPlot user control has a new look in designer mode. Exceptions in user controls in designer mode can crash Visual Studio, so this risk is greatly reduced by not attempting to render a ScottPlot _inside_ Visual Studio.

## ScottPlot 3.1.4
_Published on [NuGet](https://www.nuget.org/profiles/ScottPlot) on 2019-09-22_
* middle-click-drag zooms into a rectangle drawn with the mouse
* Fixed bug that caused user control to crash Visual Studio on some systems that used DPI scaling. (#125, #111) _Thanks @ab-tools and @bukkideme_
* Fixed poor rendering for extremely small plots
* Fixed bug when making a scatter plot with a single point (#126). _Thanks @bonzaiferroni_
* Added more options to right-click settings menu (grid options, legend options, axis labels, editable plot labels, etc.)
* Improved axis padding and image tightening
* Greatly refactored the settings module (no change in functionality)

## ScottPlot 3.1.3
_Published on [NuGet](https://www.nuget.org/profiles/ScottPlot) on 2019-08-25_
* FormsPlot: middle-click-drag zooms into a rectangle
* FormsPlot: CTRL+scroll to lock vertical axis
* FormsPlot: ALT+scroll to loch horizontal axis
* FormsPlot: Improved (and overridable) right-click menu
* Ticks: rudimentary support for date tick labels (`dateTimeX` and `dateTimeY`)
* Ticks: options to customize notation (`useExponentialNotation`, `useOffsetNotation`, and `useMultiplierNotation`)

## ScottPlot 3.1.0
_Published on [NuGet](https://www.nuget.org/profiles/ScottPlot) on 2019-08-19_
* `ScottPlotUC` was renamed to `FormsPlot`
* `ScottPlotWPF` was renamed to `WpfPlot`
* The right-click menu has improved. It responds faster and has improved controls to adjust plot settings.
* Plots can now be saved in BMP, PNG, JPG, and TIF format
* Holding `CTRL` while click-dragging locks the horizontal axis
* Holding `ALT` while click-dragging locks the vertical axis
* Minor ticks are now displayed (and can be turned on or off with `Ticks()`)
* Legend can be accessed for external display with `GetLegendBitmap()`
* anti-aliasing is turned off while click-dragging to increase responsiveness (#93) _Thanks @StendProg_
* `PlotSignalConst` now has support for generics and improved performance using single-precision floating-point math. _Thanks @StendProg_
* Legend draws more reliably (#104, #106) _Thanks @StendProg_
* `AxisAuto()` now has `expandOnly` arguments
* Axis lines with custom lineStyles display properly in the legend

## ScottPlot 3.0.9
_Published on [NuGet](https://www.nuget.org/profiles/ScottPlot) on 2019-08-12_
* New Plot Type: `PlotSignalConst` for extremely large arrays of data which are not expected to change after being plotted. Plots generated with this method can be much faster than `PlotSignal`. (#70) _Thanks @StendProg_
* Greatly improved axis tick labels. Axis tick labels are now less likely to overlap with axis labels, and it displays very large and very small numbers well using exponential notation. (#47, #68) _Thanks @Padanian_
* Parallel processing support for `SignalPlot` (#72) _Thanks @StendProg_
* Every `Plot` function now returns a `Plottable`. When creating things like scatter plots, text, and axis lines, the returned object can now be used to update the data, position, styling, or call plot-type-specific methods.
* Right-click menu now displays ScottPlot and .NET Framework version
* Improved rendering of extremely zoomed-out signals 
* Rendering speed increased now that `Format32bppPArgb` is the default PixelFormat (#83) _Thanks @StendProg_
* `DataGen.NoisySin()` was added
* Code was tested in .NET Core 3.0 preview and compiled without error. Therefore, the next release will likely be for .NET Core 3.0 (#85, #86) _Thanks @petarpetrovt_
* User controls now render graphs with anti-alias mode off (faster) while the mouse is being dragged. Upon release a high quality render is performed.

## ScottPlot 3.0.8
_Published on [NuGet](https://www.nuget.org/profiles/ScottPlot) on 2019-08-04_
* WPF User Control: A ScottPlotWPF user control was created to allow provide a simple mouse-interactive ScottPlot control to WPF applications. It is not as full-featured as the winforms control (it lacks a right-click menu and click-and-drag functions), but it is simple to review the code (<100 lines) and easy to use.
* New plot type: `plt.AxisSpan()` shades a region of the graph (semi-transparency is supported)
* Ticks: Vertical ticks no longer overlap with vertical axis label (#47) _Thanks @bukkideme_
* Ticks: When axis tick labels contain very large or very small numbers, scientific notation mode is engaged
* Ticks: Horizontal tick mark spacing increased to prevent overlapping
* Ticks: Vertical tick mark spacing increased to be consistent with horizontal tick spacing
* Plottable objects now have a `SaveCSV(filename)` method. Scatter and Signal plot data can be saved from the user control through the right-click menu.
* Added `lineStyle` arguments to Scatter plots
* Improved legend: ability to set location, ability to set shadow direction, markers and lines are now rendered in the legend
* Improved ability to use custom fonts
* Segoe UI is now the default font for all plot components

## ScottPlot 3.0.7
_Published on [NuGet](https://www.nuget.org/profiles/ScottPlot) on 2019-07-27_
* New plot type: `plt.PlotStep()`
* New plot type `plt.PlotCandlestick()`
* New plot type `plt.PlotOHLC()`
* `plt.MatchPadding()` copies the data frame layout from one ScottPlot onto another (useful for making plots of matching size)
* `plt.MatchAxis()` copies the axes from one ScottPlot onto another (useful for making plots match one or both axis)
* `plt.Legend()` improvements: The `location` argument allows the user to place the legend at one of 9 different places on the plot. The `shadowDirection` argument allows the user to control if a shadow is shown and at what angle.
* Custom marker shapes can be specified using the `markerShape` argument.

## ScottPlot 3.0.6
_Published on [NuGet](https://www.nuget.org/profiles/ScottPlot) on 2019-06-30_
* Bar plot: The plot module now has a `Bar()` method that lets users create various types of bar plots
* Histogram: The new `ScottPlot.Histogram` class has tools to create and analyze histogram data (including cumulative probability)
* Step plot: Scatter plots can now render as step plots. Use this feature by setting the `stepDisplay` argument with `PlotScatter()`
* Manual grid spacing: Users can now manually define the grid density by setting the `xSpacing` and `ySpacing` arguments in `Grid()`
* Draggable axis lines: Axis lines can be dragged with the mouse if the `draggable` argument is set to `true` in `PlotHLine()` and `PlotHLine()`. Draggable axis line limits can also be set by defining additional arguments.
* Using the scrollwheel to zoom now zooms to the cursor position rather than the center of the plot area
* `ScottPlot.DataGen.RandomNormal()` was created to create arbitrary amounts of normally-distributed random data
* Fixed bug causing axis line color to appear incorrectly in the legend
* `AxisAuto()` is now called automatically on the first render. This means users no longer have to call this function manually for most applications. This simplifies quickstart programs to just: instantiate plot, plot data, render (now 3 lines in total instead of 4).
* Throw exceptions if scatter, bar, or signal data inputs are null (rather than failing later)

## ScottPlot 3.0.5
_Published on [NuGet](https://www.nuget.org/profiles/ScottPlot) on 2019-06-23_
* Improved pan and zoom performance

## ScottPlot 3.0.4
_Published on [NuGet](https://www.nuget.org/profiles/ScottPlot) on 2019-06-23_
* Bar graphs: New `plotBar()` method allow creation of bar graphs. By customizing the `barWidth` and `xOffset` arguments you can push bars together to create grouped bar graphs. Error bars can also be added with the `yError` argument.
* Scatter plots support X and Y error bars: `plotScatter()` now has arguments to allow X and Y error bars with adjustable error bar line width and cap size.
* Draggable axis lines: `plotHLine()` and `plotVLine()` now have a `draggable` argument which lets those axis lines be dragged around with the mouse (#11) _Thanks @plumforest_
* Fixed errors caused by resizing to 0px
* Fixed a capitalization inconsistency in the `plotSignal` argument list
* `axisAuto()` now includes positions of axis lines (previously they were ignored)
* Fixed an that caused SplitContainer splitters to freeze (#23) _Thanks @bukkideme_

## ScottPlot 3.0.3
_Published on [NuGet](https://www.nuget.org/profiles/ScottPlot) on 2019-05-29_
* Update NuGet package to depend on System.Drawing.Common

## ScottPlot 3.0.2
_Published on [NuGet](https://www.nuget.org/profiles/ScottPlot) on 2019-05-28_
* Changed target from .NET Framework 4.5 to 4.7.2 (#15) _Thanks @plumforest_

#### ScottPlot 3.0.1
_Published on [NuGet](https://www.nuget.org/profiles/ScottPlot) on 2019-05-28_
* First version of ScottPlot published on NuGet<|MERGE_RESOLUTION|>--- conflicted
+++ resolved
@@ -6,12 +6,9 @@
 ## ScottPlot 4.1.63 (in development)
 * WpfPlot: Converted the `UserControl` to a `CustomControl` to facilitate inheritance and theming (#2509, #2526) _Thanks @KroMignon_
 * Lollipop and Cleveland plots: Added `LineWidth` property (#2556) _Thanks @benton-anderson_
-<<<<<<< HEAD
+* Pie: Added `SliceLabelPosition` property to allow slice labels to be placed outside the pie (#2515, #2510) _Thanks @nuelle16_
 * Axis: Made `Edge` and `AxisIndex` immutable to prevent accidental modification after construction (#2539, #2538) _Thanks @cxjcqu_
 * Plot: Created `LeftAxis`, `RightAxis`, `BottomAxis`, and `TopAxis` which alias `YAxis`, `YAxis2`, `XAxis`, and `XAxis2` but are more expressive (#2568)
-=======
-* Pie: Added `SliceLabelPosition` property to allow slice labels to be placed outside the pie (#2515, #2510) _Thanks @nuelle16_
->>>>>>> 8bffbb9d
 
 ## ScottPlot 5.0.4-beta
 _Published on [NuGet](https://www.nuget.org/profiles/ScottPlot) on 2023-04-02_
