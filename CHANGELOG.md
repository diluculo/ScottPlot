# ScottPlot Changelog

## ScottPlot 5.0.2-beta
_not yet published on NuGet..._
* Signal Plot: Support X and Y offset (#2378) _Thanks @minjjKang_
* WebAssembly: New sandbox demonstrates interactive ScottPlot in a browser (#2380, #2374) _Thanks rafntor_
* OpenGL: Added experimental support for direct GPU rendering (#2383, #2397) _Thanks @StendProg_
* Finance Plots: Added OHLC and Candlestick plot types (#2386) _Thanks @bclehmann_
* Style: Improved Plot.Style.Background() color configuration (#2398) _Thanks @Jonathanio123_
* WPF: Added OpenGL support to the WPF control (#2395) _Thanks @StendProg_
* Palette: Refactored the palette system to allow ScottPlot 4 and 5 to share palette code (#2409)
* Plot: Added GetImageHTML() for improved rendering in interactive notebooks (#2385, #1772) _Thanks @neilyoung2008_

## ScottPlot 5.0.1-beta
_Published on [NuGet](https://www.nuget.org/profiles/ScottPlot) on 2023-02-09_
* Namespace: DataSource → DataSources
* Error Bar: New plot type (#2346) _Thanks @bclehmann_
* Plot: Added `Style` object to group functions that perform complex styling tasks
* Controls: Added right-click context menus (#2350) _Thanks @bclehmann_
* Rendering: Added support for saving bitmap files (#2350) _Thanks @bclehmann_
* Axes: Added support for DateTime Axes (#2369) _Thanks @bclehmann_
* Rendering: Added support for line styles (#2373) _Thanks @bclehmann_
* WinUI3: Created a Uno WinUI3 control (#2374, #2039) _Thanks @rafntor_

## ScottPlot 5.0.0-beta
_Published on [NuGet](https://www.nuget.org/profiles/ScottPlot) on 2023-01-01_
* ScottPlot 5: First version 5 release published to NuGet #2304

## ScottPlot 4.1.61
_not yet published on NuGet..._
* Axis: Throw exception immediately upon setting invalid axis limits (#2327) _Thanks @mjpz_
* Heatmap: Added support for transparent single-color heatmaps (#2336) _Thanks @bukkideme_
* Statistics: Improved median calculation method in population plots (#2363) _Thanks @Syntaxrabbit_
* AxisLineVector: Improved automatic axis limits when using limited axis lines (#2371) _Thanks @ChrisAtVault_
* Controls: Configuration.AddLinkedControl() simplifies axis sharing across multiple controls (#2402, #2372)
* Statistics: New ScottPlot.Statistics.Histogram class optimized for simplicity and live data (#2403, #2389) _Thanks @bukkideme and @Xerxes004_
* Statistics: Improved bin edge calculations for histograms with fixed bin size bins (#2299) _Thanks @Xerxes004_
* Palette: Refactored the palette system to allow ScottPlot 4 and 5 to share palette code (#2409)
* Heatmap: Added GetBitmap() to provide access to raw heatmap image data (#2396, #2410) _Thanks @bukkideme_
* Pie: Prevent invalid argument exceptions when drawing zero-size pie charts (#2415) _Thanks @KC7465128305_
* Colormap: Colormaps can be created from a set of colors (#2375, #2191, #2187) _Thanks @dhgigisoave_
* Function Plot: New optional `AxisLimits` allows users to define default axis limits (#2428, #2412) _Thanks @bukkideme_
<<<<<<< HEAD
* Controls: Added `Configuration.AltLeftClickDragZoom` option to customize zooming behavior (#2391, #2392) _Thanks @DevJins_
=======
* Population: Fixed bug causing argument exceptions for 1px high plots (#2429, #2384) _Thanks @Sprenk_
>>>>>>> e4b6932f

## ScottPlot 4.1.60
_Published on [NuGet](https://www.nuget.org/profiles/ScottPlot) on 2022-12-23_
* Pie Chart: Improved display when a single slice covers the entire pie (#2248, #2251) _Thanks @bclehmann_
* Plot: Added `AddFill()` arguments for `LineWidth` and `LineColor` (#2258) _Thanks @Fruchtzwerg94_
* Plot: Improved support for filled polygons with fewer than 3 points (#2258) _Thanks @Fruchtzwerg94_
* A new `IDraggableSpan` interface was added to trigger events when the edges of spans are dragged (#2268) _Thanks @StendProg_
* Palettes: Added new light-color palettes PastelWheel, LightSpectrum, and LightOcean (#2271, #2272, #2273) _Thanks @arthurits_
* Ticks: Improved tick calculations for very small plots (#2280, #2278) _Thanks @Xerxes004_
* Crosshair: HLine and VLine are no longer readonly (#2208) _Thanks @arthurits_
* Function Plot: Added support for filling above and below lines (#2239, #2238) _Thanks @SGanard_
* Signal Plot: Improved error messages for when `Update()` fails to replace data (#2263)
* Plot: `Clear()` now resets inner and outer view limits (#2264) _Thanks @vietanhbui_
* FormsPlot: Right-click help menu is now `TopMost` (#2282) _Thanks @dusko23_
* Signal Plot: Allow users to apply different colors to lines and markers (#2288) _Thanks @Nuliax7_
* Pie: Added `Size` option to allow customizing how large the pie chart is (#2317) _Thanks @Rudde_
* FormsPlot: Improved support for horizontal legends in the pop-out legend viewer (#2300) _Thanks @rotger_
* Axis: Added arguments to `AxisPan()` to improve multi-axis support (#2293)
* Axis: Added `AxisPanCenter()` to center the view on a coordinate (#2293) _Thanks @dusko23_
* Project: Use System.Drawing.Common version 4.7.2 to avoid CVE-2021-26701 (#2303, #1004, #1413) _Thanks @gobikulandaisamy_

## ScottPlot 4.1.59
_Published on [NuGet](https://www.nuget.org/profiles/ScottPlot) on 2022-11-06_
* Ticks: Improve datetime tick labels for systems with a 24-hour display format (#2132, #2135) _Thanks @MareMare and @bclehmann_
* Axis: `Plot.AddAxis()` now uses auto-incremented axis index unless one is explicitly defined (#2133) _Thanks @bclehmann and Discord/Nick_
* Axis: `Plot.GetAxesMatching()` was created to obtain a given vertical or horizontal axis (#2133) _Thanks @bclehmann and Discord/Nick_
* Axis: Corner label format can be customized for any axis by calling `CornerLabelFormat()` (#2134) _Thanks @ShannonZ_
* BarSeries: Improved rendering of negative values (#2147, #2152) _Thanks @fe-c_
* Function Plot: Added optional `XMin` and `XMax` fields which limit function rendering to a defined horizontal span (#2158, #2156, #2138) _Thanks @bclehmann and @phil100vol_
* FormsPlot: Plot viewer now has `RefreshLegendImage()` allowing the pop-out legend to be redrawn programmatically (#2157, #2153) _Thanks @rosdyana_
* Function Plot: Improved performance for functions which return null (#2158, #2156, #2138) _Thanks @bclehmann_
* BarSeries: improve support for negative and horizontal bar labels (#2148, #2159, #2152) _Thanks @bclehmann_
* Palette: Added `Normal` Palette based on [Anton Tsitsulin's Normal 6-color palette](http://tsitsul.in/blog/coloropt/) (#2161, #2010) _Thanks @martinkleppe_
* BarSeries: Added helper function to create a bar series from an array of values (#2161) _Thanks @KonH_
* SignalPlot: Add `Smooth` option (#2174, #2137) _Thanks @rosdyana_
* Signal Plot: Use correct marker when displaying in legend (#2172, #2173) _Thanks @bclehmann_
* Data Generation: Improved floating point precision of `RandomNormalValue` randomness (#2189, #2206) _Thanks @arthurits and @bclehmann__
* Finance Plot: Improved SMA calculations for charts with unordered candlesticks (#2199, #2207) _Thanks @zachesposito and @xenedia_
* Avalonia Control: Fixed subscription to ContexMenu property changes (#2215) _Thanks @DmitryZhelnin_
* Legend: Support horizontal orientation and added cookbook example (#2216) _Thanks @lucabat_
* Data Generation: Added generic support for `Consecutive()`, `Random()`, and `RandomWalk()`
* SignalPlot: New `SignalPlotGeneric` type allows `AddSignal()` to support generic data types (#2217) _Thanks @codecrafty_

## ScottPlot 4.1.58
_Published on [NuGet](https://www.nuget.org/profiles/ScottPlot) on 2022-09-08_
* Radar: New `Smooth` field allows radar areas to be drawn with smooth lines (#2067, #2065) _Thanks @theelderwand_
* Ticks: Setting manual ticks will now throw an immediate `ArgumentException` if positions and labels have different lengths (#2063) _Thanks @sergaent_
* VectorFieldList: New plot type for plotting arbitrary coordinate/vector pairs which are not confined to a grid (#2064, #2079) _Thanks @sjdemoor and @bclehmann_
* HLine and VLine: Line (but not position label) is hidden if `LineWidth` is `0` (#2085) _Thanks @A1145681_
* Controls: The cursor now reverts to `Configuration.DefaultCursor` after moving off draggable objects (#2091) _Thanks @kurupt44_
* Snapping: SnapNearest classes now expose `SnapIndex()` (#2099) _Thanks @BambOoxX_
* Background: Added optional arguments to `Style()` lets users place a custom background image behind their plot (#2016) _Thanks @apaaris_
* Axis Line: Remove the ability to drag invisible lines (#2110) _Thanks @A1145681_
* Controls: Draggable objects can now only be dragged with the left mouse button (#2111, #2120) _Thanks @A1145681_
* Heatmap: Prevent rendering artifacts by throwing an exception if the 2D array is larger than 2^15 in either dimension (#2119, #2116) _Thanks @dhgigisoave_

## ScottPlot 4.1.57
_Published on [NuGet](https://www.nuget.org/profiles/ScottPlot) on 2022-08-18_
* Scatter: Improved `GetPointNearest()` when `OnNaN` is `Gap` or `Ignore` (#2048) _Thanks @thopri_
* Heatmap and Image: Added `Coordinate[] ClippingPoints` to give users the ability to clip to an arbitrary polygon (#2049, #2052) _Thanks @xichaoqiang_
* Image: Improved automatic axis limits measurement when `HeightInAxisUnits` is defined
* Plot: Reduced anti-aliasing artifacts at the edge of frameless plots (#2051)

## ScottPlot 4.1.56
_Published on [NuGet](https://www.nuget.org/profiles/ScottPlot) on 2022-08-16_
* Signal: Improved accuracy of `GetIndexForX()` (#2044) _Thanks @CharlesMauldin_
* Palette: Added help messages for users attempting to create custom palettes (#1966) _Thanks @EFeru_

## ScottPlot 4.1.55
_Published on [NuGet](https://www.nuget.org/profiles/ScottPlot) on 2022-08-14_
* Scatter: Data may now contain NaN if the `OnNaN` field is customized. `Throw` throws an exception of NaN is detected (default behavior), `Ignore` skips over NaN values (connecting adjacent points with a line), and `Gap` breaks the line so NaN values appear as gaps. (#2040, #2041)
* Plot: Added a `AddFillError()` helper method to create a shaded error polygon for displaying beneath a scatter plot (#2037)

## ScottPlot 4.1.53
_Published on [NuGet](https://www.nuget.org/profiles/ScottPlot) on 2022-08-11_
* Scatter and Signal Plot: `GetYDataRange()` now returns the range of Y values between a range of X positions, useful for setting automatic axis limits when plots are zoomed-in (#1946, #1942, #1929) _Thanks @bclehmann_
* WPF Control: Right-click copy now renders high quality image to the clipboard (#1952) _Thanks @bclehmann_
* Radar, Coxcomb, and Pie Chart: New options to customize hatch pattern and color. See cookbook for examples. (#1948, #1943) _Thanks @bclehmann_
* Signal Plot: Improve support for plots with a single point (#1951, #1949) _Thanks @bclehmann and @Fruchtzwerg94_
* Draggable Marker Plots: Improved drag behavior when drag limits are in use (#1970) _Thanks @xmln17_
* Signal Plot: Added support for plotting `byte` arrays (#1945)
* Axis Line: Added properties to customize alignment of position labels (#1972) _Thanks @hamhub7_
* Plot: MatchAxis no longer modifies limits of unintended axes (#1980) _Thanks @PlayCreatively_
* Plot: Improved error reporting for invalid axis limits (#1994) _Thanks @Xerxes004_
* Signal Plot: Improved `GetPointNearestX()` accuracy for plots with high zoom (#1987, #2019, #2020) _Thanks @dhgigisoave_
* Draggable: `IDraggable` now has functions to facilitate snapping (#2006, #2007, #2022) _Thanks @Agorath_
* Palette: `ScottPlot.Palette` has been refactored to replace `ScottPlot.Drawing.Palette` and `ScottPlot.Drawing.Colorset` (#2024)
* Palette: Palettes now implement `IEnumerable` and colors can be retrieved using `foreach` (#2028)
* Render: Improved thread safety of the render lock system (#2030) _Thanks @anprevost_
* Scatter: Exposed `SmoothTension` to customize behavior when `Smooth` is enabled (#1878) _Thanks Michael99_

## ScottPlot 4.1.52
_Published on [NuGet](https://www.nuget.org/profiles/ScottPlot) on 2022-07-09_
* WinForms control: Fixed a bug introduced by the previous version which resulted in flickering while using the mouse to pan or zoom (#1938, #1913) _Thanks @AbeniMatteo_
* Plot: Added obsolete `GetLegendBitmap()` with message indicating `RenderLegend()` is to be used instead (#1937, #1936) _Thanks @johnfoll_
* Signal Plot: Improved performance using platform-specific fast paths for common data types to minimize allocations (#1927) _Thanks @AbeniMatteo, @StendProg, and @bclehmann_

## ScottPlot 4.1.51
_Published on [NuGet](https://www.nuget.org/profiles/ScottPlot) on 2022-06-30_
* WinForms Control: Fixed a bug that caused frequent mouse events to overflow the stack (#1906, #1913) _Thanks @AbeniMatteo_
* Performance: Improve string measurement performance using cached fonts (#1915) _Thanks @AbeniMatteo_
* Layout: Improve axis alignment when `ManualDataArea()` is used (#1901, #1907, #1911) _Thanks @dhgigisoave_
* Cookbook: Improve error message if recipes.json is not found (#1917) _Thanks @AbeniMatteo_

## ScottPlot 4.1.50
_Published on [NuGet](https://www.nuget.org/profiles/ScottPlot) on 2022-06-26_
* BarSeries: Lists passed into new BarSeries are preserved and can be modified after instantiation. Added a `Count` property. Added a `AddBarSeries()` overload that permits creating an empty BarSeries. (#1902)
* Markers: Improved performance for plot types that render multiple markers (#1910) _Thanks @AbeniMatteo_
* Plot: New `ManualDataArea()` function allows users to define pixel-perfect layouts (#1907, #1901) _Thanks @dhgigisoave_

## ScottPlot 4.1.49
_Published on [NuGet](https://www.nuget.org/profiles/ScottPlot) on 2022-06-21_
* BarSeries: A new type of bar plot which allows each bar to be individually customized and offers mouse collision detection (#1891, #1749) _Thanks @jhm-ciberman_
* SignalXY: When step mode is activated markers are now only drawn at original data points (#1896) _Thanks @grabul_
* SignalConst: Fixed indexing error affecting the Update() overload that accepted generic arrays (#1895, #1893) _Thanks @strontiumpku_
* Scatter and Signal: When `StepDisplay` is enabled, the new `StepDisplayRight` property can toggle step orientation (#1894, #1811) _Thanks @dhgigisoave_
* SignalXY: Markers now shown in legend when the plot is zoomed-in enough that they become visible on the plot itself

## ScottPlot 4.1.48
_Published on [NuGet](https://www.nuget.org/profiles/ScottPlot) on 2022-06-09_
* Plottable: Collapsed `IHasAxisLimits`, `IHasDataValidation`, and `IHasLegendItems` back into `IPlottable`, reverting a change introduced by the previous version. The intent of the original change was to promote interface segregation (e.g., colorbar has no axis limits). However, the purpose of this reversion is to maintain consistent behavior for users who implemented their own plottables implementing `IPlottable` and may not be aware of these new interfaces. (#1868, #1881)

## ScottPlot 4.1.47
_Published on [NuGet](https://www.nuget.org/profiles/ScottPlot) on 2022-06-07_
* Scatter Plot: New `Smooth` property allows data points to be connected by smooth lines (#1852, #1853) _Thanks @liuhongran626_
* Axis: Improved corner notation for multi-axis plots (#1875) _Thanks @nassaleh_
* Plottable: Optional segregated interfaces `IHasAxisLimits`, `IHasDataValidation`, and `IHasLegendItems` were broken-out of `IPlottable`. Note that this change was reverted in the subsequent release. (#1868, #1881)

## ScottPlot 4.1.46
_Published on [NuGet](https://www.nuget.org/profiles/ScottPlot) on 2022-06-05_
* Image: `AddImage()` has optional arguments to define rotation, scale, and anchor alignment. The `Image` plot type has new public properties allowing images to be stretched so position and size can be defined using axis units (see Cookbook). `Rotation` now respects all anchor alignments. (#1847) _Thanks @wtywtykk and @bclehmann_
* Bracket: New plot type to highlight a range of data between two points in coordinate space (#1863) _Thanks @bclehmann_
* Heatmap: Added `FlipVertically` property to invert orientation of original data (#1866, #1864) _Thanks @bclehmann and @vtozarks_
* Axis: Improved placement of horizontal axis tick labels when multiple axes are in use (#1861, #1848) _Thanks @bclehmann and @Shengcancheng_
* Crosshair: Now included in automatic axis limit detection. Use its `IgnoreAxisAuto` property to disable this functionality. (#1855, #1857) _Thanks @CarloToso and @bclehmann_
* BarPlot: Improved automatic axis detection for bar plots containing negative values (#1855, #1857) _Thanks @CarloToso and @bclehmann_
* IHittable: new interface to facilitate mouse click and hover hit detection (#1845) _Thanks @StendProg and @bclehmann_
* Tooltip: Added logic to enable detection of mouse hover or click (#1843, #1844, #1845) _Thanks @kkaiser41, @bclehmann, and @StendProg_
* Controls: All user controls now have a `LeftClickedPlottable` event that fires when a plottable implementing `IHittable` was left-clicked
* FormsPlot: Set `Configuration.EnablePlotObjectEditor` to `true` to allow users to launch a plot object property editor from the right-click menu (#1842, #1831) _Thanks @bradmartin333 and @BambOoxX_
* BarPlot: Fixed bug where zooming extremely far in would cause large fills to disappear (#1849, #1850) _Thanks @ChrisAtVault_

## ScottPlot 4.1.45
_Published on [NuGet](https://www.nuget.org/profiles/ScottPlot) on 2022-05-05_
* Plottables: Fields converted to properties and setters paired with getters to facilitate binding (#1831) _Thanks @bradmartin333_

## ScottPlot 4.1.44
_Published on [NuGet](https://www.nuget.org/profiles/ScottPlot) on 2022-05-05_
* SignalXY: Permit duplicate X values and improve exception messages when invalid X data is loaded (#1832) _Thanks @Niravk1997_

## ScottPlot 4.1.43
_Published on [NuGet](https://www.nuget.org/profiles/ScottPlot) on 2022-05-02_
* Draggable Scatter Plot: Fixed a bug where horizontal drag limits were applied to the vertical axis (#1795) _Thanks @m4se_
* Plot: Improved support for user-defined ticks when inverted axis mode is enabled (#1826, #1814) _Thanks @Xerxes004_
* Heatmap: Added `GetCellIndexes()` to return the heatmap data position for a given coordinate (#1822, #1787) _Thanks @tonpimenta_
* Controls: Added `LeftClicked` event to customize left-click actions in GUI environments (#1822, #1787)

## ScottPlot 4.1.42
_Published on [NuGet](https://www.nuget.org/profiles/ScottPlot) on 2022-05-01_
* SignalXY: Fixed bug causing plots to disappear when displaying partial data containing duplicated X values. (#1803, #1806) _Thanks @StendProg and @bernhardbreuss_
* SignalXY: X data is no longer required to be ascending when it is first assigned, improving support for plots utilizing min/max render indexing (#1771, #1777) _Thanks @bernhardbreuss_
* Grid: Calling `Plot.Grid(onTop: true)` will cause grid lines to be drawn on top of plottables (#1780, #1779, #1773) _Thanks @bclehmann and @KATAMANENI_
* FormsPlot: Fixed a bug that caused the default right-click menu to throw an exception when certain types of plottables were present (#1791, #1794) _Thanks @ShenxuanLi, @MareMare, and @StendProg_
* Avalonia: Improved middle-click-drag zoom-rectangle behavior (#1807) _Thanks @kivarsen_
* Avalonia: Improved position of right-click menu (#1809) _Thanks @kivarsen_
* Avalonia: Added double-click support which displays benchmark information by default (#1810) _Thanks @kivarsen_
* Axis: Improved support for switching between custom tick label format strings and custom formatter functions (#1813) _Thanks @schifazl_
* Plot: `AutomaticTickPositions()` can now be used to undo action of `ManualTickPositions()` (#1814)
* Plot: `AutomaticTickPositions()` optionally accepts an array of ticks and labels that can be displayed in addition to the automatic ones (#1814) _Thanks @Xerxes004_
* Signal Plot: Improved low density display when `LineStyle` is `None` (#1797) _Thanks @nassaleh_
* FormsPlot: Detached legend now restores initial legend visibility state on close (#1804) _Thanks @BambOoxX_

## ScottPlot 4.1.41
_Published on [NuGet](https://www.nuget.org/profiles/ScottPlot) on 2022-04-09_
* Plot: Added `Plot.GetImageHTML()` to make it easy to display ScottPlot images in .NET Interactive / Jupyter notebooks (#1772) _Thanks @StendProg and @Regenhardt_

## ScottPlot 4.1.40
_Published on [NuGet](https://www.nuget.org/profiles/ScottPlot) on 2022-04-07_
* SignalPlotXY: Improved support for custom markers (#1763, #1764) _Thanks @bclehmann and @ChrisCC6_
* Legend: `Plot.Legend()` accepts a nullable `Location` so legends can be enabled/disabled without changing position (#1765) _Thanks @envine_
* FormsPlot: The right-click menu now shows "detach legend" even if all plottable items with legends are set to invisible (#1765) _Thanks @envine_
* AxisLine: Added a `PositionLabelAxis` field that can be used to define a specific axis to draw the position label on in multi-axis plots (#1766) _Thanks @fuxinsen_

## ScottPlot 4.1.39
_Published on [NuGet](https://www.nuget.org/profiles/ScottPlot) on 2022-04-01_
* SignalPlotXY: Fixed bug where `GetPointNearestX()` did not check proximity to the final point (#1757) _Thanks @MareMare_

## ScottPlot 4.1.38
_Published on [NuGet](https://www.nuget.org/profiles/ScottPlot) on 2022-03-31_
* Bar plot: Improved automatic axis limit detection for bars with negative offset (#1750) _Thanks @painstgithub_
* Axis labels: Added a `rotation` argument to `Axis.LabelStyle()` to support flipping label orientation (#1754, #1194) _Thanks @zeticabrian_

## ScottPlot 4.1.37
_Published on [NuGet](https://www.nuget.org/profiles/ScottPlot) on 2022-03-25_
* Controls: Improved multi-axis support for mouse tracking by giving `GetMouseCoordinates()` optional axis index arguments (#1743) _Thanks @kv-gits_

## ScottPlot 4.1.36
_Published on [NuGet](https://www.nuget.org/profiles/ScottPlot) on 2022-03-19_
* Axis: Allow grid line and tick mark pixel snapping to be disabled (#1721, #1722) _Thanks @Xerxes004_
* Axis: `ResetLayout()` sets padding to original values to reverse changes made by adding colorbars (#1732, #1736) _Thanks @ccopsey_

## ScottPlot 4.1.35
_Published on [NuGet](https://www.nuget.org/profiles/ScottPlot) on 2022-03-06_
* Eto.Forms: Improved handling of events (#1719, #1718) _Thanks @rafntor and @VPKSoft_

## ScottPlot 4.1.34
_Published on [NuGet](https://www.nuget.org/profiles/ScottPlot) on 2022-03-03_
* Bubble plot: Added methods to get the point nearest the cursor (#1657, #1652, #1705) _Thanks @BambOoxX, @Maoyao233, and @adgriff2_
* Markers: Improved alignment of markers and lines on Linux and MacOS by half a pixel (#1660, #340)
* Plottable: Added `IsHighlighted` properties to make some plot types bold (#1660) _Thanks @BambOoxX_
* Plottable: Segregated existing functionality interfaces for `IHasLine`, `IHasMarker`, and `IHilightable` (#1660) _Thanks @BambOoxX_
* Plot: `AxisAuto()` now throws an exception of margins are defined outside the allowable range (#450, #1682) _Thanks @xichaoqiang_
* Plot: Added `PlotFillRightLeft` method for adding horizontal filled scatter plots (#450) _Thanks @xichaoqiang_
* Markers: All shapes are now drawn discretely instead of relying on text rendering for improved performance and consistency (#1668, #1660) _Thanks @BambOoxX_
* Scatter Plot: Support distinct `LineColor` and `MarkerColor` colors (#1668)
* SignalXY: Fix bug affecting the edge of the plot when step mode is active (#1703, #1699) _Thanks @PeppermintKing_
* SignalXY: Improve appearance of filled regions when step mode is active (#1703, #1697) _Thanks @PeppermintKing_
* Axis Span: Added options to customize fill pattern and border (#1692) _Thanks @BambOoxX_
* Markers: Additional customization options such as `MarkerLineWidth` (#1690) _Thanks @BambOoxX_
* Legend Viewer: New functionality to customize line, marker, and highlight options have been added to the the right-click menu of the Windows Forms control (#1655, #1651) _Thanks @BambOoxX_

## ScottPlot 4.1.33
_Published on [NuGet](https://www.nuget.org/profiles/ScottPlot) on 2022-02-04_
* Spline Interpolation: Added new methods for data smoothing including Bézier interpolation (#1593, #1606)
* Detachable Legend: Added an option to detach the legend to the right-click menu in the Windows Forms control. Clicking items in the detached legend toggles their visibility on the plot (#1589, #1573, #1326) _Thanks @BambOoxX_
* Marker: Added an optional `Text` (and `TextFont`) for displaying a message that moves with a marker (#1599)
* Heatmap: Heatmaps with custom X and Y sizing or positioning no longer call `AxisScaleLock()` automatically (#1145) _Thanks @bclehmann_
* Axis: GetCoordinateY() now returns more accurate coordinate (#1625, #1616) _Thanks @BambOoxX_
* Text: Now has `IsDraggable` field and improved mouseover detection that supports rotation (#1616, #1599) _Thanks @BambOoxX and @Niravk1997_
* Plot: `Frameless()` no longer results in an image with a 3 pixel transparent border (#1571, #1605) _Thanks @sjlai1993_
* Colorbar: `AddColorbar()` has new optional argument to enable placement on the left side of the plot (#1524) _Thanks @Niravk1997_
* Heatmap: Fixed bug affecting manually-scaled heatmaps (#1485) _Thanks @ZPYin, @mYcheng-95, and @bclehmann_
* Colorbar: Exposed `DataAreaPadding` to improve layout customization for multi-axis plots (#1637) _Thanks @ccopsey_

## ScottPlot 4.1.32
_Published on [NuGet](https://www.nuget.org/profiles/ScottPlot) on 2022-01-23_
* Interpolation: New cubic interpolation module with improved stability and simplified API (#1433) _Thanks @allopatin_
* Legend: `GetBitmap()` returns a transparent image instead of throwing an exception if there are no items in the legend (#1578) _Thanks @BambOoxX_
* Legend: Added `Count`, `HasItems`, and `GetItems()` so users can inspect legend contents to if/how they want to display it (#1578) _Thanks @BambOoxX_
* Plot: Exposed `GetDraggable()` to allow users to retrieve the plotted objects at specific pixel positions (#1578) _Thanks @BambOoxX_
* Axis Limits: Improved handling of axis limits for plots containing no data (#1581) _Thanks @EFeru_
* Repeating Axis Line: Improved display of text labels (#1586, #1557) _Thanks @BambOoxX_
* Axis: Improved multi-axis support for `GetPixel()` methods (#1584, #1587) _Thanks @ChrisCC6 and @BambOoxX_
* Error Bar: `Plot.AddErrorBars()` can now be used to place 1D or 2D error bars anywhere on the plot (#1466, #1588) _Thanks @bclehmann_
* Scatter Plot List: Added generic support to `ScatterPlotList<T>` as demonstrated in the cookbook (#1463, #1592) _Thanks @tyrbentsen_
* Draggable Scatter Plot: Created a new `ScatterPlotListDraggable` that supports dragging points and custom clamp logic as seen in the cookbook (#1422) _Thanks @EFeru and @BambOoxX_
* Axis: Users may now customize the number of minor ticks and grid lines when log scale is enabled (#1594, #1595, #1583) _Thanks @hibus_

## ScottPlot 4.1.31
_Published on [NuGet](https://www.nuget.org/profiles/ScottPlot) on 2022-01-17_
* MultiAxis: Improved support for draggable items placed on non-primary axes (#1556, #1545) _Thanks @BambOoxX_
* RepeatingAxisLine: New plot types `RepeatingVLine` and `RepeatingHLine` show a primary line and a user-defined number of harmonics. See cookbook for example and usage notes. (#1535, #1775) _Thanks @BambOoxX_
* Scatter: The new `ScatterPlotDraggable` plot type is for creating scatter plots with mouse-draggable points (#1560, #1422) _Thanks @BambOoxX and @EFeru_
* Controls: Improved middle-click-drag zoom rectangle support for plots with multiple axes (#1559, #1537) _Thanks @BambOoxX_
* Marker: New plot types `DraggableMarkerPlot` and `DraggableMarkerPlotInVector` give users options to add mouse-interactive markers to plots (#1558) _Thanks @BambOoxX_
* Bar Plot: New `ValueFormatter` option allows users to customize the text displayed above bars (#1542) _Thanks @jankri_
* Plot: `Title()` now has additional arguments for customizing text above the plot (#1564) _Thanks Hendri_

## ScottPlot 4.1.30
_Published on [NuGet](https://www.nuget.org/profiles/ScottPlot) on 2022-01-15_
* Plot: Improve values returned by `GetDataLimits()` when axis lines and spans are in use (#1415, #1505, #1532) _Thanks @EFeru_
* Rendering: Revert default text hinting from ClearType back to AntiAliased to improve text appearance on transparent backgrounds. Users may call `ScottPlot.Drawing.GDI.ClearType(true)` to opt-in to ClearType rendering which is superior for most situations. (#1553, #1550, #1528) _Thanks @r84r, @wangyexiang, @Elgot, @EFeru, and @saklanmazozgur_

## ScottPlot 4.1.29
_Published on [NuGet](https://www.nuget.org/profiles/ScottPlot) on 2022-01-02_
* WinForms Control: Improve ClearType text rendering by no longer defaulting to a transparent control background color (#1496)

## ScottPlot 4.1.28
_Published on [NuGet](https://www.nuget.org/profiles/ScottPlot) on 2022-01-01_
* Eto Control: New ScottPlot control for the Eto GUI framework (#1425, #1438) _Thanks @rafntor_
* Radar Plot: `OutlineWidth` now allows customization of the line around radar plots (#1426, #1277) _Thanks @Rayffer_
* Ticks: Improved minor tick and minor grid line placement (#1420, #1421) _Thanks @bclehmann and @at2software_
* Palette: Added Amber and Nero palettes (#1411, #1412) _Thanks @gauravagrwal_
* Style: Hazel style (#1414) _Thanks @gauravagrwal_
* MarkerPlot: Improved data area clipping (#1423, #1459) _Thanks @PremekTill, @lucabat, and @AndXaf_
* MarkerPlot: Improved key in legend (#1459, #1454) _Thanks @PremekTill and @Logicman111_
* Style: Plottables that implement `IStylable` are now styled when `Plot.Style()` is called. Styles are now improved for `ScaleBar` and `Colorbar` plot types. (#1451, #1447) _Thanks @diluculo_
* Population plot: Population plots `DataFormat` now have a `DataFormat` member that displays individual data points on top of a bar graph representing their mean and variance (#1440) Thanks _@Syntaxrabbit_
* SignalXY: Fixed bug affecting filled plots with zero area (#1476, #1477) _Thanks @chenxuuu_
* Cookbook: Added example showing how to place markers colored according to a colormap displayed in a colorbar (#1461) _Thanks @obnews_
* Ticks: Added option to invert tick mark direction (#1489, #1475) _Thanks @wangyexiang_
* FormsPlot: Improved support for WinForms 6 (#1430, #1483) _Thanks @SuperDaveOsbourne_
* Axes: Fixed bug where `AxisAuto()` failed to adjust all axes in multi-axis plots (#1497) _Thanks @Niravk1997_
* Radial Gauge Plot: Fixed bug affecting rendering of extremely small gauge angles (#1492, #1474) _Thanks @arthurits_
* Text plot and arrow plot: Now have `PixelOffsetX` and `PixelOffsetY` to facilitate small adjustments at render time (#1392)
* Image: New `Scale` property allows customization of image size (#1406)
* Axis: `Plot.GetDataLimits()` returns the boundaries of all data from all visible plottables regardless of the current axis limits (#1415) _Thanks @EFeru_
* Rendering: Improved support for scaled plots when passing scale as a `Plot.Render()` argument (#1416) _Thanks @Andreas_
* Text: Improved support for rotated text and background fills using custom alignments (#1417, #1516) _Thanks @riquich and @AndXaf_
* Text: Added options for custom borders (#1417, #1516) _Thanks @AndXaf and @MachineFossil_
* Plot: New `RemoveAxis()` method allows users to remove axes placed by `AddAxis()` (#1458) _Thanks @gobikulandaisamy_
* Benchmark: `Plot.BenchmarkTimes()` now returns an array of recent frame render times (#1493, #1491) _Thanks @anose001_
* Ticks: Disabling log-scaled minor ticks now disables tick label integer rounding (#1419) _Thanks @at2software_
* Rendering: Improve appearance of text by defaulting to ClearType font rendering (#1496, #823) _Thanks @Elgot_

## ScottPlot 4.1.27
_Published on [NuGet](https://www.nuget.org/profiles/ScottPlot) on 2021-10-24_
* Colorbar: Exposed fields for additional tick line and tick label customization (#1360) _Thanks @Maoyao233_
* Plot: Improved `AxisAutoY()` margins (#1363) _Thanks @Maoyao233_
* Radar Plot: `LineWidth` may now be customized (#1277, #1369) _Thanks @bclehmann_
* Controls: Stretching due to display scaling can be disabled with `Configuration.DpiStretch` in WPF and Avalonia controls (#1352, #1364) _Thanks @ktheijs and @bclehmann_
* Axes: Improved support for log-distributed minor tick and grid lines (#1386, #1393) _Thanks @at2software_
* Axes: `GetTicks()` can be used to get the tick positions and labels from the previous render
* WPF Control: Improved responsiveness while dragging with the mouse to pan or zoom (#1387, #1388) _Thanks @jbuckmccready_
* Layout: `MatchLayout()` has improved alignment for plots containing colorbars (#1338, #1349, #1351) _Thanks @dhgigisoave_
* Axes: Added multi-axis support for `SetInnerViewLimits()` and `SetOuterViewLimits()` (#1357, #1361) _Thanks @saroldhand_
* Axes: Created simplified overloads for `AxisAuto()` and `Margins()` that lack multi-axis arguments (#1367) _Thanks @cdytoby_
* Signal Plot: `FillAbove()`, `FillBelow()`, and `FillAboveAndBelow()` methods have been added to simplify configuration and reduce run-time errors. Direct access to fill-related fields has been deprecated. (#1401)
* Plot: `AddFill()` now has an overload to fill between two Y curves with shared X values
* Palette: Made all `Palette` classes public (#1394) _Thanks @Terebi42_
* Colorbar: Added `AutomaticTicks()` to let the user further customize tick positions and labels (#1403, #1362) _Thanks @bclehmann_
* Heatmap: Improved support for automatic tick placement in colorbars (#1403, #1362)
* Heatmap: Added `XMin`, `XMax`, `YMin`, and `YMax` to help configure placement and edge alignment (#1405) _Thanks @bclehmann_
* Coordinated Heatmap: This plot type has been deprecated now that the special functionality it provided is present in the standard `Heatmap` (#1405)
* Marker: Created a new `Marker` class to simplify the marker API. Currently it is a pass-through for `MarkerShape` enumeration members.
* Plot: `AddMarker()` makes it easy to place a styled marker at an X/Y position on the plot. (#1391)
* Plottable: `AddPoint()` now returns a `MarkerPlot` rather than a `ScatterPlot` with a single point (#1407)
* Axis lines: Added `Min` and `Max` properties to terminate the line at a finite point (#1390, #1399) _Thanks @bclehmann_

## ScottPlot 4.1.26
_Published on [NuGet](https://www.nuget.org/profiles/ScottPlot) on 2021-10-12_
* SignalPlotYX: Improve support for step display (#1342) _Thanks @EFeru_
* Heatmap: Improve automatic axis limit detection (#1278) _Thanks @bclehmann_
* Plot: Added `Margins()` to set default margins to use when `AxisAuto()` is called without arguments (#1345)
* Heatmap: Deprecated `ShowAxisLabels` in favor of tight margins (see cookbook) (#1278) _Thanks @bclehmann_
* Histogram: Fixed bug affecting binning of values at the upper edge of the final bin (#1348, #1350) _Thanks @jw-suh_
* NuGet: Packages have improved debug experience with SourceLink and snupkg format symbols (#1285)

## ScottPlot 4.1.25
* Palette: `ScottPlot.Palette` has been created and cookbook recipes have been updated to use it. The module it replaces (`ScottPlot.Drawing.Palette`) will not be marked obsolete until ScottPlot 5. (#1299, #1304)
* Style: Refactored to use static classes instead of enumeration members (#1299, #1291)
* NuGet: Improved System.Drawing.Common dependencies in user control packages (#1311, #1310) _Thanks @Kritner_
* Avalonia Control: Now targets .NET 5 (#1306, #1309) _Thanks @bclehmann_
* Plot: Fixed bug causing `GetPixel()` to return incorrect values for some axes (#1329, #1330) _Thanks @riquich_
* New Palettes:
  * `ColorblindFriendly` modeled after [Wong 2011](https://www.nature.com/articles/nmeth.1618.pdf) (#1312) _Thanks @arthurits_
  * `Dark` (#1313) _Thanks @arthurits_
  * `DarkPastel` (#1314) _Thanks @arthurits_
  * `Redness` (#1322) _Thanks @wbalbo_
  * `SummerSplash (#1317)` _Thanks @KanishkKhurana_
  * `Tsitsulin` 25-color optimal qualitative palette ([described here](http://tsitsul.in/blog/coloropt)) by [Anton Tsitsulin](http://tsitsul.in) (#1318) _Thanks @arthurits and @xgfs_
* New Styles:
  * `Burgundy` (#1319) _Thanks @arthurits_
  * `Earth` (#1320) _Thanks @martinkleppe_
  * `Pink` (#1234) _Thanks @nanrod_

## ScottPlot 4.1.23
* NuGet: use deterministic builds, add source link support, and include compiler flags (#1285)

## ScottPlot 4.1.22
* Coxcomb Plots: Added support for image labels (#1265, #1275) _Thanks @Rayffer_
* Palette: Added overloads for `GetColor()` and `GetColors()` to support transparency
* Plot Viewer: fixed bug causing render warning to appear in WinForms and Avalonia plot viewers (#1265, #1238) _Thanks @bukkideme, @Nexus452, and @bclehmann_

## ScottPlot 4.1.21
* Legend: Throw an exception if `RenderLegend()` is called on a plot with no labeled plottables (#1257)
* Radar: Improved support for category labels. (#1261, #1262) _Thanks @Rayffer_
* Controls: Now have a `Refresh()` method as an alias of `Render()` for manually redrawing the plot and updating the image on the screen. Using `Render()` in user controls is more similar to similar plotting libraries and less likely to be confused with `Plot.Render()` in documentation and warning messages. (#1264, #1270, #1263, #1245, #1165)
* Controls: Decreased visibility of the render warning (introduced in ScottPlot 4.1.19) by allowing it only to appear when the debugger is attached (#1165, #1264)
* Radial Gaugue Plot: Fixed divide-by-zero bug affecting normalized gauges (#1272) _Thanks @arthurits_

## ScottPlot 4.1.20
* Ticks: Fixed bug where corner labels would not render when multiplier or offset notation is in use (#1252, #1253) _Thanks @DavidBergstromSWE_

## ScottPlot 4.1.19
* Controls: Fixed bug where render warning message is not hidden if `RenderRequest()` is called (#1165) _Thanks @gigios_

## ScottPlot 4.1.18
* Ticks: Improve placement when axis scale lock is enabled (#1229, #1197)
* Plot: `SetViewLimits()` replaced by `SetOuterViewLimits()` and `SetInnerViewLimits()` (#1197) _Thanks @noob765_
* Plot: `EqualScaleMode` (an enumeration accepted by `AxisScaleLock()`) now has `PreserveSmallest` and `PreserveLargest` members to indicate which axis to prioritize when adjusting zoom level. The new default is `PreserveSmallest` which prevents data from falling off the edge of the plot when resizing. (#1197) _Thanks @noob765_
* Axis: Improved alignment of 90º rotated ticks (#1194, #1201) _Thanks @gigios_
* Controls: Fix bug where middle-click-drag zoom rectangle would persist if combined with scroll wheel events (#1226) _Thanks @Elgot_
* Scatter Plot: Fixed bug affecting plots where `YError` is set but `XError` is not (#1237, #1238) _Thanks @simmdan_
* Palette: Added `Microcharts` colorset (#1235) _Thanks @arthurits_
* SignalPlotXY: Added support for `FillType` (#1232) _Thanks @ddrrrr_
* Arrow: New plot type for rendering arrows on plots. Arrowhead functionality of scatter plots has been deprecated. (#1241, #1240)
* Controls: Automatic rendering has been deprecated. Users must call Render() manually at least once. (#1165, #1117)
* Radial Gauge Plots: `AddRadialGauge()` now adds a radial gauge plot (a new circular plot type where values are represented as arcs spanning a curve). See cookbook for examples and documentation. (#1242) _Thanks @arthurits_

## ScottPlot 4.1.17
* Improved `RadarPlot.Update()` default arguments (#1097) _Thanks @arthurits_
* Radar Plot: Improved `Update()` default arguments (#1097) _Thanks @arthurits_
* Crosshair: Added `XLabelOnTop` and `YLabelOnRight` options to improve multi-axis support and label customization (#1147) _Thanks @rutkowskit_
* Signal Plot: Added `StepDisplay` option to render signal plots as step plots when zoomed in (#1092, #1128) _Thanks @EFeru_
* Testing: Improved error reporting on failed XML documentation tests (#1127) _Thanks @StendProg_
* Histogram: Marked `ScottPlot.Statistics.Histogram` obsolete in favor of static methods in `ScottPlot.Statistics.Common` designed to create histograms and probability function curves (#1051, #1166). See cookbook for usage examples. _Thanks @breakwinz and @bclehmann_
* WpfPlot: Improve memory management for dynamically created and destroyed WpfPlot controls by properly unloading the dispatcher timer (#1115, #1117) _Thanks @RamsayGit, @bclehmann, @StendProg, and @Orace_
* Mouse Processing: Improved bug that affected fast drag-dropping of draggable objects (#1076)
* Rendering: Fixed clipping bug that caused some plot types to be rendered above data area frames (#1084)
* Plot: Added `Width` and `Height` properties
* Plot: `GetImageBytes()` now returns bytes for a PNG file for easier storage in cloud applications (#1107)
* Axis: Added a `GetSettings()` method for developers, testers, and experimenters to gain access to experimental objects which are normally private for extreme customization
* Axis: Axis ticks now have a `Ticks()` overload which allows selective control over major tick lines and major tick labels separately (#1118) _Thanks @kegesch_
* Plot: `AxisAuto()` now has `xAxisIndex` and `yAxisIndex` arguments to selectively adjust axes to fit data on a specified index (#1123)
* Crosshair: Refactored to use two `AxisLine`s so custom formatters can now be used and lines can be independently styled (#1173, #1172, #1122, 1195) _Thanks @Maoyao233 and @EFeru_
* ClevelandDotPlot: Improve automatic axis limit detection (#1185) _Thanks @Nextra_
* ScatterPlotList: Improved legend formatting (#1190) _Thanks @Maoyao233_
* Plot: Added an optional argument to `Frameless()` to reverse its behavior and deprecated `Frame()` (#1112, #1192) _Thanks @arthurits_
* AxisLine: Added `PositionLabel` option for displaying position as text (using a user-customizable formatter function) on the axis (#1122, #1195, #1172, #1173) _Thanks @EFeru and @Maoyao233_
* Radar Plot: Fixed rendering artifact that occurred when axis maximum is zero (#1139) _Thanks @petersesztak and @bclehmann_
* Mouse Processing: Improved panning behavior when view limits (axis boundaries) are active (#1148, #1203) _Thanks @at2software_
* Signal Plot: Fixed bug causing render artifacts when using fill modes (#1163, #1205)
* Scatter Plot: Added support for `OffsetX` and `OffsetY` (#1164, #1213)
* Coxcomb: Added a new plot type for categorical data. See cookbook for examples. (#1188) _Thanks @bclehmann_
* Axes: Added `LockLimits()` to control pan/zoom manipulation so individual axes can be manipulated in multi-axis plots. See demo application for example. (#1179, #1210) _Thanks @kkaiser41_
* Vector Plot: Add additional options to customize arrowhead style and position. See cookbook for examples. (#1202) _Thanks @hhubschle_
* Finance Plot: Fixed bug affecting plots with no data points (#1200) _Thanks @Maoyao233_
* Ticks: Improve display of rotated ticks on secondary axes (#1201) _Thanks @gigios_

## ScottPlot 4.1.16
* Made it easier to use custom color palettes (see cookbook) (#1058, #1082) _Thanks @EFeru_
* Added a `IgnoreAxisAuto` field to axis lines and spans (#999) _Thanks @kirsan31_
* Heatmaps now have a `Smooth` field which uses bicubic interpolation to display smooth heatmaps (#1003) _Thanks @xichaoqiang_
* Radar plots now have an `Update()` method for updating data values without clearing the plot (#1086, #1091) _Thanks @arthurits_
* Controls now automatically render after the list of plottables is modified (previously it was after the number of plottables changed). This behavior can be disabled by setting a public field in the control's `Configuration` module. (#1087, #1088) _Thanks @bftrock_
* New `Crosshair` plot type draws lines to highlight a point on the plot and labels their coordinates in the axes (#999, #1093) _Thanks @kirsan31_
* Added support for a custom `Func<double, string>` to be used as custom tick label formatters (see cookbook) (#926, #1070) _Thanks @damiandixon and @ssalsinha_
* Added `Move`, `MoveFirst`, and `MoveLast` to the `Plot` module for added control over which plottables appear on top (#1090) _Thanks @EFeru_
* Fixed bug preventing expected behavior when calling `AxisAutoX` and `AxisAutoY` (#1089) _Thanks @EFeru__

## ScottPlot 4.1.15
* Hide design-time error message component at run time to reduce flicking when resizing (#1073, #1075) _Thanks @Superberti and @bclehmann_
* Added a modern `Plot.GetBitmap()` overload suitable for the new stateless rendering system (#913 #1063)
* Controls now have `PlottableDragged` and `PlottableDropped` event handlers (#1072) _Thanks @JS-BGResearch_

## ScottPlot 4.1.14
* Add support for custom linestyles in SignalXY plots (#1017, #1016) _Thanks @StendProg and @breakwinz_
* Improved Avalonia dependency versioning (#1018, #1041) _Thanks @bclehmann_
* Controls now properly process `MouseEnter` and `MouseLeave` events (#999) _Thanks @kirsan31 and @breakwinz_
* Controls now have a `RenderRequest()` method that uses a render queue to facilitate non-blocking render calls (#813, #1034) _Thanks @StendProg_
* Added Last() to finance plots to make it easier to access the final OHLC (#1038) _Thanks @CalderWhite_
* Controls that fail to render in design mode now display the error message in a textbox to prevent Visual Studio exceptions (#1048) _Thanks @bclehmann_

## ScottPlot 4.1.13-beta
* `Plot.Render()` and `Plot.SaveFig()` now have a `scale` argument to allow for the creation of high resolution scaled plots (#983, #982, #981) _Thanks @PeterDavidson_
* A `BubblePlot` has been added to allow display of circles with custom colors and sizes. See cookbook for examples. (#984, #973, #960) _Thanks @PeterDavidson_
* Avalonia 0.10.3 is now supported (#986) _Thanks @bclehmann_
* Default version of System.Drawing.Common has been changed from `5.0.0` to `4.6.1` to minimize errors associated with downgrading (#1004, #1005, #993, #924, #655) _Thanks @bukkideme_

## ScottPlot 4.1.12-beta
* Added "Open in New Window" option to right-click menu (#958, #969) _Thanks @ademkaya and @bclehmann_
* User control `Configuration` module now has customizable scroll wheel zoom fraction (#940, #937) _Thanks @PassionateDeveloper86 and @StendProg_
* Added options to `Plot.AxisScaleLock()` to let the user define scaling behavior when the plot is resized (#933, #857) _Thanks @ricecakebear and @StendProg_
* Improved XML documentation for `DataGen` module (#903, #902) _Thanks @bclehmann_
* Fixed bug where tick labels would not render for axes with a single tick (#945, #828, #725, #925) _Thanks @saklanmazozgur and @audun_
* Added option to manually refine tick density (#828) _Thanks @ChrisAtVault and @bclehmann_
* Improved tick density calculations for DateTime axes (#725) _Thanks @bclehmann_
* Fixed SignalXY rendering artifact affecting the right edge of the plot (#929, #931) _Thanks @damiandixon and @StendProg_
* Improved line style customization for signal plots (#929, #931) _Thanks @damiandixon and @StendProg_
* Fixed bug where negative bar plots would default to red fill color (#968, #946) _Thanks @pietcoussens_
* Fixed bug where custom vertical margin was not respected when `AxisAuto()` was called with a middle-click (#943) _Thanks Andreas_
* Added a minimum distance the mouse must travel while click-dragging for the action to be considered a drag instead of a click (#962)
* Improved Histogram documentation and simplified access to probability curves (#930, #932, #971) _Thanks @LB767, @breakwinz, and @bclehmann_

## ScottPlot 4.1.11-beta
* FormsPlot mouse events are now properly forwarded to the base control (#892, #919) _Thanks @grabul_
* Prevent right-click menu from deploying after right-click-drag (#891, #917)
* Add offset support to SignalXY (#894, #890) _Thanks @StendProg_
* Eliminate rendering artifacts in SignalXY plots (#893, #889) _Thanks @StendProg and @grabul_
* Optimize cookbook generation and test execution (#901) _Thanks @bclehmann_

## ScottPlot 4.1.10-beta
* Fixed a bug where applying the Seabourn style modified axis frame and minor tick distribution (#866) _Thanks @oszymczak_
* Improved XML documentation and error reporting for getting legend bitmaps (#860) _Thanks @mzemljak_
* Fixed rendering bug affecting finance plots with thin borders (#837) _Thanks @AlgoExecutor_
* Improved argument names and XML docs for SMA and Bollinger band calculation methods (#830) _Thanks @ticool_
* Improved GetPointNearest support for generic signal plots (#809, #882, #886) _Thanks @StendProg, @at2software, and @mrradd_
* Added support for custom slice label colors in pie charts (#883, #844) _Thanks @bclehmann, @StendProg, and @Timothy343_
* Improved support for transparent heatmaps using nullable double arrays (#849, #852) _Thanks @bclehmann_
* Deprecated bar plot `IsHorizontal` and `IsVertical` in favor of an `Orientation` enumeration
* Deprecated bar plot `xs` and `ys` in favor of `positions` and `values` which are better orientation-agnostic names
* Added Lollipop and Cleveland plots as new types of bar plots (#842, #817) _Thanks @bclehmann_
* Fixed a bug where `Plot.AddBarGroups()` returned an array of nulls (#839) _Thanks @rhys-wootton_
* Fixed a bug affecting manual tick labels (#829) _Thanks @ohru131_
* Implemented an optional render queue to allow asynchronous rendering in user controls (#813) _Thanks @StendProg_

## ScottPlot 4.1.9-beta
* Improved support for negative DateTimes when using DateTime axis mode (#806, #807) _Thanks @StendProg and @at2software_
* Improved axis limit detection when using tooltips (#805, #811) _Thanks @bclehmann and @ChrisAtVault_
* Added `WickColor` field to candlestick plots (#803) _Thanks @bclehmann_
* Improved rendering of candlesticks that open and close at the same price (#803, #800) _Thanks @bclehmann and @AlgoExecutor_
* Improved rendering of SignalXY plots near the edge of the plot (#795) _Thanks @StendProg_
* new `AddScatterStep()` helper method creates a scatter plot with the step style (#808) _Thanks @KlaskSkovby_
* Marked `MultiPlot` obsolete
* Refactored `Colormap` module to use classes instead of reflection (#767, #773) _Thanks @StendProg_
* Refactored `OHLC` fields and finance plots to store `DateTime` and `TimeSpan` instead of `double` (#795)

## ScottPlot 4.1.8-beta
* Improved validation and error reporting for large heatmaps (#772) _Thanks @Matthias-C_
* Removed noisy console output in `ScatterPlotList` (#780) _Thanks @Scr0nch_
* Improved rendering bug in signal plots (#783, #788) _Thanks @AlgoExecutor and @StendProg_
* Fix bug that hid grid lines in frameless plots (#779)
* Improved appearance of marker-only scatter plots in the legend (#790) _Thanks @AlgoExecutor_
* `AddPoint()` now has a `label` argument to match `AddScatter()` (#787) _Thanks @AlgoExecutor_

## ScottPlot 4.1.7-beta
* Added support for image axis labels (#759, #446, #716) _Thanks @bclehmann_
* Added `MinRenderIndex` and `MaxRenderIndex` support to Scatter plots (#737, #763) _Thanks @StendProg_
* Improved display of horizontal manual axis tick labels (#724, #762) _Thanks @inqb and @Saklut_
* Added support for listing and retrieving colormaps by their names (#767, #773) _Thanks @StendProg_
* Enabled mouse pan and zoom for plots with infinitely small width and height (#768, #733, #764) _Thanks @saklanmazozgur_
* A descriptive exception is now thrown when attempting to create heatmaps of unsupported dimensions (#722) _Thanks @Matthias-C_

## ScottPlot 4.1.6-beta
* Fixed single point render bug in Signal plots (#744, #745) _Thanks @at2software and @StendProg_
* Improved display scaling support for WPF control (#721, #720) _Thanks @bclehmann_
* User control `OnAxesChanged` events now send the control itself as the sender object (#743, #756) _Thanks @at2software_
* Fixed configuration bug related to Alt + middle-click-drag-zoom (#741) _Thanks @JS-BGResearch and @bclehmann_
* Fixed render bug related to ALT + middle-click-drag zoom box (#742) _Thanks @bclehmann_
* Fixed render bug for extremely small plots (#735)
* Added a coordinated heatmap plot type (#707) _Thanks @StendProg_
* Improved appearance of heatmap edges (#713) _Thanks @StendProg_
* Improved design-time rendering of Windows Forms control
* Added and expanded XML documentation for Plot and Plottable classes
* Created a new cookbook website generator that combines reflection with XML documentation (#727, #738, #756)
* ScottPlot is now a reserved prefix on NuGet

## ScottPlot 4.1.5-beta
* Helper methods were added for creating scatter plots with just lines (`AddScatterLines()`) or just markers (`AddScatterPoints()`).
* Scatter and Signal plots have `GetPointNearest()` which now has a `xyRatio` argument to support identifying points near the cursor in pixel space (#709, #722) _Thanks @oszymczak, @StendProg, @bclehmann_
* Improved display of manual tick labels (#724) _Thanks @bclehmann_

## ScottPlot 4.1.4-beta
* User controls have been extensively redesigned (#683)
  * All user controls are almost entirely logic-free and pass events to `ScottPlot.Control`, a shared common back-end module which handles mouse interaction and pixel/coordinate conversions.
  * Controls no longer have a `Configure()` method with numerous named arguments, but instead a `Configuration` field with XML-documented public fields to customize behavior.
  * Renders occur automatically when the number of plottables changes, meaning you do not have to manually call `Render()` when plotting data for the first time. This behavior can be disabled in the configuration.
  * Avalonia 0.10.0 is now supported and uses this new back-end (#656, #700) _Thanks @bclehmann_
  * Events are used to provide custom right-click menu actions.
  * The right-click plot settings window (that was only available from the WinForms control) has been removed.
* New methods were added to `ScottPlot.Statistics.Common` which efficiently find the Nth smallest number, quartiles, or other quantiles from arrays of numbers (#690) _Thanks @bclehmann_
* New tooltip plot type (#696) _Thanks @bclehmann_
* Fixed simple moving average (SMA) calculation (#703) _Thanks @Saklut_
* Improved multi-axis rendering (#706) _Thanks @bclehmann_
* Improved `SetSourceAsync()` for segmented trees (#705, #692) _Thanks @jl0pd and @StendProg_
* Improved layout for axes with rotated ticks (#706, #699) _Thanks @MisterRedactus and @bclehmann_
* ScottPlot now multi-targets more platforms and supports the latest C# language version on modern platforms but restricts the language to C# 7.3 for .NET Framework projects (#691, #711) _Thanks @jl0pd_
* Improved project file to install `System.ValueTuple` when targeting .NET Framework 4.6.1 (#88, #691)

## ScottPlot 4.1.3-beta
* Scott will make a document to summarize 4.0 → 4.1 changes as we get closer to a non-beta release
* Fixed rendering bug affecting axis spans when zoomed far in (#662) _Thanks @StendProg_
* Improved Gaussian blur performance (#667) _Thanks @bclehmann_
* Largely refactored heatmaps (#679, #680) _Thanks @bclehmann_
* New `Colorbar` plot type (#681)
* Improved SMA and Bollinger band generators (#647) _Thanks @Saklut_
* Improved tick label rounding (#657)
* Improved setting of tick label color (#672)
* Improved fill above and below for scatter plots (#676) _Thanks @MithrilMan_
* Additional customizations for radar charts (#634, #628, #635) _Thanks @bclehmann and @SommerEngineering_

## ScottPlot 4.1.0

In November, 2020 ScottPlot 4.0 branched into a permanent `stable` branch, and ScottPlot 4.1 began development as beta / pre-release in the main branch. ScottPlot 4.0 continues to be maintained, but modifications are aimed at small bugfixes rather than large refactoring or the addition of new features. ScottPlot 4.1 merged into the master branch in November, 2020 (#605). Improvements are focused at enhanced performance, improved thread safety, support for multiple axes, and options for data validation.

* **Most plotting methods are unchanged so many users will not experience any breaking changes.**
* **Axis Limits**
  * Axis limits are described by a `AxisLimits` struct (previously `double[]` was used)
  * Methods which modify axis limits do not return anything (previously they returned `double[]`)
  * To get the latest axis limits call `Plot.AxisLimits()` which returns a `AxisLimits` object
* **Multiple Axes**
  * Multiple axes are now supported! There is no change to the traditional workflow if this feature is not used.
  * Most axis methods accept a `xAxisIndex` and `yAxisIndex` arguments to specify which axes they will modify or return
  * Most plottable objects have `xAxisIndex` and `yAxisIndex` fields which specify which axes they will render on
  * You can enable a second Y and X axis by calling `YLabel2` and `XLabel2()`
  * You can obtain an axis by calling `GetXAxis(xAxisIndex)` or `GetYAxis(yAxisIndex)`, then modify its public fields to customize its behavior
  * The default axes (left and bottom) both use axis index `0`
  * The secondary axes (right and top) both use axis index `1`
  * You can create additional axes by calling `Plot.AddAxis()` and customize it by modifying fields of the `Axis` it returns.
* **Layout**
  * The layout is re-calculated on every render, so it automatically adjusts to accommodate axis labels and ticks.
  * To achieve extra space around the data area, call `Layout()` to supply a minimum size for each axis.
  * To achieve a frameless plot where the data area fills the full figure, call `LayoutFrameless()`
* **Some namespaces and class names have changed**
  * The `Plottable` base class has been replaced with an `IPlottable` interface
  * Plottables have been renamed and moved into a `Plottable` namespace (e.g., `PlottableScatter` is  now `Plottable.ScatterPlot`)
  * Several enums have been renamed
* **The Settings module has been greatly refactored**
  * It is still private, but you can request it with `Plot.GetSettings()`
  * Many of its objects implement `IRenderable`, so their customization options are stored at the same level as their render methods.
* **The Render system is now stateless**
  * `Bitmap` objects are never stored. The `Render()` method will create and return a new `Bitmap` when called, or will render onto an existing `Bitmap` if it is supplied as an argument. This allows controls to manage their own performance optimization by optionally re-using a `Bitmap` for multiple renders.
  * Drawing is achieved with `using` statements which respect all `IDisposable` drawing objects, improving thread safety and garbage collection performance.

## ScottPlot 4.0.46
* Improved ticks for small plots (#724) _Thanks @Saklut_
* Improved display of manual ticks (#724) _Thanks @bclehmann_

## ScottPlot 4.0.45
* Fixed a bug that affected very small plots with the benchmark enabled (#626) _Thanks @martin-brajer_
* Improved labels in bar graphs using a yOffset (#584) _Thanks Terbaco_
* Added `RenderLock()` and `RenderUnlock()` to the Plot module to facilitate multi-threaded plot modification (#609) _Thanks @ZTaiIT1025_

## ScottPlot 4.0.44
* Improved limits for fixed-size axis spans (#586) _Thanks @Ichibot200 and @StendProg_
* Mouse drag/drop events now send useful event arguments (#593) _Thanks @charlescao460 and @StendProg_
* Fixed a bug that affected plots with extremely small (<1E-10) axis spans (#607) _Thanks @RFIsoft_
* `Plot.SaveFig()` now returns the full path to the file it created (#608)
* Fixed `AxisAuto()` bug affecting signal plots using min/max render indexes with a custom sample rate (#621) _Thanks @LB767_
* Fixed a bug affecting histogram normalization (#624) _Thanks @LB767_
* WPF and Windows Forms user controls now also target .NET 5

## ScottPlot 4.0.43
* Improved appearance of semi-transparent legend items (#567)
* Improved tick labels for ticks smaller than 1E-5 (#568) _Thanks @ozgur640_
* Improved support for Avalonia 0.10 (#571) _Thanks @bclehmann and @apkrymov_
* Improved positions for base16 ticks (#582, #581) _Thanks @bclehmann_

## ScottPlot 4.0.42
* Improved DPI scaling support when using WinForms in .NET Core applications (#563) _Thanks @Ichibot200_
* Improved DPI scaling support for draggable axis lines and spans (#563) _Thanks @Ichibot200_

## ScottPlot 4.0.41
* Improved density of DateTime ticks (#564, #561) _Thanks @StendProg and @waynetheron_
* Improved display of DateTime tick labels containing multiple spaces (#539, #564) _Thanks @StendProg_

## ScottPlot 4.0.40
* Added user control for Avalonia (#496, #503) _Thanks @bclehmann_
* Holding shift while left-click-dragging the edge of a span moves it instead of resizing it (#509) _Thanks @Torgano_
* CSV export is now culture invariant for improved support on systems where commas are decimal separators (#512) _Thanks Daniel_
* Added fill support to scatter plots (#529) _Thanks @AlexFsmn_
* Fix bug that occurred when calling `GetLegendBitmap()` before the plot was rendered (#527) _Thanks @el-aasi_
* Improved DateTime tick placement and added support for milliseconds (#539) _Thanks @StendProg_
* Pie charts now have an optional hollow center to produce donut plots (#534) _Thanks @bclehmann and @AlexFsmn_
* Added electrocardiogram (ECG) simulator to the DataGen module (#540) _Thanks @AteCoder_
* Improved mouse scroll wheel responsiveness by delaying high quality render (#545, #543, #550) _Thanks @StendProg_
* `Plot.PlotBitmap()` allows Bitmaps to be placed at specific coordinates (#528) _Thanks @AlexFsmn_
* `DataGen.SampleImage()` returns a sample Bitmap that can be used for testing
* Bar graphs now have a hatchStyle property to customize fill pattern (#555) _Thanks @bclehmann_
* Support timecode tick labels (#537) _Thanks @vrdriver and @StendProg_

## ScottPlot 4.0.39
* Legend now reflects LineStyle of Signal and SignalXY plots (#488) _Thanks @bclehmann_
* Improved mouse wheel zoom-to-cursor and middle-click-drag rectangle zoom in the WPF control for systems that use display scaling (#490) _Thanks @nashilnik_
* The `Configure()` method of user controls now has a `lowQualityAlways` argument to let the user easily enable/disable anti-aliasing at the control level. Previously this was only configurable by reaching into the control's plot object and calling its `AntiAlias()` method. (#499) _Thanks @RachamimYaakobov_
* SignalXY now supports parallel processing (#500) _Thanks @StendProg_
* SignalXY now respects index-based render limits (#493, #500) _Thanks @StendProg and @envine_

## ScottPlot 4.0.38
* Improved `Plot.PlotFillAboveBelow()` rendering of data with a non-zero baseline (#477) _Thanks @el-aasi_
* Added `Plot.PlotWaterfall()` for easy creation of waterfall-style bar plots (#463, #476) _Thanks @bclehmann_
* Axis tick labels can be displayed using notations other than base 10 by supplying `Plot.Ticks()` with `base` and `prefix` arguments, allowing axes that display binary (e.g., `0b100110`) or hexadecimal (eg., `0x4B0D10`) tick labels (#469, #457) _Thanks @bclehmann_
* Added options to `PlotBar()` to facilitate customization of text displayed above bars when `showValue` is enabled (#483) _Thanks @WillemWever_
* Plot objects are colored based on a pre-defined set of colors. The default colorset (category10) is the same palette of colors used by matplotlib. A new `Colorset` module has been created to better define this behavior, and `Plot.Colorset()` makes it easy to plot data using alternative colorsets. (#481)
* Fixed a bug that caused instability when a population plot is zoomed-out so much that its fractional distribution curve is smaller than a single pixel (#480) _Thanks @HowardWhile_
* Added `Plot.Remove()` method to make it easier to specifically remove an individual plottable after it has been plotted. `Plot.Clear()` is similar, but designed to remove classes of plot types rather than a specific plot object. (#479) _Thanks @cstyx and @Resonanz_
* Signal plots can now be created with a defined `minRenderIndex` (in addition to the already-supported `maxRenderIndex`) to facilitate partial display of large arrays (#474) _Thanks @bclehmann_

## ScottPlot 4.0.37
* Fixed a long-running issue related to strong assembly versioning that caused the WPF control to fail to render in the Visual Studio designer in .NET Framework (but not .NET Core) projects (#473, #466, #356) _Thanks @bhairav-thakkar, @riquich, @Helitune-RobMcKay, and @iu2kxv_
* User controls now also target `net472` (while still supporting `net461` and `netcoreapp3.0`) to produce a build folder with just 3 DLLs (compared to over 100 when building with .NET Framework 4.6.1)

## ScottPlot 4.0.36
* `PlotSignal()` and `PlotSignalXY()` plots now have an optional `useParallel` argument (and public property on the objects they return) to allow the user to decide whether parallel or sequential calculations will be performed. (#454, #419, #245, #72) _Thanks @StendProg_
* Improved minor tick alignment to prevent rare single-pixel artifacts (#417)
* Improved horizontal axis tick label positions in ruler mode (#453)
* Added a `Statistics.Interpolation` module to generate smooth interpolated splines from a small number of input data points. See advanced statistics cookbook example for usage information. (#459) _Thanks Hans-Peter Moser_
* Improved automatic axis adjustment when adding bar plots with negative values (#461, #462) _Thanks @bclehmann_
* Created `Drawing.Colormaps` module which has over a dozen colormaps for easily converting a fractional value to a color for use in plotting or heatmap displays (#457, #458) _Thanks @bclehmann_
* Updated `Plot.Clear()` to accept any `Plottable` as an argument, and all `Plottable` objects of the same type will be cleared (#464) _Thanks @imka-code_

## ScottPlot 4.0.35
* Added `processEvents` argument to `formsPlot2.Render()` to provide a performance enhancement when linking axes of two `FormsPlot` controls together (by calling `Plot.MatchAxis()` from the control's `AxesChanged` event, as seen in the _Linked Axes_ demo application) (#451, #452) _Thanks @StendProg and @robokamran_
* New `Plot.PlotVectorField()` method for displaying vector fields (sometimes called quiver plots) (#438, #439, #440) _Thanks @bclehmann and @hhubschle_
* Included an experimental colormap module which is likely to evolve over subsequent releases (#420, #424, #442) _Thanks @bclehmann_
* `PlotScatterHighlight()` was created as a type of scatter plot designed specifically for applications where "show value on hover" functionality is desired. Examples are both in the cookbook and WinForms and WPF demo applications. (#415, #414) _Thanks @bclehmann and @StendProg_
* `PlotRadar()` is a new plot type for creating Radar plots (also called spider plots or star plots). See cookbook and demo application for examples. (#428, #430) _Thanks @bclehmann_
* `PlotPlolygons()` is a new performance-optimized variant of `PlotPolygon()` designed for displaying large numbers of complex shapes (#426) _Thanks @StendProg_
* The WinForms control's `Configure()` now has a `showCoordinatesTooltip` argument to continuously display the position at the tip of the cursor as a tooltip (#410) _Thanks @jcbeppler_
* User controls now use SHIFT (previously ALT) to lock the horizontal axis and ALT (previously SHIFT) while left-click-dragging for zoom-to-region. Holding CTRL+SHIFT while right-click-dragging now zooms evenly, without X/Y distortion. (#436) _Thanks @tomwimmenhove and @StendProg_
* Parallel processing is now enabled by default. Performance improvements will be most noticeable on Signal plots. (#419, #245, #72)
* `Plot.PlotBar()` now has an `autoAxis` argument (which defaults `true`) that automatically adjusts the axis limits so the base of the bar graphs touch the edge of the plot area. (#406)
* OSX-specific DLLs are now only retrieved by NuGet on OSX (#433, #211, #212)
* Pie charts can now be made with `plt.PlotPie()`. See cookbook and demo application for examples. (#421, #423) _Thanks @bclehmann_
* `ScottPlot.FormsPlotViewer(Plot)` no longer resets the new window's plot to the default style (#416)  _Thanks @StendProg_
* Controls now have a `recalculateLayoutOnMouseUp` option to prevent resetting of manually-defined data area padding

## ScottPlot 4.0.34
* Improve display of `PlotSignalXY()` by not rendering markers when zoomed very far out (#402) _Thanks @gobikulandaisamy_
* Optimized rendering of solid lines which have a user-definable `LineStyle` property. This modification improves grid line rendering and increases performance for most types of plots. (#401, #327) _Thanks @bukkideme and @Ichibot200_

## ScottPlot 4.0.33
* Force grid lines to always draw using anti-aliasing. This compensates for a bug in `System.Drawing` that may cause diagonal line artifacts to appear when the user controls were panned or zoomed. (#401, #327) _Thanks @bukkideme and @Ichibot200_

## ScottPlot 4.0.32
* User controls now have a `GetMouseCoordinates()` method which returns the DPI-aware position of the mouse in graph coordinates (#379, #380) _Thanks @bclehmann_
* Default grid color was lightened in the user controls to match the default style (#372)
* New `PlotSignalXY()` method for high-speed rendering of signal data that has unevenly-spaced X coordinates (#374, #375) _Thanks @StendProg and @LogDogg_
* Modify `Tools.Log10()` to return `0` instead of `NaN`, improving automatic axis limit detection (#376, #377) _Thanks @bclehmann_
* WpfPlotViewer and FormsPlotViewer launch in center of parent window (#378)
* Improve reliability of `Plot.AxisAutoX()` and `Plot.AxisAutoY()` (#382)
* The `Configure()` method of FormsPlot and WpfPlot controls now have `middleClickMarginX` and `middleClickMarginY` arguments which define horizontal and vertical auto-axis margin used for middle-clicking. Setting horizontal margin to 0 is typical when plotting signals. (#383)
* `Plot.Grid()` and `Plot.Ticks()` now have a `snapToNearestPixel` argument which controls whether these lines appear anti-aliased or not. For static images non-anti-aliased grid lines and tick marks look best, but for continuously-panning plots anti-aliased lines look better. The default behavior is to enable snapping to the nearest pixel, consistent with previous releases. (#384)
* Mouse events (MouseDown, MouseMove, etc.) are now properly forwarded to the FormsPlot control (#390) _Thanks @Minu476_
* Improved rendering of very small candlesticks and OHLCs in financial plots
* Labeled plottables now display their label in the ToString() output. This is useful when viewing plottables listed in the FormsPlot settings window #391 _Thanks @Minu476_
* Added a Statistics.Finance module with methods for creating Simple Moving Average (SMA) and Bollinger band technical indicators to Candlestick and OHLC charts. Examples are in the cookbook and demo program. (#397) _Thanks @Minu476_
* Scatter plots, filled plots, and polygon plots now support Xs and Ys which contain `double.NaN` #396
* Added support for line styles to Signal plots (#392) _Thanks @bukkideme_

## ScottPlot 4.0.31
* Created `Plot.PlotBarGroups()` for easier construction of grouped bar plots from 2D data (#367) _Thanks @bclehmann_
* Plot.PlotScaleBar() adds an L-shaped scalebar to the corner of the plot (#363)
* Default grid color lightened from #D3D3D3 (Color.LightGray) to #EFEFEF (#372)
* Improved error reporting for scatter plots (#369) _Thanks @JagDTalcyon_
* Improve pixel alignment by hiding grid lines and snapping tick marks that are 1px away from the lower left edge (#359)
* PlotText() ignores defaults to upperLeft alignment when rotation is used (#362)
* Improved minor tick positioning to prevent cases where minor ticks are 1px away from major ticks (#373)

## ScottPlot 4.0.30
* `Plot.PlotCandlestick()` and `Plot.PlotOHLC()`
  * now support `OHLC` objects with variable widths defined with a new `timeSpan` argument in the OHLC constructor. (#346) _Thanks @Minu476_
  * now support custom up/down colors including those with transparency (#346) _Thanks @Minu476_
  * have a new `sequential` argument to plot data based on array index rather than `OHLC.time`. This is a new, simpler way to display unevenly-spaced data (e.g., gaps over weekends) in a way that makes the gaps invisible. (#346) _Thanks @Minu476_
* Fixed a marker/line alignment issue that only affeced low-density Signal plots on Linux and MacOS (#340) _Thanks @SeidChr_
* WPF control now appears in Toolbox (#151) _Thanks @RalphLAtGitHub_
* Plot titles are now center-aligned with the data area, not the figure. This improves the look of small plots with titles. (#365) _Thanks @Resonanz_
* Fixed bug that ignored `Configure(enableRightClickMenu: false)` in WPF and WinForms user controls. (#365) _Thanks @thunderstatic_
* Updated `Configure(enableScrollWheelZoom: false)` to disable middle-click-drag zooming. (#365) _Thanks @eduhza_
* Added color mixing methods to ScottPlot.Drawing.GDI (#361)
* Middle-click-drag zooming now respects locked axes (#353) _Thanks @LogDogg_
* Improved user control zooming of high-precision DateTime axis data (#351) _Thanks @bukkideme_
* Plot.AxisBounds() now lets user set absolute bounds for drag and pan operations (#349) _Thanks @LogDogg_
* WPF control uses improved Bitmap conversion method (#350)
* Function plots have improved handling of functions with infinite values (#370) _Thanks @bclehmann_

## ScottPlot 4.0.29
* `Plot.PlotFill()` can be used to make scatter plots with shaded regions. Giving it a single pair of X/Y values (`xs, ys`) lets you shade beneath the curve to the `baseline` value (which defaults to 0). You can also give it a pair of X/Y values (`xs1, ys1, xs2, ys2`) and the area between the two curves will be shaded (the two curves do not need to be the same length). See cookbook for examples. (#255) _Thanks @ckovamees_ 
* `DataGen.Range()` now has `includeStop` argument to include the last value in the returned array.
* `Tools.Pad()` has been created to return a copy of a given array padded with data values on each side. (#255) _Thanks @ckovamees_
* [Seaborn](https://seaborn.pydata.org/) style can be activated using `Plot.Style(Style.Seaborn)` (#339)
* The `enableZooming` argument in `WpfPlot.Configure()` and `FormsPlot.Configure()` has been replaced by two arguments `enableRightClickZoom` and `enableScrollWheelZoom` (#338) _Thanks Zach_
* Improved rendering of legend items for polygons and filled plots (#341) _Thanks @SeidChr_
* Improved Linux rendering of legend items which use thick lines: axis spans, fills, polygons, etc. (#340) _Thanks @SeidChr_
* Addded `Plot.PlotFillAboveBelow()` to create a shaded line plot with different colors above/below the baseline. (#255) _Thanks @ckovamees_
* Improved rendering in Linux and MacOS by refactoring the font measurement system (#340) _Thanks @SeidChr_

## ScottPlot 4.0.28
* `Ticks()` now has arguments for numericStringFormat (X and Y) to make it easy to customize formatting of tick labels (percentage, currency, scientific notation, etc.) using standard [numeric format strings](https://docs.microsoft.com/en-us/dotnet/standard/base-types/standard-numeric-format-strings). Example use is demonstrated in the cookbook. (#336) _Thanks @deiruch_
* The right-click menu can now be more easily customized by writing a custom menu to `FormsPlot.ContextMenuStrip` or `WpfPlot.ContextMenu`. Demonstrations of both are in the demo application. (#337) _Thanks @Antracik_

## ScottPlot 4.0.27
* `Plot.Polygon()` can now be used to plot polygons from X/Y points (#255) _Thanks @ckovamees_
* User controls now have an "open in new window" item in their right-click menu (#280)
* Plots now have offset notation and multiplier notation disabled by default. Layouts are automatically calculated before the first render, or manually after MouseUp events in the user controls. (#310)
* `Plot.Annotation()` allows for the placement of text on the figure using pixel coordinates (not unit coordinates on the data grid). This is useful for creating custom static labels or information messages. (#321) _Thanks @SeidChr_
* `FormsPlot.MouseDoubleClicked` event now passes a proper `MouseEventArgs` instead of `null` (#331) _Thanks @ismdiego_
* Added a right-click menu to `WpfPlot` with items (save image, copy image, open in new window, help, etc.) similar to `FormsPlot`

## ScottPlot 4.0.26
* The `ScottPlot.WPF` package (which provides the `WpfPlot` user control) now targets .NET Framework 4.7.2 (in addition to .NET Core 3.0), allowing it to be used in applications which target either platform. The ScottPlot demo application now targets .NET Framework 4.7.2 which should be easier to run on most Windows systems. (#333)
* The `ScottPlot.WinForms` package (which produves the `FormsPlot` control) now only targets .NET Framework 4.6.1 and .NET Core 3.0 platforms (previously it also had build targets for .NET Framework 4.7.2 and .NET Framework 4.8). It is important to note that no functionality was lost here. (#330, #333)

## ScottPlot 4.0.25
* `PlotBar()` now supports displaying values above each bar graph by setting the `showValues` argument.
* `PlotPopulations()` has extensive capabilities for plotting grouped population data using box plots, bar plots, box and whisper plots, scatter data with distribution curves, and more! See the cookbook for details. (#315)
* `Histogram` objects now have a `population` property.
* `PopulationStats` has been renamed to `Population` and has additional properties and methods useful for reporting population statistics.
* Improved grid rendering rare artifacts which appear as unwanted diagnal lines when anti-aliasing is disabled. (#327)

## ScottPlot 4.0.24
* `Plot.Clear()` has been improved to more effectively clear plottable objects. Various overloads are provided to selectively clear or preserve certain plot types. (#275) _Thanks @StendProg_
* `PlotBar()` has been lightly refactored. Argument order has been adjusted, and additional options have been added. Error cap width is now in fractional units instead of pixel units. Horizontal bar charts are now supported. (#277, #315) _Thanks @bonzaiferroni_

## ScottPlot 4.0.23
* Interactive plot viewers were created to make it easy to interactively display data in a pop-up window without having to write any GUI code: `ScottPlot.WpfPlotViewer` for WPF and `ScottPlot.FormsPlotViewer` for Windows Forms
* Fixed bug that affected the `ySpacing` argument of `Plot.Grid()`
* `Plot.Add()` makes it easy to add a custom `Plottable` to the plot
* `Plot.XLabels()` and `Plot.YLabels()` can now accept just a string array (x values are auto-populated as a consecutive series of numbers).
* Aliased `Plot.AxisAuto()` to `Plot.AutoAxis()` and `Plot.AutoScale()` to make this function easier to locate for users who may have experience with other plot libraries. (#309) _Thanks @Resonanz_
* Empty plots now render grid lines, ticks, and tick labels (#313)
* New plot type: Error bars. They allow the user to define error bar size in all 4 directions by calling `plt.PlotErrorBars()`. (#316) _Thanks @zrolfs_
* Improve how dashed lines appear in the legend
* Improved minor tick positions when using log scales with `logScaleX` and `logScaleY` arguments of `plt.Ticks()` method
* Fixed bug that caused the center of the coordinate field to shift when calling `Plot.AxisZoom()`
* Grid line thickness and style (dashed, dotted, etc) can be customized with new arguments in the `Plot.Grid()` method

## ScottPlot 4.0.22
* Added support for custom horizontal axis tick rotation (#300) _Thanks @SeidChr_
* Added support for fixed grid spacing when using DateTime axes (#299) _Thanks @SeidChr_
* Updated ScottPlot icon (removed small text, styled icon after emoji)
* Improved legend font size when using display scaling (#289)
* Scroll wheel zooming now zooms to cursor (instead of center) in WPF control. This feature works now even if display scaling is used. (#281)
* Added `Plot.EqualAxis` property to make it easy to lock axis scales together (#306) _Thanks @StendProg_

## ScottPlot 4.0.21
* Created new cookbook and demo applications for WinForms and WPF (#271)
* The `FormsPlot.MouseMoved` event now has `MouseEventArgs` (instead of `EventArgs`). The purpose of this was to make it easy to access mouse pixel coordinates via `e.X` and `e.Y`, but this change may require modifications to applications which use the old event signature.
* WpfPlot now has an `AxisChanged` event (like FormsPlot)
* Fixed bug that caused `Plot.CoordinateFromPixelY()` to return incorrect value
* Fixed bug causing cursor to show arrows when hovered over some non-draggable objects
* Improved support for WinForms and WpfPlot transparency (#286) _Thanks @StendProg and @envine_
* Added `DataGen.Zeros()` and `DataGen.Ones()` to generate arrays filled with values using methods familiar to numpy users.
* Added `equalAxes` argument to `WpfPlot.Configure()` (#272)
* Fixed a bug affecting the `equalAxes` argument in `FormsPlot.Configure()` (#272)
* Made all `Plot.Axis` methods return axis limits as `double[]` (previously many of them returned `void`)
* Added overload for `Plot.PlotLine()` which accepts a slope, offset, and start and end X points to make it easy to plot a linear line with known formula. Using PlotFormula() will produce the same output, but this may be simpler to use for straight lines.
* Added `rSquared` property to linear regression fits (#290) _Thanks @bclehmann and @StendProg_
* Added `Tools.ConvertPolarCoordinates()` to make it easier to display polar data on ScottPlot's Cartesian axes (#298) _Thanks @bclehmann_
* Improved `Plot.Function()` (#243) _Thanks @bclehmann_
* Added overload for `Plot.SetCulture()` to let the user define number and date formatting rather than relying on pre-made cultures (#301, #236) _Thanks @SeidChr_

## ScottPlot 4.0.19
* Improved how markers are drawn in Signal and SignalConst plots at the transition area between zoomed out and zoomed in (#263) _Thanks @bukkideme and @StendProg_
* Improved support for zero lineSize and markerSize in Signal and SignalConst plots (#263, #264) _Thanks @bukkideme and @StendProg_
* Improved thread safety of interactive graphs (#245) _Thanks @StendProg_
* Added `CoordinateFromPixelX()` and `CoordinateFromPixelY()` to get _double precision_ coordinates from a pixel location. Previously only SizeF (float) precision was available. This improvement is especially useful when using DateTime axes. (#269) _Thanks Chris_
* Added `AxisScale()` to adjust axis limits to set a defined scale (units per pixel) for each axis.
* Added `AxisEqual()` to adjust axis limits to set the scale of both axes to be the same regardless of the size of each axis (#272) _Thanks @gberrante_
* `PlotHSpan()` and `PlotVSpan()` now return `PlottableHSpan` and `PlottableVSpan` objects (instead of a `PlottableAxSpan` with a `vertical` property)
* `PlotHLine()` and `PlotVLine()` now return `PlottableHLine` and `PlottableVLine` objects (instead of a `PlottableAxLine` with a `vertical` property)
* MultiPlot now has a `GetSubplot()` method which returns the Plot from a row and column index (#242) _Thanks @Resonanz and @StendProg_
* Created `DataGen.Range()` to make it easy to create double arrays with evenly spaced data (#259)
* Improved support for display scaling (#273) _Thanks @zrolfs_
* Improved event handling (#266, #238) _Thanks @StendProg_
* Improved legend positioning (#253) _Thanks @StendProg_

## ScottPlot 4.0.18
* Added `Plot.SetCulture()` for improved local culture formatting of numerical and DateTime axis tick labels (#236) _Thanks @teejay-87_

## ScottPlot 4.0.17
* Added `mouseCoordinates` property to WinForms and WPF controls (#235) _Thanks @bukkideme_
* Fixed rendering bug that affected horizontal lines when anti-aliasing was turned off (#232) _Thanks @StendProg_
* Improved responsiveness while dragging axis lines and axis spans (#228) _Thanks @StendProg_

## ScottPlot 4.0.16
* Improved support for MacOS and Linux (#211, #212, #216) _Thanks @hexxone and @StendProg_
* Fixed a bug affecting the `ySpacing` argument in `Plot.Grid()` (#221) _@Thanks teejay-87_
* Enabled `visible` argument in `Title()`, `XLabel()`, and `YLabel()` (#222) _Thanks @ckovamees_
* AxisSpan: Edges are now optionally draggable (#228) _Thanks @StendProg_
* AxisSpan: Can now be selectively removed with `Clear()` argument
* AxisSpan: Fixed bug caused by zooming far into an axis span (#226) _Thanks @StendProg_
* WinForms control: now supports draggable axis lines and axis spans
* WinForms control: Right-click menu now has "copy image" option (#220)
* WinForms control: Settings screen now has "copy CSV" button to export data (#220)
* WPF control: now supports draggable axis lines and axis spans
* WPF control: Configure() to set various WPF control options
* Improved axis handling, expansion, and auto-axis (#219, #230) _Thanks @StendProg_
* Added more options to `DataGen.Cos()`
* Tick labels can be hidden with `Ticks()` argument (#223) _Thanks @ckovamees_

## ScottPlot 4.0.14
* Improved `MatchAxis()` and `MatchLayout()` (#217) _Thanks @ckovamees and @StendProg_

## ScottPlot 4.0.13
* Improved support for Linux and MacOS _Thanks @hexxone_
* Improved font validation (#211, #212) _Thanks @hexxone and @StendProg_

## ScottPlot 4.0.11
* User controls now have a `cursor` property which can be set to allow custom cursors. (#187) _Thanks @gobikulandaisamy_
* User controls now have a `mouseCoordinates` property which make it easy to get the X/Y location of the cursor. (#187) _Thanks @gobikulandaisamy_

## ScottPlot 4.0.10
* Improved density colormap (#192, #194) _Thanks @StendProg_
* Added linear regression tools and cookbook example (#198) _Thanks @bclehmann_
* Added `maxRenderIndex` to Signal to allow partial plotting of large arrays intended to be used with live, incoming data (#202) _Thanks @StendProg and @plumforest_
* Made _Shift + Left-click-drag_ zoom into a rectangle light middle-click-drag (in WinForms and WPF controls) to add support for mice with no middle button (#90) _Thanks @JagDTalcyon_
* Throw an exception if `SaveFig()` is called before the image is properly sized (#192) _Thanks @karimshams and @StendProg_
* `Ticks()` now has arguments for `FontName` and `FontSize` (#204) _Thanks Clay_
* Fixed a bug that caused poor layout due to incorrect title label size estimation (#205) _Thanks Clay_
* `Grid()` now has arguments to selectively enable/disable horizontal and vertical grid lines (#206) _Thanks Clay_
* Added tool and cookbook example to make it easier to plot data on a log axis (#207) _Thanks @senged_
* Arrows can be plotted using `plt.PlotArrow()` (#201) _Thanks Clay_

## ScottPlot 4.0.9
_Published on [NuGet](https://www.nuget.org/profiles/ScottPlot) on 2019-12-03_
* Use local regional display settings when formatting the month tick of DateTime axes. (#108) _Thanks @FadyDev2_
* Debug symbols are now packaged in the NuGet file

## ScottPlot 4.0.7
_Published on [NuGet](https://www.nuget.org/profiles/ScottPlot) on 2019-12-01_\
* Added WinForms support for .NET Framework 4.7.2 and 4.8
* Fixed bug in WinForms control that only affected .NET Core 3.0 applications (#189, #138) _Thanks @petarpetrovt_

## ScottPlot 4.0.6
_Published on [NuGet](https://www.nuget.org/profiles/ScottPlot) on 2019-11-29_\
* fixed bug that affected the settings dialog window in the WinForms control. (#187) _Thanks @gobikulandaisamy_

## ScottPlot 4.0.5
_Published on [NuGet](https://www.nuget.org/profiles/ScottPlot) on 2019-11-27_
* improved spacing for non-uniformly distributed OHLC and candlestick plots. (#184) _Thanks @Luvnet-890_
* added `fixedLineWidth` to `Legend()` to allow the user to control whether legend lines are dynamically sized. (#185) _Thanks @ab-tools_
* legend now hides lines or markers of they're hidden in the plottable
* DateTime axes now use local display format (#108) _Thanks @FadyDev2_

## ScottPlot 4.0.4
_Published on [NuGet](https://www.nuget.org/profiles/ScottPlot) on 2019-11-24_
* `PlotText()` now supports a background frame (#181) _Thanks @Luvnet-890_
* OHLC objects can be created with a double or a DateTime (#182) _Thanks @Minu476_
* Improved `AxisAuto()` fixes bug for mixed 2d and axis line plots

## ScottPlot 4.0.3
_Published on [NuGet](https://www.nuget.org/profiles/ScottPlot) on 2019-11-23_
* Fixed bug when plotting single-point candlestick (#172) _Thanks @Minu476_
* Improved style editing of plotted objects (#173) _Thanks @Minu476_
* Fixed pan/zoom axis lock when holding CTRL or ALT (#90) _Thanks @FadyDev2_
* Simplified the look of the user controls in designer mode
* Improved WPF control mouse tracking when using DPI scaling
* Added support for manual tick positions and labels (#174) _Thanks @Minu476_
* Improved tick system when using DateTime units (#108) _Thanks @Padanian, @FadyDev2, and @Bhandejiya_
* Created `Tools.DateTimesToDoubles(DateTime[] array)` to easily convert an array of dates to doubles which can be plotted with ScottPlot, then displayed as time using `plt.Ticks(dateTimeX: true)`.
* Added an inverted sign flag to allow display of an axis with descending units. (#177) _Thanks Bart_

## ScottPlot 4.0.2
_Published on [NuGet](https://www.nuget.org/profiles/ScottPlot) on 2019-11-09_
* Multi-plot figures: Images with several plots can be created using `ScottPlot.MultiPlot()`
* `ScottPlot.DataGen` functions which require a `Random` can accept null (they will create a `Random` if null is given)
* `plt.MatchAxis()` and `plt.MatchLayout()` have been improved
* `plt.PlotText()` now supports rotated text using the `rotation` argument. (#160) _Thanks @gwilson9_
* `ScottPlot.WinForms` user control has new events and `formsPlot1.Configure()` arguments to make it easy to replace the default functionality for double-clicking and deploying the right-click menu (#166). _Thanks @FadyDev2_
* All plottables now have a `visible` property which makes it easy to toggle visibility on/off after they've been plotted. _Thanks @Nasser_

## ScottPlot 4.0.1
_Published on [NuGet](https://www.nuget.org/profiles/ScottPlot) on 2019-11-03_
* ScottPlot now targets .NET Standard 2.0 so in addition to .NET Framework projects it can now be used in .NET Core applications, ASP projects, Xamarin apps, etc.
* The WinForms control has its own package which targets both .NET Framework 4.6.1 and .NET Core 3.0 _Thanks @petarpetrovt_
* The WPF control has its own package targeting .NET Core 3.0 _Thanks @petarpetrovt_
* Better layout system and control of padding _Thanks @Ichibot200_
* Added ruler mode to `plt.Ticks()` _Thanks @Ichibot200_
* `plt.MatchLayout()` no longer throws exceptions
* Eliminated `MouseTracker` class (tracking is now in user controls)
* Use NUnit (not MSTest) for tests

## ScottPlot 3.1.6
_Published on [NuGet](https://www.nuget.org/profiles/ScottPlot) on 2019-10-20_
* Reduced designer mode checks to increase render speed _Thanks @StendProg_
* Fixed cursor bug that occurred when draggable axis lines were used _Thanks @Kamran_
* Fully deleted the outdated `ScottPlotUC`
* Fixed infinite zoom bug caused by calling AxisAuto() when plotting a single point (or perfectly straight horizontal or vertical line)
* Added `ToolboxItem` and `DesignTimeVisible` delegates to WpfPlot control to try to get it to appear in the toolbox (but it doesn't seem to be working)
* Improved figure padding when axes frames are disabled _Thanks @Ichibot200_
* Improved rendering of ticks at the edge of the plottable area _Thanks @Ichibot200_
* Added `AxesChanged` event to user control to make it easier to sync axes between multiple plots
* Disabled drawing of arrows on user control in designer mode

## ScottPlot 3.1.5
_Published on [NuGet](https://www.nuget.org/profiles/ScottPlot) on 2019-10-06_
* WPF user control improved support for display scaling _Thanks @morningkyle_
* Fixed bug that crashed on extreme zoom-outs _Thanks @morningkyle_
* WPF user control improvements (middle-click autoaxis, scrollwheel zoom)
* ScottPlot user control has a new look in designer mode. Exceptions in user controls in designer mode can crash Visual Studio, so this risk is greatly reduced by not attempting to render a ScottPlot _inside_ Visual Studio.

## ScottPlot 3.1.4
_Published on [NuGet](https://www.nuget.org/profiles/ScottPlot) on 2019-09-22_
* middle-click-drag zooms into a rectangle drawn with the mouse
* Fixed bug that caused user control to crash Visual Studio on some systems that used DPI scaling. (#125, #111) _Thanks @ab-tools and @bukkideme_
* Fixed poor rendering for extremely small plots
* Fixed bug when making a scatter plot with a single point (#126). _Thanks @bonzaiferroni_
* Added more options to right-click settings menu (grid options, legend options, axis labels, editable plot labels, etc.)
* Improved axis padding and image tightening
* Greatly refactored the settings module (no change in functionality)

## ScottPlot 3.1.3
_Published on [NuGet](https://www.nuget.org/profiles/ScottPlot) on 2019-08-25_
* FormsPlot: middle-click-drag zooms into a rectangle
* FormsPlot: CTRL+scroll to lock vertical axis
* FormsPlot: ALT+scroll to loch horizontal axis
* FormsPlot: Improved (and overridable) right-click menu
* Ticks: rudimentary support for date tick labels (`dateTimeX` and `dateTimeY`)
* Ticks: options to customize notation (`useExponentialNotation`, `useOffsetNotation`, and `useMultiplierNotation`)

## ScottPlot 3.1.0
_Published on [NuGet](https://www.nuget.org/profiles/ScottPlot) on 2019-08-19_
* `ScottPlotUC` was renamed to `FormsPlot`
* `ScottPlotWPF` was renamed to `WpfPlot`
* The right-click menu has improved. It responds faster and has improved controls to adjust plot settings.
* Plots can now be saved in BMP, PNG, JPG, and TIF format
* Holding `CTRL` while click-dragging locks the horizontal axis
* Holding `ALT` while click-dragging locks the vertical axis
* Minor ticks are now displayed (and can be turned on or off with `Ticks()`)
* Legend can be accessed for external display with `GetLegendBitmap()`
* anti-aliasing is turned off while click-dragging to increase responsiveness (#93) _Thanks @StendProg_
* `PlotSignalConst` now has support for generics and improved performance using single-precision floating-point math. _Thanks @StendProg_
* Legend draws more reliably (#104, #106) _Thanks @StendProg_
* `AxisAuto()` now has `expandOnly` arguments
* Axis lines with custom lineStyles display properly in the legend

## ScottPlot 3.0.9
_Published on [NuGet](https://www.nuget.org/profiles/ScottPlot) on 2019-08-12_
* New Plot Type: `PlotSignalConst` for extremely large arrays of data which are not expected to change after being plotted. Plots generated with this method can be much faster than `PlotSignal`. (#70) _Thanks @StendProg_
* Greatly improved axis tick labels. Axis tick labels are now less likely to overlap with axis labels, and it displays very large and very small numbers well using exponential notation. (#47, #68) _Thanks @Padanian_
* Parallel processing support for `SignalPlot` (#72) _Thanks @StendProg_
* Every `Plot` function now returns a `Plottable`. When creating things like scatter plots, text, and axis lines, the returned object can now be used to update the data, position, styling, or call plot-type-specific methods.
* Right-click menu now displays ScottPlot and .NET Framework version
* Improved rendering of extremely zoomed-out signals 
* Rendering speed increased now that `Format32bppPArgb` is the default PixelFormat (#83) _Thanks @StendProg_
* `DataGen.NoisySin()` was added
* Code was tested in .NET Core 3.0 preview and compiled without error. Therefore, the next release will likely be for .NET Core 3.0 (#85, #86) _Thanks @petarpetrovt_
* User controls now render graphs with anti-alias mode off (faster) while the mouse is being dragged. Upon release a high quality render is performed.

## ScottPlot 3.0.8
_Published on [NuGet](https://www.nuget.org/profiles/ScottPlot) on 2019-08-04_
* WPF User Control: A ScottPlotWPF user control was created to allow provide a simple mouse-interactive ScottPlot control to WPF applications. It is not as full-featured as the winforms control (it lacks a right-click menu and click-and-drag functions), but it is simple to review the code (<100 lines) and easy to use.
* New plot type: `plt.AxisSpan()` shades a region of the graph (semi-transparency is supported)
* Ticks: Vertical ticks no longer overlap with vertical axis label (#47) _Thanks @bukkideme_
* Ticks: When axis tick labels contain very large or very small numbers, scientific notation mode is engaged
* Ticks: Horizontal tick mark spacing increased to prevent overlapping
* Ticks: Vertical tick mark spacing increased to be consistent with horizontal tick spacing
* Plottable objects now have a `SaveCSV(filename)` method. Scatter and Signal plot data can be saved from the user control through the right-click menu.
* Added `lineStyle` arguments to Scatter plots
* Improved legend: ability to set location, ability to set shadow direction, markers and lines are now rendered in the legend
* Improved ability to use custom fonts
* Segoe UI is now the default font for all plot components

## ScottPlot 3.0.7
_Published on [NuGet](https://www.nuget.org/profiles/ScottPlot) on 2019-07-27_
* New plot type: `plt.PlotStep()`
* New plot type `plt.PlotCandlestick()`
* New plot type `plt.PlotOHLC()`
* `plt.MatchPadding()` copies the data frame layout from one ScottPlot onto another (useful for making plots of matching size)
* `plt.MatchAxis()` copies the axes from one ScottPlot onto another (useful for making plots match one or both axis)
* `plt.Legend()` improvements: The `location` argument allows the user to place the legend at one of 9 different places on the plot. The `shadowDirection` argument allows the user to control if a shadow is shown and at what angle.
* Custom marker shapes can be specified using the `markerShape` argument.

## ScottPlot 3.0.6
_Published on [NuGet](https://www.nuget.org/profiles/ScottPlot) on 2019-06-30_
* Bar plot: The plot module now has a `Bar()` method that lets users create various types of bar plots
* Histogram: The new `ScottPlot.Histogram` class has tools to create and analyze histogram data (including cumulative probability)
* Step plot: Scatter plots can now render as step plots. Use this feature by setting the `stepDisplay` argument with `PlotScatter()`
* Manual grid spacing: Users can now manually define the grid density by setting the `xSpacing` and `ySpacing` arguments in `Grid()`
* Draggable axis lines: Axis lines can be dragged with the mouse if the `draggable` argument is set to `true` in `PlotHLine()` and `PlotHLine()`. Draggable axis line limits can also be set by defining additional arguments.
* Using the scrollwheel to zoom now zooms to the cursor position rather than the center of the plot area
* `ScottPlot.DataGen.RandomNormal()` was created to create arbitrary amounts of normally-distributed random data
* Fixed bug causing axis line color to appear incorrectly in the legend
* `AxisAuto()` is now called automatically on the first render. This means users no longer have to call this function manually for most applications. This simplifies quickstart programs to just: instantiate plot, plot data, render (now 3 lines in total instead of 4).
* Throw exceptions if scatter, bar, or signal data inputs are null (rather than failing later)

## ScottPlot 3.0.5
_Published on [NuGet](https://www.nuget.org/profiles/ScottPlot) on 2019-06-23_
* Improved pan and zoom performance

## ScottPlot 3.0.4
_Published on [NuGet](https://www.nuget.org/profiles/ScottPlot) on 2019-06-23_
* Bar graphs: New `plotBar()` method allow creation of bar graphs. By customizing the `barWidth` and `xOffset` arguments you can push bars together to create grouped bar graphs. Error bars can also be added with the `yError` argument.
* Scatter plots support X and Y error bars: `plotScatter()` now has arguments to allow X and Y error bars with adjustable error bar line width and cap size.
* Draggable axis lines: `plotHLine()` and `plotVLine()` now have a `draggable` argument which lets those axis lines be dragged around with the mouse (#11) _Thanks @plumforest_
* Fixed errors caused by resizing to 0px
* Fixed a capitalization inconsistency in the `plotSignal` argument list
* `axisAuto()` now includes positions of axis lines (previously they were ignored)
* Fixed an that caused SplitContainer splitters to freeze (#23) _Thanks @bukkideme_

## ScottPlot 3.0.3
_Published on [NuGet](https://www.nuget.org/profiles/ScottPlot) on 2019-05-29_
* Update NuGet package to depend on System.Drawing.Common

## ScottPlot 3.0.2
_Published on [NuGet](https://www.nuget.org/profiles/ScottPlot) on 2019-05-28_
* Changed target from .NET Framework 4.5 to 4.7.2 (#15) _Thanks @plumforest_

#### ScottPlot 3.0.1
_Published on [NuGet](https://www.nuget.org/profiles/ScottPlot) on 2019-05-28_
* First version of ScottPlot published on NuGet<|MERGE_RESOLUTION|>--- conflicted
+++ resolved
@@ -40,11 +40,8 @@
 * Pie: Prevent invalid argument exceptions when drawing zero-size pie charts (#2415) _Thanks @KC7465128305_
 * Colormap: Colormaps can be created from a set of colors (#2375, #2191, #2187) _Thanks @dhgigisoave_
 * Function Plot: New optional `AxisLimits` allows users to define default axis limits (#2428, #2412) _Thanks @bukkideme_
-<<<<<<< HEAD
+* Population: Fixed bug causing argument exceptions for 1px high plots (#2429, #2384) _Thanks @Sprenk_
 * Controls: Added `Configuration.AltLeftClickDragZoom` option to customize zooming behavior (#2391, #2392) _Thanks @DevJins_
-=======
-* Population: Fixed bug causing argument exceptions for 1px high plots (#2429, #2384) _Thanks @Sprenk_
->>>>>>> e4b6932f
 
 ## ScottPlot 4.1.60
 _Published on [NuGet](https://www.nuget.org/profiles/ScottPlot) on 2022-12-23_
