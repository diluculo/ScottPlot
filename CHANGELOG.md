## ScottPlot 5.0.43
_Not yet on NuGet..._
* UserInputProcessor: Simplified how axis locking is achieved by adding `horizontal` and `vertical` arguments to `LeftClickDragPan()` and `RightClickDragZoom()`
* Maui: Improved deployment pipeline so the latest `ScottPlot.Maui` package is always available on NuGet (#1391) @KosmosWerner @King-Taz @cosmicDustOfLightLength
* Candlestick Plot: Exposed `Data` for easier access to underlying `OHLC` candle data (#4385) @quantfreedom
* Maui: Improved cursor-driven pan and zoom on Desktop platform targets (#4417, #4416) @KosmosWerner @King-Taz
* Candlestick Plot: Improved visibility of candles with zero price movement (#3337) @Lyakabynka @bukowa
* Ticks: Added an experimental `FinancialTickGenerator` for generating DateTime ticks from unevenly-spaced time data (#4385)
* Financial Charting: Added experimental `FinancialTimeAxis` plottable as an alternative to using custom axes or tick generators (#4385) @quantfreedom @vladislavpweetsoft
* Triangular Axis: Users may now `Add.TriangularAxis()` and use its methods to get Cartesian coordinates from points in triangular space (#4421, #4413, #4424) @manaruto
* Bar: Exposed `Rect`, `ErrorLines`, and `AxisLimits` properties (#4423) @tiger2014
* Axes: `SquareUnits()` now uses `SquareZoomOut` for console apps and `SquarePreserveX` for interactive apps (#4422) @King-Taz @KosmosWerner
* Bar: Improved support for bat plots with custom hatch patterns (#3386)
* Floating Axis: New plot type for displaying axes anywhere inside the data area (#3377) @ZTaiIT1025
<<<<<<< HEAD
* Generate: added `Sigmoidal()` method for creating sample data with a sigmoidal shape
=======
* Bar: Improved behavior of horizontal bar plots with the `CenterLabel` flag enabled (#3533) @TheFizz
>>>>>>> 07a0eafe

## ScottPlot 5.0.42
_Published on [NuGet](https://www.nuget.org/profiles/ScottPlot) on 2024-10-29_
* Controls: Refactor to allow the user input processor to function as `IPlotControl.Reset()` changes the underlying `Plot` (#4404) @Or8e4m4n

## ScottPlot 5.0.41
_Published on [NuGet](https://www.nuget.org/profiles/ScottPlot) on 2024-10-27_
* Controls: marked `Interaction` as `Obsolete` to encourage use of the newer `UserInputProcessor` documented in all the demo apps. Users may still activate the old system by calling `myPlotControl.Interaction.Enable()` (#4322, #4224, #3186, #4053)
* Ticks: Improved automatic tick generation for axes of extremely small plots (#4353, #4354) @StendProg @Cassar17
* CoordinateRange: Added a `Center` property to return the value halfway between the range boundary values (#4316, #4357) @idotta
* Multiplot: Improve support for advanced layouts and add examples to cookbook (#4345)
* Colormap: Added `Default` property to provide quick access to a customizable standard colormap (defaults to `MellowRainbow`)
* Palette: Added `Default` property to provide quick access to a customizable standard Palette (defaults to `Category10`)
* Bar: Use `LineStyle` and `FillStyle` similar to other plottables and deprecate old property names
* Histogram: Refactored to simplify creation of creating probability curves and cumulative probability histograms (#4287, #4367)
* Colormap: Refactor all `ScottPlot.Colormaps` to favor composition over inheritance and add extension methods to `IColormap` (#4248)
* WinUI: Improve support for .NET 8 platform targets (#4288, #4374) @vilgotf
* Scatter: Made all default strategies `public` to facilitate connecting line customization (#4346)
* Interaction: Added `DoubleLeftClickBenchmark()`, `LeftClickDragPan()`, and `RightClickDragZoom()` helper methods for toggling default behavior (#4379)
* Finance: Added `Add.BackgroundText()` methods to simplify the process of adding stock symbol information (#4396, #4395, #4385) @quantfreedom
* Finance: Improve support for `List<OHLC>` and `OHLC[]` data types (#4397)
* Generate: Added `Generate.Financial.OHLCsByMinute()` to simplify creation of random financial data (#4397)
* DataLogger: Add `Clear()` to the data logging plottable ands its corresponding data source (#4377) @h135558
* Cookbook: Improved recipes, reorganized chapters, and added platform switching to the website (#4392)

## ScottPlot 5.0.40
_Published on [NuGet](https://www.nuget.org/profiles/ScottPlot) on 2024-10-16_
* DataLogger: Added `Add()` overloads to be consistent the original DataLogger API (#4243, #4114) @drolevar @jpgarza93
* Fonts: Improve typeface caching to significantly improve Avalonia performance on Linux (#3439, #4250) @kebox7
* Generate: Improved `RandomNumbers()` to include lower boundary as described in XML docs (#4251, #4252) @aespitia @LeaFrock @ArchieCoder
* LinePattern: Added `Name` property and added support for custom patterns (#4275, #4289) @CoderPM2011
* DataSources: Created `IDataSource` to standardize and simplify data access, render index management, and pixel/coordinate conversion (#3807, #4270) @RFBomb @StendProg
* LinePlot: Added `CoordinateLine` property (#4277, #4274) @aespitia
* Pie: Improved respect for `LineStyle` customizations (#7278)
* Pie: Improved automatic axis limit behavior for pie charts with internal slice labels (#7278)
* Pie: Slices now have distinct `Label` and `LegendText` properties (#3295, #4280) @LeaFrock @sterenas @Martin12350
* SignalXY: Fixed bug introduced in the last version that caused off-screen data to throw an ascending value exception (#4261, #4286) @RFBomb @StendProg
* Controls: Added strong naming by signing assemblies for the WPF, Maui, and Eto controls (#4295) @RFBomb
* OpenGL: Improve behavior of plots when grid lines are rendered beneath plottables (#4298) @StendProg
* OpenGL: Improve support for OpenGL controls on modern .NET using platform-specific OpenTK versions (#4301) @StendProg
* Coxcomb: Improved first slice orientation consistency (#4304, #4305) @johndoh
* Grid: Improved alternating fill grid appearance for live and interactive graphs (#4302, #4307) @StendProg @bradcb212
* SignalXY: Fixed bug causing plots with inverted horizontal axes to crash under specific conditions (#4313, #4315) @StendProg @lguelat
* CoordinateRange: Refactored to improve support for inverted ranges (#4316) @CoderPM2011
* Axes: Added a `Plot.Axes.TightMargins()` shortcut for setting autoscale margins to tightly fit the data
* ContourLines: New plot type for displaying lines that mark points of equal elevation given a collection of 3D points (#4296, #2330, #3795, #4326) @jon-rizzo @StendProg
* Maui: Improved the .NET MAUI ScottPlot control and added quickstart documentation to the website (#4320, #4023, #4013, #4342) @KosmosWerner @ByteSore
* Radar: Improved rotational direction of labels (#4321, #4310) @CoderPM2011 @bry-decelles
* Axes: Added `Plot.Axes.MarginsX()` and `Plot.Axes.MarginsY()` for changing margins in a single axis without changing the other (#4246)
* Colormap: Added `Colormap.FromColors()` to generate colormaps using interpolated gradients between a user defined collection of colors (#4247, #4324)
* Colormap: added `MellowRainbow` similar to Jet and Turbo but with mellow tones to improve appearance of thin lines on a white background (#4325)
* ScaleBar: New plot type for communicating scale as a concise alternative to the axis frame (#4319, #4337, #4329) @CoderPM2011
* PixelLine: Added `Center` property (#4335, #4318) @brokoli777
* MultiPlot: New class for creating composite figures containing multiple distinct `Plot` figures (#3948)
* Plot: Deprecated `GetImageHtml()` in favor of `GetPngHtml()` and `GetSvgHtml()` (#4347)

## ScottPlot 5.0.39
_Published on [NuGet](https://www.nuget.org/profiles/ScottPlot) on 2024-08-02_
* Angle: Added support for common arithmetic operators
* PolarCoordinates: Added `FromCartesian()` and `FromCartesian()` overloads to facilitate conversion between polar and Cartesian space (#4211) @CoderPM2011
* Pie: Added `Rotation` property (#4211) @CoderPM2011
* Pie: Improved label alignment (#4211) @CoderPM2011
* Pie: First slice now starts vertically (-90 degrees) instead of to the right (0 degrees) (#4211) @CoderPM2011
* Generate: Random seed uses `System.Random.Shared` on .NET platforms where it is available (#4217) @LeaFrock
* Axes: Added `ClipLabel` option to prevent long labels from overlapping on very small plots (#4219) @drolevar
* Plot: Improved performance when adding new plot objects by reducing complexity of color palette sampling (#4218) @0xfded @StendProg
* Colormap: Added `GetColor()` overload to get color of an item in a collection with an option to sample from a range of the colormap
* Markers: Added optional `Colormap` so marker colors can be sampled from a colormap instead of assigned manually (#4143)
* Angle: Added `FromFraction()` to produce angles represented by a fraction around the unit circle (#4208)
* Color: Added constructor overloads to create colors from `SKColor` and `System.Drawing.Color` (#4209)
* Axes: Added `SetSpanX()` and `SetSpanY()` for defining axis range size without changing the center position (#4221)

## ScottPlot 5.0.38
_Published on [NuGet](https://www.nuget.org/profiles/ScottPlot) on 2024-09-02_
* DataLogger: Merged in numerous additional features (optional circular buffer, X and Y offset, etc.) from the experimental DataLogger (#4085, #4114) @drolevar
* SVG: Improved correctness of exported SVG files to overcome a SkiaSharp bug that sometimes results in XML missing a closing tag (#4104, #4121) @KroMignon @aespitia @bclehmann @DDiggs91 
* Generate: Added `Range()` to create a sequence of values between two numbers (#4122, #4119, #4179) @KroMignon @StendProg
* Rendering: Improve behavior of plots using custom scale factors in situations of repeated renders (#4125) @BrianAtZetica
* Palette: Improved behavior of automatic color selection for new plottables added to the plot (#4105)
* Color: Added overload to allow constructing colors from hex strings (#4170, #4165) @aespitia @KroMignon @kebox7
* WinUI: Improved support and documentation for applications built using Uno Platform (#4123) @agneszitte
* Color: Added Hue, Saturation, and Luminance properties
* Colormap: Added `Colormap.GetColormaps()` to allow iterating over all available colormaps
* Colormap: Added `Colormap.GetImage()` to generate a gradient image using a given colormap
* Coordinates: Added `Position` and `Coordinates` properties (#4185) @blouflashdb
* Signal: Added `AlwaysUseLowDensityMode` for improved anti-aliased rendering in static plots (#4153)
* Plot: Improved default `ToString()` implementation for the object returned when saving image files (#4154)
* Plot: Added `Save()` overload which detects file format from filename extension (#4164)
* Coordinates: Added `Coordinates.Zip()` for creating a `Coordinates[]` from distinct `xs[]` and `ys[]` arrays.
* Lollipop: New plot type that displays values with a stem and a marker similar to a bar graph but with less visual clutter (#4193, #4183) @CoderPM2011
* Polar Axis: Added `Rotation` property to rotate the axis and coordinates it returns
* Polar Axis: Added the ability to customize spoke label text (#4188)
* Polar Axis: Added a `SetSpokes()` overload that accepts `string[]` to create new spokes and set their label text automatically
* Polar Axis: Replaced `RegenerateSpokes()` and `RegenerateCircles()` with `SetSpokes()` and `SetCircles()` (#4207)
* Grid: Added support for fill colors to highlight spans between pairs of major grid lines (#4201, #4022) @CoderPM2011 @seeingistrue
* AxisSpan: Added `IsUnderMouse()` to improve API naming consistency with AxisLine (#4150)
* AxisLimits: Added `Contains()` to allow quick checking whether a point is contained by the boundaries of the axis limits (#4161)
* Radar: Refactored to use a `PolarAxis` to handle spoke and tick management and translation between polar and Cartesian space (#4207, #4187, #4186, #4055)
* Controls: Made `IPlotControl.Menu` nullable so users creating their own controls are not required to create a menu system (#4203) @kebox7

## ScottPlot 5.0.37
_Published on [NuGet](https://www.nuget.org/profiles/ScottPlot) on 2024-07-29_
* Controls: A new `IPlotControl.UserInputProcessor` has been created to replace `IPlotControl.Interaction` which will be deprecated in a future release. The new system supports arbitrary inputs (not limited to mouse actions and key presses), offers extended ability to inject highly customizable ordered plot manipulation logic that respond to streamed inputs, and has been designed to facilitate automated UI testing. Set `IPlotControl.UserInputProcessor.IsEnabled` to `true` to opt-in to this new event processor. (#4053, #3186, #3622)
* Signal and SignalXY: Improve data source `GetNearestX()` accuracy (#4019) @StendProg
* Maui: Created a `ScottPlot.Maui.MauiPlot` control to provide interactive plots in .NET Maui applications (#4013) @ByteSore
* Style: Added `Plot.GetStyle()` and `Plot.SetStyle()` for applying and customizing styles in the `ScottPlot.PlotStyles` namespace (#4025, #3955, #4037) @StendProg @kebox7
* AxisLimits: Improved accuracy and performance of `WithZoom()` (#4041) @idotta
* Documentation: Added automatically generated API documentation to the website (#4040, #3822)
* Font: Improved documentation and testing for plot objects (like Legends) that use custom typefaces (#3830, #3825, #4060, #4043, #4057) @lasooch @kebox7
* Label: `ScottPlot.Label` has been renamed to `ScottPlot.LabelStyle` to better signal its purpose is to hold styling information rather than store text
* Label: Improved support for custom horizontal alignment in multiline strings (#4045, #3958, #3859) @karlipl
* Fonts: Improve performance when automatic best font detection is enabled (#4049) @zxy874175242
* Controls: Added autoscale to default context menu (#4053)
* Axes: A polar plot axis can now be added with `myPlot.Add.PolarAxis()` and customized as seen in the cookbook (#4055, #3939) @CoderPM2011
* Axis lines and spans: Added `EnableAutoscale` flag to allow plottables to be ignored when `Plot.Axes.AutoScale()` is called (#4069, #4067) @KroMignon @andresod
* SignalConst: Improved support for custom legend text (#4081, #4082) @KroMignon @fanshuxian
* SignalConst: Improve accuracy of the first point in low density mode (#4082, #4083, #4086, #4083) @StendProg @KroMignon
* SignalConst: Allowed markers to become visible by setting their shape without requiring users to define a non-zero size (#4082) @KroMignon
* Grid: Improved performance by reducing unnecessary allocations for ticks of invisible axes (#4087) @kebox7
* Ticks: Improved behavior of the numeric fixed interval tick generator to ensure the correct lowest tick is always rendered (#4089) @epegeot
* Ticks: Allow the numeric fixed interval tick generator interval to be defined as a `double` (#4090) @epegeot
* Ticks: Add a custom tick label formatter property to the numeric fixed interval tick generator (#4090) @epegeot
* Ticks: Improved behavior of `NumericalFixedInterval` to ensure the correct lowest tick is always rendered (#4089) @epegeot
* DataStreamer: Improved support for rotated plots (#4093, #4085) @drolevar @KroMignon @Jofstera
* Security: Removed outdated reference to `System.Text.Json` which contained CVE-2024-30105 (#4095, #4063) @SerTetora
* Phaser: New plot type for displaying arrows to points in polar space (#4096, #3939) @CoderPM2011 @nilsakesson
* PlottableAdder: Exposed `Plot` so users can create methods that extend `Plot.Add` which have access to the `Plot` itself (#4109, #4107) @DDiggs91
* AxisManager: Improve `AutoScale()` support for inverted axes (#4110) @BrianAtZetica
* Scatter: Added `ColorPositions` to allow placement of colors at specific X positions when using filled scatter plots (#4111) @CoderPM2011
* SignalXY: Improved support for rotated plots and added support for `XScale` to compliment `YScale` (#4112, #4102) @BrianAtZetica

## ScottPlot 5.0.36
_Published on [NuGet](https://www.nuget.org/profiles/ScottPlot) on 2024-06-29_
* Fonts: Made typeface caching thread-safe to improve support for multi-threaded environments (#3940) @Hawkwind250
* Ticks: Added a custom `LabelFormatter` to DateTime axes which use fixed intervals (#3936) @Fruchtzwerg94
* Fonts: Enabled sub-pixel text positioning for improved character placement (#3937) @bforlgreen
* Axes: Improved automatic axis limit expansion for extremely large numbers (#3930) @CodeDevAM
* Statistics: Added `ScottPlot.Statistics.Descriptive` methods `Median()` and `Percentile()`
* Population: Added a new Population plot type for displaying collections of values (#3944, #3676)
* IAxisLimitManager: Separated `GetAxisLimits()` into `GetRangeX()` and `GetRangeY()` for improved customization and performance (#3946) @drolevar
* Experimental: Added `Plottables.Experimental.DataStreamer2` plot type for displaying streaming data in a circular buffer (#3946) @drolevar
* Rendering: Automatically re-render if a render invokes an event that requests it (#3952) @BrianAtZetica
* SVG: File encoding now supports text containing UTF8 characters (#3956, #3957) @aespitia
* Documentation: Added a sandbox .NET API project and quickstart section to the website (#3959, #3824) @aespitia
* Color: Added `ToColor()` and `FromColor()` to simplify conversion between `ScottPlot.Color` and `System.Drawing.Color` (#3964, ##3953) @aespitia
* Console: Saved image path can be displayed by calling `myPlot.SavePng('demo.png', 600, 400).ConsoleWritePath()` (#3965, #3943) @aespitia
* Rendering: Improved sharpness of axis frames, tick marks, and grid lines by disabling anti-aliasing by default and added `Plot.Axes.AntiAlias()` so users can customize this behavior (#3976) @bforlgreen
* Signal: Added support for generic data sources in read-only lists (#3978, #3942) @sdpenner
* LinearRegression: Added overload that accepts `IEnumerable<Coordinates>` (#3982, #3981) @ANGADJEET @CoderPM2011
* Colormap: Added `GetColors()` for generating a given number of colors evenly spaced along a colormap (#3983, #3947) @CoderPM2011
* CoordinateLine: Added additional constructors for creating lines given a point and slope (#3987, #3986) @aalgrou
* DataLogger: Added `Clear()` and `ResetMinAndMaxValues()` to the data logger source class (#3993, #3969) @jpgarza93
* Controls: Improved behavior of middle-click-drag zooming over axis panels for plots using DPI scaling (#3994) @bforlgreen
* Style: Added `Plot.Axes.Hairline()` to enable axis frames, tick marks, and grid lines to render 1px wide regardless of scale factor (#3995) @bforlgreen
* Axes: Display no ticks instead of throwing an exception if automatic DateTime ticks are used with invalid ranges (#4001) @githubkau
* SignalXY: Improve support for data sources containing zero-length arrays (#4000) @githubkau
* CoordinateRect: Added constructor that accepts `IAxes` (#4008, #3985) @CoderPM2011
* CoordinateRect: Fixed an issue that caused `BottomRight` to return incorrect coordinates (#4009, #3996) @CoderPM2011
* Cookbook: Added a demonstration of stacked filled line plots (#4010, #3967) @CoderPM2011 @MarkG008
* Benchmark: Improved text default alignment of double-click benchmark (#4014) @banncan
* SignalXY: Improved behavior of `MinRenderIndex` and `MaxRenderIndex` (#4011) @StendProg
* Project: Cut dependency on `System.Runtime.InteropServices.RuntimeInformation` (#3911) @swaitvor @chhh
* Legend: Added `IsVisible` property to `LegendItem` to customize visibility of items in manual legends (#3931) @cataclism
* Signal: Exposed `Data` property setter so users can replace the `ISignalSource` without resetting the plottable (#3932) @danieljfarrell @bclehmann
* Heatmap: Exposed `Intensities` setter to allow users to replace heatmap data with a 2D array of a different size (#3941) @sdpenner
* Axes: Added `Plot.Axes.Link()` to simplify sharing axis limits between multiple plots or plot controls (#4003)
* Blazor: Added automatic resizing options to the in-browser cookbook (#3710, #3664) @KroMignon
* Axis Spans: Improved visibility of extremely narrow spans (#4017, #3968) @CoderPM2011
* Generate: Added `RandomNormalNumber()` that returns a single value to compliment `RandomNormal()` which returns a collection (#4018, #3980) @CoderPM2011
* Axis Lines: Offset label according to the panel offset to improve appearance on multi-axis plots (#1766) @fuxinsen @mengfanmin123

## ScottPlot 5.0.35
_Published on [NuGet](https://www.nuget.org/profiles/ScottPlot) on 2024-06-10_
* Legend: Added `Plot.ShowLegend()` overload that accepts an `Edge` for quickly adding a legend outside the data area (#3672, #3635)
* Radar Plot: New plot type (also called a spider charts or star charts) for representing multi-axis data as a 2D shape on a circular axis system (#3457, #3780) @bclehmann
* Coxcomb Plot: New plot type like a pie graph where the angle of slices is constant but the radii are not (#3457, #3780) @bclehmann
* Axes: Added `LabelFormatter` property to `DateTimeAutomatic` for custom formatting of DateTime tick labels (#3783) @loyvsc
* Rendering: Improve how backgrounds are drawn on on plots using a custom `ScaleFactor` (#3818) @MCF
* Plot: Added `Plot.Clear<T>()` as an alias for `Plot.Remove<T>()` to remove all plottables of the given type (#3820, #3804) @CoderPM2011
* Axes: Added `ScottPlot.AxisPanels.Experimental` namespace with examples in the demo app and cookbook (#3823) @EricEzaM
* Rendering: Added `Plot.RenderManager.RemoveAction<T>()` for easily removing specific actions from the render sequence
* SVG: Fixed issue where plots would have a black outline in some browsers (#3709) @sproott @KennyTK @aespitia
* Controls: Add "open in new window" to right-click menu for WinForms and WPF controls (#3730)
* Cookbook: Demonstrate how to achieve a frameless heatmap (#3828) @itsmygam3
* Cookbook: Demonstrate `Heatmap.CellAlignment` to achieve heatmaps that do not extend past their boundaries (#3806) @FengQingYangDad
* Signal: Improve support for datasets with no elements (#3797)
* Scatter: Improved line clipping when fill mode is enabled (#3792) @BendRocks @CoderPM2011
* Signal and Scatter: Added `MinRenderIndex` and `MaxRenderIndex` properties as shortcuts to those in the `Data` property (#3798)
* Scatter: Improve appearance when `FillY` is enabled and all data is on one side of `FillYValue` (#3791) @BendRocks
* Axes: Added `SetTicks()` shortcut for quickly switching to a manual tick generator pre-loaded with the given tick positions and labels (#3831) @Giviruk
* Legend: Clip the legend area so it does not flow outside the data area on extremely small plots (#3833) @drolevar
* Controls: Made axis locking methods `virtual` inside `InputBindings` to facilitate custom behavior (#3838) @JinjieZhao
* Fonts: Improved support for true-type font files and custom typefaces (#3841) @kebox7 @bclehmann
* Axis: Simplified strategy for achieving shared axis limits between multiple controls as seen in the demo application (#3873) @StendProg
* Controls: Improved `Plot.Interactions.Disable()` behavior so interactivity can be restored with `Plot.Interactions.Enable()` (#3879) @StendProg @KroMignon
* Controls: Improved mouse zoom behavior for plots with custom scale factors (#3887, #3886) @BrianAtZetica
* Text: Improve support for text objects containing null strings (#3892, #3861) @sdpenner
* Controls: Improve behavior of Alt + Left-Click-Drag zoom rectangle (#3896, #3845) @MCF
* Label: Improve support for text positioning when custom offsets are in use (#3898, #3865, #3836) @ValeraTychov, @bclehmann, @VibrationAnalystCN
* Avalonia: Enable `Focusable` to improve support for passing keyboard events (#3899) @bclehmann
* ImageMarker: New plot type for displaying an image at a point (#3904) @levipara
* SignalXY: Added `GetNearestX()` to the data source to help locate the point closest to the cursor's X position (#3807) @cataclism
* Scatter: Added `GetNearestX()` to the data source to help locate the point closest to the cursor's X position (#3807) @MatKinPro
* Controls: Disable middle-click-drag zooming on axes which have no data (#3810, #3897) @MCF
* DataLogger: Create `Add()` overloads which accept fixed-length arrays (#3555) @h25019871990
* SignalXY: Ensure the final point is always drawn in high density mode (#3812, #3918, #3921)
* Axes: Improved exception messages when calling `Zoom()` methods with invalid scale factors (#3813) @KennyTK
* WinForms: Exposed `SKControl` so users may bind to its events (#3819) @CD-SailingPerf
* Scatter: Added support for `Scale` and `Offset` properties (#3835) @bukkideme
* Axis Lines: Separated `LegendText` from `LabelText` so items may be configured separately
* Heatmap: Exposed `CellWidth` and `CellHeight` as an alternative sizing strategy to setting `Extent` (#3869) @alexisvrignaud
* ImageRect: New plot type that places an image inside a defined rectangle on the plot (#3870) @sdpenner
* Axis Rules: Improved behavior of snapping rules and improve smoothness of panning rules (#3919, #3547, #3701) @BrianAtZetica
* SignalXY: Improved appearance of rotated plots when low density mode is in use (#3921) @BrianAtZetica
* Heatmap: Added `ManualRange` so users can specify a range spanned by the colormap (#3922) @sdpenner
* Color: Fix infinite loop in the `Color.FromARGB()` overload that accepts an `int` argument (#3924) @r-j-s
* Heatmap: Added cookbook recipe demonstrating how to use custom tick formatter (#3844) @mawbydp
* DataLogger: Improved automatic axis management for loggers with empty datasets (#3880) @TenebrosFR
* SignalXY: Improved interpolation of edge points when step mode is enabled (#3894) @seishinkouki @StendProg
* SignalXY: Improve behavior of off-screen single-point signals (#3926) @githubkau
* SignalXY: Improved cookbook recipe demonstrating SignalXY plots with markers at each point

## ScottPlot 5.0.34
_Published on [NuGet](https://www.nuget.org/profiles/ScottPlot) on 2024-05-05_
* Axes: Added `AutoScale()` overloads that accept user-defined lists of plottables (#3776) @levipara
* SignalConst: Properly implement range search to achieve extreme performance improvements for large datasets (#3778) @StendProg @bclehmann @Cardroid
* Ticks: Added options for minor ticks when using DateTime axes (#3779, #3408) @EricEzaM
* Label: Improved support for measurement of labels with null strings (#3736) @Or8e4m4n

## ScottPlot 5.0.33
_Published on [NuGet](https://www.nuget.org/profiles/ScottPlot) on 2024-05-04_
* Markers: Reduced memory allocations and improved performance during rendering (#3767) @drolevar
* Axes: Prevent exceptions for conditions where tick generation produces no ticks (#3768) @drolevar @bclehmann
* Signal: Added an experimental signal source that uses caching of binned ranges to improve performance of large datasets (#3718) @Cardroid
* Label: Added `Measure()` overloads to facilitate label size evaluation without requiring `SKPaint` (#3761) @aespitia
* Signal: Fix rendering artifacts for `List<T>` data sources introduced in version 5.0.31 (#3765, #3747) @Limula-PMA
* Crosshair: Added options for a marker to be rendered at the intersection if `MarkerShape` is defined
* Label: Added `FontFile` and `SetTypeface()` to allow users to apply custom fonts (#3722) @kebox7
* SignalXY: Added `ConnectStyle` property to mimic scatter plots and allow for step display style (#3764) @kareem469

## ScottPlot 5.0.32
_Published on [NuGet](https://www.nuget.org/profiles/ScottPlot) on 2024-05-01_
* Image: Added support support conversion to/from pixel value arrays to facilitate differential image analysis and testing (#3748, #3727)
* Layout: Improve measurement of vertical axis tick labels (#3736) @ebarnard
* Annotation: Improved positioning of annotations containing many lines (#3749, #3700) @LerkLin
* Label: Significantly improved precision of single and multi-line text measurement and alignment (#3700)
* Axis Line: Set default line width to 1 which also improved default appearance of crosshair (#3752) @fdesordi
* Rendering: Copy the plottable list inside the render loop to facilitate plottable list modification mid-render (#3753) @ZSYMAX
* Controls: Exposed `ZoomRectangle.LineStyle` setter to support advanced customization of middle-click-drag zoom rectangle (#3754) @Graat
* Markers: Separate `LineColor`, `LineWidth`, etc. from `OutlineColor`, `OutlineWidth`, etc. to allow separate customization of line-based vs. fill-based marker shapes (#3755, #3716) @CD-SailingPerf
* Legend: Added `TightHorizontalWrapping` flag to allow items in horizontally oriented legends to wrap without aligning to columns (#3758) @MCF

## ScottPlot 5.0.31
_Published on [NuGet](https://www.nuget.org/profiles/ScottPlot) on 2024-04-27_
* Arrow: Refactored the arrow system to support multiple arrow types including user-provided ones (#3745, #3697)
* Color: Colors can be created from System.Drawing colors with `ScottPlot.Color.FromColor(System.Drawing.Color.Blue)` (#3745)
* Signal and SignalXY: Added `YScale` parameter to display data vertically scaled by the specified fraction (#3711, #3708) @feichti92
* Generate: Added `ConsecutiveHours()`, `ConsecutiveDays()`, `ConsecutiveWeekdays()`, to replace `Generate.DateTime` methods (#3721)

## ScottPlot 5.0.30
_Published on [NuGet](https://www.nuget.org/profiles/ScottPlot) on 2024-04-26_
* Bar: Set default line width to 1 so error bars are visible without requiring line customization (#3741) @Kareltje1980
* Controls: Added a `Interaction.ChangeOpposingAxesTogether` flag to enable mouse actions to one axis to be applied to all axes with the same orientation (#3729) @rubenslkirchner
* DataLogger: Remove requirement for new data points to contain ascending X values (#3737) @TenebrosFR
* RandomWalk2D: Created `ScottPlot.DataGenerators.RandomWalk2D` for easily generating 2D random data with randomly changing velocity
* Ticks: Improve tick distribution by using the `TickLabelStyle` font size to evaluate maximum tick label size (#3736) @ebarnard


## ScottPlot 5.0.29
_Published on [NuGet](https://www.nuget.org/profiles/ScottPlot) on 2024-04-26_
* Axes: Added a `Plot.Axes.ContinuouslyAutoscale` flag useful for plots containing continuously updating data (#3732) @rubenslkirchner
* DataStreamer: Improved axis limit management behavior (#3732) @rubenslkirchner
* Plot: Improved `CoordinateRect()` support for inverted axes (#3731) @Fokatu
* Grid: Improved behavior of `MajorLineWidth` property
* Cookbook: Demonstrate grid alignment with non-standard axes (#3714) @MichaelKuelshammer
* Demo: Improved strategy for axis limit copying in the shared axis demo (#3729) @rubenslkirchner

## ScottPlot 5.0.28
_Published on [NuGet](https://www.nuget.org/profiles/ScottPlot) on 2024-04-25_
* Marker: Refactored marker system to support improved styling and the ability to use custom markers (#3716, #3141)
* Interpolation: Improved control points for the first and last points of an interpolated cubic Bézier spline (#3717) @drolevar
* FillY: Improved default line style (#3726, #3723) @SebastianDirks @Fruchtzwerg94
* Plot: Added `MoveToFront()` and `MoveToBack()` to control the order plottables are rendered
* Scatter: Disable marker outline visibility by default (#3720)
* Markers: Disable rendering of lines when `LineWidth` is `0` (#3720)
* Scatter: Added support for filling above and below the curve (#3318, #3380) @xichaoqiang @Diddlik @slotinvo
* DataStreamer: Added `ContinuouslyAutoscale` flag to allow the vertical range to always tightly fit the data (#3561) @hazenjaqdx3 @zhhding @Xhichn
* Markers: Added `FillOutline` flag to make drawing lines on filled markers an opt-in feature

## ScottPlot 5.0.27
_Published on [NuGet](https://www.nuget.org/profiles/ScottPlot) on 2024-04-23_
* Signal: Corrected floating point error that caused points to be dropped in rare conditions (#3665) @mjazd
* DataStreamer: Added an optional argument to `ViewWipeRight()` that sets the fraction of oldest data to hide (#3668) @mloppnow
* Label: Refactored plottables to use consistently named properties. Properties such as `plottable.Label.FontColor` are now `plottable.Label.FontColor`, or `plottable.LabelStyle.FontColor`. Referencing obsolete property names yield build errors with messages that indicate names of the new properties to use. (#3658, #3666)
* Plottables: Styling objects `LabelStyle`, `LineStyle`, `MarkerStyle`, etc. are now readonly. Their contents may be set, and most plottables expose shortcuts to their properties. (#3658, #3666)
* Plot: Added `RenderInMemory()` (alias for `GetImage()`) so users can force a render as part of their startup process (#3674) Boris
* Ticks: improve appearance of rotated multiline tick labels (#3673) @aespitia
* Demo: Add an example window where the legend is displayed outside the plot control (#3672, #3635) @mikeKuester @Graat
* Demo: Fix mouse tracking logic to improve behavior of the multi-series mouseover demo (#3680, #3684) @jamaa @Graat
* Ticks: Refined tick label measurement for improved tick spacing (#3689)
* Legend: Added many additional customization options and support for multiple shapes (#3689)
* Legend: Text appearing in the legend for many plot types has been renamed from `Label` to `LegendText` (#3689)
* Rendering: Added `Plot.GetSvgXml()` so plots can create SVG images in memory without saving to disk (#3694) @aespitia
* Bar: Improved alignment of value labels on horizontal bar charts (#3698) @aespitia
* Legend: Created a `LegendPanel` to allow legends to be displayed outside the data area (#3672, #3635) @Graat @mikeKuester
* Axis: Prevent left axis from appearing if no plottables use it (#3637) @jpgarza93
* Label: Added `BorderRadius` to support backgrounds and outlines with rounded edges (#3659)
* Axis Rules: Changed behavior of axis rules to reduce reliance on previous renders (#3674, #1966, #3547)
* Blazor: Numerous improvements to the Blazor cookbook (#3667) @KroMignon
* Finance: Improve support for DateTime candlesticks before 1900 where OADate is negative (#3678)
* Label: Added ability to separately control background vs. text Anti-Aliasing (#3686)
* Ticks: Use system `CultureInfo` to generate numeric tick labels (#3688, #3687) @xantiva @mikeKuester
* Plottables: Made all `Render()` methods `virtual void` to facilitate advanced customization (#3693) @sdhongjun
* Function: Improve function plot performance by only calculating visible range (#3703) @Matthew-Chidlow

## ScottPlot 5.0.26
_Published on [NuGet](https://www.nuget.org/profiles/ScottPlot) on 2024-04-14_
* Function: Improved autoscaling behavior and respect for user-defined horizontal ranges (#3618) @Matthew-Chidlow  
* Function: Exposed `MinX` and `MaxX` to allow users to restrict display to a horizontal range (#3595, #3603) @Matthew-Chidlow @Dibyanshuaman
* Axis Lines: Added `ExcludeFromLegend` so text can be added to axis line labels without appearing in the legend (#3612) @MCF
* WPF: Added `GetPlotPixelPosition()` for getting mouse position relative to the figure (#3622) @KroMignon
* Scatter: Upgraded the default smooth behavior to use cubic spline interpolation and exposed `SmoothTension` (#3623, #3606, #3274, #3566, #3629) @drolevar
* Vector Field: Added a new plot type to display a collection of rooted vectors (#3625, #3626, #3632, #3630, #3631) @bclehmann
* AxisLine: Improve appearance in of the key displayed in the legend (#3627, #3613) @MCF
* Crosshair: Expose `VerticalLine` and `HorizontalLine` for to allow axis-specific customization (#3638) @Fruchtzwerg94 @heartacker
* AxisLine: Added properties for faster styling including an optional `TextAlignment` setting (#3640, #3624) @MCF
* Axes: Improved autoscaling support behavior for plots where nonstandard axes are in use (#3641, #3637) @KroMignon @jpgarza93
* WinUI: Added automatic display scaling detection and correction (#3642) @PZidlik
* Bar: Added a `CenterLabel` flag to cause value labels to be displayed centered within a bar (#3391) @tibormarchynzoom
* FormsPlot: Allow plots to persist through `Show()` and `Close()` events (#3643, #3589) @CodeBehemoth @bwedding @Kruno313
* Callout: New plot type that displays text with an arrow that points to a location on the plot (#3650, #3654) @NicolasLairNET
* Cookbook: Simplified function recipes to use static methods (#3656, #3655) @abdul-muyeed
* Demo: Created a WPF demo application to document WPF-specific topics like display scaling (#3585, #3622) @KroMignon @MagicFawkes
* Blazor: Fixed issue causing the `ScottPlot.Blazor` package to install the SkiaSharp WinForms control (#3621) @angelofb

## ScottPlot 4.1.74
_Published on [NuGet](https://www.nuget.org/profiles/ScottPlot) on 2024-04-14_
* Security: Use System.Drawing.Common version 4.7.2 to address [CVE-2021-26701](https://github.com/advisories/GHSA-ghhp-997w-qr28)
* Package: Target supported versions of .NET Framework (4.6.2, 4.7.2, and 4.8) and .NET (6.0 and 8.0)

## ScottPlot 5.0.25
_Published on [NuGet](https://www.nuget.org/profiles/ScottPlot) on 2024-04-08_
* NuGet: Use snupkg format to include debug symbols (#3496)
* Scatter: Fixed indexing error affecting `GetNearest()` (#3616, #3461) @Matthew-Chidlow @SongPing @sunshuaize @mikeKuester
* Generate: Exposed a static `RandomWalker` instance for easily generating random walk datasets

## ScottPlot 5.0.24
_Published on [NuGet](https://www.nuget.org/profiles/ScottPlot) on 2024-04-07_
* Ticks: Modified `NumericFixedInterval` to add support for inverted axes (#3567) @Alexander-png
* Bar plot: Improved support for labels on horizontally oriented bar plots (#3546, #3520) @aespitia @yui1227
* Axis: Added new axis rules for edge locking, center locking, and tick snapping (#3547) @BrianAtZetica
* SignalXY: Added `GetNearest()` for locating the data point nearest the cursor (#3550) @endreew
* Demo: Added demonstration for draggable `SignalXY` plots which respond to the cursor (#3550) @endreew
* Legend: Do not display plottables where `IsVisible` is `false` (#3552, #3545, #3541) @KroMignon, @blahetal, @pkstrsk
* Annotation: Improve positioning so it is unaffected by typeface or font (#3558) @MCF
* Controls: Improve render artifacts on platforms that allow concurrent rendering and UI manipulation (#3559, #3557) @chjrom @Limula-PMA
* Controls: Improve behavior of interactions started outside the plot area (#3571, #3543) @bwedding @pkstrsk
* Label: Prevent rendering borders when line width is zero (#3572, #3538) @bwedding
* Scatter: Added support for `NaN` values to display gaps in the line (#3577, #3276) @drolevar @Hub3r
* DataLogger: Added support for `NaN` values to display gaps in the line (#3577) @drolevar
* Finance: OHLC plots now have a `Sequential` mode (like candlestick plots) for displaying data without gaps (#3590) @oktrue
* Plot: Added optional arguments to `GetCoordinateRect()` to support non-standard axes (#3591) @oktrue
* Axes: Added optional arguments to `Plot.Axes.AutoScale()` to add support for nonstandard axes (#3592)
* Axis Rules: Improved `Plot.Axes.SquareUnits()` to support inverted axes (#3592) @VisMotrix
* WinForms: Improve `FormsPlot` disposal so the control displays properly when re-launched (#3593, #3589) @bwedding @Kruno313
* Signal: Added support for inverted horizontal axes (#3594) @Excustic
* Axes: New helper methods `Plot.Axes.InvertX()`, `Plot.Axes.RectifyX()`, and similar for Y (#3594)
* Rendering: Improved performance for plot types with many lines (#3601) @drolevar
* Function Plot: Improve support for functions with limited X ranges (#3595, #3603) @Dibyanshuaman @Matthew-Chidlow
* Controls: All controls now include `Reset()` overloads for resetting or replacing the `Plot` (#3604, #3353) @aniketkumar7 @jon-rizzo
* Scatter: The `Smooth` property now allows points to be connected with smooth lines (#3606, #3274, #3566) @bjschwarz @ja1234567 @bwedding @CBrauer
* Layout: Added logic to reduce the size of axes which are visible but not used by any plottable (#3608)
* Colorbar: Improved positioning and support for adding multiple colorbars to plots (#3294, #3560, #3586) @NateEbling @mawbydp @hnMel
* Colorbar: Added a `Label` which users can customize to display an optional title (#3611) @mawbydp
* SignalXY: Added support for markers and marker styling (#3602, #3609) @Giviruk
* Scatter: Added support for `MinRenderIndex` and `MaxRenderIndex` to limit display to a portion of the data (#3614, #3308) @wellsw

## ScottPlot 5.0.23
_Published on [NuGet](https://www.nuget.org/profiles/ScottPlot) on 2024-03-24_
* Plot: Added `ShowLegend()` overload that does not override the current `Orientation` (#3450) @aespitia
* Grid: The standard grid can be accessed via `Plot.Grid` instead of `GetDefaultGrid()`
* Style: `Plot.Style.ColorLegend()` is deprecated. Access `Plot.Legend` properties directly as seen in the cookbook.
* Style: `Plot.Style.ColorAxes()` has moved to `Plot.Axes.Color()`
* Style: `Plot.Style.AxisFrame()` has moved to `Plot.Axes.Frame()`
* Style: `Plot.Style.SetBestFonts()` has moved to `Plot.Font.Automatic()`
* Grid: Added `Plot.Grid` with axis-specific styling options as seen in the cookbook (#3291, #3293) @bjschwarz @PaxITIS
* SignalXY: Fixed a bug where the final line segment was not drawn (#3495, #3423) @MareMare @mjazd
* SignalXY: Improved support for inverted vertical axes (#3495) @MareMare
* Controls: Ignore mouse wheel zooming if a zoom rectangle is being drawn (#3498) @BrianAtZetica
* Controls: Improve axis lock behavior when dragging the mouse on a control (#3498) @BrianAtZetica
* Heatmap: Added `Opacity` and `AlphaMap` properties to enhance transparency customization (#3499, #3349) @BrianAtZetica
* Heatmap: Intensity values that are `double.NaN` are now displayed as transparent cells (#3499, #3349) @BrianAtZetica
* Text: Added an `OffsetX` and `OffsetY` properties for adjusting text position in pixel units (#3506) @jamaa
* Demo: Added a demonstration window for highlight the point nearest the cursor across multiple scatter plots (#3507, #3503) @jamaa @RubensMigliore
* Polygon: Improved automatic axis limit detection of polygons (#3501) @drphobos
* Annotation: New plot type for adding text labels aligned to the data area which are always visible (#3510, #3356) @dlampa
* Ticks: Added `MinimumTickSpacing`, `TickDensity`, and `TargetTickCount` properties to the automatic tick generator (see Cookbook)
* Avalonia: Fixed transparent background issue introduced in the previous version (#3502, #3516) @chjrom @MrOldOwl @kebox7
* Rendering: Improved canvas state management to prevent duplicate restoration calls (#3527, #3523, #3528) @BrianAtZetica @chjrom
* Signal: Improved performance of large signal plots when zoomed in (#3530, #3229) @minjjKang 

## ScottPlot 4.1.73
_Published on [NuGet](https://www.nuget.org/profiles/ScottPlot) on 2024-03-24_
* Image: Improve automatic axis limit detection for images with manually defined positions (#3529, #3515) @bukkideme

## ScottPlot 5.0.22
_Published on [NuGet](https://www.nuget.org/profiles/ScottPlot) on 2024-03-16_
* Rendering: Added additional options for gradient fills (#3324) @KroMignon
* Plot: Improve `GetPixel()` behavior when a custom `ScaleFactor` is in use (#3327) @MCF
* Fonts: Improve behavior of cached typefaces (#3334, #3335) @Milkitic
* Legend: Added support for horizontal orientation (#3341, #3302, #3280) @KroMignon
* Controls: Created `AddSeparator()` to facilitate creation of custom context menus (#3342) @MCF
* Live Data: Improved indexing of the `Wipe` view to prevent race conditions when displaying live data (#3352) @drolevar
* Radial Gauge Plot: Added a new plot type for displaying categorical data as circular gauges (#3358) @arthurits
* Generate: Improved `RandomNormalSample()` behavior by fixing an off-by-one indexing error @DominicBeer
* Avalonia: Redraw plots using a non-blocking background thread to improve multi-axis behavior (#3373, #3359) @oktrue, @BendRocks, and @ykarpeev
* Bar plot: Added a `Label` property to allow a collection of bars to be displayed as a single item in the legend (#3375) @fhannan-ti
* WPF: Redraw plots using a non-blocking background background thread to improve multi-axis behavior (#3373, #3359, #3381) @drolevar
* Ellipse: Added `LineWidth`, `LineColor`, and `FillColor` shortcut properties
* Color: Added `Lighten()` and `Darken()` properties (#3387, #3390) @KroMignon
* Color: Modified `ToHSL()` to return improved Hue, Saturation and Luminosity values (#3390) @KroMignon
* SignalXY: Improve support for displaying data on inverted axes (#3396, #3400) @BrianAtZetica
* Axes: Improved support for ticks and labels on inverted axes (#3401, #3397) @BrianAtZetica
* Plot: Added `Remove()` overloads for Axes, Panels, and Grids (#3402, #3360) @Excustic, @redrabbit007, @csbebetter, @xichaoqiang
* Plot: `Plot.FigureBackground` is now `Plot.FigureBackground.Color` (and same with `DataBackground`)
* Plot: `Plot.FigureBackground.Image` and `Plot.DataBackground.Image` can be used to add a background image to plots (#3406, #3405) @unsigned-ru
* Axes: Updated the auto-scaler to ignore plottables with visibility disabled (#3407) @levipara
* Axes: Restrict pan, zoom, and autoscale to a single dimension if the cursor is over an axis panel (#3410) @drolevar
* Controls: Improved behavior of middle-click-drag zoom rectangle actions when CTRL or SHIFT is pressed
* DataLogger and DataStreamer: Improve support for multi-axis plots (#3411) @drolevar
* Controls: Prevent unnecessary zoom rectangle clearing (#3412) @drolevar
* Axes: Improve placement of decisecond and centisecond ticks on DateTime axes (#3413) @drolevar
* Label: Improved appearance of multiline labels with outlined borders or filled backgrounds (#3415, #3371) @NicolasLairNET
* Label: Added a `LineSpacing` property to allow manually defining line height in multi-line labels (#3415, #3371) @NicolasLairNET
* Heatmap: Improve vertical placement of scaled heatmaps (#3416, #3417) @BrianAtZetica
* Heatmap: Added `FlipHorizontally` and `FlipVertically` properties (#3418, #3419) @BrianAtZetica
* Heatmap: Fixed off-by-one render error when `Extent` is provided by the user (#3434, #3419) @BrianAtZetica
* Heatmap: Added support for the `Smooth` property do render anti-aliased images (#3419) @BrianAtZetica
* Ticks: Fix issue where manual ticks could be displayed outside the data area (#3425, #3427, #3395) @oktrue @wsomegapoint
* DataLogger and DataStreamer: prevent possible out-of-range exception when using the `Scroll` view mode (#3430, #3429) @KroMignon
* Color: Added `MixWith()` and related methods to facilitate color mixing and creation of color gradients (#3443, #3441) @KroMignon
* Pie: Added `DonutFraction` property to enable donut charts (#3447, #3438) @aespitia, @Prototipo-Erick-Santander
* Plot: `ScaleFactor` is now a `double` for simplified assignment (#3454, #3455) @MCF
* Marker: Improved default settings for outline-only markers (#3456, #3453) @KroMignon
* Scatter: New `Add.ScatterLine()` method creates a scatter plot with a line only and no markers (#3462, #3452) @MCF
* Scatter: New `Add.ScatterPoints()` method creates a scatter plot with markers only and no line (#3462, #3452) @MCF
* Ticks: Improve performance by reducing the number of string measurements (#3468) @drolevar
* Plot: `GetCoordinateRect()` now returns dimensions that respect `ScaleFactor` (#3471) @MCF
* Label: Added `Measure()` overloads to facilitate measuring arbitrary strings without modifying the label text (#3474, #3473, #3458) @aespitia @David-A-Blankenship
* Layout: Improved positioning of text for bottom tick labels with large font (#3436) @edwwsw
* Legend: Improve international font support when `Plot.Style.SetBestFonts()` is used (#3440) @edwwsw @yui1227
* Drawing: Do not draw rectangles if they have a line width of zero (#3384)
* Ticks: Do not render ticks on `Axes` where `TickLabelStyle.IsVisible` is `false`
* NuGet: Package now includes native Linux assets regardless of original build target (#3481, #3357)
* Bar: Added `Label` property to allow values to be displayed above bars (#3477) @DouglasWatt
* Axes: Added `Plot.Axes.SquareUnits()` helper method for adding an axis rule that enforces equal axis scales (#3451)
* Pie: Fixed issue were pie charts may have duplicate legends (#3445)
* Axes: Improved render event behavior and support for multi-axis plots (#3525) @BrianAtZetica

## ScottPlot 4.1.72
_Published on [NuGet](https://www.nuget.org/profiles/ScottPlot) on 2024-03-16_
* DataLogger: Improve support for multi-axis plots (#3411) @drolevar

## ScottPlot 5.0.21
_Published on [NuGet](https://www.nuget.org/profiles/ScottPlot) on 2024-01-28_
* RenderManager: Exposed `EnableRendering` to facilitate render locking in async environments (#3264, #3213, #3095) @kagerouttepaso
* Arrow: Added a new arrow plot type that can be used to mark a position in coordinate space (#3265) @hockerschwan
* Label: Improved measurement of text containing leading or tailing whitespace (#3223, #3268) @KroMignon and @lindpatr
* Axis Line: Added `LabelOppositeAxis` property and created dedicated cookbook page (#3275)Lyakabynka
* Plot: `AddRectangle()` now accepts more input types (#3263) @enumer
* Ticks: Created `IMinorTickGenerator` to allow users to inject their own logic for placing minor ticks
* Axes: Added support for log-scale tick labels and grid lines (#3143)
* Plot: Users can now `Add.Ellipse()` and `Add.Circle()` to place closed curves on plots (#3277, #3287) @hockerschwan
* Plot: Added `Plot.Remove()` overloads for removing all plottables of the given type (#3296, #3296) @DerekGooding
* Plot: Added `Plot.Remove()` overloads for removing plottables matching specific criteria (#3296, #3297) @KroMignon
* Plot: Added `Plot.GetPlottables()` overloads to facilitate iterating over plottables of a specific type
* Rendering: Added support for gradient fills (#3298, #3157, #3310) @KroMignon, @hockerschwan, and @faguetan
* Controls: Disabling interactions then re-enabling them restores original interactions (#3305, #3304) @Nils-Berghs
* Plot: Added `Plot.GetPixel()` overload for improved support on multi-axis plots (#3306) @MCF
* Axis Lines: Label background color may be distinct from line color (#3309) @PhoenixChenLu
* Axis Spans: New `Plot.Add.HorizontalSpan()` and `Plot.Add.VerticalSpan()` methods for shading axis ranges (#3307) @erikjl
* Interactivity: Added methods to simplify dragging axis lines and spans. See the demo application for details. (#3307) @erikjl
* Ticks: Improved tick density calculation to prevent overlapping tick labels for very large numbers (#3203)
* Axes: Deprecate `DateTimeTicks(Edge.Bottom)` in favor of `DateTimeTicksBottom()` which now returns the created axis.
* Cookbook: Demonstrate DateTime tick labels with custom string formatting (#3272, #3273) @sterenas and @stratdev3
* Demo: Added icon to main application and all windows launched within (#3281, #3273) @sterenas
* Controls: Do not list OpenGL controls in the toolbox. They can still be added programmatically, but they invite many problems and offer little performance improvements for most applications so their use is discouraged (#3282, #3262, #3271)
* WinForms: Disable design time visibility in .NET Framework projects to prevent Visual Studio error messages (#3300) @MaxFun
* Markers: Added `Plot.Add.Markers()` to display a collection of marker positions all using the same style (#3283)
* Axes: Added `Plot.Axes.Remove()` to allow users to remove additional axes they may have added (#3288)Felix
* Data Streamer and Data Logger: Renamed `IAxisManager` to `IAxisLimitManager` to disambiguate it from the `AxisManager` class (#3289)
* Pie: Added support for displaying slice label text above each slice (#3295) @sterenas
* Plot: `Save()` methods used to return the saved file path as a `string` but now they return a `SavedImageInfo` with a `Path` property and additional information (#3314)

## ScottPlot 5.0.20
_Published on [NuGet](https://www.nuget.org/profiles/ScottPlot) on 2024-01-21_
* Assembly: ScottPlot packages are now strongly named (#3235, #3241) @mlessmann
* Scatter Plot: Added a `ConnectStyle` to enable step display mode (#3242) @NoahSigl
* Polygon: `Plot.Add.Polygon()` now accepts generic type lists and arrays (#3244)howhowone_23
* Demo: Added a draggable points window to show how to drag points of a scatter plot (#3248)bologna
* Generate: Added `RandomNumber()` and `RandomNumbers()` overloads
* OHLC: Improved autoscaling behavior for empty datasets
* Generate: Added `RandomOHLCs()` overload that accepts a starting `DateTime` (#3254) @CBrauer
* Axes: Improved support for inverted axes (#3252) @fujiangang
* Finance: Improved performance of financial charts by not rendering symbols outside the data area (#3258)Lyakabynka
* SignalXY: Support vertical orientation (#3253) @manaruto
* Data logger and streamer: The property `Data` has been renamed to `DataSource` (#3260)
* SignalConst: The property `Data` has been renamed to `DataSource` (#3260)
* Axes: Added `AutoScaleExpand()` to zoom out to fit data only if necessary (#3259)
* Style: Added `Plot.Style.ColorLegend()` for quick customization of legend colors (#3247)
* Plot: Replacing palettes is now achieved by setting `Plot.Add.Palette` instead of `Plot.Palette`.
* Plot: Added `ShowLegend()` overload that accepts manually created legend items
* Scatter Plot: Added `LinePattern` property for customizing line style
* Pie: Improved default colors of pie charts created from discrete values

## ScottPlot 4.1.71
_Published on [NuGet](https://www.nuget.org/profiles/ScottPlot) on 2024-01-21_
* Assembly: All ScottPlot packages use the same strong name signing key (#3235, #3241) @mlessmann
* WPF Control: Routed events now pass the original source (#3243) @MarekJur

## ScottPlot 5.0.19
_Published on [NuGet](https://www.nuget.org/profiles/ScottPlot) on 2024-01-18_
* Plot: Improved render manager initialization (#3233) @VoteForPedro
* Projects: Sign all assemblies using strong names (#3235, #283) @mlessmann
* Axes: Improved automatic axis determination for plots containing non-real or infinite data limits (#3232, #3237)
* Bar Plots: Do not overwrite existing colors when adding `Bar` collections to the plot (#3231)
* Label: Clear cached typefaces when styles change (#3236) @kl7107 and @prime167

## ScottPlot 5.0.18
_Published on [NuGet](https://www.nuget.org/profiles/ScottPlot) on 2024-01-17_
* Axes: Improved default label rotation for DateTime axes (#3211, #3216) @CBrauer
* Fonts: Improved font detection for strings containing mixed-language characters (#3220, #3184, #2746) @kl7107 and @prime167
* Controls: Add a Reset function for context menus (#3224) @MCF
* Axes: Prevent exceptions when generating ticks for a DateTime axis with zero size (#3221) @devbotas
* SignalXY: Added `MinimumIndex` and `MaximumIndex` for partial array rendering (#3227)
* SignalXY: Added `OffsetX` and `OffsetY` for for applying a fixed offset in coordinate space (#3227)
* SignalConst: Improved display when signals are zoomed in enough to see individual points (#3228) @Marvenix

## ScottPlot 5.0.17
_Published on [NuGet](https://www.nuget.org/profiles/ScottPlot) on 2024-01-16_
* Rendering: Added a `RenderManager.EnableRendering` flag to skip render requests while performing dangerous actions in multi-threaded environments. Skipping renders compliments the `PreRenderLock` event which hangs renders. See the [async FAQ page](https://scottplot.net/faq/async/) for usage details. (#3213, #3095) @LumAsWell and @bclehmann
* WPF: Improved "Copy to Clipboard" functionality (#3214) @MCF
* Controls: Created `FormsPlotViewer` and `WpfPlotViewer` for launching interactive plots from console applications. See the [Interactive Plots in Console Applications](https://scottplot.net/faq/launch-console/) page for details. (#3212, #308) @chaojian-zhang
* DataLogger: Added `Add()` overloads which support X/Y pairs (#3210) @devbotas

## ScottPlot 5.0.16
_Published on [NuGet](https://www.nuget.org/profiles/ScottPlot) on 2024-01-15_
* Data Streamer: A new plot type for displaying live data as a fixed-width line trace (#3202, #3205)
* Data Logger: A new plot type for displaying live data as a growing scatter plot (#3202, #3205)
* Generate: Created a `Generate.RandomWalker` class for producing an infinite amount of streaming random data
* Ticks: Improved support for multi-line tick labels on vertical axes (#3208) @raburton
* Text: Exposed `FontName` and `LabelText` properties
* Internationalization: `Fonts.Detect()` now inspects all characters instead of just the first (#3184, #2746) @prime167
* Label: Added `SetBestFont()` to apply the installed font most likely able to display characters in the label (#3184, #2746) @prime167
* Style: Added `Plot.Style.SetBestFonts()` to apply the best font to all plot components (#3184, #2746) @prime167
* Controls: Removed `GetCoordinates()` from `IPlotControl`. Users can call Plot.GetCoordinates()` directly. (#3199)
* Ticks: Do not display manually defined grid lines, tick marks, or tick labels to appear outside the data area (#3207)
* Rendering: Created `IManagesAxisLimits` for `IPlottable` objects that manipulate axis limits at render time (#3207)
* NuGet: Improved package descriptions to better reflect that ScottPlot 5 is no longer in preview (#3207)

## ScottPlot 5.0.15
_Published on [NuGet](https://www.nuget.org/profiles/ScottPlot) on 2024-01-14_
* Ticks: Added additional styling options for axis tick labels (#3185) @barnettben
* Finance: Added `Sequential` property to display OHLC data without gaps (#2611, #3187) @robbyls, @mjpz, and @segeyros
* SignalConst: A high performance plot type for evenly-spaced unchanging data (#70, #3188) @StendProg
* Plot: Created `Plot.Add.Rectangle()` for placing a rectangular polygon on the plot
* Axis Rules: Improved `MaximumBoundary` and `MinimumBoundary` correction behavior (#3191) @Milyczekpolsl
* Bar Plot: Added support for horizontal bar graphs (#3192) @sghctoma

## ScottPlot 5.0.14-beta
_Published on [NuGet](https://www.nuget.org/profiles/ScottPlot) on 2024-01-10_
* Rendering: Improved performance by limiting how often `AutoScale()` is called by the renderer (#3183) @Smonze

## ScottPlot 5.0.13-beta
_Published on [NuGet](https://www.nuget.org/profiles/ScottPlot) on 2024-01-09_
* SignalXY: New high performance plot type for signal data with defined ascending X positions (#3163) @ChristianWeigand
* Scatter, Signal, and SignalXY: Improved support for generic data types
* Axis: Improve behavior of axis rules which reference axes from previous renders (#3179) @raburton
* Primitives: Separated `CoordinateRange` struct for passing ranges and `CoordinateRangeMutable` for mutating them (#3170)
* Function: Improved autoscaling behavior

## ScottPlot 5.0.12-beta
_Published on [NuGet](https://www.nuget.org/profiles/ScottPlot) on 2024-01-07_
* Axes: Improved automatic axis scaling for plots containing 1D plottables (#3132)
* Coordinates: Added `AreReal` property to confirm `X` and `Y` are finite
* Crosshair: Added `X` and `Y` properties to compliment `Position`
* Axes: Removed `Plot.Axes` list to encourage interaction with `Plot.YAxes` and `Plot.XAxes` (#3133)
* Plot: Added `AddLeftAxis()`, `AddRightAxis()`, etc. to simplify multi-axis creation and management (#3133)
* Layout: Created `Plot.Layout.Frameless()` to hide axes and allow the data area to fill the figure
* Axes: Improve rotation for right axis labels
* Bar: Improve autoscaling for bar plots displaying error ranges
* Signal: Improved rendering of makers when plots are zoomed in (#3136)
* Signal: Exposed `Color`, `LineWidth`, and `MaximumMarkerSize` so users do not interact with `LineStyle` and `MarkerStyle` directly (#3136)
* Statistics: Created `Series` class for calculating statistics for time series data
* Scatter Plot: Added `LineWidth` and `MarkerSize` properties
* Finance: Created `SimpleMovingAverage` and `BollingerBands` in the `ScottPlot.Finance` namespace to facilitate calculation and display of technical indicators (#3137)
* Axes: Moved axis management logic from `Plot` into the `Plot.Axes` class. Notable changed method names include `Plot.Axes.SetLimits()`, `Plot.Axes.GetLimits()`, `Plot.Axes.AutoScale()`, and `Plot.Axes.Margins()` (#3140)
* Rendering: Improved anti-aliased drawing of solid shapes
* Axis: Added rules for zoom in/out boundaries, axis span limits, and square ratio locking (#3139, #3142)
* ErrorBar: Improved axis limit detection for data that does not start at zero (#3155) @wolfcomp
* DataSources: Created `SignalSourceUInt16` to demonstrate how to plot data with custom types (#3154) @angulion
* Signal Plot: Added support for generic type arrays and lists (#3154)
* Scatter Plot: Added support for generic types including Xs and Ys of different types (#3154)
* Scatter Plot: Added support for DateTime types (#3154)
* Style: Added support for more line patterns (#3161) @MCF
* Controls: Assigning `Interaction` can be used instead of `Replace()` for customizing mouse actions (#3150)
* Controls: Added `Menu` with `Add()` and `Clear()` methods to simplify context menu customization (#3150)
* Axes: Added rules for locking horizontal and/or vertical axes (#3160) @raburton
* Signal: Added `Data.MinimumIndex` and `Data.MaximumIndex` to allow for partial array rendering (#3158) @raburton
* Heatmap: Added `GetIndexes()` and `GetValue()` to get data from a coordinate (#3165) @skn41

## ScottPlot 5.0.11-beta
_Published on [NuGet](https://www.nuget.org/profiles/ScottPlot) on 2023-12-29_
* Plot: `AutoScaler` can now be assigned a `FractionalAutoScaler` with custom properties (#3069, #3067) @arthurits
* Controls: add SVG to recommended save formats in the right-click menu (#3068)
* Bar: Refactored bar plots to simplify individual bar customization (#3070, #3066)
* Legend: Added `ManualItems` to allow building custom legend content
* Render: Prevent the pre-render auto-scaler from resetting manually defined axis limits (#3058)
* Cookbook: Rewrote reflection and source file parsing for simplified querying (#3081, #3080, #3079, #2962, #2755)
* Function: Added a new line plot type where Y position is a user defined function (#3094) @bclehmann
* Axes: Improved axis label alignment for secondary axes (#3030) @albyoo
* Statistics: Added generic overloads to `Statistics.Descriptive` class, renamed `StDev()` to `StandardDeviation()`, and added methods for calculating both sample and population statistics (#3071 and #3055) @arthurits
* Markers: Added a `None` marker (#3075, #3057) @Gray-lab
* Generate: Added methods for generating random marker shapes and colors
* Generate: `Random()` is deprecated in favor of `RandomSample()`
* Plot: Added `ShowLegend()` and `HideLegend()` helper methods which set `Plot.Legend.IsVisible`
* Marker Plot: `Plot.AddMarker()` can now be used to place a single marker on the plot (#3076, #2806) @Gray-lab
* Rendering: Fixed issue where disabling a plottable's visibility prevented rendering of subsequent plottables (#3097, #3089) @KroMignon
* SVG: Improved rendering of shadows by adding slight color to semitransparent black (#3098, #3063) @KroMignon
* Colormap: Added a `Reversed()` method for creating colormaps with reversed color order (#3100) @bukkideme
* Version: Added `ShouldBe()` method to assert the version of ScottPlot matches the expected one (#3093)
* Ticks: `TickGenerators.NumericManual` now has `AddMajor()` and `AddMinor()` to simplify manual tick placement (#3105, #2957)Lake
* Legend: Added `Plot.GetLegendImage()` and `Plot.GetLegendSvg()` for displaying legends outside plots (#3062, #2934) @KroMignon, @lichen95, and @bclehmann
* Plot: Added new `Line` plot type for creating straight lines between two points (#2915, #3109) @Gray-lab
* Controls: Added `IPlotInteraction` so users can inject their own `Interaction` (#3111, #3110) @albyoo
* Signal: Improved appearance of signal plots where `YOffset` is used (#2949) @minjjKang
* AxisLine: Improve rendering and simplify API by exposing common properties (#3060, #3056)
* Legend: `Alignment` has been renamed to `Location` (#3059)
* Box: Refactored box plot API to favor simplicity and user customization (#3072)
* Rendering: Added `RenderManager.RenderStarting` event to allow modification of plottable properties (#3077)GooBad
* Rendering: Added `RenderManager.PreRenderLock` event so developers of multi-threaded applications can ensure plottables are stable at render time (#3095) @bclehmann
* Statistics: Added descriptive statistics methods and improved support for 2D arrays (#3113, #3121) @arthurits
* Rendering: Improved appearance of shapes with custom hatches and outlines (#3099) @faguetan
* Text: Improved support for multiline labels (#3087) @raburton
* Layout: Improved tick and axis label alignment in fixed layout plots (#3104) @albyoo
* Layout: Created `Plot.Layout` class for holding `Frameless()` and related methods (#3106) @angulion

## ScottPlot 4.1.70
_Published on [NuGet](https://www.nuget.org/profiles/ScottPlot) on 2023-12-29_
* Population Plot: Improved performance for populations with curves that run off the screen (#3054) @Em3a-c and @cornford
* Performance: Improved performance of Bar and Finance plots by not drawing shapes outside the data area (#3053, #3078) @AndreyPalyutin
* Colormap: Added a `Reversed()` method for creating colormaps with reversed color order (#3100) @bukkideme
* Version: Added `ShouldBe()` method to assert the version of ScottPlot matches the expected one (#3093)
* Marker: Added support for `Marker.horizontalBar` to compliment `verticalBar` (#3101) @SerhiiMahera
* Axis: Span limits are respected when zooming with a window or scroll wheel (#3082) @ashe27
* Statistics: Added `Descriptive.StdErr()` for calculating standard error of the mean (#3112)

## ScottPlot 5.0.10-beta
_Published on [NuGet](https://www.nuget.org/profiles/ScottPlot) on 2023-12-03_
* Signal: Improved support for datasets with repeating values (#2933, #2935) @StendProg
* Blazor: Added a Blazor control (#2959) @sulivanganter
* Layout: Expose `Matched` layout engine (#2881) @proplunger
* Plot: Added `DisableGrid()` and `EnableGrid()` helper methods (#2947)
* Render: Created `IRenderLast` plottables can implement to draw above axes (#2998, #2993)
* Controls: Added `Interaction.Disable()` and `Interaction.Enable()` methods for easy control of mouse interactivity
* Render: Improve axis frame and tick mark rendering for SVG export (#2944) @Crown0815
* Controls: Created OpenGL controls `FormsPlotGL` and `WpfPlotGL` distinct from `FormsPlot` and `WpfPlot` (#3008, #3007, #2950, #2395, #2565)
* Markers: Added numerous additional marker types (#2999, #3019) @Gray-lab
* Plot: Improved support for multiple axes and automatic scaling (#3027)
* RandomDataGenerator: Use a global Random number generator for improved randomness and thread safety (#2893, #3022) @KroMignon
* Scatter: Added `Data.GetNearest()` to simplify locating the point nearest the cursor (#3026, #3048) @JurasskPark and @CBrauer
* Plottable: Added a new `Text` plot type for displaying a label at a location in coordinate space (#2939)
* Plot: Benchmark is now a user-customizable plottable and `Plot.ShowBenchmark` is now `Plot.Benchmark.IsVisible` (#2961)
* Grid: Improve support for custom line styles (#2904) @minjjKang
* Pie: Improve appearance of slice labels in the legend (#2894, #2852) @zy1075984
* Legend: Replaced `List<ILegend>` with a simple `Legend` object with an `IsVisible` property (#2792)
* Avalonia: Improved sizing of plot controls inside containers (#2923) @JohnSmith20211124 and @Developer-Alexander

## ScottPlot 4.1.69
_Published on [NuGet](https://www.nuget.org/profiles/ScottPlot) on 2023-12-03_
* Axis: Added `IsReverse` property to let users invert the orientation of an axis (#2958) @HandsomeGoldenKnight
* Text: Exposed `LastRenderRectangleCoordinates` to improve mouse interactivity (#2994) @DaveMartel
* Arrow: Fixed bug in constructor overload (#2976, #3001) @Gray-lab
* Controls: Resizing will now invoke `OnAxesChanged` event (#3000, #3002) @dhgigisoave
* Plot: Added `LastRenderDimensions` for easy access to the latest figure dimensions (#3000, #3002) @dhgigisoave
* DataLogger and DataStreamer: Added support for custom line styles (#2972, #2972) @Gray-lab
* Population: Defining `BoxAlphaOverride` and `MarkerAlpha` allows for exact color representation (#2967, #3013) @Gray-lab and @Em3a-c
* RandomDataGenerator: Use a global Random number generator for improved randomness and thread safety (#2893, #3022) @KroMignon
* Controls: Improve `Bitmap` disposal as controls are unloaded (#3023, #2902) @KroMignon and @mocakturk
* ScatterPlotDraggable: Fixed bug affecting `IsUnderMouse()` after `Update()` is called (#2870, #2969, #3025) @KroMignon, @SasKayDE, and @onur-akaydin
* Bar: New `AddBar()` overload for creating a single highly customized bar graph bar (#3024, #3033) @melhashash
* FormsPlot: Fix bug affecting mouse interaction on plots with all items hidden (#2895) @LapinFou
* RadarPlot: Added customization options for axis label string formatting, manual tick positions, and transparency (#3041) @JbmOnGitHub
* Axis: Added `Axis.SetTicks()` to allow full customization of major and minor ticks (#2957) @FannyAtGitHub
* Plot: `GetImageHTML()` has been renamed to `GetImageHtml()` (#2974) @b4shful

## ScottPlot 5.0.9-beta
_Published on [NuGet](https://www.nuget.org/profiles/ScottPlot) on 2023-10-03_
* PixelPadding: `TotalHorizontal` and `TotalVertical` renamed to `Horizontal` and `Vertical` (#2874, #2878) @viktoriussuwandi
* CoordinateRect: Added `Expanded()` method for creating a copy of the rectangle expanded to include a given point (#2871, #2890) @aespitia
* FillY: Added legend support (#2886, #2896) @msroest
* Plot: Created `Add.Line(x1, x2, y1, y2)` and related overloads for adding straight lines to plots (#2901, #2915)
* LinearRegression: Added `Statistics.Regression` (see cookbook) for fitting lines to collections of X/Y data points (#2901) @anewton
* Avalonia: Improve rendering in multi-control windows (#2920) @nightfog-git

## ScottPlot 4.1.68
_Published on [NuGet](https://www.nuget.org/profiles/ScottPlot) on 2023-10-03_
* Heatmap: Added a `UseParallel` option which can improve `Update()` performance for large datasets (#2897) @bukkideme

## ScottPlot 5.0.8-beta
_Published on [NuGet](https://www.nuget.org/profiles/ScottPlot) on 2023-08-13_
* Rendering: Improved performance by caching typefaces (#2833, #2848) @KroMignon and @taya92413
* Avalonia: Improved performance, DPI awareness, and color rendering (#2818, #2859) @oktrue
* Rename: `XMin`, `XMax`, `YMin`, and `YMax` properties are now `Left`, `Right`, `Bottom`, `Top` for all coordinate primitives (#2840)
* Plot: Improve `AutoScale()` customization using `Margins()` to define whitespace area (#2857)
* Primitives: Improved equality checks (#2855)
* Controls: Added a `RenderQueue` to allow cross-control render requests that would otherwise cause render artifacts or infinite loops
* Controls: Created `SharedAxisManager` and `SharedLayoutManager` to facilitate pairing controls together
* Multiplot: Added methods for creating creating static multi-plot figures (#2868, #2869)

## ScottPlot 4.1.67
_Published on [NuGet](https://www.nuget.org/profiles/ScottPlot) on 2023-08-13_
* DataLogger: Improved appearance of legend items (#2829, #2850) @KroMignon and @p4pravin
* Radial Gauge Plot: Improved layout for plots with a large number of gauges (#2722) @tinuskotze
* DataLogger: Added support for markers (#2862) @KroMignon
* AxisLimits: Added `WithPan()` overloads to facilitate panning in interactive applications (#2863) @LapinFou
* Rectangle: Plots now have an `AddRectangle()` for placing rectangular shapes on plots (#2866) @dpieve

## ScottPlot 5.0.7-beta
_Published on [NuGet](https://www.nuget.org/profiles/ScottPlot) on 2023-08-06_
* Axis: Fixed issue where axes with zero span would cause renders to fail (#2714) @ahmad-qamar
* Avalonia: Improve support for cross-platform and non-desktop applications (#2748) @PremekTill
* Scatter Plot: Improve support for empty datasets (#2740)
* Scatter Plot: Improve support for user-defined line widths (#2739, #2750) @dayo05
* Fonts: New static class to facilitate selecting fonts that support international characters (#2746) @heartacker
* Axis: Exposed `TickFont` to allow tick label size and style customization (#2747) @heartacker
* Plot: Added `Title()`, `XLabel()`, and `YLabel()` helper methods
* Fonts: Favor the system default font to achieve better support international characters (#2746) @heartacker
* Plot: Added `ScaleFactor` property to manage scaling of all plot components (#2747) @heartacker
* WinForms: Automatically adjust plot scaling to match display scaling (#2747) @heartacker
* Plot: Added a `RenderManager` which has a `List<RenderAction>` the user can modify to customize the render sequence (#2767)
* Plot: Refactored rendering system for all plottables, axes, etc. so canvases (not surfaces) are passed (#2767)
* WPF: Improved support for display scaling (#2760, #2766) @DmitryKotenev
* Plot: Added support for SVG export (#2704, #717)
* Legend: Respect `IsVisible` property (#2805)
* Ticks: Added `NumericManual` tick generator for manually-defined tick positions and labels
* Plot: `Title()`, `XLabel()`, and `YLabel()` have optional arguments for `size`
* Plot: Added `Plot.Style.SetFont()` to apply the given font to all titles, axis labels, and tick labels
* Plot: Added `Plot.Style.SetFontFromText()` to apply system font that best supports the language of the provided text (#2746) @heartacker
* RandomDataGenerator: Improved XML docs and added methods for returning single numbers (#2774, #2787) @Silent0Wings
* Pixel: Added constructor overload that accepts `double` values (#2780) @Silent0Wings
* Primitives: Refactored and added XML docs to `Pixel`, `PixelSize`, and `PixelRect` (#2784)
* Color: Added `WithAlpha()` method that accepts a fraction (#2794, #2776) @mjpz
* Coordinates: Added `Distance()` method for calculating distance between two points in axis space (#2791, #2798) @able-j
* CoordinateRect: Added a `Center` property that returns a `Coordinates` value in axis space (#2789, #2812) @tijin-abe-thomas
* CoordinateRect: Added a `Contains()` method to evaluate whether given `Coordinates` are inside the rectangle (#2790, #2813) @tijin-abe-thomas
* Crosshair: New plot type that draws a cross centered at a given position in X/Y space
* Avalonia: Support Avalonia version 11.0.1 (#2822) @oktrue
* Controls: Now have `GetCoordinates()` with built-in logic for display scaling compensation (#2760)
* Rendering: Improve multi-platform color support (#2818) @KroMignon and @oktrue
* Random Data Generation: Added an optional `slope` argument to `RandomWalk()` (#2763, #2826) @JasonC0x0D
* Browser: Improved support and documentation for running ScottPlot in the browser with Avalonia and WinUI (#2830) @oktrue
* Android: Improved support and documentation for running ScottPlot in Avalonia Android projects (#2830) @oktrue
* Legend: Now hidden by default with opt-in visibility by calling `Plot.Legend()` (#2764)
* Style: `Plot.Axes` has been renamed to `Plot.AxisStyler` to better communicate its purpose (#2778)
* Primitives: Created `ExpandingAxisLimits` helper class for creating `AxisLimits` inside plottables (#2799)
* Plot: Added `Pan()` and `Zoom()` methods that do not require passing state like `MousePan()` and `MouseZoom()` do (#2800)
* Plot: Added `Plot.RenderManager.RenderFinished` event that provides a `RenderDetails` indicating whether axes or layout changed (#2801)
* FormsPlot: Added `RefreshQueue()` to allow facilitate event-driven refreshing of multiple controls in single-thread applications (#2801, #2802)
* Plot: Added `MatchAxisLimits()` to simplify applying limits from one plot to another in multi-control applications (#2802)
* Layout: Added `MatchLayout()` and `FixedLayout()` as an alternative to the default `AutomaticLayout()` engine (#2802)

## ScottPlot 4.1.66
_Published on [NuGet](https://www.nuget.org/profiles/ScottPlot) on 2023-08-06_
* DataLogger: Improved support for single-point datasets (#2733) @KroMignon
* Plot: Added optional arguments to `AddDataLogger()` and `AddDataStreamer()` for customizing style (#2733) @KroMignon
* Version: Build information can now be accessed from the static `ScottPlot.Version` class
* Avalonia: Removed dependency on `Avalonia.Desktop` package (#2752, #2748) @Fruchtzwerg94
* Cookbook: Remove "experimental" designator from ScatterPlotList (#2782) @prime167
* Heatmap: Added `Rotation` and `CenterOfRotation` properties (#2814, #2815) @bukkideme
* WPF: Improved the `PlottableDragged` event (#2820) @tadmccorkle
* Avalonia: Support Avalonia version 11.0.1 (#2822) @oktrue
* Heatmap: Improved XML docs (#2738, #2827) @JasonC0x0D

## ScottPlot 5.0.6-beta
_Published on [NuGet](https://www.nuget.org/profiles/ScottPlot) on 2023-07-09_
* Legend: Improve support for custom positioning (#2584, #2638) @heartacker
* OpenGL: Use CPU to render on devices without hardware acceleration (#2651) @StendProg
* Polygon: New plot type for displaying closed shapes with arbitrary X/Y corners (#2696) @Tilation
* FillY: New plot type for displaying a shaded area between two sets of Y points that share the same X points (#2696) @Tilation
* Avalonia: Added support for Avalonia 11 (#2720, #2184, #2664, #2507, #2321, #2184, #2183, #2725) @Fruchtzwerg94, @Xerxes004, and @bclehmann

## ScottPlot 4.1.65
_Published on [NuGet](https://www.nuget.org/profiles/ScottPlot) on 2023-07-09_
* Axis: Improved log-scaled axis minor tick density default value and customization (#2646) @hellfo
* Image: Added option to disable anti-aliasing for scaled images (#2649) @mYcheng-95
* Binned Histogram: New plot type that represents binned 2D histogram data as a heatmap (#2453)
* DataLogger: New type of scatter plot designed for infinitely growing X/Y datasets (#2377, #2641)
* DataStreamer: New type of signal plot for displaying live data as it is shifted in (#2377, #2641)
* WPF: Multi-target Framework 4.6.1 changed to 4.6.2 (#2685)
* Axis: Added option to customize tick line width (#2643, #2654) @Guillaume-Deville
* Horizontal Span: Fixed `ToString()` message @RachamimYaakobov
* Signal Plot: Added `ScaleY` property to compliment `OffsetY` (#2642, #2656) @Guillaume-Deville
* Colorbar: Automatically adjust label position to prevent overlap with tick labels (#2684) @bukkideme
* Launcher: Made `Plot.Launch` methods available without requiring using statements (#2627, #2657) @Guillaume-Deville
* Population plot: Added `BoxBorderColor` and `ErrorStDevBarColor` properties to customize appearance (#2708) @johndoh
* Arrow: Made tip and base positions mutable (#2673) @MyZQL
* ScatterPlotList: Add `GetXs()` and `GetYs()` to let users retrieve copies of data points (#2694, #2711) @bukkideme and @Marc-Frank
* FormsPlotViewer: New constructor for synchronized plots with bidirectional updates (#2653, #2710, #2722) @bukkideme
* LineStyle: Default patterns (and a new custom pattern) can be customized by assigning `ScottPlot.LineStylePatterns` (#2690, #2692) @mocakturk, @Marc-Frank, and @bukkideme
* Radar Plots: Improve vertical spacing for all aspect ratios (#2702) @pjt33
* Avalonia: Added support for Avalonia 11 (#2720, #2184, #2664, #2507, #2321, #2184, #2183, #2725) @Fruchtzwerg94, @Xerxes004, and @bclehmann
* Colorbar: Added a `ResizeLayout()` helper method for adjusting plot layouts to accommodate large tick labels (#2703)
* Scatter List: Improved support for data containing NaN values (#2707) @oldteacup
* Population Plot: Improved support for populations with no data (#2727, #2726) @marklam

## ScottPlot 5.0.5-beta
_Published on [NuGet](https://www.nuget.org/profiles/ScottPlot) on 2023-05-17_
* Box Plot: New plot type for displaying multiple collections of population data (#2589) @bclehmann
* OpenGL Control: Prevent exceptions on keyboard input (#2609, #2616) @stendprog
* Platforms: Improved linux support by using SkiaSharp native assets without dependencies (#2607) @chrisxfire
* Color: Improved support for alpha values in constructor (#2625)Clay

## ScottPlot 4.1.64
_Published on [NuGet](https://www.nuget.org/profiles/ScottPlot) on 2023-05-17_
* Ellipse: Added `Rotation` property (#2588, #2595) @JohniMIEP and @bclehmann
* Controls: Prevent horizontal scroll wheel events from throwing exceptions (#2600, #2626, #2630) @bclehmann, @szescxz, and @Jordant190
* ScatterDataLogger: Experimental plot type for live incoming data (#2377, #2599)
* Ticks: Improved automatic layout sizing when manual ticks are used (#2603, #2605) @StefanBertels and @szescxz
* Ticks: Improved automatic layout sizing for short and empty tick labels (#2606) @szescxz
* Plot: Improved `AddVerticalLine()` XML docs (#2610) @wfs1900
* FinancePlot: `GetBollingerBands()` now accepts an optional standard deviation coefficient (#2594) @Minu476
* SignalPlot: Fixed bug where `Update()` did not change the final point (#2592) @Angeld10
* ScatterPlotDraggable: Expose IndexUnderMouse for access after drag events (#2682) @mocakturk

## ScottPlot 5.0.4-beta
_Published on [NuGet](https://www.nuget.org/profiles/ScottPlot) on 2023-04-09_
* WpfPlot: Converted the `UserControl` to a `CustomControl` to facilitate inheritance and theming (#2565) @KroMignon
* Controls: Improved ALT + left-click-drag zoom rectangle behavior (#2566)

## ScottPlot 4.1.63
_Published on [NuGet](https://www.nuget.org/profiles/ScottPlot) on 2023-04-09_
* WpfPlot: Converted the `UserControl` to a `CustomControl` to facilitate inheritance and theming (#2509, #2526) @KroMignon
* Lollipop and Cleveland plots: Added `LineWidth` property (#2556) @benton-anderson
* Pie: Added `SliceLabelPosition` property to allow slice labels to be placed outside the pie (#2515, #2510, #2275) @nuelle16 and @cpa-level-it
* Axis: Made `Edge` and `AxisIndex` immutable to prevent accidental modification after construction (#2539, #2538) @cxjcqu
* Plot: Created `LeftAxis`, `RightAxis`, `BottomAxis`, and `TopAxis` which alias `YAxis`, `YAxis2`, `XAxis`, and `XAxis2` but are more expressive (#2568)
* Plot: `Launch` property has methods for launching the plot as a static image, refreshing web page, or interactive window (#2543, #2570)
* Heatmap: Improved support for semitransparent cells (#2313, #2277, #2285, #2461, #2484) @bukkideme
* Axis: Added `SetZoomInLimit()`, `SetZoomOutLimit()`, and `SetBoundary()` to control zoom and pan (#2250, #2291, #1997, #1873, #662) @dusko23, @Gholamalih, and @bclehmann
* Controls: Added `Configuration.RightClickDragZoomFromMouseDown` flag to enable right-click-drag zoom to scale relative to the cursor (#2296, #2573) @pavlexander
* Finance: Improved DateTime position of random stock price sample data (#2574)
* Axis: Improve tick spacing for extremely small plots (#2289) @Xerxes004
* Signal: Fixed bug causing `Update()` to throw an indexing error (#2578) @Angeld10
* Annotation: Position is no longer defined as `X` and `Y` but instead `Alignment`, `MarginX`, and `MarginY` (#2302) @EFeru
* Colorbar: Add `Label` property (#2341) @bukkideme

## ScottPlot 5.0.4-beta
_Published on [NuGet](https://www.nuget.org/profiles/ScottPlot) on 2023-04-02_
* OpenGL: Enhanced customization options for OpenGL-accelerated scatter plots (#2446) @StendProg
* Data: Added axis limit caching functionality for improved performance of large scatter plots (#2460) @StendProg
* DataOperations: New static class with helper methods for working with 1D and 2D data (#2497) @bukkideme and @StendProg
* Financial: Created `IOHLC` to allow users to inject their own pricing logic (#2404) @mjpz
* Solution: Fixed configuration error caused by invalid GUIDs (#2525) @KroMignon
* Controls: Disabled context menu in non-interactive mode (#2475) @KroMignon
* Histogram: Improved constructor argument validation and support for small bins(#2490) @Margulieuxd and @bukkideme
* WpfPlot: Control now appears in the Visual Studio Toolbox (#2535, #1966)Valkyre
* Axis: Improved tick label format customization (#2500) @chhh

## ScottPlot 4.1.62
_Published on [NuGet](https://www.nuget.org/profiles/ScottPlot) on 2023-04-02_
* WinForms Control: `Reset()` makes new plots transparent (#2445) @Neopentane1
* Ellipse and Circle: New plot types demonstrated in the cookbook. (#2413, #2437) @bukkideme
* Heatmap: Added `FlipVertically` to invert vertical axis of heatmap data (#2444, #2450) @Neopentane1
* Histogram: Improved support for datasets with low variance (#2464, #2463) @Xerxes004
* Heatmap: Added `Opacity` property (#2461, #2484) @bukkideme
* DataOperations: New static class with helper methods for working with 1D and 2D data (#2497) @bukkideme and @StendProg
* Population: Added option for customizing horizontal errorbar alignment (#2502) @benton-anderson
* Financial: Created `IOHLC` to allow users to inject their own pricing logic (#2404) @mjpz
* OHLC: The `Volume` property and constructor overload initializing it have been deprecated (#2404)
* Axis: Expose tick, spine, and label configuration objects (#2512, #2513, #2353) @cxjcqu and @SaltyTears
* Signal: Improved `FillDisable()` behavior (#2436) @szescxz
* RadialGaugePlot: Improve alignment for plots with 1-3 gauges (#2448, #2128) @DavidWhataGIT, @johndoh, and daddydavid
* Pie: Added `LegendLabels` property so slices and legend items can have different labels (#2459) @vietanhbui
* Controls: Improved `GetCoordinate()` behavior for empty plots (#2468, #2540) @dusko23
* Histogram: Improved constructor argument validation and support for small bins(#2490) @Margulieuxd and @bukkideme
* Axis: Improved `Plot.AxisPanCenter()` support for multi-axis plots (#2483, #2544) @dusko23
* Bubble Plot: Added `RadiusIsPixels` flag which when `falst` sizes bubbles using radius units instead of pixels (#2492) @marcelpel
* Axis: Improved `Plot.MatchAxisLimits()` support for multi-axis plots (#2495) @Margulieuxd
* Plot: Improved `Plot.XLabel()` XML documentation (#2552) @JulianusIV

## ScottPlot 5.0.2-beta
_Published on [NuGet](https://www.nuget.org/profiles/ScottPlot) on 2023-02-27_
* Signal Plot: Support X and Y offset (#2378) @minjjKang
* WebAssembly: New sandbox demonstrates interactive ScottPlot in a browser (#2380, #2374)rafntor
* OpenGL: Added experimental support for direct GPU rendering (#2383, #2397) @StendProg
* Finance Plots: Added OHLC and Candlestick plot types (#2386) @bclehmann
* Style: Improved `Plot.Style.Background()` color configuration (#2398) @Jonathanio123
* WPF: Added OpenGL support to the WPF control (#2395) @StendProg
* Palette: Refactored the palette system to allow ScottPlot 4 and 5 to share palette code (#2409)
* Plot: Added `GetImageHTML()` for improved rendering in interactive notebooks (#2385, #1772) @neilyoung2008

## ScottPlot 4.1.61
_Published on [NuGet](https://www.nuget.org/profiles/ScottPlot) on 2023-02-27_
* Axis: Throw exception immediately upon setting invalid axis limits (#2327) @mjpz
* Heatmap: Added support for transparent single-color heatmaps (#2336) @bukkideme
* Statistics: Improved median calculation method in population plots (#2363) @Syntaxrabbit
* AxisLineVector: Improved automatic axis limits when using limited axis lines (#2371) @ChrisAtVault
* Controls: `Configuration.AddLinkedControl()` simplifies axis sharing across multiple controls (#2402, #2372)
* Statistics: New `ScottPlot.Statistics.Histogram` class optimized for simplicity and live data (#2403, #2389) @bukkideme and @Xerxes004
* Statistics: Improved bin edge calculations for histograms with fixed bin size bins (#2299) @Xerxes004
* Palette: Refactored the palette system to allow ScottPlot 4 and 5 to share palette code (#2409)
* Heatmap: Added `GetBitmap()` to provide access to raw heatmap image data (#2396, #2410) @bukkideme
* Pie: Prevent invalid argument exceptions when drawing zero-size pie charts (#2415) @KC7465128305
* Colormap: Colormaps can be created from a set of colors (#2375, #2191, #2187) @dhgigisoave
* Function Plot: New optional `AxisLimits` allows users to define default axis limits (#2428, #2412) @bukkideme
* Population: Fixed bug causing argument exceptions for 1px high plots (#2429, #2384) @Sprenk
* Controls: Added `Configuration.AltLeftClickDragZoom` option to customize zooming behavior (#2391, #2392) @DevJins
* Error Bar: Added `Label` property which allows error bars to appear independently in the legend (#2432, #2388) @dongyi-cai-windsab
* Demo: Fixed bug preventing the cookbook from launching (#2443) @FannyAtGitHub

## ScottPlot 5.0.1-beta
_Published on [NuGet](https://www.nuget.org/profiles/ScottPlot) on 2023-02-09_
* Namespace: DataSource → DataSources
* Error Bar: New plot type (#2346) @bclehmann
* Plot: Added `Style` object to group functions that perform complex styling tasks
* Controls: Added right-click context menus (#2350) @bclehmann
* Rendering: Added support for saving bitmap files (#2350) @bclehmann
* Axes: Added support for DateTime Axes (#2369) @bclehmann
* Rendering: Added support for line styles (#2373) @bclehmann
* WinUI3: Created a Uno WinUI3 control (#2374, #2039) @rafntor

## ScottPlot 5.0.0-beta
_Published on [NuGet](https://www.nuget.org/profiles/ScottPlot) on 2023-01-01_
* ScottPlot 5: First version 5 release published to NuGet #2304

## ScottPlot 4.1.60
_Published on [NuGet](https://www.nuget.org/profiles/ScottPlot) on 2022-12-23_
* Pie Chart: Improved display when a single slice covers the entire pie (#2248, #2251) @bclehmann
* Plot: Added `AddFill()` arguments for `LineWidth` and `LineColor` (#2258) @Fruchtzwerg94
* Plot: Improved support for filled polygons with fewer than 3 points (#2258) @Fruchtzwerg94
* A new `IDraggableSpan` interface was added to trigger events when the edges of spans are dragged (#2268) @StendProg
* Palettes: Added new light-color palettes PastelWheel, LightSpectrum, and LightOcean (#2271, #2272, #2273) @arthurits
* Ticks: Improved tick calculations for very small plots (#2280, #2278) @Xerxes004
* Crosshair: HLine and VLine are no longer readonly (#2208) @arthurits
* Function Plot: Added support for filling above and below lines (#2239, #2238) @SGanard
* Signal Plot: Improved error messages for when `Update()` fails to replace data (#2263)
* Plot: `Clear()` now resets inner and outer view limits (#2264) @vietanhbui
* FormsPlot: Right-click help menu is now `TopMost` (#2282) @dusko23
* Signal Plot: Allow users to apply different colors to lines and markers (#2288) @Nuliax7
* Pie: Added `Size` option to allow customizing how large the pie chart is (#2317) @Rudde
* FormsPlot: Improved support for horizontal legends in the pop-out legend viewer (#2300) @rotger
* Axis: Added arguments to `AxisPan()` to improve multi-axis support (#2293)
* Axis: Added `AxisPanCenter()` to center the view on a coordinate (#2293) @dusko23
* Project: Use System.Drawing.Common version 4.7.2 to avoid CVE-2021-26701 (#2303, #1004, #1413) @gobikulandaisamy

## ScottPlot 4.1.59
_Published on [NuGet](https://www.nuget.org/profiles/ScottPlot) on 2022-11-06_
* Ticks: Improve datetime tick labels for systems with a 24-hour display format (#2132, #2135) @MareMare and @bclehmann
* Axis: `Plot.AddAxis()` now uses auto-incremented axis index unless one is explicitly defined (#2133) @bclehmann and Discord/Nick
* Axis: `Plot.GetAxesMatching()` was created to obtain a given vertical or horizontal axis (#2133) @bclehmann and Discord/Nick
* Axis: Corner label format can be customized for any axis by calling `CornerLabelFormat()` (#2134) @ShannonZ
* BarSeries: Improved rendering of negative values (#2147, #2152) @fe-c
* Function Plot: Added optional `XMin` and `XMax` fields which limit function rendering to a defined horizontal span (#2158, #2156, #2138) @bclehmann and @phil100vol
* FormsPlot: Plot viewer now has `RefreshLegendImage()` allowing the pop-out legend to be redrawn programmatically (#2157, #2153) @rosdyana
* Function Plot: Improved performance for functions which return null (#2158, #2156, #2138) @bclehmann
* BarSeries: improve support for negative and horizontal bar labels (#2148, #2159, #2152) @bclehmann
* Palette: Added `Normal` Palette based on [Anton Tsitsulin's Normal 6-color palette](http://tsitsul.in/blog/coloropt/) (#2161, #2010) @martinkleppe
* BarSeries: Added helper function to create a bar series from an array of values (#2161) @KonH
* SignalPlot: Add `Smooth` option (#2174, #2137) @rosdyana
* Signal Plot: Use correct marker when displaying in legend (#2172, #2173) @bclehmann
* Data Generation: Improved floating point precision of `RandomNormalValue` randomness (#2189, #2206) @arthurits and @bclehmann_
* Finance Plot: Improved SMA calculations for charts with unordered candlesticks (#2199, #2207) @zachesposito and @xenedia
* Avalonia Control: Fixed subscription to ContexMenu property changes (#2215) @DmitryZhelnin
* Legend: Support horizontal orientation and added cookbook example (#2216) @lucabat
* Data Generation: Added generic support for `Consecutive()`, `Random()`, and `RandomWalk()`
* SignalPlot: New `SignalPlotGeneric` type allows `AddSignal()` to support generic data types (#2217) @codecrafty

## ScottPlot 4.1.58
_Published on [NuGet](https://www.nuget.org/profiles/ScottPlot) on 2022-09-08_
* Radar: New `Smooth` field allows radar areas to be drawn with smooth lines (#2067, #2065) @theelderwand
* Ticks: Setting manual ticks will now throw an immediate `ArgumentException` if positions and labels have different lengths (#2063) @sergaent
* VectorFieldList: New plot type for plotting arbitrary coordinate/vector pairs which are not confined to a grid (#2064, #2079) @sjdemoor and @bclehmann
* HLine and VLine: Line (but not position label) is hidden if `LineWidth` is `0` (#2085) @A1145681
* Controls: The cursor now reverts to `Configuration.DefaultCursor` after moving off draggable objects (#2091) @kurupt44
* Snapping: SnapNearest classes now expose `SnapIndex()` (#2099) @BambOoxX
* Background: Added optional arguments to `Style()` lets users place a custom background image behind their plot (#2016) @apaaris
* Axis Line: Remove the ability to drag invisible lines (#2110) @A1145681
* Controls: Draggable objects can now only be dragged with the left mouse button (#2111, #2120) @A1145681
* Heatmap: Prevent rendering artifacts by throwing an exception if the 2D array is larger than 2^15 in either dimension (#2119, #2116) @dhgigisoave

## ScottPlot 4.1.57
_Published on [NuGet](https://www.nuget.org/profiles/ScottPlot) on 2022-08-18_
* Scatter: Improved `GetPointNearest()` when `OnNaN` is `Gap` or `Ignore` (#2048) @thopri
* Heatmap and Image: Added `Coordinate[] ClippingPoints` to give users the ability to clip to an arbitrary polygon (#2049, #2052) @xichaoqiang
* Image: Improved automatic axis limits measurement when `HeightInAxisUnits` is defined
* Plot: Reduced anti-aliasing artifacts at the edge of frameless plots (#2051)

## ScottPlot 4.1.56
_Published on [NuGet](https://www.nuget.org/profiles/ScottPlot) on 2022-08-16_
* Signal: Improved accuracy of `GetIndexForX()` (#2044) @CharlesMauldin
* Palette: Added help messages for users attempting to create custom palettes (#1966) @EFeru

## ScottPlot 4.1.55
_Published on [NuGet](https://www.nuget.org/profiles/ScottPlot) on 2022-08-14_
* Scatter: Data may now contain NaN if the `OnNaN` field is customized. `Throw` throws an exception of NaN is detected (default behavior), `Ignore` skips over NaN values (connecting adjacent points with a line), and `Gap` breaks the line so NaN values appear as gaps. (#2040, #2041)
* Plot: Added a `AddFillError()` helper method to create a shaded error polygon for displaying beneath a scatter plot (#2037)

## ScottPlot 4.1.53
_Published on [NuGet](https://www.nuget.org/profiles/ScottPlot) on 2022-08-11_
* Scatter and Signal Plot: `GetYDataRange()` now returns the range of Y values between a range of X positions, useful for setting automatic axis limits when plots are zoomed-in (#1946, #1942, #1929) @bclehmann
* WPF Control: Right-click copy now renders high quality image to the clipboard (#1952) @bclehmann
* Radar, Coxcomb, and Pie Chart: New options to customize hatch pattern and color. See cookbook for examples. (#1948, #1943) @bclehmann
* Signal Plot: Improve support for plots with a single point (#1951, #1949) @bclehmann and @Fruchtzwerg94
* Draggable Marker Plots: Improved drag behavior when drag limits are in use (#1970) @xmln17
* Signal Plot: Added support for plotting `byte` arrays (#1945)
* Axis Line: Added properties to customize alignment of position labels (#1972) @hamhub7
* Plot: MatchAxis no longer modifies limits of unintended axes (#1980) @PlayCreatively
* Plot: Improved error reporting for invalid axis limits (#1994) @Xerxes004
* Signal Plot: Improved `GetPointNearestX()` accuracy for plots with high zoom (#1987, #2019, #2020) @dhgigisoave
* Draggable: `IDraggable` now has functions to facilitate snapping (#2006, #2007, #2022) @Agorath
* Palette: `ScottPlot.Palette` has been refactored to replace `ScottPlot.Drawing.Palette` and `ScottPlot.Drawing.Colorset` (#2024)
* Palette: Palettes now implement `IEnumerable` and colors can be retrieved using `foreach` (#2028)
* Render: Improved thread safety of the render lock system (#2030) @anprevost
* Scatter: Exposed `SmoothTension` to customize behavior when `Smooth` is enabled (#1878) @Michael99

## ScottPlot 4.1.52
_Published on [NuGet](https://www.nuget.org/profiles/ScottPlot) on 2022-07-09_
* WinForms control: Fixed a bug introduced by the previous version which resulted in flickering while using the mouse to pan or zoom (#1938, #1913) @AbeniMatteo
* Plot: Added obsolete `GetLegendBitmap()` with message indicating `RenderLegend()` is to be used instead (#1937, #1936) @johnfoll
* Signal Plot: Improved performance using platform-specific fast paths for common data types to minimize allocations (#1927) @AbeniMatteo, @StendProg, and @bclehmann

## ScottPlot 4.1.51
_Published on [NuGet](https://www.nuget.org/profiles/ScottPlot) on 2022-06-30_
* WinForms Control: Fixed a bug that caused frequent mouse events to overflow the stack (#1906, #1913) @AbeniMatteo
* Performance: Improve string measurement performance using cached fonts (#1915) @AbeniMatteo
* Layout: Improve axis alignment when `ManualDataArea()` is used (#1901, #1907, #1911) @dhgigisoave
* Cookbook: Improve error message if recipes.json is not found (#1917) @AbeniMatteo

## ScottPlot 4.1.50
_Published on [NuGet](https://www.nuget.org/profiles/ScottPlot) on 2022-06-26_
* BarSeries: Lists passed into new BarSeries are preserved and can be modified after instantiation. Added a `Count` property. Added a `AddBarSeries()` overload that permits creating an empty BarSeries. (#1902)
* Markers: Improved performance for plot types that render multiple markers (#1910) @AbeniMatteo
* Plot: New `ManualDataArea()` function allows users to define pixel-perfect layouts (#1907, #1901) @dhgigisoave

## ScottPlot 4.1.49
_Published on [NuGet](https://www.nuget.org/profiles/ScottPlot) on 2022-06-21_
* BarSeries: A new type of bar plot which allows each bar to be individually customized and offers mouse collision detection (#1891, #1749) @jhm-ciberman
* SignalXY: When step mode is activated markers are now only drawn at original data points (#1896) @grabul
* SignalConst: Fixed indexing error affecting the Update() overload that accepted generic arrays (#1895, #1893) @strontiumpku
* Scatter and Signal: When `StepDisplay` is enabled, the new `StepDisplayRight` property can toggle step orientation (#1894, #1811) @dhgigisoave
* SignalXY: Markers now shown in legend when the plot is zoomed-in enough that they become visible on the plot itself

## ScottPlot 4.1.48
_Published on [NuGet](https://www.nuget.org/profiles/ScottPlot) on 2022-06-09_
* Plottable: Collapsed `IHasAxisLimits`, `IHasDataValidation`, and `IHasLegendItems` back into `IPlottable`, reverting a change introduced by the previous version. The intent of the original change was to promote interface segregation (e.g., colorbar has no axis limits). However, the purpose of this reversion is to maintain consistent behavior for users who implemented their own plottables implementing `IPlottable` and may not be aware of these new interfaces. (#1868, #1881)

## ScottPlot 4.1.47
_Published on [NuGet](https://www.nuget.org/profiles/ScottPlot) on 2022-06-07_
* Scatter Plot: New `Smooth` property allows data points to be connected by smooth lines (#1852, #1853) @liuhongran626
* Axis: Improved corner notation for multi-axis plots (#1875) @nassaleh
* Plottable: Optional segregated interfaces `IHasAxisLimits`, `IHasDataValidation`, and `IHasLegendItems` were broken-out of `IPlottable`. Note that this change was reverted in the subsequent release. (#1868, #1881)

## ScottPlot 4.1.46
_Published on [NuGet](https://www.nuget.org/profiles/ScottPlot) on 2022-06-05_
* Image: `AddImage()` has optional arguments to define rotation, scale, and anchor alignment. The `Image` plot type has new public properties allowing images to be stretched so position and size can be defined using axis units (see Cookbook). `Rotation` now respects all anchor alignments. (#1847) @wtywtykk and @bclehmann
* Bracket: New plot type to highlight a range of data between two points in coordinate space (#1863) @bclehmann
* Heatmap: Added `FlipVertically` property to invert orientation of original data (#1866, #1864) @bclehmann and @vtozarks
* Axis: Improved placement of horizontal axis tick labels when multiple axes are in use (#1861, #1848) @bclehmann and @Shengcancheng
* Crosshair: Now included in automatic axis limit detection. Use its `IgnoreAxisAuto` property to disable this functionality. (#1855, #1857) @CarloToso and @bclehmann
* BarPlot: Improved automatic axis detection for bar plots containing negative values (#1855, #1857) @CarloToso and @bclehmann
* IHittable: new interface to facilitate mouse click and hover hit detection (#1845) @StendProg and @bclehmann
* Tooltip: Added logic to enable detection of mouse hover or click (#1843, #1844, #1845) @kkaiser41, @bclehmann, and @StendProg
* Controls: All user controls now have a `LeftClickedPlottable` event that fires when a plottable implementing `IHittable` was left-clicked
* FormsPlot: Set `Configuration.EnablePlotObjectEditor` to `true` to allow users to launch a plot object property editor from the right-click menu (#1842, #1831) @bradmartin333 and @BambOoxX
* BarPlot: Fixed bug where zooming extremely far in would cause large fills to disappear (#1849, #1850) @ChrisAtVault

## ScottPlot 4.1.45
_Published on [NuGet](https://www.nuget.org/profiles/ScottPlot) on 2022-05-05_
* Plottables: Fields converted to properties and setters paired with getters to facilitate binding (#1831) @bradmartin333

## ScottPlot 4.1.44
_Published on [NuGet](https://www.nuget.org/profiles/ScottPlot) on 2022-05-05_
* SignalXY: Permit duplicate X values and improve exception messages when invalid X data is loaded (#1832) @Niravk1997

## ScottPlot 4.1.43
_Published on [NuGet](https://www.nuget.org/profiles/ScottPlot) on 2022-05-02_
* Draggable Scatter Plot: Fixed a bug where horizontal drag limits were applied to the vertical axis (#1795) @m4se
* Plot: Improved support for user-defined ticks when inverted axis mode is enabled (#1826, #1814) @Xerxes004
* Heatmap: Added `GetCellIndexes()` to return the heatmap data position for a given coordinate (#1822, #1787) @tonpimenta
* Controls: Added `LeftClicked` event to customize left-click actions in GUI environments (#1822, #1787)

## ScottPlot 4.1.42
_Published on [NuGet](https://www.nuget.org/profiles/ScottPlot) on 2022-05-01_
* SignalXY: Fixed bug causing plots to disappear when displaying partial data containing duplicated X values. (#1803, #1806) @StendProg and @bernhardbreuss
* SignalXY: X data is no longer required to be ascending when it is first assigned, improving support for plots utilizing min/max render indexing (#1771, #1777) @bernhardbreuss
* Grid: Calling `Plot.Grid(onTop: true)` will cause grid lines to be drawn on top of plottables (#1780, #1779, #1773) @bclehmann and @KATAMANENI
* FormsPlot: Fixed a bug that caused the default right-click menu to throw an exception when certain types of plottables were present (#1791, #1794) @ShenxuanLi, @MareMare, and @StendProg
* Avalonia: Improved middle-click-drag zoom-rectangle behavior (#1807) @kivarsen
* Avalonia: Improved position of right-click menu (#1809) @kivarsen
* Avalonia: Added double-click support which displays benchmark information by default (#1810) @kivarsen
* Axis: Improved support for switching between custom tick label format strings and custom formatter functions (#1813) @schifazl
* Plot: `AutomaticTickPositions()` can now be used to undo action of `ManualTickPositions()` (#1814)
* Plot: `AutomaticTickPositions()` optionally accepts an array of ticks and labels that can be displayed in addition to the automatic ones (#1814) @Xerxes004
* Signal Plot: Improved low density display when `LineStyle` is `None` (#1797) @nassaleh
* FormsPlot: Detached legend now restores initial legend visibility state on close (#1804) @BambOoxX

## ScottPlot 4.1.41
_Published on [NuGet](https://www.nuget.org/profiles/ScottPlot) on 2022-04-09_
* Plot: Added `Plot.GetImageHTML()` to make it easy to display ScottPlot images in .NET Interactive / Jupyter notebooks (#1772) @StendProg and @Regenhardt

## ScottPlot 4.1.40
_Published on [NuGet](https://www.nuget.org/profiles/ScottPlot) on 2022-04-07_
* SignalPlotXY: Improved support for custom markers (#1763, #1764) @bclehmann and @ChrisCC6
* Legend: `Plot.Legend()` accepts a nullable `Location` so legends can be enabled/disabled without changing position (#1765) @envine
* FormsPlot: The right-click menu now shows "detach legend" even if all plottable items with legends are set to invisible (#1765) @envine
* AxisLine: Added a `PositionLabelAxis` field that can be used to define a specific axis to draw the position label on in multi-axis plots (#1766) @fuxinsen

## ScottPlot 4.1.39
_Published on [NuGet](https://www.nuget.org/profiles/ScottPlot) on 2022-04-01_
* SignalPlotXY: Fixed bug where `GetPointNearestX()` did not check proximity to the final point (#1757) @MareMare

## ScottPlot 4.1.38
_Published on [NuGet](https://www.nuget.org/profiles/ScottPlot) on 2022-03-31_
* Bar plot: Improved automatic axis limit detection for bars with negative offset (#1750) @painstgithub
* Axis labels: Added a `rotation` argument to `Axis.LabelStyle()` to support flipping label orientation (#1754, #1194) @zeticabrian

## ScottPlot 4.1.37
_Published on [NuGet](https://www.nuget.org/profiles/ScottPlot) on 2022-03-25_
* Controls: Improved multi-axis support for mouse tracking by giving `GetMouseCoordinates()` optional axis index arguments (#1743) @kv-gits

## ScottPlot 4.1.36
_Published on [NuGet](https://www.nuget.org/profiles/ScottPlot) on 2022-03-19_
* Axis: Allow grid line and tick mark pixel snapping to be disabled (#1721, #1722) @Xerxes004
* Axis: `ResetLayout()` sets padding to original values to reverse changes made by adding colorbars (#1732, #1736) @ccopsey

## ScottPlot 4.1.35
_Published on [NuGet](https://www.nuget.org/profiles/ScottPlot) on 2022-03-06_
* Eto.Forms: Improved handling of events (#1719, #1718) @rafntor and @VPKSoft

## ScottPlot 4.1.34
_Published on [NuGet](https://www.nuget.org/profiles/ScottPlot) on 2022-03-03_
* Bubble plot: Added methods to get the point nearest the cursor (#1657, #1652, #1705) @BambOoxX, @Maoyao233, and @adgriff2
* Markers: Improved alignment of markers and lines on Linux and MacOS by half a pixel (#1660, #340)
* Plottable: Added `IsHighlighted` properties to make some plot types bold (#1660) @BambOoxX
* Plottable: Segregated existing functionality interfaces for `IHasLine`, `IHasMarker`, and `IHilightable` (#1660) @BambOoxX
* Plot: `AxisAuto()` now throws an exception of margins are defined outside the allowable range (#450, #1682) @xichaoqiang
* Plot: Added `PlotFillRightLeft` method for adding horizontal filled scatter plots (#450) @xichaoqiang
* Markers: All shapes are now drawn discretely instead of relying on text rendering for improved performance and consistency (#1668, #1660) @BambOoxX
* Scatter Plot: Support distinct `LineColor` and `MarkerColor` colors (#1668)
* SignalXY: Fix bug affecting the edge of the plot when step mode is active (#1703, #1699) @PeppermintKing
* SignalXY: Improve appearance of filled regions when step mode is active (#1703, #1697) @PeppermintKing
* Axis Span: Added options to customize fill pattern and border (#1692) @BambOoxX
* Markers: Additional customization options such as `MarkerLineWidth` (#1690) @BambOoxX
* Legend Viewer: New functionality to customize line, marker, and highlight options have been added to the the right-click menu of the Windows Forms control (#1655, #1651) @BambOoxX

## ScottPlot 4.1.33
_Published on [NuGet](https://www.nuget.org/profiles/ScottPlot) on 2022-02-04_
* Spline Interpolation: Added new methods for data smoothing including Bézier interpolation (#1593, #1606)
* Detachable Legend: Added an option to detach the legend to the right-click menu in the Windows Forms control. Clicking items in the detached legend toggles their visibility on the plot (#1589, #1573, #1326) @BambOoxX
* Marker: Added an optional `Text` (and `TextFont`) for displaying a message that moves with a marker (#1599)
* Heatmap: Heatmaps with custom X and Y sizing or positioning no longer call `AxisScaleLock()` automatically (#1145) @bclehmann
* Axis: GetCoordinateY() now returns more accurate coordinate (#1625, #1616) @BambOoxX
* Text: Now has `IsDraggable` field and improved mouseover detection that supports rotation (#1616, #1599) @BambOoxX and @Niravk1997
* Plot: `Frameless()` no longer results in an image with a 3 pixel transparent border (#1571, #1605) @sjlai1993
* Colorbar: `AddColorbar()` has new optional argument to enable placement on the left side of the plot (#1524) @Niravk1997
* Heatmap: Fixed bug affecting manually-scaled heatmaps (#1485) @ZPYin, @mYcheng-95, and @bclehmann
* Colorbar: Exposed `DataAreaPadding` to improve layout customization for multi-axis plots (#1637) @ccopsey

## ScottPlot 4.1.32
_Published on [NuGet](https://www.nuget.org/profiles/ScottPlot) on 2022-01-23_
* Interpolation: New cubic interpolation module with improved stability and simplified API (#1433) @allopatin
* Legend: `GetBitmap()` returns a transparent image instead of throwing an exception if there are no items in the legend (#1578) @BambOoxX
* Legend: Added `Count`, `HasItems`, and `GetItems()` so users can inspect legend contents to if/how they want to display it (#1578) @BambOoxX
* Plot: Exposed `GetDraggable()` to allow users to retrieve the plotted objects at specific pixel positions (#1578) @BambOoxX
* Axis Limits: Improved handling of axis limits for plots containing no data (#1581) @EFeru
* Repeating Axis Line: Improved display of text labels (#1586, #1557) @BambOoxX
* Axis: Improved multi-axis support for `GetPixel()` methods (#1584, #1587) @ChrisCC6 and @BambOoxX
* Error Bar: `Plot.AddErrorBars()` can now be used to place 1D or 2D error bars anywhere on the plot (#1466, #1588) @bclehmann
* Scatter Plot List: Added generic support to `ScatterPlotList<T>` as demonstrated in the cookbook (#1463, #1592) @tyrbentsen
* Draggable Scatter Plot: Created a new `ScatterPlotListDraggable` that supports dragging points and custom clamp logic as seen in the cookbook (#1422) @EFeru and @BambOoxX
* Axis: Users may now customize the number of minor ticks and grid lines when log scale is enabled (#1594, #1595, #1583) @hibus

## ScottPlot 4.1.31
_Published on [NuGet](https://www.nuget.org/profiles/ScottPlot) on 2022-01-17_
* MultiAxis: Improved support for draggable items placed on non-primary axes (#1556, #1545) @BambOoxX
* RepeatingAxisLine: New plot types `RepeatingVLine` and `RepeatingHLine` show a primary line and a user-defined number of harmonics. See cookbook for example and usage notes. (#1535, #1775) @BambOoxX
* Scatter: The new `ScatterPlotDraggable` plot type is for creating scatter plots with mouse-draggable points (#1560, #1422) @BambOoxX and @EFeru
* Controls: Improved middle-click-drag zoom rectangle support for plots with multiple axes (#1559, #1537) @BambOoxX
* Marker: New plot types `DraggableMarkerPlot` and `DraggableMarkerPlotInVector` give users options to add mouse-interactive markers to plots (#1558) @BambOoxX
* Bar Plot: New `ValueFormatter` option allows users to customize the text displayed above bars (#1542) @jankri
* Plot: `Title()` now has additional arguments for customizing text above the plot (#1564)Hendri

## ScottPlot 4.1.30
_Published on [NuGet](https://www.nuget.org/profiles/ScottPlot) on 2022-01-15_
* Plot: Improve values returned by `GetDataLimits()` when axis lines and spans are in use (#1415, #1505, #1532) @EFeru
* Rendering: Revert default text hinting from ClearType back to AntiAliased to improve text appearance on transparent backgrounds. Users may call `ScottPlot.Drawing.GDI.ClearType(true)` to opt-in to ClearType rendering which is superior for most situations. (#1553, #1550, #1528) @r84r, @wangyexiang, @Elgot, @EFeru, and @saklanmazozgur

## ScottPlot 4.1.29
_Published on [NuGet](https://www.nuget.org/profiles/ScottPlot) on 2022-01-02_
* WinForms Control: Improve ClearType text rendering by no longer defaulting to a transparent control background color (#1496)

## ScottPlot 4.1.28
_Published on [NuGet](https://www.nuget.org/profiles/ScottPlot) on 2022-01-01_
* Eto Control: New ScottPlot control for the Eto GUI framework (#1425, #1438) @rafntor
* Radar Plot: `OutlineWidth` now allows customization of the line around radar plots (#1426, #1277) @Rayffer
* Ticks: Improved minor tick and minor grid line placement (#1420, #1421) @bclehmann and @at2software
* Palette: Added Amber and Nero palettes (#1411, #1412) @gauravagrwal
* Style: Hazel style (#1414) @gauravagrwal
* MarkerPlot: Improved data area clipping (#1423, #1459) @PremekTill, @lucabat, and @AndXaf
* MarkerPlot: Improved key in legend (#1459, #1454) @PremekTill and @Logicman111
* Style: Plottables that implement `IStylable` are now styled when `Plot.Style()` is called. Styles are now improved for `ScaleBar` and `Colorbar` plot types. (#1451, #1447) @diluculo
* Population plot: Population plots `DataFormat` now have a `DataFormat` member that displays individual data points on top of a bar graph representing their mean and variance (#1440) @Syntaxrabbit
* SignalXY: Fixed bug affecting filled plots with zero area (#1476, #1477) @chenxuuu
* Cookbook: Added example showing how to place markers colored according to a colormap displayed in a colorbar (#1461) @obnews
* Ticks: Added option to invert tick mark direction (#1489, #1475) @wangyexiang
* FormsPlot: Improved support for WinForms 6 (#1430, #1483) @SuperDaveOsbourne
* Axes: Fixed bug where `AxisAuto()` failed to adjust all axes in multi-axis plots (#1497) @Niravk1997
* Radial Gauge Plot: Fixed bug affecting rendering of extremely small gauge angles (#1492, #1474) @arthurits
* Text plot and arrow plot: Now have `PixelOffsetX` and `PixelOffsetY` to facilitate small adjustments at render time (#1392)
* Image: New `Scale` property allows customization of image size (#1406)
* Axis: `Plot.GetDataLimits()` returns the boundaries of all data from all visible plottables regardless of the current axis limits (#1415) @EFeru
* Rendering: Improved support for scaled plots when passing scale as a `Plot.Render()` argument (#1416) @Andreas
* Text: Improved support for rotated text and background fills using custom alignments (#1417, #1516) @riquich and @AndXaf
* Text: Added options for custom borders (#1417, #1516) @AndXaf and @MachineFossil
* Plot: New `RemoveAxis()` method allows users to remove axes placed by `AddAxis()` (#1458) @gobikulandaisamy
* Benchmark: `Plot.BenchmarkTimes()` now returns an array of recent frame render times (#1493, #1491) @anose001
* Ticks: Disabling log-scaled minor ticks now disables tick label integer rounding (#1419) @at2software
* Rendering: Improve appearance of text by defaulting to ClearType font rendering (#1496, #823) @Elgot

## ScottPlot 4.1.27
_Published on [NuGet](https://www.nuget.org/profiles/ScottPlot) on 2021-10-24_
* Colorbar: Exposed fields for additional tick line and tick label customization (#1360) @Maoyao233
* Plot: Improved `AxisAutoY()` margins (#1363) @Maoyao233
* Radar Plot: `LineWidth` may now be customized (#1277, #1369) @bclehmann
* Controls: Stretching due to display scaling can be disabled with `Configuration.DpiStretch` in WPF and Avalonia controls (#1352, #1364) @ktheijs and @bclehmann
* Axes: Improved support for log-distributed minor tick and grid lines (#1386, #1393) @at2software
* Axes: `GetTicks()` can be used to get the tick positions and labels from the previous render
* WPF Control: Improved responsiveness while dragging with the mouse to pan or zoom (#1387, #1388) @jbuckmccready
* Layout: `MatchLayout()` has improved alignment for plots containing colorbars (#1338, #1349, #1351) @dhgigisoave
* Axes: Added multi-axis support for `SetInnerViewLimits()` and `SetOuterViewLimits()` (#1357, #1361) @saroldhand
* Axes: Created simplified overloads for `AxisAuto()` and `Margins()` that lack multi-axis arguments (#1367) @cdytoby
* Signal Plot: `FillAbove()`, `FillBelow()`, and `FillAboveAndBelow()` methods have been added to simplify configuration and reduce run-time errors. Direct access to fill-related fields has been deprecated. (#1401)
* Plot: `AddFill()` now has an overload to fill between two Y curves with shared X values
* Palette: Made all `Palette` classes public (#1394) @Terebi42
* Colorbar: Added `AutomaticTicks()` to let the user further customize tick positions and labels (#1403, #1362) @bclehmann
* Heatmap: Improved support for automatic tick placement in colorbars (#1403, #1362)
* Heatmap: Added `XMin`, `XMax`, `YMin`, and `YMax` to help configure placement and edge alignment (#1405) @bclehmann
* Coordinated Heatmap: This plot type has been deprecated now that the special functionality it provided is present in the standard `Heatmap` (#1405)
* Marker: Created a new `Marker` class to simplify the marker API. Currently it is a pass-through for `MarkerShape` enumeration members.
* Plot: `AddMarker()` makes it easy to place a styled marker at an X/Y position on the plot. (#1391)
* Plottable: `AddPoint()` now returns a `MarkerPlot` rather than a `ScatterPlot` with a single point (#1407)
* Axis lines: Added `Min` and `Max` properties to terminate the line at a finite point (#1390, #1399) @bclehmann

## ScottPlot 4.1.26
_Published on [NuGet](https://www.nuget.org/profiles/ScottPlot) on 2021-10-12_
* SignalPlotYX: Improve support for step display (#1342) @EFeru
* Heatmap: Improve automatic axis limit detection (#1278) @bclehmann
* Plot: Added `Margins()` to set default margins to use when `AxisAuto()` is called without arguments (#1345)
* Heatmap: Deprecated `ShowAxisLabels` in favor of tight margins (see cookbook) (#1278) @bclehmann
* Histogram: Fixed bug affecting binning of values at the upper edge of the final bin (#1348, #1350) @jw-suh
* NuGet: Packages have improved debug experience with SourceLink and snupkg format symbols (#1285)

## ScottPlot 4.1.25
_Published on [NuGet](https://www.nuget.org/profiles/ScottPlot) on 2021-10-06_
* Palette: `ScottPlot.Palette` has been created and cookbook recipes have been updated to use it. The module it replaces (`ScottPlot.Drawing.Palette`) will not be marked obsolete until ScottPlot 5. (#1299, #1304)
* Style: Refactored to use static classes instead of enumeration members (#1299, #1291)
* NuGet: Improved System.Drawing.Common dependencies in user control packages (#1311, #1310) @Kritner
* Avalonia Control: Now targets .NET 5 (#1306, #1309) @bclehmann
* Plot: Fixed bug causing `GetPixel()` to return incorrect values for some axes (#1329, #1330) @riquich
* New Palettes:
  * `ColorblindFriendly` modeled after [Wong 2011](https://www.nature.com/articles/nmeth.1618.pdf) (#1312) @arthurits
  * `Dark` (#1313) @arthurits
  * `DarkPastel` (#1314) @arthurits
  * `Redness` (#1322) @wbalbo
  * `SummerSplash (#1317)` @KanishkKhurana
  * `Tsitsulin` 25-color optimal qualitative palette ([described here](http://tsitsul.in/blog/coloropt)) by [Anton Tsitsulin](http://tsitsul.in) (#1318) @arthurits and @xgfs
* New Styles:
  * `Burgundy` (#1319) @arthurits
  * `Earth` (#1320) @martinkleppe
  * `Pink` (#1234) @nanrod

## ScottPlot 4.1.23
_Published on [NuGet](https://www.nuget.org/profiles/ScottPlot) on 2021-09-26_
* NuGet: use deterministic builds, add source link support, and include compiler flags (#1285)

## ScottPlot 4.1.22
_Published on [NuGet](https://www.nuget.org/profiles/ScottPlot) on 2021-09-26_
* Coxcomb Plots: Added support for image labels (#1265, #1275) @Rayffer
* Palette: Added overloads for `GetColor()` and `GetColors()` to support transparency
* Plot Viewer: fixed bug causing render warning to appear in WinForms and Avalonia plot viewers (#1265, #1238) @bukkideme, @Nexus452, and @bclehmann

## ScottPlot 4.1.21
_Published on [NuGet](https://www.nuget.org/profiles/ScottPlot) on 2021-09-18_
* Legend: Throw an exception if `RenderLegend()` is called on a plot with no labeled plottables (#1257)
* Radar: Improved support for category labels. (#1261, #1262) @Rayffer
* Controls: Now have a `Refresh()` method as an alias of `Render()` for manually redrawing the plot and updating the image on the screen. Using `Render()` in user controls is more similar to similar plotting libraries and less likely to be confused with `Plot.Render()` in documentation and warning messages. (#1264, #1270, #1263, #1245, #1165)
* Controls: Decreased visibility of the render warning (introduced in ScottPlot 4.1.19) by allowing it only to appear when the debugger is attached (#1165, #1264)
* Radial Gaugue Plot: Fixed divide-by-zero bug affecting normalized gauges (#1272) @arthurits

## ScottPlot 4.1.20
_Published on [NuGet](https://www.nuget.org/profiles/ScottPlot) on 2021-09-09_
* Ticks: Fixed bug where corner labels would not render when multiplier or offset notation is in use (#1252, #1253) @DavidBergstromSWE

## ScottPlot 4.1.19
_Published on [NuGet](https://www.nuget.org/profiles/ScottPlot) on 2021-09-08_
* Controls: Fixed bug where render warning message is not hidden if `RenderRequest()` is called (#1165) @gigios

## ScottPlot 4.1.18
_Published on [NuGet](https://www.nuget.org/profiles/ScottPlot) on 2021-09-08_
* Ticks: Improve placement when axis scale lock is enabled (#1229, #1197)
* Plot: `SetViewLimits()` replaced by `SetOuterViewLimits()` and `SetInnerViewLimits()` (#1197) @noob765
* Plot: `EqualScaleMode` (an enumeration accepted by `AxisScaleLock()`) now has `PreserveSmallest` and `PreserveLargest` members to indicate which axis to prioritize when adjusting zoom level. The new default is `PreserveSmallest` which prevents data from falling off the edge of the plot when resizing. (#1197) @noob765
* Axis: Improved alignment of 90º rotated ticks (#1194, #1201) @gigios
* Controls: Fix bug where middle-click-drag zoom rectangle would persist if combined with scroll wheel events (#1226) @Elgot
* Scatter Plot: Fixed bug affecting plots where `YError` is set but `XError` is not (#1237, #1238) @simmdan
* Palette: Added `Microcharts` colorset (#1235) @arthurits
* SignalPlotXY: Added support for `FillType` (#1232) @ddrrrr
* Arrow: New plot type for rendering arrows on plots. Arrowhead functionality of scatter plots has been deprecated. (#1241, #1240)
* Controls: Automatic rendering has been deprecated. Users must call Render() manually at least once. (#1165, #1117)
* Radial Gauge Plots: `AddRadialGauge()` now adds a radial gauge plot (a new circular plot type where values are represented as arcs spanning a curve). See cookbook for examples and documentation. (#1242) @arthurits

## ScottPlot 4.1.17
_Published on [NuGet](https://www.nuget.org/profiles/ScottPlot) on 2021-08-25_
* Improved `RadarPlot.Update()` default arguments (#1097) @arthurits
* Radar Plot: Improved `Update()` default arguments (#1097) @arthurits
* Crosshair: Added `XLabelOnTop` and `YLabelOnRight` options to improve multi-axis support and label customization (#1147) @rutkowskit
* Signal Plot: Added `StepDisplay` option to render signal plots as step plots when zoomed in (#1092, #1128) @EFeru
* Testing: Improved error reporting on failed XML documentation tests (#1127) @StendProg
* Histogram: Marked `ScottPlot.Statistics.Histogram` obsolete in favor of static methods in `ScottPlot.Statistics.Common` designed to create histograms and probability function curves (#1051, #1166). See cookbook for usage examples. @breakwinz and @bclehmann
* WpfPlot: Improve memory management for dynamically created and destroyed WpfPlot controls by properly unloading the dispatcher timer (#1115, #1117) @RamsayGit, @bclehmann, @StendProg, and @Orace
* Mouse Processing: Improved bug that affected fast drag-dropping of draggable objects (#1076)
* Rendering: Fixed clipping bug that caused some plot types to be rendered above data area frames (#1084)
* Plot: Added `Width` and `Height` properties
* Plot: `GetImageBytes()` now returns bytes for a PNG file for easier storage in cloud applications (#1107)
* Axis: Added a `GetSettings()` method for developers, testers, and experimenters to gain access to experimental objects which are normally private for extreme customization
* Axis: Axis ticks now have a `Ticks()` overload which allows selective control over major tick lines and major tick labels separately (#1118) @kegesch
* Plot: `AxisAuto()` now has `xAxisIndex` and `yAxisIndex` arguments to selectively adjust axes to fit data on a specified index (#1123)
* Crosshair: Refactored to use two `AxisLine`s so custom formatters can now be used and lines can be independently styled (#1173, #1172, #1122, 1195) @Maoyao233 and @EFeru
* ClevelandDotPlot: Improve automatic axis limit detection (#1185) @Nextra
* ScatterPlotList: Improved legend formatting (#1190) @Maoyao233
* Plot: Added an optional argument to `Frameless()` to reverse its behavior and deprecated `Frame()` (#1112, #1192) @arthurits
* AxisLine: Added `PositionLabel` option for displaying position as text (using a user-customizable formatter function) on the axis (#1122, #1195, #1172, #1173) @EFeru and @Maoyao233
* Radar Plot: Fixed rendering artifact that occurred when axis maximum is zero (#1139) @petersesztak and @bclehmann
* Mouse Processing: Improved panning behavior when view limits (axis boundaries) are active (#1148, #1203) @at2software
* Signal Plot: Fixed bug causing render artifacts when using fill modes (#1163, #1205)
* Scatter Plot: Added support for `OffsetX` and `OffsetY` (#1164, #1213)
* Coxcomb: Added a new plot type for categorical data. See cookbook for examples. (#1188) @bclehmann
* Axes: Added `LockLimits()` to control pan/zoom manipulation so individual axes can be manipulated in multi-axis plots. See demo application for example. (#1179, #1210) @kkaiser41
* Vector Plot: Add additional options to customize arrowhead style and position. See cookbook for examples. (#1202) @hhubschle
* Finance Plot: Fixed bug affecting plots with no data points (#1200) @Maoyao233
* Ticks: Improve display of rotated ticks on secondary axes (#1201) @gigios

## ScottPlot 4.1.16
_Published on [NuGet](https://www.nuget.org/profiles/ScottPlot) on 2021-05-30_
* Made it easier to use custom color palettes (see cookbook) (#1058, #1082) @EFeru
* Added a `IgnoreAxisAuto` field to axis lines and spans (#999) @kirsan31
* Heatmaps now have a `Smooth` field which uses bicubic interpolation to display smooth heatmaps (#1003) @xichaoqiang
* Radar plots now have an `Update()` method for updating data values without clearing the plot (#1086, #1091) @arthurits
* Controls now automatically render after the list of plottables is modified (previously it was after the number of plottables changed). This behavior can be disabled by setting a public field in the control's `Configuration` module. (#1087, #1088) @bftrock
* New `Crosshair` plot type draws lines to highlight a point on the plot and labels their coordinates in the axes (#999, #1093) @kirsan31
* Added support for a custom `Func<double, string>` to be used as custom tick label formatters (see cookbook) (#926, #1070) @damiandixon and @ssalsinha
* Added `Move`, `MoveFirst`, and `MoveLast` to the `Plot` module for added control over which plottables appear on top (#1090) @EFeru
* Fixed bug preventing expected behavior when calling `AxisAutoX` and `AxisAutoY` (#1089) @EFeru_

## ScottPlot 4.1.15
_Published on [NuGet](https://www.nuget.org/profiles/ScottPlot) on 2021-05-27_
* Hide design-time error message component at run time to reduce flicking when resizing (#1073, #1075) @Superberti and @bclehmann
* Added a modern `Plot.GetBitmap()` overload suitable for the new stateless rendering system (#913 #1063)
* Controls now have `PlottableDragged` and `PlottableDropped` event handlers (#1072) @JS-BGResearch

## ScottPlot 4.1.14
_Published on [NuGet](https://www.nuget.org/profiles/ScottPlot) on 2021-05-23_
* Add support for custom linestyles in SignalXY plots (#1017, #1016) @StendProg and @breakwinz
* Improved Avalonia dependency versioning (#1018, #1041) @bclehmann
* Controls now properly process `MouseEnter` and `MouseLeave` events (#999) @kirsan31 and @breakwinz
* Controls now have a `RenderRequest()` method that uses a render queue to facilitate non-blocking render calls (#813, #1034) @StendProg
* Added Last() to finance plots to make it easier to access the final OHLC (#1038) @CalderWhite
* Controls that fail to render in design mode now display the error message in a textbox to prevent Visual Studio exceptions (#1048) @bclehmann

## ScottPlot 4.1.13-beta
_Published on [NuGet](https://www.nuget.org/profiles/ScottPlot) on 2021-05-02_
* `Plot.Render()` and `Plot.SaveFig()` now have a `scale` argument to allow for the creation of high resolution scaled plots (#983, #982, #981) @PeterDavidson
* A `BubblePlot` has been added to allow display of circles with custom colors and sizes. See cookbook for examples. (#984, #973, #960) @PeterDavidson
* Avalonia 0.10.3 is now supported (#986) @bclehmann
* Default version of System.Drawing.Common has been changed from `5.0.0` to `4.6.1` to minimize errors associated with downgrading (#1004, #1005, #993, #924, #655) @bukkideme

## ScottPlot 4.1.12-beta
_Published on [NuGet](https://www.nuget.org/profiles/ScottPlot) on 2021-04-12_
* Added "Open in New Window" option to right-click menu (#958, #969) @ademkaya and @bclehmann
* User control `Configuration` module now has customizable scroll wheel zoom fraction (#940, #937) @PassionateDeveloper86 and @StendProg
* Added options to `Plot.AxisScaleLock()` to let the user define scaling behavior when the plot is resized (#933, #857) @boingo100p and @StendProg
* Improved XML documentation for `DataGen` module (#903, #902) @bclehmann
* Fixed bug where tick labels would not render for axes with a single tick (#945, #828, #725, #925) @saklanmazozgur and @audun
* Added option to manually refine tick density (#828) @ChrisAtVault and @bclehmann
* Improved tick density calculations for DateTime axes (#725) @bclehmann
* Fixed SignalXY rendering artifact affecting the right edge of the plot (#929, #931) @damiandixon and @StendProg
* Improved line style customization for signal plots (#929, #931) @damiandixon and @StendProg
* Fixed bug where negative bar plots would default to red fill color (#968, #946) @pietcoussens
* Fixed bug where custom vertical margin was not respected when `AxisAuto()` was called with a middle-click (#943)Andreas
* Added a minimum distance the mouse must travel while click-dragging for the action to be considered a drag instead of a click (#962)
* Improved Histogram documentation and simplified access to probability curves (#930, #932, #971) @LB767, @breakwinz, and @bclehmann

## ScottPlot 4.1.11-beta
_Published on [NuGet](https://www.nuget.org/profiles/ScottPlot) on 2021-03-30_
* FormsPlot mouse events are now properly forwarded to the base control (#892, #919) @grabul
* Prevent right-click menu from deploying after right-click-drag (#891, #917)
* Add offset support to SignalXY (#894, #890) @StendProg
* Eliminate rendering artifacts in SignalXY plots (#893, #889) @StendProg and @grabul
* Optimize cookbook generation and test execution (#901) @bclehmann

## ScottPlot 4.1.10-beta
_Published on [NuGet](https://www.nuget.org/profiles/ScottPlot) on 2021-03-21_
* Fixed a bug where applying the Seabourn style modified axis frame and minor tick distribution (#866) @oszymczak
* Improved XML documentation and error reporting for getting legend bitmaps (#860) @mzemljak
* Fixed rendering bug affecting finance plots with thin borders (#837) @AlgoExecutor
* Improved argument names and XML docs for SMA and Bollinger band calculation methods (#830) @ticool
* Improved GetPointNearest support for generic signal plots (#809, #882, #886) @StendProg, @at2software, and @mrradd
* Added support for custom slice label colors in pie charts (#883, #844) @bclehmann, @StendProg, and @Timothy343
* Improved support for transparent heatmaps using nullable double arrays (#849, #852) @bclehmann
* Deprecated bar plot `IsHorizontal` and `IsVertical` in favor of an `Orientation` enumeration
* Deprecated bar plot `xs` and `ys` in favor of `positions` and `values` which are better orientation-agnostic names
* Added Lollipop and Cleveland plots as new types of bar plots (#842, #817) @bclehmann
* Fixed a bug where `Plot.AddBarGroups()` returned an array of nulls (#839) @rhys-wootton
* Fixed a bug affecting manual tick labels (#829) @ohru131
* Implemented an optional render queue to allow asynchronous rendering in user controls (#813) @StendProg

## ScottPlot 4.1.9-beta
_Published on [NuGet](https://www.nuget.org/profiles/ScottPlot) on 2021-02-21_
* Improved support for negative DateTimes when using DateTime axis mode (#806, #807) @StendProg and @at2software
* Improved axis limit detection when using tooltips (#805, #811) @bclehmann and @ChrisAtVault
* Added `WickColor` field to candlestick plots (#803) @bclehmann
* Improved rendering of candlesticks that open and close at the same price (#803, #800) @bclehmann and @AlgoExecutor
* Improved rendering of SignalXY plots near the edge of the plot (#795) @StendProg
* new `AddScatterStep()` helper method creates a scatter plot with the step style (#808) @KlaskSkovby
* Marked `MultiPlot` obsolete
* Refactored `Colormap` module to use classes instead of reflection (#767, #773) @StendProg
* Refactored `OHLC` fields and finance plots to store `DateTime` and `TimeSpan` instead of `double` (#795)

## ScottPlot 4.1.8-beta
_Published on [NuGet](https://www.nuget.org/profiles/ScottPlot) on 2021-02-16_
* Improved validation and error reporting for large heatmaps (#772) @Matthias-C
* Removed noisy console output in `ScatterPlotList` (#780) @Scr0nch
* Improved rendering bug in signal plots (#783, #788) @AlgoExecutor and @StendProg
* Fix bug that hid grid lines in frameless plots (#779)
* Improved appearance of marker-only scatter plots in the legend (#790) @AlgoExecutor
* `AddPoint()` now has a `label` argument to match `AddScatter()` (#787) @AlgoExecutor

## ScottPlot 4.1.7-beta
_Published on [NuGet](https://www.nuget.org/profiles/ScottPlot) on 2021-02-14_
* Added support for image axis labels (#759, #446, #716) @bclehmann
* Added `MinRenderIndex` and `MaxRenderIndex` support to Scatter plots (#737, #763) @StendProg
* Improved display of horizontal manual axis tick labels (#724, #762) @inqb and @Saklut
* Added support for listing and retrieving colormaps by their names (#767, #773) @StendProg
* Enabled mouse pan and zoom for plots with infinitely small width and height (#768, #733, #764) @saklanmazozgur
* A descriptive exception is now thrown when attempting to create heatmaps of unsupported dimensions (#722) @Matthias-C

## ScottPlot 4.1.6-beta
_Published on [NuGet](https://www.nuget.org/profiles/ScottPlot) on 2021-02-08_
* Fixed single point render bug in Signal plots (#744, #745) @at2software and @StendProg
* Improved display scaling support for WPF control (#721, #720) @bclehmann
* User control `OnAxesChanged` events now send the control itself as the sender object (#743, #756) @at2software
* Fixed configuration bug related to Alt + middle-click-drag-zoom (#741) @JS-BGResearch and @bclehmann
* Fixed render bug related to ALT + middle-click-drag zoom box (#742) @bclehmann
* Fixed render bug for extremely small plots (#735)
* Added a coordinated heatmap plot type (#707) @StendProg
* Improved appearance of heatmap edges (#713) @StendProg
* Improved design-time rendering of Windows Forms control
* Added and expanded XML documentation for Plot and Plottable classes
* Created a new cookbook website generator that combines reflection with XML documentation (#727, #738, #756)
* ScottPlot is now a reserved prefix on NuGet

## ScottPlot 4.1.5-beta
_Published on [NuGet](https://www.nuget.org/profiles/ScottPlot) on 2021-02-01_
* Helper methods were added for creating scatter plots with just lines (`AddScatterLines()`) or just markers (`AddScatterPoints()`).
* Scatter and Signal plots have `GetPointNearest()` which now has a `xyRatio` argument to support identifying points near the cursor in pixel space (#709, #722) @oszymczak, @StendProg, @bclehmann
* Improved display of manual tick labels (#724) @bclehmann

## ScottPlot 4.1.4-beta
_Published on [NuGet](https://www.nuget.org/profiles/ScottPlot) on 2021-01-25_
* User controls have been extensively redesigned (#683)
  * All user controls are almost entirely logic-free and pass events to `ScottPlot.Control`, a shared common back-end module which handles mouse interaction and pixel/coordinate conversions.
  * Controls no longer have a `Configure()` method with numerous named arguments, but instead a `Configuration` field with XML-documented public fields to customize behavior.
  * Renders occur automatically when the number of plottables changes, meaning you do not have to manually call `Render()` when plotting data for the first time. This behavior can be disabled in the configuration.
  * Avalonia 0.10.0 is now supported and uses this new back-end (#656, #700) @bclehmann
  * Events are used to provide custom right-click menu actions.
  * The right-click plot settings window (that was only available from the WinForms control) has been removed.
* New methods were added to `ScottPlot.Statistics.Common` which efficiently find the Nth smallest number, quartiles, or other quantiles from arrays of numbers (#690) @bclehmann
* New tooltip plot type (#696) @bclehmann
* Fixed simple moving average (SMA) calculation (#703) @Saklut
* Improved multi-axis rendering (#706) @bclehmann
* Improved `SetSourceAsync()` for segmented trees (#705, #692) @jl0pd and @StendProg
* Improved layout for axes with rotated ticks (#706, #699) @MisterRedactus and @bclehmann
* ScottPlot now multi-targets more platforms and supports the latest C# language version on modern platforms but restricts the language to C# 7.3 for .NET Framework projects (#691, #711) @jl0pd
* Improved project file to install `System.ValueTuple` when targeting .NET Framework 4.6.1 (#88, #691)

## ScottPlot 4.1.3-beta
_Published on [NuGet](https://www.nuget.org/profiles/ScottPlot) on 2020-12-27_
* Scott will make a document to summarize 4.0 → 4.1 changes as we get closer to a non-beta release
* Fixed rendering bug affecting axis spans when zoomed far in (#662) @StendProg
* Improved Gaussian blur performance (#667) @bclehmann
* Largely refactored heatmaps (#679, #680) @bclehmann
* New `Colorbar` plot type (#681)
* Improved SMA and Bollinger band generators (#647) @Saklut
* Improved tick label rounding (#657)
* Improved setting of tick label color (#672)
* Improved fill above and below for scatter plots (#676) @MithrilMan
* Additional customizations for radar charts (#634, #628, #635) @bclehmann and @SommerEngineering

## ScottPlot 4.1.0-beta
_Published on [NuGet](https://www.nuget.org/profiles/ScottPlot) on 2020-11-29_
* In November, 2020 ScottPlot 4.0 branched into a permanent `stable` branch, and ScottPlot 4.1 began development as beta / pre-release in the main branch. ScottPlot 4.0 continues to be maintained, but modifications are aimed at small bugfixes rather than large refactoring or the addition of new features. ScottPlot 4.1 merged into the master branch in November, 2020 (#605). Improvements are focused at enhanced performance, improved thread safety, support for multiple axes, and options for data validation.
* Most plotting methods are unchanged so many users will not experience any breaking changes.
* Axis Limits: Axis limits are described by a `AxisLimits` struct (previously `double[]` was used)
* Axis Limits: Methods which modify axis limits do not return anything (previously they returned `double[]`)
* Axis Limits: To get the latest axis limits call `Plot.AxisLimits()` which returns a `AxisLimits` object
* Multiple Axes: Multiple axes are now supported! There is no change to the traditional workflow if this feature is not used.
* Multiple Axes: Most axis methods accept a `xAxisIndex` and `yAxisIndex` arguments to specify which axes they will modify or return
* Multiple Axes: Most plottable objects have `xAxisIndex` and `yAxisIndex` fields which specify which axes they will render on
* Multiple Axes: You can enable a second Y and X axis by calling `YLabel2` and `XLabel2()`
* Multiple Axes: You can obtain an axis by calling `GetXAxis(xAxisIndex)` or `GetYAxis(yAxisIndex)`, then modify its public fields to customize its behavior
* Multiple Axes: The default axes (left and bottom) both use axis index `0`
* Multiple Axes: The secondary axes (right and top) both use axis index `1`
* Multiple Axes: You can create additional axes by calling `Plot.AddAxis()` and customize it by modifying fields of the `Axis` it returns.
* Layout: The layout is re-calculated on every render, so it automatically adjusts to accommodate axis labels and ticks.
* Layout: To achieve extra space around the data area, call `Layout()` to supply a minimum size for each axis.
* Layout: To achieve a frameless plot where the data area fills the full figure, call `LayoutFrameless()`
* Naming: The `Plottable` base class has been replaced with an `IPlottable` interface
* Naming: Plottables have been renamed and moved into a `Plottable` namespace (e.g., `PlottableScatter` is  now `Plottable.ScatterPlot`)
* Naming: Several enums have been renamed
* Settings: It is still private, but you can request it with `Plot.GetSettings()`
* Settings: Many of its objects implement `IRenderable`, so their customization options are stored at the same level as their render methods.
* Rendering: `Bitmap` objects are never stored. The `Render()` method will create and return a new `Bitmap` when called, or will render onto an existing `Bitmap` if it is supplied as an argument. This allows controls to manage their own performance optimization by optionally re-using a `Bitmap` for multiple renders.
* Rendering: Drawing is achieved with `using` statements which respect all `IDisposable` drawing objects, improving thread safety and garbage collection performance.

## ScottPlot 4.0.46
_Published on [NuGet](https://www.nuget.org/profiles/ScottPlot) on 2020-12-11_
* Improved ticks for small plots (#724) @Saklut
* Improved display of manual ticks (#724) @bclehmann

## ScottPlot 4.0.45
_Published on [NuGet](https://www.nuget.org/profiles/ScottPlot) on 2020-11-25_
* Fixed a bug that affected very small plots with the benchmark enabled (#626) @martin-brajer
* Improved labels in bar graphs using a yOffset (#584)Terbaco
* Added `RenderLock()` and `RenderUnlock()` to the Plot module to facilitate multi-threaded plot modification (#609) @ZTaiIT1025

## ScottPlot 4.0.44
_Published on [NuGet](https://www.nuget.org/profiles/ScottPlot) on 2020-11-22_
* Improved limits for fixed-size axis spans (#586) @Ichibot200 and @StendProg
* Mouse drag/drop events now send useful event arguments (#593) @charlescao460 and @StendProg
* Fixed a bug that affected plots with extremely small (<1E-10) axis spans (#607) @RFIsoft
* `Plot.SaveFig()` now returns the full path to the file it created (#608)
* Fixed `AxisAuto()` bug affecting signal plots using min/max render indexes with a custom sample rate (#621) @LB767
* Fixed a bug affecting histogram normalization (#624) @LB767
* WPF and Windows Forms user controls now also target .NET 5
* Improved appearance of semi-transparent legend items (#567)
* Improved tick labels for ticks smaller than 1E-5 (#568) @ozgur640
* Improved support for Avalonia 0.10 (#571) @bclehmann and @apkrymov
* Improved positions for base16 ticks (#582, #581) @bclehmann

## ScottPlot 4.0.42
_Published on [NuGet](https://www.nuget.org/profiles/ScottPlot) on 2020-09-27_
* Improved DPI scaling support when using WinForms in .NET Core applications (#563) @Ichibot200
* Improved DPI scaling support for draggable axis lines and spans (#563) @Ichibot200

## ScottPlot 4.0.41
_Published on [NuGet](https://www.nuget.org/profiles/ScottPlot) on 2020-09-26_
* Improved density of DateTime ticks (#564, #561) @StendProg and @waynetheron
* Improved display of DateTime tick labels containing multiple spaces (#539, #564) @StendProg

## ScottPlot 4.0.40
_Published on [NuGet](https://www.nuget.org/profiles/ScottPlot) on 2020-09-20_
* Added user control for Avalonia (#496, #503) @bclehmann
* Holding shift while left-click-dragging the edge of a span moves it instead of resizing it (#509) @Torgano
* CSV export is now culture invariant for improved support on systems where commas are decimal separators (#512)Daniel
* Added fill support to scatter plots (#529) @AlexFsmn
* Fix bug that occurred when calling `GetLegendBitmap()` before the plot was rendered (#527) @el-aasi
* Improved DateTime tick placement and added support for milliseconds (#539) @StendProg
* Pie charts now have an optional hollow center to produce donut plots (#534) @bclehmann and @AlexFsmn
* Added electrocardiogram (ECG) simulator to the DataGen module (#540) @AteCoder
* Improved mouse scroll wheel responsiveness by delaying high quality render (#545, #543, #550) @StendProg
* `Plot.PlotBitmap()` allows Bitmaps to be placed at specific coordinates (#528) @AlexFsmn
* `DataGen.SampleImage()` returns a sample Bitmap that can be used for testing
* Bar graphs now have a hatchStyle property to customize fill pattern (#555) @bclehmann
* Support timecode tick labels (#537) @vrdriver and @StendProg

## ScottPlot 4.0.39
_Published on [NuGet](https://www.nuget.org/profiles/ScottPlot) on 2020-08-09_
* Legend now reflects LineStyle of Signal and SignalXY plots (#488) @bclehmann
* Improved mouse wheel zoom-to-cursor and middle-click-drag rectangle zoom in the WPF control for systems that use display scaling (#490) @nashilnik
* The `Configure()` method of user controls now has a `lowQualityAlways` argument to let the user easily enable/disable anti-aliasing at the control level. Previously this was only configurable by reaching into the control's plot object and calling its `AntiAlias()` method. (#499) @RachamimYaakobov
* SignalXY now supports parallel processing (#500) @StendProg
* SignalXY now respects index-based render limits (#493, #500) @StendProg and @envine

## ScottPlot 4.0.38
_Published on [NuGet](https://www.nuget.org/profiles/ScottPlot) on 2020-07-07_
* Improved `Plot.PlotFillAboveBelow()` rendering of data with a non-zero baseline (#477) @el-aasi
* Added `Plot.PlotWaterfall()` for easy creation of waterfall-style bar plots (#463, #476) @bclehmann
* Axis tick labels can be displayed using notations other than base 10 by supplying `Plot.Ticks()` with `base` and `prefix` arguments, allowing axes that display binary (e.g., `0b100110`) or hexadecimal (eg., `0x4B0D10`) tick labels (#469, #457) @bclehmann
* Added options to `PlotBar()` to facilitate customization of text displayed above bars when `showValue` is enabled (#483) @WillemWever
* Plot objects are colored based on a pre-defined set of colors. The default colorset (category10) is the same palette of colors used by matplotlib. A new `Colorset` module has been created to better define this behavior, and `Plot.Colorset()` makes it easy to plot data using alternative colorsets. (#481)
* Fixed a bug that caused instability when a population plot is zoomed-out so much that its fractional distribution curve is smaller than a single pixel (#480) @HowardWhile
* Added `Plot.Remove()` method to make it easier to specifically remove an individual plottable after it has been plotted. `Plot.Clear()` is similar, but designed to remove classes of plot types rather than a specific plot object. (#479) @cstyx and @Resonanz
* Signal plots can now be created with a defined `minRenderIndex` (in addition to the already-supported `maxRenderIndex`) to facilitate partial display of large arrays (#474) @bclehmann

## ScottPlot 4.0.37
_Published on [NuGet](https://www.nuget.org/profiles/ScottPlot) on 2020-06-22_
* Fixed a long-running issue related to strong assembly versioning that caused the WPF control to fail to render in the Visual Studio designer in .NET Framework (but not .NET Core) projects (#473, #466, #356) @bhairav-thakkar, @riquich, @Helitune-RobMcKay, and @iu2kxv
* User controls now also target `net472` (while still supporting `net461` and `netcoreapp3.0`) to produce a build folder with just 3 DLLs (compared to over 100 when building with .NET Framework 4.6.1)

## ScottPlot 4.0.36
_Published on [NuGet](https://www.nuget.org/profiles/ScottPlot) on 2020-06-22_
* `PlotSignal()` and `PlotSignalXY()` plots now have an optional `useParallel` argument (and public property on the objects they return) to allow the user to decide whether parallel or sequential calculations will be performed. (#454, #419, #245, #72) @StendProg
* Improved minor tick alignment to prevent rare single-pixel artifacts (#417)
* Improved horizontal axis tick label positions in ruler mode (#453)
* Added a `Statistics.Interpolation` module to generate smooth interpolated splines from a small number of input data points. See advanced statistics cookbook example for usage information. (#459)Hans-Peter Moser
* Improved automatic axis adjustment when adding bar plots with negative values (#461, #462) @bclehmann
* Created `Drawing.Colormaps` module which has over a dozen colormaps for easily converting a fractional value to a color for use in plotting or heatmap displays (#457, #458) @bclehmann
* Updated `Plot.Clear()` to accept any `Plottable` as an argument, and all `Plottable` objects of the same type will be cleared (#464) @imka-code

## ScottPlot 4.0.35
_Published on [NuGet](https://www.nuget.org/profiles/ScottPlot) on 2020-06-09_
* Added `processEvents` argument to `formsPlot2.Render()` to provide a performance enhancement when linking axes of two `FormsPlot` controls together (by calling `Plot.MatchAxis()` from the control's `AxesChanged` event, as seen in theLinked Axes demo application) (#451, #452) @StendProg and @robokamran
* New `Plot.PlotVectorField()` method for displaying vector fields (sometimes called quiver plots) (#438, #439, #440) @bclehmann and @hhubschle
* Included an experimental colormap module which is likely to evolve over subsequent releases (#420, #424, #442) @bclehmann
* `PlotScatterHighlight()` was created as a type of scatter plot designed specifically for applications where "show value on hover" functionality is desired. Examples are both in the cookbook and WinForms and WPF demo applications. (#415, #414) @bclehmann and @StendProg
* `PlotRadar()` is a new plot type for creating Radar plots (also called spider plots or star plots). See cookbook and demo application for examples. (#428, #430) @bclehmann
* `PlotPlolygons()` is a new performance-optimized variant of `PlotPolygon()` designed for displaying large numbers of complex shapes (#426) @StendProg
* The WinForms control's `Configure()` now has a `showCoordinatesTooltip` argument to continuously display the position at the tip of the cursor as a tooltip (#410) @jcbeppler
* User controls now use SHIFT (previously ALT) to lock the horizontal axis and ALT (previously SHIFT) while left-click-dragging for zoom-to-region. Holding CTRL+SHIFT while right-click-dragging now zooms evenly, without X/Y distortion. (#436) @tomwimmenhove and @StendProg
* Parallel processing is now enabled by default. Performance improvements will be most noticeable on Signal plots. (#419, #245, #72)
* `Plot.PlotBar()` now has an `autoAxis` argument (which defaults `true`) that automatically adjusts the axis limits so the base of the bar graphs touch the edge of the plot area. (#406)
* OSX-specific DLLs are now only retrieved by NuGet on OSX (#433, #211, #212)
* Pie charts can now be made with `plt.PlotPie()`. See cookbook and demo application for examples. (#421, #423) @bclehmann
* `ScottPlot.FormsPlotViewer(Plot)` no longer resets the new window's plot to the default style (#416)  @StendProg
* Controls now have a `recalculateLayoutOnMouseUp` option to prevent resetting of manually-defined data area padding

## ScottPlot 4.0.34
_Published on [NuGet](https://www.nuget.org/profiles/ScottPlot) on 2020-05-18_
* Improve display of `PlotSignalXY()` by not rendering markers when zoomed very far out (#402) @gobikulandaisamy
* Optimized rendering of solid lines which have a user-definable `LineStyle` property. This modification improves grid line rendering and increases performance for most types of plots. (#401, #327) @bukkideme and @Ichibot200

## ScottPlot 4.0.33
_Published on [NuGet](https://www.nuget.org/profiles/ScottPlot) on 2020-05-18_
* Force grid lines to always draw using anti-aliasing. This compensates for a bug in `System.Drawing` that may cause diagonal line artifacts to appear when the user controls were panned or zoomed. (#401, #327) @bukkideme and @Ichibot200

## ScottPlot 4.0.32
_Published on [NuGet](https://www.nuget.org/profiles/ScottPlot) on 2020-05-17_
* User controls now have a `GetMouseCoordinates()` method which returns the DPI-aware position of the mouse in graph coordinates (#379, #380) @bclehmann
* Default grid color was lightened in the user controls to match the default style (#372)
* New `PlotSignalXY()` method for high-speed rendering of signal data that has unevenly-spaced X coordinates (#374, #375) @StendProg and @LogDogg
* Modify `Tools.Log10()` to return `0` instead of `NaN`, improving automatic axis limit detection (#376, #377) @bclehmann
* WpfPlotViewer and FormsPlotViewer launch in center of parent window (#378)
* Improve reliability of `Plot.AxisAutoX()` and `Plot.AxisAutoY()` (#382)
* The `Configure()` method of FormsPlot and WpfPlot controls now have `middleClickMarginX` and `middleClickMarginY` arguments which define horizontal and vertical auto-axis margin used for middle-clicking. Setting horizontal margin to 0 is typical when plotting signals. (#383)
* `Plot.Grid()` and `Plot.Ticks()` now have a `snapToNearestPixel` argument which controls whether these lines appear anti-aliased or not. For static images non-anti-aliased grid lines and tick marks look best, but for continuously-panning plots anti-aliased lines look better. The default behavior is to enable snapping to the nearest pixel, consistent with previous releases. (#384)
* Mouse events (MouseDown, MouseMove, etc.) are now properly forwarded to the FormsPlot control (#390) @Minu476
* Improved rendering of very small candlesticks and OHLCs in financial plots
* Labeled plottables now display their label in the ToString() output. This is useful when viewing plottables listed in the FormsPlot settings window #391 @Minu476
* Added a Statistics.Finance module with methods for creating Simple Moving Average (SMA) and Bollinger band technical indicators to Candlestick and OHLC charts. Examples are in the cookbook and demo program. (#397) @Minu476
* Scatter plots, filled plots, and polygon plots now support Xs and Ys which contain `double.NaN` #396
* Added support for line styles to Signal plots (#392) @bukkideme

## ScottPlot 4.0.31
_Published on [NuGet](https://www.nuget.org/profiles/ScottPlot) on 2020-05-06_
* Created `Plot.PlotBarGroups()` for easier construction of grouped bar plots from 2D data (#367) @bclehmann
* Plot.PlotScaleBar() adds an L-shaped scalebar to the corner of the plot (#363)
* Default grid color lightened from #D3D3D3 (Color.LightGray) to #EFEFEF (#372)
* Improved error reporting for scatter plots (#369) @JagDTalcyon
* Improve pixel alignment by hiding grid lines and snapping tick marks that are 1px away from the lower left edge (#359)
* PlotText() ignores defaults to upperLeft alignment when rotation is used (#362)
* Improved minor tick positioning to prevent cases where minor ticks are 1px away from major ticks (#373)

## ScottPlot 4.0.30
_Published on [NuGet](https://www.nuget.org/profiles/ScottPlot) on 2020-05-04_
* `Plot.PlotCandlestick()` and `Plot.PlotOHLC()`
  * now support `OHLC` objects with variable widths defined with a new `timeSpan` argument in the OHLC constructor. (#346) @Minu476
  * now support custom up/down colors including those with transparency (#346) @Minu476
  * have a new `sequential` argument to plot data based on array index rather than `OHLC.time`. This is a new, simpler way to display unevenly-spaced data (e.g., gaps over weekends) in a way that makes the gaps invisible. (#346) @Minu476
* Fixed a marker/line alignment issue that only affeced low-density Signal plots on Linux and MacOS (#340) @SeidChr
* WPF control now appears in Toolbox (#151) @RalphLAtGitHub
* Plot titles are now center-aligned with the data area, not the figure. This improves the look of small plots with titles. (#365) @Resonanz
* Fixed bug that ignored `Configure(enableRightClickMenu: false)` in WPF and WinForms user controls. (#365) @thunderstatic
* Updated `Configure(enableScrollWheelZoom: false)` to disable middle-click-drag zooming. (#365) @eduhza
* Added color mixing methods to ScottPlot.Drawing.GDI (#361)
* Middle-click-drag zooming now respects locked axes (#353) @LogDogg
* Improved user control zooming of high-precision DateTime axis data (#351) @bukkideme
* Plot.AxisBounds() now lets user set absolute bounds for drag and pan operations (#349) @LogDogg
* WPF control uses improved Bitmap conversion method (#350)
* Function plots have improved handling of functions with infinite values (#370) @bclehmann

## ScottPlot 4.0.29
_Published on [NuGet](https://www.nuget.org/profiles/ScottPlot) on 2020-04-11_
* `Plot.PlotFill()` can be used to make scatter plots with shaded regions. Giving it a single pair of X/Y values (`xs, ys`) lets you shade beneath the curve to the `baseline` value (which defaults to 0). You can also give it a pair of X/Y values (`xs1, ys1, xs2, ys2`) and the area between the two curves will be shaded (the two curves do not need to be the same length). See cookbook for examples. (#255) @ckovamees 
* `DataGen.Range()` now has `includeStop` argument to include the last value in the returned array.
* `Tools.Pad()` has been created to return a copy of a given array padded with data values on each side. (#255) @ckovamees
* [Seaborn](https://seaborn.pydata.org/) style can be activated using `Plot.Style(Style.Seaborn)` (#339)
* The `enableZooming` argument in `WpfPlot.Configure()` and `FormsPlot.Configure()` has been replaced by two arguments `enableRightClickZoom` and `enableScrollWheelZoom` (#338)Zach
* Improved rendering of legend items for polygons and filled plots (#341) @SeidChr
* Improved Linux rendering of legend items which use thick lines: axis spans, fills, polygons, etc. (#340) @SeidChr
* Addded `Plot.PlotFillAboveBelow()` to create a shaded line plot with different colors above/below the baseline. (#255) @ckovamees
* Improved rendering in Linux and MacOS by refactoring the font measurement system (#340) @SeidChr

## ScottPlot 4.0.28
_Published on [NuGet](https://www.nuget.org/profiles/ScottPlot) on 2020-04-07_
* `Ticks()` now has arguments for numericStringFormat (X and Y) to make it easy to customize formatting of tick labels (percentage, currency, scientific notation, etc.) using standard [numeric format strings](https://docs.microsoft.com/en-us/dotnet/standard/base-types/standard-numeric-format-strings). Example use is demonstrated in the cookbook. (#336) @deiruch
* The right-click menu can now be more easily customized by writing a custom menu to `FormsPlot.ContextMenuStrip` or `WpfPlot.ContextMenu`. Demonstrations of both are in the demo application. (#337) @Antracik

## ScottPlot 4.0.27
_Published on [NuGet](https://www.nuget.org/profiles/ScottPlot) on 2020-04-05_
* `Plot.Polygon()` can now be used to plot polygons from X/Y points (#255) @ckovamees
* User controls now have an "open in new window" item in their right-click menu (#280)
* Plots now have offset notation and multiplier notation disabled by default. Layouts are automatically calculated before the first render, or manually after MouseUp events in the user controls. (#310)
* `Plot.Annotation()` allows for the placement of text on the figure using pixel coordinates (not unit coordinates on the data grid). This is useful for creating custom static labels or information messages. (#321) @SeidChr
* `FormsPlot.MouseDoubleClicked` event now passes a proper `MouseEventArgs` instead of `null` (#331) @ismdiego
* Added a right-click menu to `WpfPlot` with items (save image, copy image, open in new window, help, etc.) similar to `FormsPlot`

## ScottPlot 4.0.26
_Published on [NuGet](https://www.nuget.org/profiles/ScottPlot) on 2020-04-05_
* The `ScottPlot.WPF` package (which provides the `WpfPlot` user control) now targets .NET Framework 4.7.2 (in addition to .NET Core 3.0), allowing it to be used in applications which target either platform. The ScottPlot demo application now targets .NET Framework 4.7.2 which should be easier to run on most Windows systems. (#333)
* The `ScottPlot.WinForms` package (which produves the `FormsPlot` control) now only targets .NET Framework 4.6.1 and .NET Core 3.0 platforms (previously it also had build targets for .NET Framework 4.7.2 and .NET Framework 4.8). It is important to note that no functionality was lost here. (#330, #333)

## ScottPlot 4.0.25
_Published on [NuGet](https://www.nuget.org/profiles/ScottPlot) on 2020-03-29_
* `PlotBar()` now supports displaying values above each bar graph by setting the `showValues` argument.
* `PlotPopulations()` has extensive capabilities for plotting grouped population data using box plots, bar plots, box and whisper plots, scatter data with distribution curves, and more! See the cookbook for details. (#315)
* `Histogram` objects now have a `population` property.
* `PopulationStats` has been renamed to `Population` and has additional properties and methods useful for reporting population statistics.
* Improved grid rendering rare artifacts which appear as unwanted diagnal lines when anti-aliasing is disabled. (#327)

## ScottPlot 4.0.24
_Published on [NuGet](https://www.nuget.org/profiles/ScottPlot) on 2020-03-27_
* `Plot.Clear()` has been improved to more effectively clear plottable objects. Various overloads are provided to selectively clear or preserve certain plot types. (#275) @StendProg
* `PlotBar()` has been lightly refactored. Argument order has been adjusted, and additional options have been added. Error cap width is now in fractional units instead of pixel units. Horizontal bar charts are now supported. (#277, #315) @bonzaiferroni

## ScottPlot 4.0.23
_Published on [NuGet](https://www.nuget.org/profiles/ScottPlot) on 2020-03-23_
* Interactive plot viewers were created to make it easy to interactively display data in a pop-up window without having to write any GUI code: `ScottPlot.WpfPlotViewer` for WPF and `ScottPlot.FormsPlotViewer` for Windows Forms
* Fixed bug that affected the `ySpacing` argument of `Plot.Grid()`
* `Plot.Add()` makes it easy to add a custom `Plottable` to the plot
* `Plot.XLabels()` and `Plot.YLabels()` can now accept just a string array (x values are auto-populated as a consecutive series of numbers).
* Aliased `Plot.AxisAuto()` to `Plot.AutoAxis()` and `Plot.AutoScale()` to make this function easier to locate for users who may have experience with other plot libraries. (#309) @Resonanz
* Empty plots now render grid lines, ticks, and tick labels (#313)
* New plot type: Error bars. They allow the user to define error bar size in all 4 directions by calling `plt.PlotErrorBars()`. (#316) @zrolfs
* Improve how dashed lines appear in the legend
* Improved minor tick positions when using log scales with `logScaleX` and `logScaleY` arguments of `plt.Ticks()` method
* Fixed bug that caused the center of the coordinate field to shift when calling `Plot.AxisZoom()`
* Grid line thickness and style (dashed, dotted, etc) can be customized with new arguments in the `Plot.Grid()` method

## ScottPlot 4.0.22
_Published on [NuGet](https://www.nuget.org/profiles/ScottPlot) on 2020-03-17_
* Added support for custom horizontal axis tick rotation (#300) @SeidChr
* Added support for fixed grid spacing when using DateTime axes (#299) @SeidChr
* Updated ScottPlot icon (removed small text, styled icon after emoji)
* Improved legend font size when using display scaling (#289)
* Scroll wheel zooming now zooms to cursor (instead of center) in WPF control. This feature works now even if display scaling is used. (#281)
* Added `Plot.EqualAxis` property to make it easy to lock axis scales together (#306) @StendProg

## ScottPlot 4.0.21
_Published on [NuGet](https://www.nuget.org/profiles/ScottPlot) on 2020-03-15_
* Created new cookbook and demo applications for WinForms and WPF (#271)
* The `FormsPlot.MouseMoved` event now has `MouseEventArgs` (instead of `EventArgs`). The purpose of this was to make it easy to access mouse pixel coordinates via `e.X` and `e.Y`, but this change may require modifications to applications which use the old event signature.
* WpfPlot now has an `AxisChanged` event (like FormsPlot)
* Fixed bug that caused `Plot.CoordinateFromPixelY()` to return incorrect value
* Fixed bug causing cursor to show arrows when hovered over some non-draggable objects
* Improved support for WinForms and WpfPlot transparency (#286) @StendProg and @envine
* Added `DataGen.Zeros()` and `DataGen.Ones()` to generate arrays filled with values using methods familiar to numpy users.
* Added `equalAxes` argument to `WpfPlot.Configure()` (#272)
* Fixed a bug affecting the `equalAxes` argument in `FormsPlot.Configure()` (#272)
* Made all `Plot.Axis` methods return axis limits as `double[]` (previously many of them returned `void`)
* Added overload for `Plot.PlotLine()` which accepts a slope, offset, and start and end X points to make it easy to plot a linear line with known formula. Using PlotFormula() will produce the same output, but this may be simpler to use for straight lines.
* Added `rSquared` property to linear regression fits (#290) @bclehmann and @StendProg
* Added `Tools.ConvertPolarCoordinates()` to make it easier to display polar data on ScottPlot's Cartesian axes (#298) @bclehmann
* Improved `Plot.Function()` (#243) @bclehmann
* Added overload for `Plot.SetCulture()` to let the user define number and date formatting rather than relying on pre-made cultures (#301, #236) @SeidChr

## ScottPlot 4.0.19
_Published on [NuGet](https://www.nuget.org/profiles/ScottPlot) on 2020-02-29_
* Improved how markers are drawn in Signal and SignalConst plots at the transition area between zoomed out and zoomed in (#263) @bukkideme and @StendProg
* Improved support for zero lineSize and markerSize in Signal and SignalConst plots (#263, #264) @bukkideme and @StendProg
* Improved thread safety of interactive graphs (#245) @StendProg
* Added `CoordinateFromPixelX()` and `CoordinateFromPixelY()` to getdouble precision coordinates from a pixel location. Previously only SizeF (float) precision was available. This improvement is especially useful when using DateTime axes. (#269)Chris
* Added `AxisScale()` to adjust axis limits to set a defined scale (units per pixel) for each axis.
* Added `AxisEqual()` to adjust axis limits to set the scale of both axes to be the same regardless of the size of each axis (#272) @gberrante
* `PlotHSpan()` and `PlotVSpan()` now return `PlottableHSpan` and `PlottableVSpan` objects (instead of a `PlottableAxSpan` with a `vertical` property)
* `PlotHLine()` and `PlotVLine()` now return `PlottableHLine` and `PlottableVLine` objects (instead of a `PlottableAxLine` with a `vertical` property)
* MultiPlot now has a `GetSubplot()` method which returns the Plot from a row and column index (#242) @Resonanz and @StendProg
* Created `DataGen.Range()` to make it easy to create double arrays with evenly spaced data (#259)
* Improved support for display scaling (#273) @zrolfs
* Improved event handling (#266, #238) @StendProg
* Improved legend positioning (#253) @StendProg

## ScottPlot 4.0.18
_Published on [NuGet](https://www.nuget.org/profiles/ScottPlot) on 2020-02-07_
* Added `Plot.SetCulture()` for improved local culture formatting of numerical and DateTime axis tick labels (#236) @teejay-87

## ScottPlot 4.0.17
_Published on [NuGet](https://www.nuget.org/profiles/ScottPlot) on 2020-02-06_
* Added `mouseCoordinates` property to WinForms and WPF controls (#235) @bukkideme
* Fixed rendering bug that affected horizontal lines when anti-aliasing was turned off (#232) @StendProg
* Improved responsiveness while dragging axis lines and axis spans (#228) @StendProg

## ScottPlot 4.0.16
_Published on [NuGet](https://www.nuget.org/profiles/ScottPlot) on 2020-02-02_
* Improved support for MacOS and Linux (#211, #212, #216) @hexxone and @StendProg
* Fixed a bug affecting the `ySpacing` argument in `Plot.Grid()` (#221) @teejay-87
* Enabled `visible` argument in `Title()`, `XLabel()`, and `YLabel()` (#222) @ckovamees
* AxisSpan: Edges are now optionally draggable (#228) @StendProg
* AxisSpan: Can now be selectively removed with `Clear()` argument
* AxisSpan: Fixed bug caused by zooming far into an axis span (#226) @StendProg
* WinForms control: now supports draggable axis lines and axis spans
* WinForms control: Right-click menu now has "copy image" option (#220)
* WinForms control: Settings screen now has "copy CSV" button to export data (#220)
* WPF control: now supports draggable axis lines and axis spans
* WPF control: Configure() to set various WPF control options
* Improved axis handling, expansion, and auto-axis (#219, #230) @StendProg
* Added more options to `DataGen.Cos()`
* Tick labels can be hidden with `Ticks()` argument (#223) @ckovamees

## ScottPlot 4.0.14
_Published on [NuGet](https://www.nuget.org/profiles/ScottPlot) on 2020-01-24_
* Improved `MatchAxis()` and `MatchLayout()` (#217) @ckovamees and @StendProg

## ScottPlot 4.0.13
_Published on [NuGet](https://www.nuget.org/profiles/ScottPlot) on 2020-01-21_
* Improved support for Linux and MacOS @hexxone
* Improved font validation (#211, #212) @hexxone and @StendProg

## ScottPlot 4.0.11
_Published on [NuGet](https://www.nuget.org/profiles/ScottPlot) on 2020-01-19_
* User controls now have a `cursor` property which can be set to allow custom cursors. (#187) @gobikulandaisamy
* User controls now have a `mouseCoordinates` property which make it easy to get the X/Y location of the cursor. (#187) @gobikulandaisamy

## ScottPlot 4.0.10
_Published on [NuGet](https://www.nuget.org/profiles/ScottPlot) on 2020-01-18_
* Improved density colormap (#192, #194) @StendProg
* Added linear regression tools and cookbook example (#198) @bclehmann
* Added `maxRenderIndex` to Signal to allow partial plotting of large arrays intended to be used with live, incoming data (#202) @StendProg and @plumforest
* MadeShift + Left-click-drag zoom into a rectangle light middle-click-drag (in WinForms and WPF controls) to add support for mice with no middle button (#90) @JagDTalcyon
* Throw an exception if `SaveFig()` is called before the image is properly sized (#192) @karimshams and @StendProg
* `Ticks()` now has arguments for `FontName` and `FontSize` (#204)Clay
* Fixed a bug that caused poor layout due to incorrect title label size estimation (#205)Clay
* `Grid()` now has arguments to selectively enable/disable horizontal and vertical grid lines (#206)Clay
* Added tool and cookbook example to make it easier to plot data on a log axis (#207) @senged
* Arrows can be plotted using `plt.PlotArrow()` (#201)Clay

## ScottPlot 4.0.9
_Published on [NuGet](https://www.nuget.org/profiles/ScottPlot) on 2019-12-03_
* Use local regional display settings when formatting the month tick of DateTime axes. (#108) @FadyDev2
* Debug symbols are now packaged in the NuGet file

## ScottPlot 4.0.7
_Published on [NuGet](https://www.nuget.org/profiles/ScottPlot) on 2019-12-01_\_
* Added WinForms support for .NET Framework 4.7.2 and 4.8
* Fixed bug in WinForms control that only affected .NET Core 3.0 applications (#189, #138) @petarpetrovt

## ScottPlot 4.0.6
_Published on [NuGet](https://www.nuget.org/profiles/ScottPlot) on 2019-11-29_\_
* fixed bug that affected the settings dialog window in the WinForms control. (#187) @gobikulandaisamy

## ScottPlot 4.0.5
_Published on [NuGet](https://www.nuget.org/profiles/ScottPlot) on 2019-11-27_
* improved spacing for non-uniformly distributed OHLC and candlestick plots. (#184) @Luvnet-890
* added `fixedLineWidth` to `Legend()` to allow the user to control whether legend lines are dynamically sized. (#185) @ab-tools
* legend now hides lines or markers of they're hidden in the plottable
* DateTime axes now use local display format (#108) @FadyDev2

## ScottPlot 4.0.4
_Published on [NuGet](https://www.nuget.org/profiles/ScottPlot) on 2019-11-24_
* `PlotText()` now supports a background frame (#181) @Luvnet-890
* OHLC objects can be created with a double or a DateTime (#182) @Minu476
* Improved `AxisAuto()` fixes bug for mixed 2d and axis line plots

## ScottPlot 4.0.3
_Published on [NuGet](https://www.nuget.org/profiles/ScottPlot) on 2019-11-23_
* Fixed bug when plotting single-point candlestick (#172) @Minu476
* Improved style editing of plotted objects (#173) @Minu476
* Fixed pan/zoom axis lock when holding CTRL or ALT (#90) @FadyDev2
* Simplified the look of the user controls in designer mode
* Improved WPF control mouse tracking when using DPI scaling
* Added support for manual tick positions and labels (#174) @Minu476
* Improved tick system when using DateTime units (#108) @Padanian, @FadyDev2, and @Bhandejiya
* Created `Tools.DateTimesToDoubles(DateTime[] array)` to easily convert an array of dates to doubles which can be plotted with ScottPlot, then displayed as time using `plt.Ticks(dateTimeX: true)`.
* Added an inverted sign flag to allow display of an axis with descending units. (#177)Bart

## ScottPlot 4.0.2
_Published on [NuGet](https://www.nuget.org/profiles/ScottPlot) on 2019-11-09_
* Multi-plot figures: Images with several plots can be created using `ScottPlot.MultiPlot()`
* `ScottPlot.DataGen` functions which require a `Random` can accept null (they will create a `Random` if null is given)
* `plt.MatchAxis()` and `plt.MatchLayout()` have been improved
* `plt.PlotText()` now supports rotated text using the `rotation` argument. (#160) @gwilson9
* `ScottPlot.WinForms` user control has new events and `formsPlot1.Configure()` arguments to make it easy to replace the default functionality for double-clicking and deploying the right-click menu (#166). @FadyDev2
* All plottables now have a `visible` property which makes it easy to toggle visibility on/off after they've been plotted. @Nasser

## ScottPlot 4.0.1
_Published on [NuGet](https://www.nuget.org/profiles/ScottPlot) on 2019-11-03_
* ScottPlot now targets .NET Standard 2.0 so in addition to .NET Framework projects it can now be used in .NET Core applications, ASP projects, Xamarin apps, etc.
* The WinForms control has its own package which targets both .NET Framework 4.6.1 and .NET Core 3.0 @petarpetrovt
* The WPF control has its own package targeting .NET Core 3.0 @petarpetrovt
* Better layout system and control of padding @Ichibot200
* Added ruler mode to `plt.Ticks()` @Ichibot200
* `plt.MatchLayout()` no longer throws exceptions
* Eliminated `MouseTracker` class (tracking is now in user controls)
* Use NUnit (not MSTest) for tests

## ScottPlot 3.1.6
_Published on [NuGet](https://www.nuget.org/profiles/ScottPlot) on 2019-10-20_
* Reduced designer mode checks to increase render speed @StendProg
* Fixed cursor bug that occurred when draggable axis lines were used @Kamran
* Fully deleted the outdated `ScottPlotUC`
* Fixed infinite zoom bug caused by calling AxisAuto() when plotting a single point (or perfectly straight horizontal or vertical line)
* Added `ToolboxItem` and `DesignTimeVisible` delegates to WpfPlot control to try to get it to appear in the toolbox (but it doesn't seem to be working)
* Improved figure padding when axes frames are disabled @Ichibot200
* Improved rendering of ticks at the edge of the plottable area @Ichibot200
* Added `AxesChanged` event to user control to make it easier to sync axes between multiple plots
* Disabled drawing of arrows on user control in designer mode

## ScottPlot 3.1.5
_Published on [NuGet](https://www.nuget.org/profiles/ScottPlot) on 2019-10-06_
* WPF user control improved support for display scaling @morningkyle
* Fixed bug that crashed on extreme zoom-outs @morningkyle
* WPF user control improvements (middle-click autoaxis, scrollwheel zoom)
* ScottPlot user control has a new look in designer mode. Exceptions in user controls in designer mode can crash Visual Studio, so this risk is greatly reduced by not attempting to render a ScottPlotinside Visual Studio.

## ScottPlot 3.1.4
_Published on [NuGet](https://www.nuget.org/profiles/ScottPlot) on 2019-09-22_
* middle-click-drag zooms into a rectangle drawn with the mouse
* Fixed bug that caused user control to crash Visual Studio on some systems that used DPI scaling. (#125, #111) @ab-tools and @bukkideme
* Fixed poor rendering for extremely small plots
* Fixed bug when making a scatter plot with a single point (#126). @bonzaiferroni
* Added more options to right-click settings menu (grid options, legend options, axis labels, editable plot labels, etc.)
* Improved axis padding and image tightening
* Greatly refactored the settings module (no change in functionality)

## ScottPlot 3.1.3
_Published on [NuGet](https://www.nuget.org/profiles/ScottPlot) on 2019-08-25_
* FormsPlot: middle-click-drag zooms into a rectangle
* FormsPlot: CTRL+scroll to lock vertical axis
* FormsPlot: ALT+scroll to loch horizontal axis
* FormsPlot: Improved (and overridable) right-click menu
* Ticks: rudimentary support for date tick labels (`dateTimeX` and `dateTimeY`)
* Ticks: options to customize notation (`useExponentialNotation`, `useOffsetNotation`, and `useMultiplierNotation`)

## ScottPlot 3.1.0
_Published on [NuGet](https://www.nuget.org/profiles/ScottPlot) on 2019-08-19_
* `ScottPlotUC` was renamed to `FormsPlot`
* `ScottPlotWPF` was renamed to `WpfPlot`
* The right-click menu has improved. It responds faster and has improved controls to adjust plot settings.
* Plots can now be saved in BMP, PNG, JPG, and TIF format
* Holding `CTRL` while click-dragging locks the horizontal axis
* Holding `ALT` while click-dragging locks the vertical axis
* Minor ticks are now displayed (and can be turned on or off with `Ticks()`)
* Legend can be accessed for external display with `GetLegendBitmap()`
* anti-aliasing is turned off while click-dragging to increase responsiveness (#93) @StendProg
* `PlotSignalConst` now has support for generics and improved performance using single-precision floating-point math. @StendProg
* Legend draws more reliably (#104, #106) @StendProg
* `AxisAuto()` now has `expandOnly` arguments
* Axis lines with custom lineStyles display properly in the legend

## ScottPlot 3.0.9
_Published on [NuGet](https://www.nuget.org/profiles/ScottPlot) on 2019-08-12_
* New Plot Type: `PlotSignalConst` for extremely large arrays of data which are not expected to change after being plotted. Plots generated with this method can be much faster than `PlotSignal`. (#70) @StendProg
* Greatly improved axis tick labels. Axis tick labels are now less likely to overlap with axis labels, and it displays very large and very small numbers well using exponential notation. (#47, #68) @Padanian
* Parallel processing support for `SignalPlot` (#72) @StendProg
* Every `Plot` function now returns a `Plottable`. When creating things like scatter plots, text, and axis lines, the returned object can now be used to update the data, position, styling, or call plot-type-specific methods.
* Right-click menu now displays ScottPlot and .NET Framework version
* Improved rendering of extremely zoomed-out signals 
* Rendering speed increased now that `Format32bppPArgb` is the default PixelFormat (#83) @StendProg
* `DataGen.NoisySin()` was added
* Code was tested in .NET Core 3.0 preview and compiled without error. Therefore, the next release will likely be for .NET Core 3.0 (#85, #86) @petarpetrovt
* User controls now render graphs with anti-alias mode off (faster) while the mouse is being dragged. Upon release a high quality render is performed.

## ScottPlot 3.0.8
_Published on [NuGet](https://www.nuget.org/profiles/ScottPlot) on 2019-08-04_
* WPF User Control: A ScottPlotWPF user control was created to allow provide a simple mouse-interactive ScottPlot control to WPF applications. It is not as full-featured as the winforms control (it lacks a right-click menu and click-and-drag functions), but it is simple to review the code (<100 lines) and easy to use.
* New plot type: `plt.AxisSpan()` shades a region of the graph (semi-transparency is supported)
* Ticks: Vertical ticks no longer overlap with vertical axis label (#47) @bukkideme
* Ticks: When axis tick labels contain very large or very small numbers, scientific notation mode is engaged
* Ticks: Horizontal tick mark spacing increased to prevent overlapping
* Ticks: Vertical tick mark spacing increased to be consistent with horizontal tick spacing
* Plottable objects now have a `SaveCSV(filename)` method. Scatter and Signal plot data can be saved from the user control through the right-click menu.
* Added `lineStyle` arguments to Scatter plots
* Improved legend: ability to set location, ability to set shadow direction, markers and lines are now rendered in the legend
* Improved ability to use custom fonts
* Segoe UI is now the default font for all plot components

## ScottPlot 3.0.7
_Published on [NuGet](https://www.nuget.org/profiles/ScottPlot) on 2019-07-27_
* New plot type: `plt.PlotStep()`
* New plot type `plt.PlotCandlestick()`
* New plot type `plt.PlotOHLC()`
* `plt.MatchPadding()` copies the data frame layout from one ScottPlot onto another (useful for making plots of matching size)
* `plt.MatchAxis()` copies the axes from one ScottPlot onto another (useful for making plots match one or both axis)
* `plt.Legend()` improvements: The `location` argument allows the user to place the legend at one of 9 different places on the plot. The `shadowDirection` argument allows the user to control if a shadow is shown and at what angle.
* Custom marker shapes can be specified using the `markerShape` argument.

## ScottPlot 3.0.6
_Published on [NuGet](https://www.nuget.org/profiles/ScottPlot) on 2019-06-30_
* Bar plot: The plot module now has a `Bar()` method that lets users create various types of bar plots
* Histogram: The new `ScottPlot.Histogram` class has tools to create and analyze histogram data (including cumulative probability)
* Step plot: Scatter plots can now render as step plots. Use this feature by setting the `stepDisplay` argument with `PlotScatter()`
* Manual grid spacing: Users can now manually define the grid density by setting the `xSpacing` and `ySpacing` arguments in `Grid()`
* Draggable axis lines: Axis lines can be dragged with the mouse if the `draggable` argument is set to `true` in `PlotHLine()` and `PlotHLine()`. Draggable axis line limits can also be set by defining additional arguments.
* Using the scrollwheel to zoom now zooms to the cursor position rather than the center of the plot area
* `ScottPlot.DataGen.RandomNormal()` was created to create arbitrary amounts of normally-distributed random data
* Fixed bug causing axis line color to appear incorrectly in the legend
* `AxisAuto()` is now called automatically on the first render. This means users no longer have to call this function manually for most applications. This simplifies quickstart programs to just: instantiate plot, plot data, render (now 3 lines in total instead of 4).
* Throw exceptions if scatter, bar, or signal data inputs are null (rather than failing later)

## ScottPlot 3.0.5
_Published on [NuGet](https://www.nuget.org/profiles/ScottPlot) on 2019-06-23_
* Improved pan and zoom performance

## ScottPlot 3.0.4
_Published on [NuGet](https://www.nuget.org/profiles/ScottPlot) on 2019-06-23_
* Bar graphs: New `plotBar()` method allow creation of bar graphs. By customizing the `barWidth` and `xOffset` arguments you can push bars together to create grouped bar graphs. Error bars can also be added with the `yError` argument.
* Scatter plots support X and Y error bars: `plotScatter()` now has arguments to allow X and Y error bars with adjustable error bar line width and cap size.
* Draggable axis lines: `plotHLine()` and `plotVLine()` now have a `draggable` argument which lets those axis lines be dragged around with the mouse (#11) @plumforest
* Fixed errors caused by resizing to 0px
* Fixed a capitalization inconsistency in the `plotSignal` argument list
* `axisAuto()` now includes positions of axis lines (previously they were ignored)
* Fixed an that caused SplitContainer splitters to freeze (#23) @bukkideme

## ScottPlot 3.0.3
_Published on [NuGet](https://www.nuget.org/profiles/ScottPlot) on 2019-05-29_
* Update NuGet package to depend on System.Drawing.Common

## ScottPlot 3.0.2
_Published on [NuGet](https://www.nuget.org/profiles/ScottPlot) on 2019-05-28_
* Changed target from .NET Framework 4.5 to 4.7.2 (#15) @plumforest

## ScottPlot 3.0.1
_Published on [NuGet](https://www.nuget.org/profiles/ScottPlot) on 2019-05-28_
* First version of ScottPlot published on NuGet
<|MERGE_RESOLUTION|>--- conflicted
+++ resolved
@@ -12,11 +12,8 @@
 * Axes: `SquareUnits()` now uses `SquareZoomOut` for console apps and `SquarePreserveX` for interactive apps (#4422) @King-Taz @KosmosWerner
 * Bar: Improved support for bat plots with custom hatch patterns (#3386)
 * Floating Axis: New plot type for displaying axes anywhere inside the data area (#3377) @ZTaiIT1025
-<<<<<<< HEAD
+* Bar: Improved behavior of horizontal bar plots with the `CenterLabel` flag enabled (#3533) @TheFizz
 * Generate: added `Sigmoidal()` method for creating sample data with a sigmoidal shape
-=======
-* Bar: Improved behavior of horizontal bar plots with the `CenterLabel` flag enabled (#3533) @TheFizz
->>>>>>> 07a0eafe
 
 ## ScottPlot 5.0.42
 _Published on [NuGet](https://www.nuget.org/profiles/ScottPlot) on 2024-10-29_
