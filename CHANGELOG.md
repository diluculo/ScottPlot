--- conflicted
+++ resolved
@@ -13,11 +13,8 @@
 * Controls: Added `Interaction.Disable()` and `Interaction.Enable()` methods for easy control of mouse interactivity
 * Render: Improve axis frame and tick mark rendering for SVG export (#2944) _Thanks @Crown0815_
 * Controls: Created OpenGL controls `FormsPlotGL` and `WpfPlotGL` distinct from `FormsPlot` and `WpfPlot` (#3008, #3007, #2950, #2395, #2565)
-<<<<<<< HEAD
+* Markers: Added numerous additional marker types (#2999, #3019) _Thanks @Gray-lab_
 * Generate: Use a global Random number generator when seed is null to enforce values randomness (#2893) _Thanks @KroMignon_
-=======
-* Markers: Added numerous additional marker types (#2999, #3019) _Thanks @Gray-lab_
->>>>>>> 3186d132
 
 ## ScottPlot 4.1.68 (in development)
 * Axis: Added `IsReverse` property to let users invert the orientation of an axis (#2958) _Thanks @HandsomeGoldenKnight_
