# ScottPlot Changelog

## ScottPlot 5.0.6-beta (in development)
* Legend: Improve support for custom positioning (#2584, #2638) _Thanks @heartacker_
* OpenGL: Use CPU to render on devices without hardware acceleration (#2651) _Thanks @StendProg_

## ScottPlot 4.1.65 (in development)
* Axis: Improved log-scaled axis minor tick density default value and customization (#2646) _Thanks @hellfo_
* Image: Added option to disable anti-aliasing for scaled images (#2649) _Thanks @mYcheng-95_
* Binned Histogram: New plot type that represents binned 2D histogram data as a heatmap (#2453)
* DataLogger: New type of scatter plot designed for infinitely growing X/Y datasets (#2377, #2641)
* DataStreamer: New type of signal plot for displaying live data as it is shifted in (#2377, #2641)
* WPF: Multi-target Framework 4.6.1 changed to 4.6.2 (#2685)
<<<<<<< HEAD
* Horizontal Span: Fixed `ToString()` message _Thanks @RachamimYaakobov_
=======
* Axis: Added option to customize tick line width (#2643, #2654) _Thanks @Guillaume-Deville_
>>>>>>> 2b4c8e07

## ScottPlot 5.0.5-beta
_Published on [NuGet](https://www.nuget.org/profiles/ScottPlot) on 2023-05-17_
* Box Plot: New plot type for displaying multiple collections of population data (#2589) _Thanks @bclehmann_
* OpenGL Control: Prevent exceptions on keyboard input (#2609, #2616) _Thanks @stendprog_
* Platforms: Improved linux support by using SkiaSharp native assets without dependencies (#2607) _Thanks @chrisxfire

## ScottPlot 4.1.64
_Published on [NuGet](https://www.nuget.org/profiles/ScottPlot) on 2023-05-17_
* Ellipse: Added `Rotation` property (#2588, #2595) _Thanks @JohniMIEP and @bclehmann_
* Controls: Prevent horizontal scroll wheel events from throwing exceptions (#2600, #2626, #2630) _Thanks @bclehmann, @szescxz, and @Jordant190_
* ScatterDataLogger: Experimental plot type for live incoming data (#2377, #2599)
* Ticks: Improved automatic layout sizing when manual ticks are used (#2603, #2605) _Thanks @StefanBertels and @szescxz_
* Ticks: Improved automatic layout sizing for short and empty tick labels (#2606) _Thanks @szescxz_
* Plot: Improved `AddVerticalLine()` XML docs (#2610) _Thanks @wfs1900_
* FinancePlot: `GetBollingerBands()` now accepts an optional standard deviation coefficient (#2594) _Thanks @Minu476_
* SignalPlot: Fixed bug where `Update()` did not change the final point (#2592) _Thanks @Angeld10_

## ScottPlot 5.0.4-beta
_Published on [NuGet](https://www.nuget.org/profiles/ScottPlot) on 2023-04-09_
* WpfPlot: Converted the `UserControl` to a `CustomControl` to facilitate inheritance and theming (#2565) _Thanks @KroMignon_
* Controls: Improved ALT + left-click-drag zoom rectangle behavior (#2566)

## ScottPlot 4.1.63
_Published on [NuGet](https://www.nuget.org/profiles/ScottPlot) on 2023-04-09_
* WpfPlot: Converted the `UserControl` to a `CustomControl` to facilitate inheritance and theming (#2509, #2526) _Thanks @KroMignon_
* Lollipop and Cleveland plots: Added `LineWidth` property (#2556) _Thanks @benton-anderson_
* Pie: Added `SliceLabelPosition` property to allow slice labels to be placed outside the pie (#2515, #2510, #2275) _Thanks @nuelle16 and @cpa-level-it_
* Axis: Made `Edge` and `AxisIndex` immutable to prevent accidental modification after construction (#2539, #2538) _Thanks @cxjcqu_
* Plot: Created `LeftAxis`, `RightAxis`, `BottomAxis`, and `TopAxis` which alias `YAxis`, `YAxis2`, `XAxis`, and `XAxis2` but are more expressive (#2568)
* Plot: `Launch` property has methods for launching the plot as a static image, refreshing web page, or interactive window (#2543, #2570)
* Heatmap: Improved support for semitransparent cells (#2313, #2277, #2285, #2461, #2484) _Thanks @bukkideme_
* Axis: Added `SetZoomInLimit()`, `SetZoomOutLimit()`, and `SetBoundary()` to control zoom and pan (#2250, #2291, #1997, #1873, #662) _Thanks @dusko23, @Gholamalih, and @bclehmann_
* Controls: Added `Configuration.RightClickDragZoomFromMouseDown` flag to enable right-click-drag zoom to scale relative to the cursor (#2296, #2573) _@pavlexander_
* Finance: Improved DateTime position of random stock price sample data (#2574)
* Axis: Improve tick spacing for extremely small plots (#2289) _Thanks @Xerxes004_
* Signal: Fixed bug causing `Update()` to throw an indexing error (#2578) _Thanks @Angeld10_
* Annotation: Position is no longer defined as `X` and `Y` but instead `Alignment`, `MarginX`, and `MarginY` (#2302) _Thanks @EFeru_
* Colorbar: Add `Label` property (#2341) _Thanks @bukkideme_

## ScottPlot 5.0.4-beta
_Published on [NuGet](https://www.nuget.org/profiles/ScottPlot) on 2023-04-02_
* OpenGL: Enhanced customization options for OpenGL-accelerated scatter plots (#2446) _Thanks @StendProg_
* Data: Added axis limit caching functionality for improved performance of large scatter plots (#2460) _Thanks @StendProg_
* DataOperations: New static class with helper methods for working with 1D and 2D data (#2497) _Thanks @bukkideme and @StendProg_
* Financial: Created `IOHLC` to allow users to inject their own pricing logic (#2404) _Thanks @mjpz_
* Solution: Fixed configuration error caused by invalid GUIDs (#2525) _Thanks @KroMignon_
* Controls: Disabled context menu in non-interactive mode (#2475) _Thanks @KroMignon_
* Histogram: Improved constructor argument validation and support for small bins(#2490) _Thanks @Margulieuxd and @bukkideme_
* WpfPlot: Control now appears in the Visual Studio Toolbox (#2535, #1966) _Thanks Valkyre_
* Axis: Improved tick label format customization (#2500) _Thanks @chhh_

## ScottPlot 4.1.62
_Published on [NuGet](https://www.nuget.org/profiles/ScottPlot) on 2023-04-02_
* WinForms Control: `Reset()` makes new plots transparent (#2445) _Thanks @Neopentane1_
* Ellipse and Circle: New plot types demonstrated in the cookbook. (#2413, #2437) _Thanks @bukkideme_
* Heatmap: Added `FlipVertically` to invert vertical axis of heatmap data (#2444, #2450) _Thanks @Neopentane1_
* Histogram: Improved support for datasets with low variance (#2464, #2463) _Thanks @Xerxes004_
* Heatmap: Added `Opacity` property (#2461, #2484) _Thanks @bukkideme_
* DataOperations: New static class with helper methods for working with 1D and 2D data (#2497) _Thanks @bukkideme and @StendProg_
* Population: Added option for customizing horizontal errorbar alignment (#2502) _Thanks @benton-anderson_
* Financial: Created `IOHLC` to allow users to inject their own pricing logic (#2404) _Thanks @mjpz_
* OHLC: The `Volume` property and constructor overload initializing it have been deprecated (#2404)
* Axis: Expose tick, spine, and label configuration objects (#2512, #2513, #2353) _Thanks @cxjcqu and @SaltyTears_
* Signal: Improved `FillDisable()` behavior (#2436) _Thanks @szescxz_
* RadialGaugePlot: Improve alignment for plots with 1-3 gauges (#2448, #2128) _Thanks @DavidWhataGIT, @johndoh, and daddydavid_
* Pie: Added `LegendLabels` property so slices and legend items can have different labels (#2459) _Thanks @vietanhbui_
* Controls: Improved `GetCoordinate()` behavior for empty plots (#2468, #2540) _Thanks @dusko23_
* Histogram: Improved constructor argument validation and support for small bins(#2490) _Thanks @Margulieuxd and @bukkideme_
* Axis: Improved `Plot.AxisPanCenter()` support for multi-axis plots (#2483, #2544) _Thanks @dusko23_
* Bubble Plot: Added `RadiusIsPixels` flag which when `falst` sizes bubbles using radius units instead of pixels (#2492) _Thanks @marcelpel_
* Axis: Improved `Plot.MatchAxisLimits()` support for multi-axis plots (#2495) _Thanks @Margulieuxd_
* Plot: Improved `Plot.XLabel()` XML documentation (#2552) _Thanks @JulianusIV_

## ScottPlot 5.0.2-beta
_Published on [NuGet](https://www.nuget.org/profiles/ScottPlot) on 2023-02-27_
* Signal Plot: Support X and Y offset (#2378) _Thanks @minjjKang_
* WebAssembly: New sandbox demonstrates interactive ScottPlot in a browser (#2380, #2374) _Thanks rafntor_
* OpenGL: Added experimental support for direct GPU rendering (#2383, #2397) _Thanks @StendProg_
* Finance Plots: Added OHLC and Candlestick plot types (#2386) _Thanks @bclehmann_
* Style: Improved `Plot.Style.Background()` color configuration (#2398) _Thanks @Jonathanio123_
* WPF: Added OpenGL support to the WPF control (#2395) _Thanks @StendProg_
* Palette: Refactored the palette system to allow ScottPlot 4 and 5 to share palette code (#2409)
* Plot: Added `GetImageHTML()` for improved rendering in interactive notebooks (#2385, #1772) _Thanks @neilyoung2008_

## ScottPlot 4.1.61
_Published on [NuGet](https://www.nuget.org/profiles/ScottPlot) on 2023-02-27_
* Axis: Throw exception immediately upon setting invalid axis limits (#2327) _Thanks @mjpz_
* Heatmap: Added support for transparent single-color heatmaps (#2336) _Thanks @bukkideme_
* Statistics: Improved median calculation method in population plots (#2363) _Thanks @Syntaxrabbit_
* AxisLineVector: Improved automatic axis limits when using limited axis lines (#2371) _Thanks @ChrisAtVault_
* Controls: `Configuration.AddLinkedControl()` simplifies axis sharing across multiple controls (#2402, #2372)
* Statistics: New `ScottPlot.Statistics.Histogram` class optimized for simplicity and live data (#2403, #2389) _Thanks @bukkideme and @Xerxes004_
* Statistics: Improved bin edge calculations for histograms with fixed bin size bins (#2299) _Thanks @Xerxes004_
* Palette: Refactored the palette system to allow ScottPlot 4 and 5 to share palette code (#2409)
* Heatmap: Added `GetBitmap()` to provide access to raw heatmap image data (#2396, #2410) _Thanks @bukkideme_
* Pie: Prevent invalid argument exceptions when drawing zero-size pie charts (#2415) _Thanks @KC7465128305_
* Colormap: Colormaps can be created from a set of colors (#2375, #2191, #2187) _Thanks @dhgigisoave_
* Function Plot: New optional `AxisLimits` allows users to define default axis limits (#2428, #2412) _Thanks @bukkideme_
* Population: Fixed bug causing argument exceptions for 1px high plots (#2429, #2384) _Thanks @Sprenk_
* Controls: Added `Configuration.AltLeftClickDragZoom` option to customize zooming behavior (#2391, #2392) _Thanks @DevJins_
* Error Bar: Added `Label` property which allows error bars to appear independently in the legend (#2432, #2388) _Thanks @dongyi-cai-windsab_
* Demo: Fixed bug preventing the cookbook from launching (#2443) _Thanks @FannyAtGitHub_

## ScottPlot 5.0.1-beta
_Published on [NuGet](https://www.nuget.org/profiles/ScottPlot) on 2023-02-09_
* Namespace: DataSource → DataSources
* Error Bar: New plot type (#2346) _Thanks @bclehmann_
* Plot: Added `Style` object to group functions that perform complex styling tasks
* Controls: Added right-click context menus (#2350) _Thanks @bclehmann_
* Rendering: Added support for saving bitmap files (#2350) _Thanks @bclehmann_
* Axes: Added support for DateTime Axes (#2369) _Thanks @bclehmann_
* Rendering: Added support for line styles (#2373) _Thanks @bclehmann_
* WinUI3: Created a Uno WinUI3 control (#2374, #2039) _Thanks @rafntor_

## ScottPlot 5.0.0-beta
_Published on [NuGet](https://www.nuget.org/profiles/ScottPlot) on 2023-01-01_
* ScottPlot 5: First version 5 release published to NuGet #2304

## ScottPlot 4.1.60
_Published on [NuGet](https://www.nuget.org/profiles/ScottPlot) on 2022-12-23_
* Pie Chart: Improved display when a single slice covers the entire pie (#2248, #2251) _Thanks @bclehmann_
* Plot: Added `AddFill()` arguments for `LineWidth` and `LineColor` (#2258) _Thanks @Fruchtzwerg94_
* Plot: Improved support for filled polygons with fewer than 3 points (#2258) _Thanks @Fruchtzwerg94_
* A new `IDraggableSpan` interface was added to trigger events when the edges of spans are dragged (#2268) _Thanks @StendProg_
* Palettes: Added new light-color palettes PastelWheel, LightSpectrum, and LightOcean (#2271, #2272, #2273) _Thanks @arthurits_
* Ticks: Improved tick calculations for very small plots (#2280, #2278) _Thanks @Xerxes004_
* Crosshair: HLine and VLine are no longer readonly (#2208) _Thanks @arthurits_
* Function Plot: Added support for filling above and below lines (#2239, #2238) _Thanks @SGanard_
* Signal Plot: Improved error messages for when `Update()` fails to replace data (#2263)
* Plot: `Clear()` now resets inner and outer view limits (#2264) _Thanks @vietanhbui_
* FormsPlot: Right-click help menu is now `TopMost` (#2282) _Thanks @dusko23_
* Signal Plot: Allow users to apply different colors to lines and markers (#2288) _Thanks @Nuliax7_
* Pie: Added `Size` option to allow customizing how large the pie chart is (#2317) _Thanks @Rudde_
* FormsPlot: Improved support for horizontal legends in the pop-out legend viewer (#2300) _Thanks @rotger_
* Axis: Added arguments to `AxisPan()` to improve multi-axis support (#2293)
* Axis: Added `AxisPanCenter()` to center the view on a coordinate (#2293) _Thanks @dusko23_
* Project: Use System.Drawing.Common version 4.7.2 to avoid CVE-2021-26701 (#2303, #1004, #1413) _Thanks @gobikulandaisamy_

## ScottPlot 4.1.59
_Published on [NuGet](https://www.nuget.org/profiles/ScottPlot) on 2022-11-06_
* Ticks: Improve datetime tick labels for systems with a 24-hour display format (#2132, #2135) _Thanks @MareMare and @bclehmann_
* Axis: `Plot.AddAxis()` now uses auto-incremented axis index unless one is explicitly defined (#2133) _Thanks @bclehmann and Discord/Nick_
* Axis: `Plot.GetAxesMatching()` was created to obtain a given vertical or horizontal axis (#2133) _Thanks @bclehmann and Discord/Nick_
* Axis: Corner label format can be customized for any axis by calling `CornerLabelFormat()` (#2134) _Thanks @ShannonZ_
* BarSeries: Improved rendering of negative values (#2147, #2152) _Thanks @fe-c_
* Function Plot: Added optional `XMin` and `XMax` fields which limit function rendering to a defined horizontal span (#2158, #2156, #2138) _Thanks @bclehmann and @phil100vol_
* FormsPlot: Plot viewer now has `RefreshLegendImage()` allowing the pop-out legend to be redrawn programmatically (#2157, #2153) _Thanks @rosdyana_
* Function Plot: Improved performance for functions which return null (#2158, #2156, #2138) _Thanks @bclehmann_
* BarSeries: improve support for negative and horizontal bar labels (#2148, #2159, #2152) _Thanks @bclehmann_
* Palette: Added `Normal` Palette based on [Anton Tsitsulin's Normal 6-color palette](http://tsitsul.in/blog/coloropt/) (#2161, #2010) _Thanks @martinkleppe_
* BarSeries: Added helper function to create a bar series from an array of values (#2161) _Thanks @KonH_
* SignalPlot: Add `Smooth` option (#2174, #2137) _Thanks @rosdyana_
* Signal Plot: Use correct marker when displaying in legend (#2172, #2173) _Thanks @bclehmann_
* Data Generation: Improved floating point precision of `RandomNormalValue` randomness (#2189, #2206) _Thanks @arthurits and @bclehmann__
* Finance Plot: Improved SMA calculations for charts with unordered candlesticks (#2199, #2207) _Thanks @zachesposito and @xenedia_
* Avalonia Control: Fixed subscription to ContexMenu property changes (#2215) _Thanks @DmitryZhelnin_
* Legend: Support horizontal orientation and added cookbook example (#2216) _Thanks @lucabat_
* Data Generation: Added generic support for `Consecutive()`, `Random()`, and `RandomWalk()`
* SignalPlot: New `SignalPlotGeneric` type allows `AddSignal()` to support generic data types (#2217) _Thanks @codecrafty_

## ScottPlot 4.1.58
_Published on [NuGet](https://www.nuget.org/profiles/ScottPlot) on 2022-09-08_
* Radar: New `Smooth` field allows radar areas to be drawn with smooth lines (#2067, #2065) _Thanks @theelderwand_
* Ticks: Setting manual ticks will now throw an immediate `ArgumentException` if positions and labels have different lengths (#2063) _Thanks @sergaent_
* VectorFieldList: New plot type for plotting arbitrary coordinate/vector pairs which are not confined to a grid (#2064, #2079) _Thanks @sjdemoor and @bclehmann_
* HLine and VLine: Line (but not position label) is hidden if `LineWidth` is `0` (#2085) _Thanks @A1145681_
* Controls: The cursor now reverts to `Configuration.DefaultCursor` after moving off draggable objects (#2091) _Thanks @kurupt44_
* Snapping: SnapNearest classes now expose `SnapIndex()` (#2099) _Thanks @BambOoxX_
* Background: Added optional arguments to `Style()` lets users place a custom background image behind their plot (#2016) _Thanks @apaaris_
* Axis Line: Remove the ability to drag invisible lines (#2110) _Thanks @A1145681_
* Controls: Draggable objects can now only be dragged with the left mouse button (#2111, #2120) _Thanks @A1145681_
* Heatmap: Prevent rendering artifacts by throwing an exception if the 2D array is larger than 2^15 in either dimension (#2119, #2116) _Thanks @dhgigisoave_

## ScottPlot 4.1.57
_Published on [NuGet](https://www.nuget.org/profiles/ScottPlot) on 2022-08-18_
* Scatter: Improved `GetPointNearest()` when `OnNaN` is `Gap` or `Ignore` (#2048) _Thanks @thopri_
* Heatmap and Image: Added `Coordinate[] ClippingPoints` to give users the ability to clip to an arbitrary polygon (#2049, #2052) _Thanks @xichaoqiang_
* Image: Improved automatic axis limits measurement when `HeightInAxisUnits` is defined
* Plot: Reduced anti-aliasing artifacts at the edge of frameless plots (#2051)

## ScottPlot 4.1.56
_Published on [NuGet](https://www.nuget.org/profiles/ScottPlot) on 2022-08-16_
* Signal: Improved accuracy of `GetIndexForX()` (#2044) _Thanks @CharlesMauldin_
* Palette: Added help messages for users attempting to create custom palettes (#1966) _Thanks @EFeru_

## ScottPlot 4.1.55
_Published on [NuGet](https://www.nuget.org/profiles/ScottPlot) on 2022-08-14_
* Scatter: Data may now contain NaN if the `OnNaN` field is customized. `Throw` throws an exception of NaN is detected (default behavior), `Ignore` skips over NaN values (connecting adjacent points with a line), and `Gap` breaks the line so NaN values appear as gaps. (#2040, #2041)
* Plot: Added a `AddFillError()` helper method to create a shaded error polygon for displaying beneath a scatter plot (#2037)

## ScottPlot 4.1.53
_Published on [NuGet](https://www.nuget.org/profiles/ScottPlot) on 2022-08-11_
* Scatter and Signal Plot: `GetYDataRange()` now returns the range of Y values between a range of X positions, useful for setting automatic axis limits when plots are zoomed-in (#1946, #1942, #1929) _Thanks @bclehmann_
* WPF Control: Right-click copy now renders high quality image to the clipboard (#1952) _Thanks @bclehmann_
* Radar, Coxcomb, and Pie Chart: New options to customize hatch pattern and color. See cookbook for examples. (#1948, #1943) _Thanks @bclehmann_
* Signal Plot: Improve support for plots with a single point (#1951, #1949) _Thanks @bclehmann and @Fruchtzwerg94_
* Draggable Marker Plots: Improved drag behavior when drag limits are in use (#1970) _Thanks @xmln17_
* Signal Plot: Added support for plotting `byte` arrays (#1945)
* Axis Line: Added properties to customize alignment of position labels (#1972) _Thanks @hamhub7_
* Plot: MatchAxis no longer modifies limits of unintended axes (#1980) _Thanks @PlayCreatively_
* Plot: Improved error reporting for invalid axis limits (#1994) _Thanks @Xerxes004_
* Signal Plot: Improved `GetPointNearestX()` accuracy for plots with high zoom (#1987, #2019, #2020) _Thanks @dhgigisoave_
* Draggable: `IDraggable` now has functions to facilitate snapping (#2006, #2007, #2022) _Thanks @Agorath_
* Palette: `ScottPlot.Palette` has been refactored to replace `ScottPlot.Drawing.Palette` and `ScottPlot.Drawing.Colorset` (#2024)
* Palette: Palettes now implement `IEnumerable` and colors can be retrieved using `foreach` (#2028)
* Render: Improved thread safety of the render lock system (#2030) _Thanks @anprevost_
* Scatter: Exposed `SmoothTension` to customize behavior when `Smooth` is enabled (#1878) _Thanks Michael99_

## ScottPlot 4.1.52
_Published on [NuGet](https://www.nuget.org/profiles/ScottPlot) on 2022-07-09_
* WinForms control: Fixed a bug introduced by the previous version which resulted in flickering while using the mouse to pan or zoom (#1938, #1913) _Thanks @AbeniMatteo_
* Plot: Added obsolete `GetLegendBitmap()` with message indicating `RenderLegend()` is to be used instead (#1937, #1936) _Thanks @johnfoll_
* Signal Plot: Improved performance using platform-specific fast paths for common data types to minimize allocations (#1927) _Thanks @AbeniMatteo, @StendProg, and @bclehmann_

## ScottPlot 4.1.51
_Published on [NuGet](https://www.nuget.org/profiles/ScottPlot) on 2022-06-30_
* WinForms Control: Fixed a bug that caused frequent mouse events to overflow the stack (#1906, #1913) _Thanks @AbeniMatteo_
* Performance: Improve string measurement performance using cached fonts (#1915) _Thanks @AbeniMatteo_
* Layout: Improve axis alignment when `ManualDataArea()` is used (#1901, #1907, #1911) _Thanks @dhgigisoave_
* Cookbook: Improve error message if recipes.json is not found (#1917) _Thanks @AbeniMatteo_

## ScottPlot 4.1.50
_Published on [NuGet](https://www.nuget.org/profiles/ScottPlot) on 2022-06-26_
* BarSeries: Lists passed into new BarSeries are preserved and can be modified after instantiation. Added a `Count` property. Added a `AddBarSeries()` overload that permits creating an empty BarSeries. (#1902)
* Markers: Improved performance for plot types that render multiple markers (#1910) _Thanks @AbeniMatteo_
* Plot: New `ManualDataArea()` function allows users to define pixel-perfect layouts (#1907, #1901) _Thanks @dhgigisoave_

## ScottPlot 4.1.49
_Published on [NuGet](https://www.nuget.org/profiles/ScottPlot) on 2022-06-21_
* BarSeries: A new type of bar plot which allows each bar to be individually customized and offers mouse collision detection (#1891, #1749) _Thanks @jhm-ciberman_
* SignalXY: When step mode is activated markers are now only drawn at original data points (#1896) _Thanks @grabul_
* SignalConst: Fixed indexing error affecting the Update() overload that accepted generic arrays (#1895, #1893) _Thanks @strontiumpku_
* Scatter and Signal: When `StepDisplay` is enabled, the new `StepDisplayRight` property can toggle step orientation (#1894, #1811) _Thanks @dhgigisoave_
* SignalXY: Markers now shown in legend when the plot is zoomed-in enough that they become visible on the plot itself

## ScottPlot 4.1.48
_Published on [NuGet](https://www.nuget.org/profiles/ScottPlot) on 2022-06-09_
* Plottable: Collapsed `IHasAxisLimits`, `IHasDataValidation`, and `IHasLegendItems` back into `IPlottable`, reverting a change introduced by the previous version. The intent of the original change was to promote interface segregation (e.g., colorbar has no axis limits). However, the purpose of this reversion is to maintain consistent behavior for users who implemented their own plottables implementing `IPlottable` and may not be aware of these new interfaces. (#1868, #1881)

## ScottPlot 4.1.47
_Published on [NuGet](https://www.nuget.org/profiles/ScottPlot) on 2022-06-07_
* Scatter Plot: New `Smooth` property allows data points to be connected by smooth lines (#1852, #1853) _Thanks @liuhongran626_
* Axis: Improved corner notation for multi-axis plots (#1875) _Thanks @nassaleh_
* Plottable: Optional segregated interfaces `IHasAxisLimits`, `IHasDataValidation`, and `IHasLegendItems` were broken-out of `IPlottable`. Note that this change was reverted in the subsequent release. (#1868, #1881)

## ScottPlot 4.1.46
_Published on [NuGet](https://www.nuget.org/profiles/ScottPlot) on 2022-06-05_
* Image: `AddImage()` has optional arguments to define rotation, scale, and anchor alignment. The `Image` plot type has new public properties allowing images to be stretched so position and size can be defined using axis units (see Cookbook). `Rotation` now respects all anchor alignments. (#1847) _Thanks @wtywtykk and @bclehmann_
* Bracket: New plot type to highlight a range of data between two points in coordinate space (#1863) _Thanks @bclehmann_
* Heatmap: Added `FlipVertically` property to invert orientation of original data (#1866, #1864) _Thanks @bclehmann and @vtozarks_
* Axis: Improved placement of horizontal axis tick labels when multiple axes are in use (#1861, #1848) _Thanks @bclehmann and @Shengcancheng_
* Crosshair: Now included in automatic axis limit detection. Use its `IgnoreAxisAuto` property to disable this functionality. (#1855, #1857) _Thanks @CarloToso and @bclehmann_
* BarPlot: Improved automatic axis detection for bar plots containing negative values (#1855, #1857) _Thanks @CarloToso and @bclehmann_
* IHittable: new interface to facilitate mouse click and hover hit detection (#1845) _Thanks @StendProg and @bclehmann_
* Tooltip: Added logic to enable detection of mouse hover or click (#1843, #1844, #1845) _Thanks @kkaiser41, @bclehmann, and @StendProg_
* Controls: All user controls now have a `LeftClickedPlottable` event that fires when a plottable implementing `IHittable` was left-clicked
* FormsPlot: Set `Configuration.EnablePlotObjectEditor` to `true` to allow users to launch a plot object property editor from the right-click menu (#1842, #1831) _Thanks @bradmartin333 and @BambOoxX_
* BarPlot: Fixed bug where zooming extremely far in would cause large fills to disappear (#1849, #1850) _Thanks @ChrisAtVault_

## ScottPlot 4.1.45
_Published on [NuGet](https://www.nuget.org/profiles/ScottPlot) on 2022-05-05_
* Plottables: Fields converted to properties and setters paired with getters to facilitate binding (#1831) _Thanks @bradmartin333_

## ScottPlot 4.1.44
_Published on [NuGet](https://www.nuget.org/profiles/ScottPlot) on 2022-05-05_
* SignalXY: Permit duplicate X values and improve exception messages when invalid X data is loaded (#1832) _Thanks @Niravk1997_

## ScottPlot 4.1.43
_Published on [NuGet](https://www.nuget.org/profiles/ScottPlot) on 2022-05-02_
* Draggable Scatter Plot: Fixed a bug where horizontal drag limits were applied to the vertical axis (#1795) _Thanks @m4se_
* Plot: Improved support for user-defined ticks when inverted axis mode is enabled (#1826, #1814) _Thanks @Xerxes004_
* Heatmap: Added `GetCellIndexes()` to return the heatmap data position for a given coordinate (#1822, #1787) _Thanks @tonpimenta_
* Controls: Added `LeftClicked` event to customize left-click actions in GUI environments (#1822, #1787)

## ScottPlot 4.1.42
_Published on [NuGet](https://www.nuget.org/profiles/ScottPlot) on 2022-05-01_
* SignalXY: Fixed bug causing plots to disappear when displaying partial data containing duplicated X values. (#1803, #1806) _Thanks @StendProg and @bernhardbreuss_
* SignalXY: X data is no longer required to be ascending when it is first assigned, improving support for plots utilizing min/max render indexing (#1771, #1777) _Thanks @bernhardbreuss_
* Grid: Calling `Plot.Grid(onTop: true)` will cause grid lines to be drawn on top of plottables (#1780, #1779, #1773) _Thanks @bclehmann and @KATAMANENI_
* FormsPlot: Fixed a bug that caused the default right-click menu to throw an exception when certain types of plottables were present (#1791, #1794) _Thanks @ShenxuanLi, @MareMare, and @StendProg_
* Avalonia: Improved middle-click-drag zoom-rectangle behavior (#1807) _Thanks @kivarsen_
* Avalonia: Improved position of right-click menu (#1809) _Thanks @kivarsen_
* Avalonia: Added double-click support which displays benchmark information by default (#1810) _Thanks @kivarsen_
* Axis: Improved support for switching between custom tick label format strings and custom formatter functions (#1813) _Thanks @schifazl_
* Plot: `AutomaticTickPositions()` can now be used to undo action of `ManualTickPositions()` (#1814)
* Plot: `AutomaticTickPositions()` optionally accepts an array of ticks and labels that can be displayed in addition to the automatic ones (#1814) _Thanks @Xerxes004_
* Signal Plot: Improved low density display when `LineStyle` is `None` (#1797) _Thanks @nassaleh_
* FormsPlot: Detached legend now restores initial legend visibility state on close (#1804) _Thanks @BambOoxX_

## ScottPlot 4.1.41
_Published on [NuGet](https://www.nuget.org/profiles/ScottPlot) on 2022-04-09_
* Plot: Added `Plot.GetImageHTML()` to make it easy to display ScottPlot images in .NET Interactive / Jupyter notebooks (#1772) _Thanks @StendProg and @Regenhardt_

## ScottPlot 4.1.40
_Published on [NuGet](https://www.nuget.org/profiles/ScottPlot) on 2022-04-07_
* SignalPlotXY: Improved support for custom markers (#1763, #1764) _Thanks @bclehmann and @ChrisCC6_
* Legend: `Plot.Legend()` accepts a nullable `Location` so legends can be enabled/disabled without changing position (#1765) _Thanks @envine_
* FormsPlot: The right-click menu now shows "detach legend" even if all plottable items with legends are set to invisible (#1765) _Thanks @envine_
* AxisLine: Added a `PositionLabelAxis` field that can be used to define a specific axis to draw the position label on in multi-axis plots (#1766) _Thanks @fuxinsen_

## ScottPlot 4.1.39
_Published on [NuGet](https://www.nuget.org/profiles/ScottPlot) on 2022-04-01_
* SignalPlotXY: Fixed bug where `GetPointNearestX()` did not check proximity to the final point (#1757) _Thanks @MareMare_

## ScottPlot 4.1.38
_Published on [NuGet](https://www.nuget.org/profiles/ScottPlot) on 2022-03-31_
* Bar plot: Improved automatic axis limit detection for bars with negative offset (#1750) _Thanks @painstgithub_
* Axis labels: Added a `rotation` argument to `Axis.LabelStyle()` to support flipping label orientation (#1754, #1194) _Thanks @zeticabrian_

## ScottPlot 4.1.37
_Published on [NuGet](https://www.nuget.org/profiles/ScottPlot) on 2022-03-25_
* Controls: Improved multi-axis support for mouse tracking by giving `GetMouseCoordinates()` optional axis index arguments (#1743) _Thanks @kv-gits_

## ScottPlot 4.1.36
_Published on [NuGet](https://www.nuget.org/profiles/ScottPlot) on 2022-03-19_
* Axis: Allow grid line and tick mark pixel snapping to be disabled (#1721, #1722) _Thanks @Xerxes004_
* Axis: `ResetLayout()` sets padding to original values to reverse changes made by adding colorbars (#1732, #1736) _Thanks @ccopsey_

## ScottPlot 4.1.35
_Published on [NuGet](https://www.nuget.org/profiles/ScottPlot) on 2022-03-06_
* Eto.Forms: Improved handling of events (#1719, #1718) _Thanks @rafntor and @VPKSoft_

## ScottPlot 4.1.34
_Published on [NuGet](https://www.nuget.org/profiles/ScottPlot) on 2022-03-03_
* Bubble plot: Added methods to get the point nearest the cursor (#1657, #1652, #1705) _Thanks @BambOoxX, @Maoyao233, and @adgriff2_
* Markers: Improved alignment of markers and lines on Linux and MacOS by half a pixel (#1660, #340)
* Plottable: Added `IsHighlighted` properties to make some plot types bold (#1660) _Thanks @BambOoxX_
* Plottable: Segregated existing functionality interfaces for `IHasLine`, `IHasMarker`, and `IHilightable` (#1660) _Thanks @BambOoxX_
* Plot: `AxisAuto()` now throws an exception of margins are defined outside the allowable range (#450, #1682) _Thanks @xichaoqiang_
* Plot: Added `PlotFillRightLeft` method for adding horizontal filled scatter plots (#450) _Thanks @xichaoqiang_
* Markers: All shapes are now drawn discretely instead of relying on text rendering for improved performance and consistency (#1668, #1660) _Thanks @BambOoxX_
* Scatter Plot: Support distinct `LineColor` and `MarkerColor` colors (#1668)
* SignalXY: Fix bug affecting the edge of the plot when step mode is active (#1703, #1699) _Thanks @PeppermintKing_
* SignalXY: Improve appearance of filled regions when step mode is active (#1703, #1697) _Thanks @PeppermintKing_
* Axis Span: Added options to customize fill pattern and border (#1692) _Thanks @BambOoxX_
* Markers: Additional customization options such as `MarkerLineWidth` (#1690) _Thanks @BambOoxX_
* Legend Viewer: New functionality to customize line, marker, and highlight options have been added to the the right-click menu of the Windows Forms control (#1655, #1651) _Thanks @BambOoxX_

## ScottPlot 4.1.33
_Published on [NuGet](https://www.nuget.org/profiles/ScottPlot) on 2022-02-04_
* Spline Interpolation: Added new methods for data smoothing including Bézier interpolation (#1593, #1606)
* Detachable Legend: Added an option to detach the legend to the right-click menu in the Windows Forms control. Clicking items in the detached legend toggles their visibility on the plot (#1589, #1573, #1326) _Thanks @BambOoxX_
* Marker: Added an optional `Text` (and `TextFont`) for displaying a message that moves with a marker (#1599)
* Heatmap: Heatmaps with custom X and Y sizing or positioning no longer call `AxisScaleLock()` automatically (#1145) _Thanks @bclehmann_
* Axis: GetCoordinateY() now returns more accurate coordinate (#1625, #1616) _Thanks @BambOoxX_
* Text: Now has `IsDraggable` field and improved mouseover detection that supports rotation (#1616, #1599) _Thanks @BambOoxX and @Niravk1997_
* Plot: `Frameless()` no longer results in an image with a 3 pixel transparent border (#1571, #1605) _Thanks @sjlai1993_
* Colorbar: `AddColorbar()` has new optional argument to enable placement on the left side of the plot (#1524) _Thanks @Niravk1997_
* Heatmap: Fixed bug affecting manually-scaled heatmaps (#1485) _Thanks @ZPYin, @mYcheng-95, and @bclehmann_
* Colorbar: Exposed `DataAreaPadding` to improve layout customization for multi-axis plots (#1637) _Thanks @ccopsey_

## ScottPlot 4.1.32
_Published on [NuGet](https://www.nuget.org/profiles/ScottPlot) on 2022-01-23_
* Interpolation: New cubic interpolation module with improved stability and simplified API (#1433) _Thanks @allopatin_
* Legend: `GetBitmap()` returns a transparent image instead of throwing an exception if there are no items in the legend (#1578) _Thanks @BambOoxX_
* Legend: Added `Count`, `HasItems`, and `GetItems()` so users can inspect legend contents to if/how they want to display it (#1578) _Thanks @BambOoxX_
* Plot: Exposed `GetDraggable()` to allow users to retrieve the plotted objects at specific pixel positions (#1578) _Thanks @BambOoxX_
* Axis Limits: Improved handling of axis limits for plots containing no data (#1581) _Thanks @EFeru_
* Repeating Axis Line: Improved display of text labels (#1586, #1557) _Thanks @BambOoxX_
* Axis: Improved multi-axis support for `GetPixel()` methods (#1584, #1587) _Thanks @ChrisCC6 and @BambOoxX_
* Error Bar: `Plot.AddErrorBars()` can now be used to place 1D or 2D error bars anywhere on the plot (#1466, #1588) _Thanks @bclehmann_
* Scatter Plot List: Added generic support to `ScatterPlotList<T>` as demonstrated in the cookbook (#1463, #1592) _Thanks @tyrbentsen_
* Draggable Scatter Plot: Created a new `ScatterPlotListDraggable` that supports dragging points and custom clamp logic as seen in the cookbook (#1422) _Thanks @EFeru and @BambOoxX_
* Axis: Users may now customize the number of minor ticks and grid lines when log scale is enabled (#1594, #1595, #1583) _Thanks @hibus_

## ScottPlot 4.1.31
_Published on [NuGet](https://www.nuget.org/profiles/ScottPlot) on 2022-01-17_
* MultiAxis: Improved support for draggable items placed on non-primary axes (#1556, #1545) _Thanks @BambOoxX_
* RepeatingAxisLine: New plot types `RepeatingVLine` and `RepeatingHLine` show a primary line and a user-defined number of harmonics. See cookbook for example and usage notes. (#1535, #1775) _Thanks @BambOoxX_
* Scatter: The new `ScatterPlotDraggable` plot type is for creating scatter plots with mouse-draggable points (#1560, #1422) _Thanks @BambOoxX and @EFeru_
* Controls: Improved middle-click-drag zoom rectangle support for plots with multiple axes (#1559, #1537) _Thanks @BambOoxX_
* Marker: New plot types `DraggableMarkerPlot` and `DraggableMarkerPlotInVector` give users options to add mouse-interactive markers to plots (#1558) _Thanks @BambOoxX_
* Bar Plot: New `ValueFormatter` option allows users to customize the text displayed above bars (#1542) _Thanks @jankri_
* Plot: `Title()` now has additional arguments for customizing text above the plot (#1564) _Thanks Hendri_

## ScottPlot 4.1.30
_Published on [NuGet](https://www.nuget.org/profiles/ScottPlot) on 2022-01-15_
* Plot: Improve values returned by `GetDataLimits()` when axis lines and spans are in use (#1415, #1505, #1532) _Thanks @EFeru_
* Rendering: Revert default text hinting from ClearType back to AntiAliased to improve text appearance on transparent backgrounds. Users may call `ScottPlot.Drawing.GDI.ClearType(true)` to opt-in to ClearType rendering which is superior for most situations. (#1553, #1550, #1528) _Thanks @r84r, @wangyexiang, @Elgot, @EFeru, and @saklanmazozgur_

## ScottPlot 4.1.29
_Published on [NuGet](https://www.nuget.org/profiles/ScottPlot) on 2022-01-02_
* WinForms Control: Improve ClearType text rendering by no longer defaulting to a transparent control background color (#1496)

## ScottPlot 4.1.28
_Published on [NuGet](https://www.nuget.org/profiles/ScottPlot) on 2022-01-01_
* Eto Control: New ScottPlot control for the Eto GUI framework (#1425, #1438) _Thanks @rafntor_
* Radar Plot: `OutlineWidth` now allows customization of the line around radar plots (#1426, #1277) _Thanks @Rayffer_
* Ticks: Improved minor tick and minor grid line placement (#1420, #1421) _Thanks @bclehmann and @at2software_
* Palette: Added Amber and Nero palettes (#1411, #1412) _Thanks @gauravagrwal_
* Style: Hazel style (#1414) _Thanks @gauravagrwal_
* MarkerPlot: Improved data area clipping (#1423, #1459) _Thanks @PremekTill, @lucabat, and @AndXaf_
* MarkerPlot: Improved key in legend (#1459, #1454) _Thanks @PremekTill and @Logicman111_
* Style: Plottables that implement `IStylable` are now styled when `Plot.Style()` is called. Styles are now improved for `ScaleBar` and `Colorbar` plot types. (#1451, #1447) _Thanks @diluculo_
* Population plot: Population plots `DataFormat` now have a `DataFormat` member that displays individual data points on top of a bar graph representing their mean and variance (#1440) Thanks _@Syntaxrabbit_
* SignalXY: Fixed bug affecting filled plots with zero area (#1476, #1477) _Thanks @chenxuuu_
* Cookbook: Added example showing how to place markers colored according to a colormap displayed in a colorbar (#1461) _Thanks @obnews_
* Ticks: Added option to invert tick mark direction (#1489, #1475) _Thanks @wangyexiang_
* FormsPlot: Improved support for WinForms 6 (#1430, #1483) _Thanks @SuperDaveOsbourne_
* Axes: Fixed bug where `AxisAuto()` failed to adjust all axes in multi-axis plots (#1497) _Thanks @Niravk1997_
* Radial Gauge Plot: Fixed bug affecting rendering of extremely small gauge angles (#1492, #1474) _Thanks @arthurits_
* Text plot and arrow plot: Now have `PixelOffsetX` and `PixelOffsetY` to facilitate small adjustments at render time (#1392)
* Image: New `Scale` property allows customization of image size (#1406)
* Axis: `Plot.GetDataLimits()` returns the boundaries of all data from all visible plottables regardless of the current axis limits (#1415) _Thanks @EFeru_
* Rendering: Improved support for scaled plots when passing scale as a `Plot.Render()` argument (#1416) _Thanks @Andreas_
* Text: Improved support for rotated text and background fills using custom alignments (#1417, #1516) _Thanks @riquich and @AndXaf_
* Text: Added options for custom borders (#1417, #1516) _Thanks @AndXaf and @MachineFossil_
* Plot: New `RemoveAxis()` method allows users to remove axes placed by `AddAxis()` (#1458) _Thanks @gobikulandaisamy_
* Benchmark: `Plot.BenchmarkTimes()` now returns an array of recent frame render times (#1493, #1491) _Thanks @anose001_
* Ticks: Disabling log-scaled minor ticks now disables tick label integer rounding (#1419) _Thanks @at2software_
* Rendering: Improve appearance of text by defaulting to ClearType font rendering (#1496, #823) _Thanks @Elgot_

## ScottPlot 4.1.27
_Published on [NuGet](https://www.nuget.org/profiles/ScottPlot) on 2021-10-24_
* Colorbar: Exposed fields for additional tick line and tick label customization (#1360) _Thanks @Maoyao233_
* Plot: Improved `AxisAutoY()` margins (#1363) _Thanks @Maoyao233_
* Radar Plot: `LineWidth` may now be customized (#1277, #1369) _Thanks @bclehmann_
* Controls: Stretching due to display scaling can be disabled with `Configuration.DpiStretch` in WPF and Avalonia controls (#1352, #1364) _Thanks @ktheijs and @bclehmann_
* Axes: Improved support for log-distributed minor tick and grid lines (#1386, #1393) _Thanks @at2software_
* Axes: `GetTicks()` can be used to get the tick positions and labels from the previous render
* WPF Control: Improved responsiveness while dragging with the mouse to pan or zoom (#1387, #1388) _Thanks @jbuckmccready_
* Layout: `MatchLayout()` has improved alignment for plots containing colorbars (#1338, #1349, #1351) _Thanks @dhgigisoave_
* Axes: Added multi-axis support for `SetInnerViewLimits()` and `SetOuterViewLimits()` (#1357, #1361) _Thanks @saroldhand_
* Axes: Created simplified overloads for `AxisAuto()` and `Margins()` that lack multi-axis arguments (#1367) _Thanks @cdytoby_
* Signal Plot: `FillAbove()`, `FillBelow()`, and `FillAboveAndBelow()` methods have been added to simplify configuration and reduce run-time errors. Direct access to fill-related fields has been deprecated. (#1401)
* Plot: `AddFill()` now has an overload to fill between two Y curves with shared X values
* Palette: Made all `Palette` classes public (#1394) _Thanks @Terebi42_
* Colorbar: Added `AutomaticTicks()` to let the user further customize tick positions and labels (#1403, #1362) _Thanks @bclehmann_
* Heatmap: Improved support for automatic tick placement in colorbars (#1403, #1362)
* Heatmap: Added `XMin`, `XMax`, `YMin`, and `YMax` to help configure placement and edge alignment (#1405) _Thanks @bclehmann_
* Coordinated Heatmap: This plot type has been deprecated now that the special functionality it provided is present in the standard `Heatmap` (#1405)
* Marker: Created a new `Marker` class to simplify the marker API. Currently it is a pass-through for `MarkerShape` enumeration members.
* Plot: `AddMarker()` makes it easy to place a styled marker at an X/Y position on the plot. (#1391)
* Plottable: `AddPoint()` now returns a `MarkerPlot` rather than a `ScatterPlot` with a single point (#1407)
* Axis lines: Added `Min` and `Max` properties to terminate the line at a finite point (#1390, #1399) _Thanks @bclehmann_

## ScottPlot 4.1.26
_Published on [NuGet](https://www.nuget.org/profiles/ScottPlot) on 2021-10-12_
* SignalPlotYX: Improve support for step display (#1342) _Thanks @EFeru_
* Heatmap: Improve automatic axis limit detection (#1278) _Thanks @bclehmann_
* Plot: Added `Margins()` to set default margins to use when `AxisAuto()` is called without arguments (#1345)
* Heatmap: Deprecated `ShowAxisLabels` in favor of tight margins (see cookbook) (#1278) _Thanks @bclehmann_
* Histogram: Fixed bug affecting binning of values at the upper edge of the final bin (#1348, #1350) _Thanks @jw-suh_
* NuGet: Packages have improved debug experience with SourceLink and snupkg format symbols (#1285)

## ScottPlot 4.1.25
* Palette: `ScottPlot.Palette` has been created and cookbook recipes have been updated to use it. The module it replaces (`ScottPlot.Drawing.Palette`) will not be marked obsolete until ScottPlot 5. (#1299, #1304)
* Style: Refactored to use static classes instead of enumeration members (#1299, #1291)
* NuGet: Improved System.Drawing.Common dependencies in user control packages (#1311, #1310) _Thanks @Kritner_
* Avalonia Control: Now targets .NET 5 (#1306, #1309) _Thanks @bclehmann_
* Plot: Fixed bug causing `GetPixel()` to return incorrect values for some axes (#1329, #1330) _Thanks @riquich_
* New Palettes:
  * `ColorblindFriendly` modeled after [Wong 2011](https://www.nature.com/articles/nmeth.1618.pdf) (#1312) _Thanks @arthurits_
  * `Dark` (#1313) _Thanks @arthurits_
  * `DarkPastel` (#1314) _Thanks @arthurits_
  * `Redness` (#1322) _Thanks @wbalbo_
  * `SummerSplash (#1317)` _Thanks @KanishkKhurana_
  * `Tsitsulin` 25-color optimal qualitative palette ([described here](http://tsitsul.in/blog/coloropt)) by [Anton Tsitsulin](http://tsitsul.in) (#1318) _Thanks @arthurits and @xgfs_
* New Styles:
  * `Burgundy` (#1319) _Thanks @arthurits_
  * `Earth` (#1320) _Thanks @martinkleppe_
  * `Pink` (#1234) _Thanks @nanrod_

## ScottPlot 4.1.23
* NuGet: use deterministic builds, add source link support, and include compiler flags (#1285)

## ScottPlot 4.1.22
* Coxcomb Plots: Added support for image labels (#1265, #1275) _Thanks @Rayffer_
* Palette: Added overloads for `GetColor()` and `GetColors()` to support transparency
* Plot Viewer: fixed bug causing render warning to appear in WinForms and Avalonia plot viewers (#1265, #1238) _Thanks @bukkideme, @Nexus452, and @bclehmann_

## ScottPlot 4.1.21
* Legend: Throw an exception if `RenderLegend()` is called on a plot with no labeled plottables (#1257)
* Radar: Improved support for category labels. (#1261, #1262) _Thanks @Rayffer_
* Controls: Now have a `Refresh()` method as an alias of `Render()` for manually redrawing the plot and updating the image on the screen. Using `Render()` in user controls is more similar to similar plotting libraries and less likely to be confused with `Plot.Render()` in documentation and warning messages. (#1264, #1270, #1263, #1245, #1165)
* Controls: Decreased visibility of the render warning (introduced in ScottPlot 4.1.19) by allowing it only to appear when the debugger is attached (#1165, #1264)
* Radial Gaugue Plot: Fixed divide-by-zero bug affecting normalized gauges (#1272) _Thanks @arthurits_

## ScottPlot 4.1.20
* Ticks: Fixed bug where corner labels would not render when multiplier or offset notation is in use (#1252, #1253) _Thanks @DavidBergstromSWE_

## ScottPlot 4.1.19
* Controls: Fixed bug where render warning message is not hidden if `RenderRequest()` is called (#1165) _Thanks @gigios_

## ScottPlot 4.1.18
* Ticks: Improve placement when axis scale lock is enabled (#1229, #1197)
* Plot: `SetViewLimits()` replaced by `SetOuterViewLimits()` and `SetInnerViewLimits()` (#1197) _Thanks @noob765_
* Plot: `EqualScaleMode` (an enumeration accepted by `AxisScaleLock()`) now has `PreserveSmallest` and `PreserveLargest` members to indicate which axis to prioritize when adjusting zoom level. The new default is `PreserveSmallest` which prevents data from falling off the edge of the plot when resizing. (#1197) _Thanks @noob765_
* Axis: Improved alignment of 90º rotated ticks (#1194, #1201) _Thanks @gigios_
* Controls: Fix bug where middle-click-drag zoom rectangle would persist if combined with scroll wheel events (#1226) _Thanks @Elgot_
* Scatter Plot: Fixed bug affecting plots where `YError` is set but `XError` is not (#1237, #1238) _Thanks @simmdan_
* Palette: Added `Microcharts` colorset (#1235) _Thanks @arthurits_
* SignalPlotXY: Added support for `FillType` (#1232) _Thanks @ddrrrr_
* Arrow: New plot type for rendering arrows on plots. Arrowhead functionality of scatter plots has been deprecated. (#1241, #1240)
* Controls: Automatic rendering has been deprecated. Users must call Render() manually at least once. (#1165, #1117)
* Radial Gauge Plots: `AddRadialGauge()` now adds a radial gauge plot (a new circular plot type where values are represented as arcs spanning a curve). See cookbook for examples and documentation. (#1242) _Thanks @arthurits_

## ScottPlot 4.1.17
* Improved `RadarPlot.Update()` default arguments (#1097) _Thanks @arthurits_
* Radar Plot: Improved `Update()` default arguments (#1097) _Thanks @arthurits_
* Crosshair: Added `XLabelOnTop` and `YLabelOnRight` options to improve multi-axis support and label customization (#1147) _Thanks @rutkowskit_
* Signal Plot: Added `StepDisplay` option to render signal plots as step plots when zoomed in (#1092, #1128) _Thanks @EFeru_
* Testing: Improved error reporting on failed XML documentation tests (#1127) _Thanks @StendProg_
* Histogram: Marked `ScottPlot.Statistics.Histogram` obsolete in favor of static methods in `ScottPlot.Statistics.Common` designed to create histograms and probability function curves (#1051, #1166). See cookbook for usage examples. _Thanks @breakwinz and @bclehmann_
* WpfPlot: Improve memory management for dynamically created and destroyed WpfPlot controls by properly unloading the dispatcher timer (#1115, #1117) _Thanks @RamsayGit, @bclehmann, @StendProg, and @Orace_
* Mouse Processing: Improved bug that affected fast drag-dropping of draggable objects (#1076)
* Rendering: Fixed clipping bug that caused some plot types to be rendered above data area frames (#1084)
* Plot: Added `Width` and `Height` properties
* Plot: `GetImageBytes()` now returns bytes for a PNG file for easier storage in cloud applications (#1107)
* Axis: Added a `GetSettings()` method for developers, testers, and experimenters to gain access to experimental objects which are normally private for extreme customization
* Axis: Axis ticks now have a `Ticks()` overload which allows selective control over major tick lines and major tick labels separately (#1118) _Thanks @kegesch_
* Plot: `AxisAuto()` now has `xAxisIndex` and `yAxisIndex` arguments to selectively adjust axes to fit data on a specified index (#1123)
* Crosshair: Refactored to use two `AxisLine`s so custom formatters can now be used and lines can be independently styled (#1173, #1172, #1122, 1195) _Thanks @Maoyao233 and @EFeru_
* ClevelandDotPlot: Improve automatic axis limit detection (#1185) _Thanks @Nextra_
* ScatterPlotList: Improved legend formatting (#1190) _Thanks @Maoyao233_
* Plot: Added an optional argument to `Frameless()` to reverse its behavior and deprecated `Frame()` (#1112, #1192) _Thanks @arthurits_
* AxisLine: Added `PositionLabel` option for displaying position as text (using a user-customizable formatter function) on the axis (#1122, #1195, #1172, #1173) _Thanks @EFeru and @Maoyao233_
* Radar Plot: Fixed rendering artifact that occurred when axis maximum is zero (#1139) _Thanks @petersesztak and @bclehmann_
* Mouse Processing: Improved panning behavior when view limits (axis boundaries) are active (#1148, #1203) _Thanks @at2software_
* Signal Plot: Fixed bug causing render artifacts when using fill modes (#1163, #1205)
* Scatter Plot: Added support for `OffsetX` and `OffsetY` (#1164, #1213)
* Coxcomb: Added a new plot type for categorical data. See cookbook for examples. (#1188) _Thanks @bclehmann_
* Axes: Added `LockLimits()` to control pan/zoom manipulation so individual axes can be manipulated in multi-axis plots. See demo application for example. (#1179, #1210) _Thanks @kkaiser41_
* Vector Plot: Add additional options to customize arrowhead style and position. See cookbook for examples. (#1202) _Thanks @hhubschle_
* Finance Plot: Fixed bug affecting plots with no data points (#1200) _Thanks @Maoyao233_
* Ticks: Improve display of rotated ticks on secondary axes (#1201) _Thanks @gigios_

## ScottPlot 4.1.16
* Made it easier to use custom color palettes (see cookbook) (#1058, #1082) _Thanks @EFeru_
* Added a `IgnoreAxisAuto` field to axis lines and spans (#999) _Thanks @kirsan31_
* Heatmaps now have a `Smooth` field which uses bicubic interpolation to display smooth heatmaps (#1003) _Thanks @xichaoqiang_
* Radar plots now have an `Update()` method for updating data values without clearing the plot (#1086, #1091) _Thanks @arthurits_
* Controls now automatically render after the list of plottables is modified (previously it was after the number of plottables changed). This behavior can be disabled by setting a public field in the control's `Configuration` module. (#1087, #1088) _Thanks @bftrock_
* New `Crosshair` plot type draws lines to highlight a point on the plot and labels their coordinates in the axes (#999, #1093) _Thanks @kirsan31_
* Added support for a custom `Func<double, string>` to be used as custom tick label formatters (see cookbook) (#926, #1070) _Thanks @damiandixon and @ssalsinha_
* Added `Move`, `MoveFirst`, and `MoveLast` to the `Plot` module for added control over which plottables appear on top (#1090) _Thanks @EFeru_
* Fixed bug preventing expected behavior when calling `AxisAutoX` and `AxisAutoY` (#1089) _Thanks @EFeru__

## ScottPlot 4.1.15
* Hide design-time error message component at run time to reduce flicking when resizing (#1073, #1075) _Thanks @Superberti and @bclehmann_
* Added a modern `Plot.GetBitmap()` overload suitable for the new stateless rendering system (#913 #1063)
* Controls now have `PlottableDragged` and `PlottableDropped` event handlers (#1072) _Thanks @JS-BGResearch_

## ScottPlot 4.1.14
* Add support for custom linestyles in SignalXY plots (#1017, #1016) _Thanks @StendProg and @breakwinz_
* Improved Avalonia dependency versioning (#1018, #1041) _Thanks @bclehmann_
* Controls now properly process `MouseEnter` and `MouseLeave` events (#999) _Thanks @kirsan31 and @breakwinz_
* Controls now have a `RenderRequest()` method that uses a render queue to facilitate non-blocking render calls (#813, #1034) _Thanks @StendProg_
* Added Last() to finance plots to make it easier to access the final OHLC (#1038) _Thanks @CalderWhite_
* Controls that fail to render in design mode now display the error message in a textbox to prevent Visual Studio exceptions (#1048) _Thanks @bclehmann_

## ScottPlot 4.1.13-beta
* `Plot.Render()` and `Plot.SaveFig()` now have a `scale` argument to allow for the creation of high resolution scaled plots (#983, #982, #981) _Thanks @PeterDavidson_
* A `BubblePlot` has been added to allow display of circles with custom colors and sizes. See cookbook for examples. (#984, #973, #960) _Thanks @PeterDavidson_
* Avalonia 0.10.3 is now supported (#986) _Thanks @bclehmann_
* Default version of System.Drawing.Common has been changed from `5.0.0` to `4.6.1` to minimize errors associated with downgrading (#1004, #1005, #993, #924, #655) _Thanks @bukkideme_

## ScottPlot 4.1.12-beta
* Added "Open in New Window" option to right-click menu (#958, #969) _Thanks @ademkaya and @bclehmann_
* User control `Configuration` module now has customizable scroll wheel zoom fraction (#940, #937) _Thanks @PassionateDeveloper86 and @StendProg_
* Added options to `Plot.AxisScaleLock()` to let the user define scaling behavior when the plot is resized (#933, #857) _Thanks @ricecakebear and @StendProg_
* Improved XML documentation for `DataGen` module (#903, #902) _Thanks @bclehmann_
* Fixed bug where tick labels would not render for axes with a single tick (#945, #828, #725, #925) _Thanks @saklanmazozgur and @audun_
* Added option to manually refine tick density (#828) _Thanks @ChrisAtVault and @bclehmann_
* Improved tick density calculations for DateTime axes (#725) _Thanks @bclehmann_
* Fixed SignalXY rendering artifact affecting the right edge of the plot (#929, #931) _Thanks @damiandixon and @StendProg_
* Improved line style customization for signal plots (#929, #931) _Thanks @damiandixon and @StendProg_
* Fixed bug where negative bar plots would default to red fill color (#968, #946) _Thanks @pietcoussens_
* Fixed bug where custom vertical margin was not respected when `AxisAuto()` was called with a middle-click (#943) _Thanks Andreas_
* Added a minimum distance the mouse must travel while click-dragging for the action to be considered a drag instead of a click (#962)
* Improved Histogram documentation and simplified access to probability curves (#930, #932, #971) _Thanks @LB767, @breakwinz, and @bclehmann_

## ScottPlot 4.1.11-beta
* FormsPlot mouse events are now properly forwarded to the base control (#892, #919) _Thanks @grabul_
* Prevent right-click menu from deploying after right-click-drag (#891, #917)
* Add offset support to SignalXY (#894, #890) _Thanks @StendProg_
* Eliminate rendering artifacts in SignalXY plots (#893, #889) _Thanks @StendProg and @grabul_
* Optimize cookbook generation and test execution (#901) _Thanks @bclehmann_

## ScottPlot 4.1.10-beta
* Fixed a bug where applying the Seabourn style modified axis frame and minor tick distribution (#866) _Thanks @oszymczak_
* Improved XML documentation and error reporting for getting legend bitmaps (#860) _Thanks @mzemljak_
* Fixed rendering bug affecting finance plots with thin borders (#837) _Thanks @AlgoExecutor_
* Improved argument names and XML docs for SMA and Bollinger band calculation methods (#830) _Thanks @ticool_
* Improved GetPointNearest support for generic signal plots (#809, #882, #886) _Thanks @StendProg, @at2software, and @mrradd_
* Added support for custom slice label colors in pie charts (#883, #844) _Thanks @bclehmann, @StendProg, and @Timothy343_
* Improved support for transparent heatmaps using nullable double arrays (#849, #852) _Thanks @bclehmann_
* Deprecated bar plot `IsHorizontal` and `IsVertical` in favor of an `Orientation` enumeration
* Deprecated bar plot `xs` and `ys` in favor of `positions` and `values` which are better orientation-agnostic names
* Added Lollipop and Cleveland plots as new types of bar plots (#842, #817) _Thanks @bclehmann_
* Fixed a bug where `Plot.AddBarGroups()` returned an array of nulls (#839) _Thanks @rhys-wootton_
* Fixed a bug affecting manual tick labels (#829) _Thanks @ohru131_
* Implemented an optional render queue to allow asynchronous rendering in user controls (#813) _Thanks @StendProg_

## ScottPlot 4.1.9-beta
* Improved support for negative DateTimes when using DateTime axis mode (#806, #807) _Thanks @StendProg and @at2software_
* Improved axis limit detection when using tooltips (#805, #811) _Thanks @bclehmann and @ChrisAtVault_
* Added `WickColor` field to candlestick plots (#803) _Thanks @bclehmann_
* Improved rendering of candlesticks that open and close at the same price (#803, #800) _Thanks @bclehmann and @AlgoExecutor_
* Improved rendering of SignalXY plots near the edge of the plot (#795) _Thanks @StendProg_
* new `AddScatterStep()` helper method creates a scatter plot with the step style (#808) _Thanks @KlaskSkovby_
* Marked `MultiPlot` obsolete
* Refactored `Colormap` module to use classes instead of reflection (#767, #773) _Thanks @StendProg_
* Refactored `OHLC` fields and finance plots to store `DateTime` and `TimeSpan` instead of `double` (#795)

## ScottPlot 4.1.8-beta
* Improved validation and error reporting for large heatmaps (#772) _Thanks @Matthias-C_
* Removed noisy console output in `ScatterPlotList` (#780) _Thanks @Scr0nch_
* Improved rendering bug in signal plots (#783, #788) _Thanks @AlgoExecutor and @StendProg_
* Fix bug that hid grid lines in frameless plots (#779)
* Improved appearance of marker-only scatter plots in the legend (#790) _Thanks @AlgoExecutor_
* `AddPoint()` now has a `label` argument to match `AddScatter()` (#787) _Thanks @AlgoExecutor_

## ScottPlot 4.1.7-beta
* Added support for image axis labels (#759, #446, #716) _Thanks @bclehmann_
* Added `MinRenderIndex` and `MaxRenderIndex` support to Scatter plots (#737, #763) _Thanks @StendProg_
* Improved display of horizontal manual axis tick labels (#724, #762) _Thanks @inqb and @Saklut_
* Added support for listing and retrieving colormaps by their names (#767, #773) _Thanks @StendProg_
* Enabled mouse pan and zoom for plots with infinitely small width and height (#768, #733, #764) _Thanks @saklanmazozgur_
* A descriptive exception is now thrown when attempting to create heatmaps of unsupported dimensions (#722) _Thanks @Matthias-C_

## ScottPlot 4.1.6-beta
* Fixed single point render bug in Signal plots (#744, #745) _Thanks @at2software and @StendProg_
* Improved display scaling support for WPF control (#721, #720) _Thanks @bclehmann_
* User control `OnAxesChanged` events now send the control itself as the sender object (#743, #756) _Thanks @at2software_
* Fixed configuration bug related to Alt + middle-click-drag-zoom (#741) _Thanks @JS-BGResearch and @bclehmann_
* Fixed render bug related to ALT + middle-click-drag zoom box (#742) _Thanks @bclehmann_
* Fixed render bug for extremely small plots (#735)
* Added a coordinated heatmap plot type (#707) _Thanks @StendProg_
* Improved appearance of heatmap edges (#713) _Thanks @StendProg_
* Improved design-time rendering of Windows Forms control
* Added and expanded XML documentation for Plot and Plottable classes
* Created a new cookbook website generator that combines reflection with XML documentation (#727, #738, #756)
* ScottPlot is now a reserved prefix on NuGet

## ScottPlot 4.1.5-beta
* Helper methods were added for creating scatter plots with just lines (`AddScatterLines()`) or just markers (`AddScatterPoints()`).
* Scatter and Signal plots have `GetPointNearest()` which now has a `xyRatio` argument to support identifying points near the cursor in pixel space (#709, #722) _Thanks @oszymczak, @StendProg, @bclehmann_
* Improved display of manual tick labels (#724) _Thanks @bclehmann_

## ScottPlot 4.1.4-beta
* User controls have been extensively redesigned (#683)
  * All user controls are almost entirely logic-free and pass events to `ScottPlot.Control`, a shared common back-end module which handles mouse interaction and pixel/coordinate conversions.
  * Controls no longer have a `Configure()` method with numerous named arguments, but instead a `Configuration` field with XML-documented public fields to customize behavior.
  * Renders occur automatically when the number of plottables changes, meaning you do not have to manually call `Render()` when plotting data for the first time. This behavior can be disabled in the configuration.
  * Avalonia 0.10.0 is now supported and uses this new back-end (#656, #700) _Thanks @bclehmann_
  * Events are used to provide custom right-click menu actions.
  * The right-click plot settings window (that was only available from the WinForms control) has been removed.
* New methods were added to `ScottPlot.Statistics.Common` which efficiently find the Nth smallest number, quartiles, or other quantiles from arrays of numbers (#690) _Thanks @bclehmann_
* New tooltip plot type (#696) _Thanks @bclehmann_
* Fixed simple moving average (SMA) calculation (#703) _Thanks @Saklut_
* Improved multi-axis rendering (#706) _Thanks @bclehmann_
* Improved `SetSourceAsync()` for segmented trees (#705, #692) _Thanks @jl0pd and @StendProg_
* Improved layout for axes with rotated ticks (#706, #699) _Thanks @MisterRedactus and @bclehmann_
* ScottPlot now multi-targets more platforms and supports the latest C# language version on modern platforms but restricts the language to C# 7.3 for .NET Framework projects (#691, #711) _Thanks @jl0pd_
* Improved project file to install `System.ValueTuple` when targeting .NET Framework 4.6.1 (#88, #691)

## ScottPlot 4.1.3-beta
* Scott will make a document to summarize 4.0 → 4.1 changes as we get closer to a non-beta release
* Fixed rendering bug affecting axis spans when zoomed far in (#662) _Thanks @StendProg_
* Improved Gaussian blur performance (#667) _Thanks @bclehmann_
* Largely refactored heatmaps (#679, #680) _Thanks @bclehmann_
* New `Colorbar` plot type (#681)
* Improved SMA and Bollinger band generators (#647) _Thanks @Saklut_
* Improved tick label rounding (#657)
* Improved setting of tick label color (#672)
* Improved fill above and below for scatter plots (#676) _Thanks @MithrilMan_
* Additional customizations for radar charts (#634, #628, #635) _Thanks @bclehmann and @SommerEngineering_

## ScottPlot 4.1.0

In November, 2020 ScottPlot 4.0 branched into a permanent `stable` branch, and ScottPlot 4.1 began development as beta / pre-release in the main branch. ScottPlot 4.0 continues to be maintained, but modifications are aimed at small bugfixes rather than large refactoring or the addition of new features. ScottPlot 4.1 merged into the master branch in November, 2020 (#605). Improvements are focused at enhanced performance, improved thread safety, support for multiple axes, and options for data validation.

* **Most plotting methods are unchanged so many users will not experience any breaking changes.**
* **Axis Limits**
  * Axis limits are described by a `AxisLimits` struct (previously `double[]` was used)
  * Methods which modify axis limits do not return anything (previously they returned `double[]`)
  * To get the latest axis limits call `Plot.AxisLimits()` which returns a `AxisLimits` object
* **Multiple Axes**
  * Multiple axes are now supported! There is no change to the traditional workflow if this feature is not used.
  * Most axis methods accept a `xAxisIndex` and `yAxisIndex` arguments to specify which axes they will modify or return
  * Most plottable objects have `xAxisIndex` and `yAxisIndex` fields which specify which axes they will render on
  * You can enable a second Y and X axis by calling `YLabel2` and `XLabel2()`
  * You can obtain an axis by calling `GetXAxis(xAxisIndex)` or `GetYAxis(yAxisIndex)`, then modify its public fields to customize its behavior
  * The default axes (left and bottom) both use axis index `0`
  * The secondary axes (right and top) both use axis index `1`
  * You can create additional axes by calling `Plot.AddAxis()` and customize it by modifying fields of the `Axis` it returns.
* **Layout**
  * The layout is re-calculated on every render, so it automatically adjusts to accommodate axis labels and ticks.
  * To achieve extra space around the data area, call `Layout()` to supply a minimum size for each axis.
  * To achieve a frameless plot where the data area fills the full figure, call `LayoutFrameless()`
* **Some namespaces and class names have changed**
  * The `Plottable` base class has been replaced with an `IPlottable` interface
  * Plottables have been renamed and moved into a `Plottable` namespace (e.g., `PlottableScatter` is  now `Plottable.ScatterPlot`)
  * Several enums have been renamed
* **The Settings module has been greatly refactored**
  * It is still private, but you can request it with `Plot.GetSettings()`
  * Many of its objects implement `IRenderable`, so their customization options are stored at the same level as their render methods.
* **The Render system is now stateless**
  * `Bitmap` objects are never stored. The `Render()` method will create and return a new `Bitmap` when called, or will render onto an existing `Bitmap` if it is supplied as an argument. This allows controls to manage their own performance optimization by optionally re-using a `Bitmap` for multiple renders.
  * Drawing is achieved with `using` statements which respect all `IDisposable` drawing objects, improving thread safety and garbage collection performance.

## ScottPlot 4.0.46
* Improved ticks for small plots (#724) _Thanks @Saklut_
* Improved display of manual ticks (#724) _Thanks @bclehmann_

## ScottPlot 4.0.45
* Fixed a bug that affected very small plots with the benchmark enabled (#626) _Thanks @martin-brajer_
* Improved labels in bar graphs using a yOffset (#584) _Thanks Terbaco_
* Added `RenderLock()` and `RenderUnlock()` to the Plot module to facilitate multi-threaded plot modification (#609) _Thanks @ZTaiIT1025_

## ScottPlot 4.0.44
* Improved limits for fixed-size axis spans (#586) _Thanks @Ichibot200 and @StendProg_
* Mouse drag/drop events now send useful event arguments (#593) _Thanks @charlescao460 and @StendProg_
* Fixed a bug that affected plots with extremely small (<1E-10) axis spans (#607) _Thanks @RFIsoft_
* `Plot.SaveFig()` now returns the full path to the file it created (#608)
* Fixed `AxisAuto()` bug affecting signal plots using min/max render indexes with a custom sample rate (#621) _Thanks @LB767_
* Fixed a bug affecting histogram normalization (#624) _Thanks @LB767_
* WPF and Windows Forms user controls now also target .NET 5

## ScottPlot 4.0.43
* Improved appearance of semi-transparent legend items (#567)
* Improved tick labels for ticks smaller than 1E-5 (#568) _Thanks @ozgur640_
* Improved support for Avalonia 0.10 (#571) _Thanks @bclehmann and @apkrymov_
* Improved positions for base16 ticks (#582, #581) _Thanks @bclehmann_

## ScottPlot 4.0.42
* Improved DPI scaling support when using WinForms in .NET Core applications (#563) _Thanks @Ichibot200_
* Improved DPI scaling support for draggable axis lines and spans (#563) _Thanks @Ichibot200_

## ScottPlot 4.0.41
* Improved density of DateTime ticks (#564, #561) _Thanks @StendProg and @waynetheron_
* Improved display of DateTime tick labels containing multiple spaces (#539, #564) _Thanks @StendProg_

## ScottPlot 4.0.40
* Added user control for Avalonia (#496, #503) _Thanks @bclehmann_
* Holding shift while left-click-dragging the edge of a span moves it instead of resizing it (#509) _Thanks @Torgano_
* CSV export is now culture invariant for improved support on systems where commas are decimal separators (#512) _Thanks Daniel_
* Added fill support to scatter plots (#529) _Thanks @AlexFsmn_
* Fix bug that occurred when calling `GetLegendBitmap()` before the plot was rendered (#527) _Thanks @el-aasi_
* Improved DateTime tick placement and added support for milliseconds (#539) _Thanks @StendProg_
* Pie charts now have an optional hollow center to produce donut plots (#534) _Thanks @bclehmann and @AlexFsmn_
* Added electrocardiogram (ECG) simulator to the DataGen module (#540) _Thanks @AteCoder_
* Improved mouse scroll wheel responsiveness by delaying high quality render (#545, #543, #550) _Thanks @StendProg_
* `Plot.PlotBitmap()` allows Bitmaps to be placed at specific coordinates (#528) _Thanks @AlexFsmn_
* `DataGen.SampleImage()` returns a sample Bitmap that can be used for testing
* Bar graphs now have a hatchStyle property to customize fill pattern (#555) _Thanks @bclehmann_
* Support timecode tick labels (#537) _Thanks @vrdriver and @StendProg_

## ScottPlot 4.0.39
* Legend now reflects LineStyle of Signal and SignalXY plots (#488) _Thanks @bclehmann_
* Improved mouse wheel zoom-to-cursor and middle-click-drag rectangle zoom in the WPF control for systems that use display scaling (#490) _Thanks @nashilnik_
* The `Configure()` method of user controls now has a `lowQualityAlways` argument to let the user easily enable/disable anti-aliasing at the control level. Previously this was only configurable by reaching into the control's plot object and calling its `AntiAlias()` method. (#499) _Thanks @RachamimYaakobov_
* SignalXY now supports parallel processing (#500) _Thanks @StendProg_
* SignalXY now respects index-based render limits (#493, #500) _Thanks @StendProg and @envine_

## ScottPlot 4.0.38
* Improved `Plot.PlotFillAboveBelow()` rendering of data with a non-zero baseline (#477) _Thanks @el-aasi_
* Added `Plot.PlotWaterfall()` for easy creation of waterfall-style bar plots (#463, #476) _Thanks @bclehmann_
* Axis tick labels can be displayed using notations other than base 10 by supplying `Plot.Ticks()` with `base` and `prefix` arguments, allowing axes that display binary (e.g., `0b100110`) or hexadecimal (eg., `0x4B0D10`) tick labels (#469, #457) _Thanks @bclehmann_
* Added options to `PlotBar()` to facilitate customization of text displayed above bars when `showValue` is enabled (#483) _Thanks @WillemWever_
* Plot objects are colored based on a pre-defined set of colors. The default colorset (category10) is the same palette of colors used by matplotlib. A new `Colorset` module has been created to better define this behavior, and `Plot.Colorset()` makes it easy to plot data using alternative colorsets. (#481)
* Fixed a bug that caused instability when a population plot is zoomed-out so much that its fractional distribution curve is smaller than a single pixel (#480) _Thanks @HowardWhile_
* Added `Plot.Remove()` method to make it easier to specifically remove an individual plottable after it has been plotted. `Plot.Clear()` is similar, but designed to remove classes of plot types rather than a specific plot object. (#479) _Thanks @cstyx and @Resonanz_
* Signal plots can now be created with a defined `minRenderIndex` (in addition to the already-supported `maxRenderIndex`) to facilitate partial display of large arrays (#474) _Thanks @bclehmann_

## ScottPlot 4.0.37
* Fixed a long-running issue related to strong assembly versioning that caused the WPF control to fail to render in the Visual Studio designer in .NET Framework (but not .NET Core) projects (#473, #466, #356) _Thanks @bhairav-thakkar, @riquich, @Helitune-RobMcKay, and @iu2kxv_
* User controls now also target `net472` (while still supporting `net461` and `netcoreapp3.0`) to produce a build folder with just 3 DLLs (compared to over 100 when building with .NET Framework 4.6.1)

## ScottPlot 4.0.36
* `PlotSignal()` and `PlotSignalXY()` plots now have an optional `useParallel` argument (and public property on the objects they return) to allow the user to decide whether parallel or sequential calculations will be performed. (#454, #419, #245, #72) _Thanks @StendProg_
* Improved minor tick alignment to prevent rare single-pixel artifacts (#417)
* Improved horizontal axis tick label positions in ruler mode (#453)
* Added a `Statistics.Interpolation` module to generate smooth interpolated splines from a small number of input data points. See advanced statistics cookbook example for usage information. (#459) _Thanks Hans-Peter Moser_
* Improved automatic axis adjustment when adding bar plots with negative values (#461, #462) _Thanks @bclehmann_
* Created `Drawing.Colormaps` module which has over a dozen colormaps for easily converting a fractional value to a color for use in plotting or heatmap displays (#457, #458) _Thanks @bclehmann_
* Updated `Plot.Clear()` to accept any `Plottable` as an argument, and all `Plottable` objects of the same type will be cleared (#464) _Thanks @imka-code_

## ScottPlot 4.0.35
* Added `processEvents` argument to `formsPlot2.Render()` to provide a performance enhancement when linking axes of two `FormsPlot` controls together (by calling `Plot.MatchAxis()` from the control's `AxesChanged` event, as seen in the _Linked Axes_ demo application) (#451, #452) _Thanks @StendProg and @robokamran_
* New `Plot.PlotVectorField()` method for displaying vector fields (sometimes called quiver plots) (#438, #439, #440) _Thanks @bclehmann and @hhubschle_
* Included an experimental colormap module which is likely to evolve over subsequent releases (#420, #424, #442) _Thanks @bclehmann_
* `PlotScatterHighlight()` was created as a type of scatter plot designed specifically for applications where "show value on hover" functionality is desired. Examples are both in the cookbook and WinForms and WPF demo applications. (#415, #414) _Thanks @bclehmann and @StendProg_
* `PlotRadar()` is a new plot type for creating Radar plots (also called spider plots or star plots). See cookbook and demo application for examples. (#428, #430) _Thanks @bclehmann_
* `PlotPlolygons()` is a new performance-optimized variant of `PlotPolygon()` designed for displaying large numbers of complex shapes (#426) _Thanks @StendProg_
* The WinForms control's `Configure()` now has a `showCoordinatesTooltip` argument to continuously display the position at the tip of the cursor as a tooltip (#410) _Thanks @jcbeppler_
* User controls now use SHIFT (previously ALT) to lock the horizontal axis and ALT (previously SHIFT) while left-click-dragging for zoom-to-region. Holding CTRL+SHIFT while right-click-dragging now zooms evenly, without X/Y distortion. (#436) _Thanks @tomwimmenhove and @StendProg_
* Parallel processing is now enabled by default. Performance improvements will be most noticeable on Signal plots. (#419, #245, #72)
* `Plot.PlotBar()` now has an `autoAxis` argument (which defaults `true`) that automatically adjusts the axis limits so the base of the bar graphs touch the edge of the plot area. (#406)
* OSX-specific DLLs are now only retrieved by NuGet on OSX (#433, #211, #212)
* Pie charts can now be made with `plt.PlotPie()`. See cookbook and demo application for examples. (#421, #423) _Thanks @bclehmann_
* `ScottPlot.FormsPlotViewer(Plot)` no longer resets the new window's plot to the default style (#416)  _Thanks @StendProg_
* Controls now have a `recalculateLayoutOnMouseUp` option to prevent resetting of manually-defined data area padding

## ScottPlot 4.0.34
* Improve display of `PlotSignalXY()` by not rendering markers when zoomed very far out (#402) _Thanks @gobikulandaisamy_
* Optimized rendering of solid lines which have a user-definable `LineStyle` property. This modification improves grid line rendering and increases performance for most types of plots. (#401, #327) _Thanks @bukkideme and @Ichibot200_

## ScottPlot 4.0.33
* Force grid lines to always draw using anti-aliasing. This compensates for a bug in `System.Drawing` that may cause diagonal line artifacts to appear when the user controls were panned or zoomed. (#401, #327) _Thanks @bukkideme and @Ichibot200_

## ScottPlot 4.0.32
* User controls now have a `GetMouseCoordinates()` method which returns the DPI-aware position of the mouse in graph coordinates (#379, #380) _Thanks @bclehmann_
* Default grid color was lightened in the user controls to match the default style (#372)
* New `PlotSignalXY()` method for high-speed rendering of signal data that has unevenly-spaced X coordinates (#374, #375) _Thanks @StendProg and @LogDogg_
* Modify `Tools.Log10()` to return `0` instead of `NaN`, improving automatic axis limit detection (#376, #377) _Thanks @bclehmann_
* WpfPlotViewer and FormsPlotViewer launch in center of parent window (#378)
* Improve reliability of `Plot.AxisAutoX()` and `Plot.AxisAutoY()` (#382)
* The `Configure()` method of FormsPlot and WpfPlot controls now have `middleClickMarginX` and `middleClickMarginY` arguments which define horizontal and vertical auto-axis margin used for middle-clicking. Setting horizontal margin to 0 is typical when plotting signals. (#383)
* `Plot.Grid()` and `Plot.Ticks()` now have a `snapToNearestPixel` argument which controls whether these lines appear anti-aliased or not. For static images non-anti-aliased grid lines and tick marks look best, but for continuously-panning plots anti-aliased lines look better. The default behavior is to enable snapping to the nearest pixel, consistent with previous releases. (#384)
* Mouse events (MouseDown, MouseMove, etc.) are now properly forwarded to the FormsPlot control (#390) _Thanks @Minu476_
* Improved rendering of very small candlesticks and OHLCs in financial plots
* Labeled plottables now display their label in the ToString() output. This is useful when viewing plottables listed in the FormsPlot settings window #391 _Thanks @Minu476_
* Added a Statistics.Finance module with methods for creating Simple Moving Average (SMA) and Bollinger band technical indicators to Candlestick and OHLC charts. Examples are in the cookbook and demo program. (#397) _Thanks @Minu476_
* Scatter plots, filled plots, and polygon plots now support Xs and Ys which contain `double.NaN` #396
* Added support for line styles to Signal plots (#392) _Thanks @bukkideme_

## ScottPlot 4.0.31
* Created `Plot.PlotBarGroups()` for easier construction of grouped bar plots from 2D data (#367) _Thanks @bclehmann_
* Plot.PlotScaleBar() adds an L-shaped scalebar to the corner of the plot (#363)
* Default grid color lightened from #D3D3D3 (Color.LightGray) to #EFEFEF (#372)
* Improved error reporting for scatter plots (#369) _Thanks @JagDTalcyon_
* Improve pixel alignment by hiding grid lines and snapping tick marks that are 1px away from the lower left edge (#359)
* PlotText() ignores defaults to upperLeft alignment when rotation is used (#362)
* Improved minor tick positioning to prevent cases where minor ticks are 1px away from major ticks (#373)

## ScottPlot 4.0.30
* `Plot.PlotCandlestick()` and `Plot.PlotOHLC()`
  * now support `OHLC` objects with variable widths defined with a new `timeSpan` argument in the OHLC constructor. (#346) _Thanks @Minu476_
  * now support custom up/down colors including those with transparency (#346) _Thanks @Minu476_
  * have a new `sequential` argument to plot data based on array index rather than `OHLC.time`. This is a new, simpler way to display unevenly-spaced data (e.g., gaps over weekends) in a way that makes the gaps invisible. (#346) _Thanks @Minu476_
* Fixed a marker/line alignment issue that only affeced low-density Signal plots on Linux and MacOS (#340) _Thanks @SeidChr_
* WPF control now appears in Toolbox (#151) _Thanks @RalphLAtGitHub_
* Plot titles are now center-aligned with the data area, not the figure. This improves the look of small plots with titles. (#365) _Thanks @Resonanz_
* Fixed bug that ignored `Configure(enableRightClickMenu: false)` in WPF and WinForms user controls. (#365) _Thanks @thunderstatic_
* Updated `Configure(enableScrollWheelZoom: false)` to disable middle-click-drag zooming. (#365) _Thanks @eduhza_
* Added color mixing methods to ScottPlot.Drawing.GDI (#361)
* Middle-click-drag zooming now respects locked axes (#353) _Thanks @LogDogg_
* Improved user control zooming of high-precision DateTime axis data (#351) _Thanks @bukkideme_
* Plot.AxisBounds() now lets user set absolute bounds for drag and pan operations (#349) _Thanks @LogDogg_
* WPF control uses improved Bitmap conversion method (#350)
* Function plots have improved handling of functions with infinite values (#370) _Thanks @bclehmann_

## ScottPlot 4.0.29
* `Plot.PlotFill()` can be used to make scatter plots with shaded regions. Giving it a single pair of X/Y values (`xs, ys`) lets you shade beneath the curve to the `baseline` value (which defaults to 0). You can also give it a pair of X/Y values (`xs1, ys1, xs2, ys2`) and the area between the two curves will be shaded (the two curves do not need to be the same length). See cookbook for examples. (#255) _Thanks @ckovamees_ 
* `DataGen.Range()` now has `includeStop` argument to include the last value in the returned array.
* `Tools.Pad()` has been created to return a copy of a given array padded with data values on each side. (#255) _Thanks @ckovamees_
* [Seaborn](https://seaborn.pydata.org/) style can be activated using `Plot.Style(Style.Seaborn)` (#339)
* The `enableZooming` argument in `WpfPlot.Configure()` and `FormsPlot.Configure()` has been replaced by two arguments `enableRightClickZoom` and `enableScrollWheelZoom` (#338) _Thanks Zach_
* Improved rendering of legend items for polygons and filled plots (#341) _Thanks @SeidChr_
* Improved Linux rendering of legend items which use thick lines: axis spans, fills, polygons, etc. (#340) _Thanks @SeidChr_
* Addded `Plot.PlotFillAboveBelow()` to create a shaded line plot with different colors above/below the baseline. (#255) _Thanks @ckovamees_
* Improved rendering in Linux and MacOS by refactoring the font measurement system (#340) _Thanks @SeidChr_

## ScottPlot 4.0.28
* `Ticks()` now has arguments for numericStringFormat (X and Y) to make it easy to customize formatting of tick labels (percentage, currency, scientific notation, etc.) using standard [numeric format strings](https://docs.microsoft.com/en-us/dotnet/standard/base-types/standard-numeric-format-strings). Example use is demonstrated in the cookbook. (#336) _Thanks @deiruch_
* The right-click menu can now be more easily customized by writing a custom menu to `FormsPlot.ContextMenuStrip` or `WpfPlot.ContextMenu`. Demonstrations of both are in the demo application. (#337) _Thanks @Antracik_

## ScottPlot 4.0.27
* `Plot.Polygon()` can now be used to plot polygons from X/Y points (#255) _Thanks @ckovamees_
* User controls now have an "open in new window" item in their right-click menu (#280)
* Plots now have offset notation and multiplier notation disabled by default. Layouts are automatically calculated before the first render, or manually after MouseUp events in the user controls. (#310)
* `Plot.Annotation()` allows for the placement of text on the figure using pixel coordinates (not unit coordinates on the data grid). This is useful for creating custom static labels or information messages. (#321) _Thanks @SeidChr_
* `FormsPlot.MouseDoubleClicked` event now passes a proper `MouseEventArgs` instead of `null` (#331) _Thanks @ismdiego_
* Added a right-click menu to `WpfPlot` with items (save image, copy image, open in new window, help, etc.) similar to `FormsPlot`

## ScottPlot 4.0.26
* The `ScottPlot.WPF` package (which provides the `WpfPlot` user control) now targets .NET Framework 4.7.2 (in addition to .NET Core 3.0), allowing it to be used in applications which target either platform. The ScottPlot demo application now targets .NET Framework 4.7.2 which should be easier to run on most Windows systems. (#333)
* The `ScottPlot.WinForms` package (which produves the `FormsPlot` control) now only targets .NET Framework 4.6.1 and .NET Core 3.0 platforms (previously it also had build targets for .NET Framework 4.7.2 and .NET Framework 4.8). It is important to note that no functionality was lost here. (#330, #333)

## ScottPlot 4.0.25
* `PlotBar()` now supports displaying values above each bar graph by setting the `showValues` argument.
* `PlotPopulations()` has extensive capabilities for plotting grouped population data using box plots, bar plots, box and whisper plots, scatter data with distribution curves, and more! See the cookbook for details. (#315)
* `Histogram` objects now have a `population` property.
* `PopulationStats` has been renamed to `Population` and has additional properties and methods useful for reporting population statistics.
* Improved grid rendering rare artifacts which appear as unwanted diagnal lines when anti-aliasing is disabled. (#327)

## ScottPlot 4.0.24
* `Plot.Clear()` has been improved to more effectively clear plottable objects. Various overloads are provided to selectively clear or preserve certain plot types. (#275) _Thanks @StendProg_
* `PlotBar()` has been lightly refactored. Argument order has been adjusted, and additional options have been added. Error cap width is now in fractional units instead of pixel units. Horizontal bar charts are now supported. (#277, #315) _Thanks @bonzaiferroni_

## ScottPlot 4.0.23
* Interactive plot viewers were created to make it easy to interactively display data in a pop-up window without having to write any GUI code: `ScottPlot.WpfPlotViewer` for WPF and `ScottPlot.FormsPlotViewer` for Windows Forms
* Fixed bug that affected the `ySpacing` argument of `Plot.Grid()`
* `Plot.Add()` makes it easy to add a custom `Plottable` to the plot
* `Plot.XLabels()` and `Plot.YLabels()` can now accept just a string array (x values are auto-populated as a consecutive series of numbers).
* Aliased `Plot.AxisAuto()` to `Plot.AutoAxis()` and `Plot.AutoScale()` to make this function easier to locate for users who may have experience with other plot libraries. (#309) _Thanks @Resonanz_
* Empty plots now render grid lines, ticks, and tick labels (#313)
* New plot type: Error bars. They allow the user to define error bar size in all 4 directions by calling `plt.PlotErrorBars()`. (#316) _Thanks @zrolfs_
* Improve how dashed lines appear in the legend
* Improved minor tick positions when using log scales with `logScaleX` and `logScaleY` arguments of `plt.Ticks()` method
* Fixed bug that caused the center of the coordinate field to shift when calling `Plot.AxisZoom()`
* Grid line thickness and style (dashed, dotted, etc) can be customized with new arguments in the `Plot.Grid()` method

## ScottPlot 4.0.22
* Added support for custom horizontal axis tick rotation (#300) _Thanks @SeidChr_
* Added support for fixed grid spacing when using DateTime axes (#299) _Thanks @SeidChr_
* Updated ScottPlot icon (removed small text, styled icon after emoji)
* Improved legend font size when using display scaling (#289)
* Scroll wheel zooming now zooms to cursor (instead of center) in WPF control. This feature works now even if display scaling is used. (#281)
* Added `Plot.EqualAxis` property to make it easy to lock axis scales together (#306) _Thanks @StendProg_

## ScottPlot 4.0.21
* Created new cookbook and demo applications for WinForms and WPF (#271)
* The `FormsPlot.MouseMoved` event now has `MouseEventArgs` (instead of `EventArgs`). The purpose of this was to make it easy to access mouse pixel coordinates via `e.X` and `e.Y`, but this change may require modifications to applications which use the old event signature.
* WpfPlot now has an `AxisChanged` event (like FormsPlot)
* Fixed bug that caused `Plot.CoordinateFromPixelY()` to return incorrect value
* Fixed bug causing cursor to show arrows when hovered over some non-draggable objects
* Improved support for WinForms and WpfPlot transparency (#286) _Thanks @StendProg and @envine_
* Added `DataGen.Zeros()` and `DataGen.Ones()` to generate arrays filled with values using methods familiar to numpy users.
* Added `equalAxes` argument to `WpfPlot.Configure()` (#272)
* Fixed a bug affecting the `equalAxes` argument in `FormsPlot.Configure()` (#272)
* Made all `Plot.Axis` methods return axis limits as `double[]` (previously many of them returned `void`)
* Added overload for `Plot.PlotLine()` which accepts a slope, offset, and start and end X points to make it easy to plot a linear line with known formula. Using PlotFormula() will produce the same output, but this may be simpler to use for straight lines.
* Added `rSquared` property to linear regression fits (#290) _Thanks @bclehmann and @StendProg_
* Added `Tools.ConvertPolarCoordinates()` to make it easier to display polar data on ScottPlot's Cartesian axes (#298) _Thanks @bclehmann_
* Improved `Plot.Function()` (#243) _Thanks @bclehmann_
* Added overload for `Plot.SetCulture()` to let the user define number and date formatting rather than relying on pre-made cultures (#301, #236) _Thanks @SeidChr_

## ScottPlot 4.0.19
* Improved how markers are drawn in Signal and SignalConst plots at the transition area between zoomed out and zoomed in (#263) _Thanks @bukkideme and @StendProg_
* Improved support for zero lineSize and markerSize in Signal and SignalConst plots (#263, #264) _Thanks @bukkideme and @StendProg_
* Improved thread safety of interactive graphs (#245) _Thanks @StendProg_
* Added `CoordinateFromPixelX()` and `CoordinateFromPixelY()` to get _double precision_ coordinates from a pixel location. Previously only SizeF (float) precision was available. This improvement is especially useful when using DateTime axes. (#269) _Thanks Chris_
* Added `AxisScale()` to adjust axis limits to set a defined scale (units per pixel) for each axis.
* Added `AxisEqual()` to adjust axis limits to set the scale of both axes to be the same regardless of the size of each axis (#272) _Thanks @gberrante_
* `PlotHSpan()` and `PlotVSpan()` now return `PlottableHSpan` and `PlottableVSpan` objects (instead of a `PlottableAxSpan` with a `vertical` property)
* `PlotHLine()` and `PlotVLine()` now return `PlottableHLine` and `PlottableVLine` objects (instead of a `PlottableAxLine` with a `vertical` property)
* MultiPlot now has a `GetSubplot()` method which returns the Plot from a row and column index (#242) _Thanks @Resonanz and @StendProg_
* Created `DataGen.Range()` to make it easy to create double arrays with evenly spaced data (#259)
* Improved support for display scaling (#273) _Thanks @zrolfs_
* Improved event handling (#266, #238) _Thanks @StendProg_
* Improved legend positioning (#253) _Thanks @StendProg_

## ScottPlot 4.0.18
* Added `Plot.SetCulture()` for improved local culture formatting of numerical and DateTime axis tick labels (#236) _Thanks @teejay-87_

## ScottPlot 4.0.17
* Added `mouseCoordinates` property to WinForms and WPF controls (#235) _Thanks @bukkideme_
* Fixed rendering bug that affected horizontal lines when anti-aliasing was turned off (#232) _Thanks @StendProg_
* Improved responsiveness while dragging axis lines and axis spans (#228) _Thanks @StendProg_

## ScottPlot 4.0.16
* Improved support for MacOS and Linux (#211, #212, #216) _Thanks @hexxone and @StendProg_
* Fixed a bug affecting the `ySpacing` argument in `Plot.Grid()` (#221) _@Thanks teejay-87_
* Enabled `visible` argument in `Title()`, `XLabel()`, and `YLabel()` (#222) _Thanks @ckovamees_
* AxisSpan: Edges are now optionally draggable (#228) _Thanks @StendProg_
* AxisSpan: Can now be selectively removed with `Clear()` argument
* AxisSpan: Fixed bug caused by zooming far into an axis span (#226) _Thanks @StendProg_
* WinForms control: now supports draggable axis lines and axis spans
* WinForms control: Right-click menu now has "copy image" option (#220)
* WinForms control: Settings screen now has "copy CSV" button to export data (#220)
* WPF control: now supports draggable axis lines and axis spans
* WPF control: Configure() to set various WPF control options
* Improved axis handling, expansion, and auto-axis (#219, #230) _Thanks @StendProg_
* Added more options to `DataGen.Cos()`
* Tick labels can be hidden with `Ticks()` argument (#223) _Thanks @ckovamees_

## ScottPlot 4.0.14
* Improved `MatchAxis()` and `MatchLayout()` (#217) _Thanks @ckovamees and @StendProg_

## ScottPlot 4.0.13
* Improved support for Linux and MacOS _Thanks @hexxone_
* Improved font validation (#211, #212) _Thanks @hexxone and @StendProg_

## ScottPlot 4.0.11
* User controls now have a `cursor` property which can be set to allow custom cursors. (#187) _Thanks @gobikulandaisamy_
* User controls now have a `mouseCoordinates` property which make it easy to get the X/Y location of the cursor. (#187) _Thanks @gobikulandaisamy_

## ScottPlot 4.0.10
* Improved density colormap (#192, #194) _Thanks @StendProg_
* Added linear regression tools and cookbook example (#198) _Thanks @bclehmann_
* Added `maxRenderIndex` to Signal to allow partial plotting of large arrays intended to be used with live, incoming data (#202) _Thanks @StendProg and @plumforest_
* Made _Shift + Left-click-drag_ zoom into a rectangle light middle-click-drag (in WinForms and WPF controls) to add support for mice with no middle button (#90) _Thanks @JagDTalcyon_
* Throw an exception if `SaveFig()` is called before the image is properly sized (#192) _Thanks @karimshams and @StendProg_
* `Ticks()` now has arguments for `FontName` and `FontSize` (#204) _Thanks Clay_
* Fixed a bug that caused poor layout due to incorrect title label size estimation (#205) _Thanks Clay_
* `Grid()` now has arguments to selectively enable/disable horizontal and vertical grid lines (#206) _Thanks Clay_
* Added tool and cookbook example to make it easier to plot data on a log axis (#207) _Thanks @senged_
* Arrows can be plotted using `plt.PlotArrow()` (#201) _Thanks Clay_

## ScottPlot 4.0.9
_Published on [NuGet](https://www.nuget.org/profiles/ScottPlot) on 2019-12-03_
* Use local regional display settings when formatting the month tick of DateTime axes. (#108) _Thanks @FadyDev2_
* Debug symbols are now packaged in the NuGet file

## ScottPlot 4.0.7
_Published on [NuGet](https://www.nuget.org/profiles/ScottPlot) on 2019-12-01_\
* Added WinForms support for .NET Framework 4.7.2 and 4.8
* Fixed bug in WinForms control that only affected .NET Core 3.0 applications (#189, #138) _Thanks @petarpetrovt_

## ScottPlot 4.0.6
_Published on [NuGet](https://www.nuget.org/profiles/ScottPlot) on 2019-11-29_\
* fixed bug that affected the settings dialog window in the WinForms control. (#187) _Thanks @gobikulandaisamy_

## ScottPlot 4.0.5
_Published on [NuGet](https://www.nuget.org/profiles/ScottPlot) on 2019-11-27_
* improved spacing for non-uniformly distributed OHLC and candlestick plots. (#184) _Thanks @Luvnet-890_
* added `fixedLineWidth` to `Legend()` to allow the user to control whether legend lines are dynamically sized. (#185) _Thanks @ab-tools_
* legend now hides lines or markers of they're hidden in the plottable
* DateTime axes now use local display format (#108) _Thanks @FadyDev2_

## ScottPlot 4.0.4
_Published on [NuGet](https://www.nuget.org/profiles/ScottPlot) on 2019-11-24_
* `PlotText()` now supports a background frame (#181) _Thanks @Luvnet-890_
* OHLC objects can be created with a double or a DateTime (#182) _Thanks @Minu476_
* Improved `AxisAuto()` fixes bug for mixed 2d and axis line plots

## ScottPlot 4.0.3
_Published on [NuGet](https://www.nuget.org/profiles/ScottPlot) on 2019-11-23_
* Fixed bug when plotting single-point candlestick (#172) _Thanks @Minu476_
* Improved style editing of plotted objects (#173) _Thanks @Minu476_
* Fixed pan/zoom axis lock when holding CTRL or ALT (#90) _Thanks @FadyDev2_
* Simplified the look of the user controls in designer mode
* Improved WPF control mouse tracking when using DPI scaling
* Added support for manual tick positions and labels (#174) _Thanks @Minu476_
* Improved tick system when using DateTime units (#108) _Thanks @Padanian, @FadyDev2, and @Bhandejiya_
* Created `Tools.DateTimesToDoubles(DateTime[] array)` to easily convert an array of dates to doubles which can be plotted with ScottPlot, then displayed as time using `plt.Ticks(dateTimeX: true)`.
* Added an inverted sign flag to allow display of an axis with descending units. (#177) _Thanks Bart_

## ScottPlot 4.0.2
_Published on [NuGet](https://www.nuget.org/profiles/ScottPlot) on 2019-11-09_
* Multi-plot figures: Images with several plots can be created using `ScottPlot.MultiPlot()`
* `ScottPlot.DataGen` functions which require a `Random` can accept null (they will create a `Random` if null is given)
* `plt.MatchAxis()` and `plt.MatchLayout()` have been improved
* `plt.PlotText()` now supports rotated text using the `rotation` argument. (#160) _Thanks @gwilson9_
* `ScottPlot.WinForms` user control has new events and `formsPlot1.Configure()` arguments to make it easy to replace the default functionality for double-clicking and deploying the right-click menu (#166). _Thanks @FadyDev2_
* All plottables now have a `visible` property which makes it easy to toggle visibility on/off after they've been plotted. _Thanks @Nasser_

## ScottPlot 4.0.1
_Published on [NuGet](https://www.nuget.org/profiles/ScottPlot) on 2019-11-03_
* ScottPlot now targets .NET Standard 2.0 so in addition to .NET Framework projects it can now be used in .NET Core applications, ASP projects, Xamarin apps, etc.
* The WinForms control has its own package which targets both .NET Framework 4.6.1 and .NET Core 3.0 _Thanks @petarpetrovt_
* The WPF control has its own package targeting .NET Core 3.0 _Thanks @petarpetrovt_
* Better layout system and control of padding _Thanks @Ichibot200_
* Added ruler mode to `plt.Ticks()` _Thanks @Ichibot200_
* `plt.MatchLayout()` no longer throws exceptions
* Eliminated `MouseTracker` class (tracking is now in user controls)
* Use NUnit (not MSTest) for tests

## ScottPlot 3.1.6
_Published on [NuGet](https://www.nuget.org/profiles/ScottPlot) on 2019-10-20_
* Reduced designer mode checks to increase render speed _Thanks @StendProg_
* Fixed cursor bug that occurred when draggable axis lines were used _Thanks @Kamran_
* Fully deleted the outdated `ScottPlotUC`
* Fixed infinite zoom bug caused by calling AxisAuto() when plotting a single point (or perfectly straight horizontal or vertical line)
* Added `ToolboxItem` and `DesignTimeVisible` delegates to WpfPlot control to try to get it to appear in the toolbox (but it doesn't seem to be working)
* Improved figure padding when axes frames are disabled _Thanks @Ichibot200_
* Improved rendering of ticks at the edge of the plottable area _Thanks @Ichibot200_
* Added `AxesChanged` event to user control to make it easier to sync axes between multiple plots
* Disabled drawing of arrows on user control in designer mode

## ScottPlot 3.1.5
_Published on [NuGet](https://www.nuget.org/profiles/ScottPlot) on 2019-10-06_
* WPF user control improved support for display scaling _Thanks @morningkyle_
* Fixed bug that crashed on extreme zoom-outs _Thanks @morningkyle_
* WPF user control improvements (middle-click autoaxis, scrollwheel zoom)
* ScottPlot user control has a new look in designer mode. Exceptions in user controls in designer mode can crash Visual Studio, so this risk is greatly reduced by not attempting to render a ScottPlot _inside_ Visual Studio.

## ScottPlot 3.1.4
_Published on [NuGet](https://www.nuget.org/profiles/ScottPlot) on 2019-09-22_
* middle-click-drag zooms into a rectangle drawn with the mouse
* Fixed bug that caused user control to crash Visual Studio on some systems that used DPI scaling. (#125, #111) _Thanks @ab-tools and @bukkideme_
* Fixed poor rendering for extremely small plots
* Fixed bug when making a scatter plot with a single point (#126). _Thanks @bonzaiferroni_
* Added more options to right-click settings menu (grid options, legend options, axis labels, editable plot labels, etc.)
* Improved axis padding and image tightening
* Greatly refactored the settings module (no change in functionality)

## ScottPlot 3.1.3
_Published on [NuGet](https://www.nuget.org/profiles/ScottPlot) on 2019-08-25_
* FormsPlot: middle-click-drag zooms into a rectangle
* FormsPlot: CTRL+scroll to lock vertical axis
* FormsPlot: ALT+scroll to loch horizontal axis
* FormsPlot: Improved (and overridable) right-click menu
* Ticks: rudimentary support for date tick labels (`dateTimeX` and `dateTimeY`)
* Ticks: options to customize notation (`useExponentialNotation`, `useOffsetNotation`, and `useMultiplierNotation`)

## ScottPlot 3.1.0
_Published on [NuGet](https://www.nuget.org/profiles/ScottPlot) on 2019-08-19_
* `ScottPlotUC` was renamed to `FormsPlot`
* `ScottPlotWPF` was renamed to `WpfPlot`
* The right-click menu has improved. It responds faster and has improved controls to adjust plot settings.
* Plots can now be saved in BMP, PNG, JPG, and TIF format
* Holding `CTRL` while click-dragging locks the horizontal axis
* Holding `ALT` while click-dragging locks the vertical axis
* Minor ticks are now displayed (and can be turned on or off with `Ticks()`)
* Legend can be accessed for external display with `GetLegendBitmap()`
* anti-aliasing is turned off while click-dragging to increase responsiveness (#93) _Thanks @StendProg_
* `PlotSignalConst` now has support for generics and improved performance using single-precision floating-point math. _Thanks @StendProg_
* Legend draws more reliably (#104, #106) _Thanks @StendProg_
* `AxisAuto()` now has `expandOnly` arguments
* Axis lines with custom lineStyles display properly in the legend

## ScottPlot 3.0.9
_Published on [NuGet](https://www.nuget.org/profiles/ScottPlot) on 2019-08-12_
* New Plot Type: `PlotSignalConst` for extremely large arrays of data which are not expected to change after being plotted. Plots generated with this method can be much faster than `PlotSignal`. (#70) _Thanks @StendProg_
* Greatly improved axis tick labels. Axis tick labels are now less likely to overlap with axis labels, and it displays very large and very small numbers well using exponential notation. (#47, #68) _Thanks @Padanian_
* Parallel processing support for `SignalPlot` (#72) _Thanks @StendProg_
* Every `Plot` function now returns a `Plottable`. When creating things like scatter plots, text, and axis lines, the returned object can now be used to update the data, position, styling, or call plot-type-specific methods.
* Right-click menu now displays ScottPlot and .NET Framework version
* Improved rendering of extremely zoomed-out signals 
* Rendering speed increased now that `Format32bppPArgb` is the default PixelFormat (#83) _Thanks @StendProg_
* `DataGen.NoisySin()` was added
* Code was tested in .NET Core 3.0 preview and compiled without error. Therefore, the next release will likely be for .NET Core 3.0 (#85, #86) _Thanks @petarpetrovt_
* User controls now render graphs with anti-alias mode off (faster) while the mouse is being dragged. Upon release a high quality render is performed.

## ScottPlot 3.0.8
_Published on [NuGet](https://www.nuget.org/profiles/ScottPlot) on 2019-08-04_
* WPF User Control: A ScottPlotWPF user control was created to allow provide a simple mouse-interactive ScottPlot control to WPF applications. It is not as full-featured as the winforms control (it lacks a right-click menu and click-and-drag functions), but it is simple to review the code (<100 lines) and easy to use.
* New plot type: `plt.AxisSpan()` shades a region of the graph (semi-transparency is supported)
* Ticks: Vertical ticks no longer overlap with vertical axis label (#47) _Thanks @bukkideme_
* Ticks: When axis tick labels contain very large or very small numbers, scientific notation mode is engaged
* Ticks: Horizontal tick mark spacing increased to prevent overlapping
* Ticks: Vertical tick mark spacing increased to be consistent with horizontal tick spacing
* Plottable objects now have a `SaveCSV(filename)` method. Scatter and Signal plot data can be saved from the user control through the right-click menu.
* Added `lineStyle` arguments to Scatter plots
* Improved legend: ability to set location, ability to set shadow direction, markers and lines are now rendered in the legend
* Improved ability to use custom fonts
* Segoe UI is now the default font for all plot components

## ScottPlot 3.0.7
_Published on [NuGet](https://www.nuget.org/profiles/ScottPlot) on 2019-07-27_
* New plot type: `plt.PlotStep()`
* New plot type `plt.PlotCandlestick()`
* New plot type `plt.PlotOHLC()`
* `plt.MatchPadding()` copies the data frame layout from one ScottPlot onto another (useful for making plots of matching size)
* `plt.MatchAxis()` copies the axes from one ScottPlot onto another (useful for making plots match one or both axis)
* `plt.Legend()` improvements: The `location` argument allows the user to place the legend at one of 9 different places on the plot. The `shadowDirection` argument allows the user to control if a shadow is shown and at what angle.
* Custom marker shapes can be specified using the `markerShape` argument.

## ScottPlot 3.0.6
_Published on [NuGet](https://www.nuget.org/profiles/ScottPlot) on 2019-06-30_
* Bar plot: The plot module now has a `Bar()` method that lets users create various types of bar plots
* Histogram: The new `ScottPlot.Histogram` class has tools to create and analyze histogram data (including cumulative probability)
* Step plot: Scatter plots can now render as step plots. Use this feature by setting the `stepDisplay` argument with `PlotScatter()`
* Manual grid spacing: Users can now manually define the grid density by setting the `xSpacing` and `ySpacing` arguments in `Grid()`
* Draggable axis lines: Axis lines can be dragged with the mouse if the `draggable` argument is set to `true` in `PlotHLine()` and `PlotHLine()`. Draggable axis line limits can also be set by defining additional arguments.
* Using the scrollwheel to zoom now zooms to the cursor position rather than the center of the plot area
* `ScottPlot.DataGen.RandomNormal()` was created to create arbitrary amounts of normally-distributed random data
* Fixed bug causing axis line color to appear incorrectly in the legend
* `AxisAuto()` is now called automatically on the first render. This means users no longer have to call this function manually for most applications. This simplifies quickstart programs to just: instantiate plot, plot data, render (now 3 lines in total instead of 4).
* Throw exceptions if scatter, bar, or signal data inputs are null (rather than failing later)

## ScottPlot 3.0.5
_Published on [NuGet](https://www.nuget.org/profiles/ScottPlot) on 2019-06-23_
* Improved pan and zoom performance

## ScottPlot 3.0.4
_Published on [NuGet](https://www.nuget.org/profiles/ScottPlot) on 2019-06-23_
* Bar graphs: New `plotBar()` method allow creation of bar graphs. By customizing the `barWidth` and `xOffset` arguments you can push bars together to create grouped bar graphs. Error bars can also be added with the `yError` argument.
* Scatter plots support X and Y error bars: `plotScatter()` now has arguments to allow X and Y error bars with adjustable error bar line width and cap size.
* Draggable axis lines: `plotHLine()` and `plotVLine()` now have a `draggable` argument which lets those axis lines be dragged around with the mouse (#11) _Thanks @plumforest_
* Fixed errors caused by resizing to 0px
* Fixed a capitalization inconsistency in the `plotSignal` argument list
* `axisAuto()` now includes positions of axis lines (previously they were ignored)
* Fixed an that caused SplitContainer splitters to freeze (#23) _Thanks @bukkideme_

## ScottPlot 3.0.3
_Published on [NuGet](https://www.nuget.org/profiles/ScottPlot) on 2019-05-29_
* Update NuGet package to depend on System.Drawing.Common

## ScottPlot 3.0.2
_Published on [NuGet](https://www.nuget.org/profiles/ScottPlot) on 2019-05-28_
* Changed target from .NET Framework 4.5 to 4.7.2 (#15) _Thanks @plumforest_

#### ScottPlot 3.0.1
_Published on [NuGet](https://www.nuget.org/profiles/ScottPlot) on 2019-05-28_
* First version of ScottPlot published on NuGet<|MERGE_RESOLUTION|>--- conflicted
+++ resolved
@@ -11,11 +11,8 @@
 * DataLogger: New type of scatter plot designed for infinitely growing X/Y datasets (#2377, #2641)
 * DataStreamer: New type of signal plot for displaying live data as it is shifted in (#2377, #2641)
 * WPF: Multi-target Framework 4.6.1 changed to 4.6.2 (#2685)
-<<<<<<< HEAD
+* Axis: Added option to customize tick line width (#2643, #2654) _Thanks @Guillaume-Deville_
 * Horizontal Span: Fixed `ToString()` message _Thanks @RachamimYaakobov_
-=======
-* Axis: Added option to customize tick line width (#2643, #2654) _Thanks @Guillaume-Deville_
->>>>>>> 2b4c8e07
 
 ## ScottPlot 5.0.5-beta
 _Published on [NuGet](https://www.nuget.org/profiles/ScottPlot) on 2023-05-17_
