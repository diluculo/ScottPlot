--- conflicted
+++ resolved
@@ -19,11 +19,8 @@
 * Generate: `Random()` is deprecated in favor of `RandomSample()`
 * Plot: Added `ShowLegend()` and `HideLegend()` helper methods which set `Plot.Legend.IsVisible`
 * Marker Plot: `Plot.AddMarker()` can now be used to place a single marker on the plot (#3076, #2806) _Thanks @Gray-lab_
-<<<<<<< HEAD
+* Rendering: Fixed issue where disabling a plottable's visibility prevented rendering of subsequent plottables (#3097, #3089) _Thanks @KroMignon_
 * SVG: Improved rendering of shadows by adding slight color to semitransparent black (#3098, #3063) _Thanks @KroMignon_
-=======
-* Rendering: Fixed issue where disabling a plottable's visibility prevented rendering of subsequent plottables (#3097, #3089) _Thanks @KroMignon_
->>>>>>> 78ada600
 
 ## ScottPlot 4.1.70 (in development)
 * Population Plot: Improved performance for populations with curves that run off the screen (#3054) _Thanks @Em3a-c and @cornford_
