--- conflicted
+++ resolved
@@ -22,16 +22,13 @@
 * Axes: Updated the auto-scaler to ignore plottables with visibility disabled (#3407) @levipara
 * Axes: Restrict pan, zoom, and autoscale to a single dimension if the cursor is over an axis panel (#3410) @drolevar
 * Controls: Improved behavior of middle-click-drag zoom rectangle actions when CTRL or SHIFT is pressed
-<<<<<<< HEAD
-* Axes: Improve placement of decisecond and centisecond ticks on DateTime axes (#3413) @drolevar
-=======
 * DataLogger and DataStreamer: Improve support for multi-axis plots (#3411) @drolevar
 * Controls: Prevent unnecessary zoom rectangle clearing (#3412) @drolevar
+* Axes: Improve placement of decisecond and centisecond ticks on DateTime axes (#3413) @drolevar
 
 ## ScottPlot 4.1.72
 _Not yet on NuGet..._
 * DataLogger: Improve support for multi-axis plots (#3411) @drolevar
->>>>>>> a057fb04
 
 ## ScottPlot 5.0.21
 _Published on [NuGet](https://www.nuget.org/profiles/ScottPlot) on 2024-01-28_
