# ScottPlot Changelog

## ScottPlot 5.0.2-beta
_not yet published on NuGet..._
* Signal Plot: Support X and Y offset (#2378) _Thanks @minjjKang_
* WebAssembly: New sandbox demonstrates interactive ScottPlot in a browser (#2380, #2374) _Thanks rafntor_
* OpenGL: Added experimental support for direct GPU rendering (#2383, #2397) _Thanks @StendProg_
* Finance Plots: Added OHLC and Candlestick plot types (#2386) _Thanks @bclehmann_
* Style: Improved Plot.Style.Background() color configuration (#2398) _Thanks @Jonathanio123_
* WPF: Added OpenGL support to the WPF control (#2395) _Thanks @StendProg_
* Palette: Refactored the palette system to allow ScottPlot 4 and 5 to share palette code (#2409)
* Plot: Added GetImageHTML() for improved rendering in interactive notebooks (#2385, #1772) _Thanks @neilyoung2008_

## ScottPlot 5.0.1-beta
_Published on [NuGet](https://www.nuget.org/profiles/ScottPlot) on 2023-02-09_
* Namespace: DataSource → DataSources
* Error Bar: New plot type (#2346) _Thanks @bclehmann_
* Plot: Added `Style` object to group functions that perform complex styling tasks
* Controls: Added right-click context menus (#2350) _Thanks @bclehmann_
* Rendering: Added support for saving bitmap files (#2350) _Thanks @bclehmann_
* Axes: Added support for DateTime Axes (#2369) _Thanks @bclehmann_
* Rendering: Added support for line styles (#2373) _Thanks @bclehmann_
* WinUI3: Created a Uno WinUI3 control (#2374, #2039) _Thanks @rafntor_

## ScottPlot 5.0.0-beta
_Published on [NuGet](https://www.nuget.org/profiles/ScottPlot) on 2023-01-01_
* ScottPlot 5: First version 5 release published to NuGet #2304

## ScottPlot 4.1.61
_not yet published on NuGet..._
* Axis: Throw exception immediately upon setting invalid axis limits (#2327) _Thanks @mjpz_
* Heatmap: Added support for transparent single-color heatmaps (#2336) _Thanks @bukkideme_
* Statistics: Improved median calculation method in population plots (#2363) _Thanks @Syntaxrabbit_
* AxisLineVector: Improved automatic axis limits when using limited axis lines (#2371) _Thanks @ChrisAtVault_
* Controls: Configuration.AddLinkedControl() simplifies axis sharing across multiple controls (#2402, #2372)
* Statistics: New ScottPlot.Statistics.Histogram class optimized for simplicity and live data (#2403, #2389) _Thanks @bukkideme and @Xerxes004_
* Statistics: Improved bin edge calculations for histograms with fixed bin size bins (#2299) _Thanks @Xerxes004_
* Palette: Refactored the palette system to allow ScottPlot 4 and 5 to share palette code (#2409)
* Heatmap: Added GetBitmap() to provide access to raw heatmap image data (#2396, #2410) _Thanks @bukkideme_
* Pie: Prevent invalid argument exceptions when drawing zero-size pie charts (#2415) _Thanks @KC7465128305_
* Colormap: Colormaps can be created from a set of colors (#2375, #2191, #2187) _Thanks @dhgigisoave_
<<<<<<< HEAD
* Population: Fixed bug causing argument exceptions for 1px high plots (#2429, #2384) _Thanks @Sprenk_
=======
* Function Plot: New optional `AxisLimits` allows users to define default axis limits (#2428, #2412) _Thanks @bukkideme_
>>>>>>> 7f4e281c

## ScottPlot 4.1.60
_Published on [NuGet](https://www.nuget.org/profiles/ScottPlot) on 2022-12-23_
* Pie Chart: Improved display when a single slice covers the entire pie (#2248, #2251) _Thanks @bclehmann_
* Plot: Added `AddFill()` arguments for `LineWidth` and `LineColor` (#2258) _Thanks @Fruchtzwerg94_
* Plot: Improved support for filled polygons with fewer than 3 points (#2258) _Thanks @Fruchtzwerg94_
* A new `IDraggableSpan` interface was added to trigger events when the edges of spans are dragged (#2268) _Thanks @StendProg_
* Palettes: Added new light-color palettes PastelWheel, LightSpectrum, and LightOcean (#2271, #2272, #2273) _Thanks @arthurits_
* Ticks: Improved tick calculations for very small plots (#2280, #2278) _Thanks @Xerxes004_
* Crosshair: HLine and VLine are no longer readonly (#2208) _Thanks @arthurits_
* Function Plot: Added support for filling above and below lines (#2239, #2238) _Thanks @SGanard_
* Signal Plot: Improved error messages for when `Update()` fails to replace data (#2263)
* Plot: `Clear()` now resets inner and outer view limits (#2264) _Thanks @vietanhbui_
* FormsPlot: Right-click help menu is now `TopMost` (#2282) _Thanks @dusko23_
* Signal Plot: Allow users to apply different colors to lines and markers (#2288) _Thanks @Nuliax7_
* Pie: Added `Size` option to allow customizing how large the pie chart is (#2317) _Thanks @Rudde_
* FormsPlot: Improved support for horizontal legends in the pop-out legend viewer (#2300) _Thanks @rotger_
* Axis: Added arguments to `AxisPan()` to improve multi-axis support (#2293)
* Axis: Added `AxisPanCenter()` to center the view on a coordinate (#2293) _Thanks @dusko23_
* Project: Use System.Drawing.Common version 4.7.2 to avoid CVE-2021-26701 (#2303, #1004, #1413) _Thanks @gobikulandaisamy_

## ScottPlot 4.1.59
_Published on [NuGet](https://www.nuget.org/profiles/ScottPlot) on 2022-11-06_
* Ticks: Improve datetime tick labels for systems with a 24-hour display format (#2132, #2135) _Thanks @MareMare and @bclehmann_
* Axis: `Plot.AddAxis()` now uses auto-incremented axis index unless one is explicitly defined (#2133) _Thanks @bclehmann and Discord/Nick_
* Axis: `Plot.GetAxesMatching()` was created to obtain a given vertical or horizontal axis (#2133) _Thanks @bclehmann and Discord/Nick_
* Axis: Corner label format can be customized for any axis by calling `CornerLabelFormat()` (#2134) _Thanks @ShannonZ_
* BarSeries: Improved rendering of negative values (#2147, #2152) _Thanks @fe-c_
* Function Plot: Added optional `XMin` and `XMax` fields which limit function rendering to a defined horizontal span (#2158, #2156, #2138) _Thanks @bclehmann and @phil100vol_
* FormsPlot: Plot viewer now has `RefreshLegendImage()` allowing the pop-out legend to be redrawn programmatically (#2157, #2153) _Thanks @rosdyana_
* Function Plot: Improved performance for functions which return null (#2158, #2156, #2138) _Thanks @bclehmann_
* BarSeries: improve support for negative and horizontal bar labels (#2148, #2159, #2152) _Thanks @bclehmann_
* Palette: Added `Normal` Palette based on [Anton Tsitsulin's Normal 6-color palette](http://tsitsul.in/blog/coloropt/) (#2161, #2010) _Thanks @martinkleppe_
* BarSeries: Added helper function to create a bar series from an array of values (#2161) _Thanks @KonH_
* SignalPlot: Add `Smooth` option (#2174, #2137) _Thanks @rosdyana_
* Signal Plot: Use correct marker when displaying in legend (#2172, #2173) _Thanks @bclehmann_
* Data Generation: Improved floating point precision of `RandomNormalValue` randomness (#2189, #2206) _Thanks @arthurits and @bclehmann__
* Finance Plot: Improved SMA calculations for charts with unordered candlesticks (#2199, #2207) _Thanks @zachesposito and @xenedia_
* Avalonia Control: Fixed subscription to ContexMenu property changes (#2215) _Thanks @DmitryZhelnin_
* Legend: Support horizontal orientation and added cookbook example (#2216) _Thanks @lucabat_
* Data Generation: Added generic support for `Consecutive()`, `Random()`, and `RandomWalk()`
* SignalPlot: New `SignalPlotGeneric` type allows `AddSignal()` to support generic data types (#2217) _Thanks @codecrafty_

## ScottPlot 4.1.58
_Published on [NuGet](https://www.nuget.org/profiles/ScottPlot) on 2022-09-08_
* Radar: New `Smooth` field allows radar areas to be drawn with smooth lines (#2067, #2065) _Thanks @theelderwand_
* Ticks: Setting manual ticks will now throw an immediate `ArgumentException` if positions and labels have different lengths (#2063) _Thanks @sergaent_
* VectorFieldList: New plot type for plotting arbitrary coordinate/vector pairs which are not confined to a grid (#2064, #2079) _Thanks @sjdemoor and @bclehmann_
* HLine and VLine: Line (but not position label) is hidden if `LineWidth` is `0` (#2085) _Thanks @A1145681_
* Controls: The cursor now reverts to `Configuration.DefaultCursor` after moving off draggable objects (#2091) _Thanks @kurupt44_
* Snapping: SnapNearest classes now expose `SnapIndex()` (#2099) _Thanks @BambOoxX_
* Background: Added optional arguments to `Style()` lets users place a custom background image behind their plot (#2016) _Thanks @apaaris_
* Axis Line: Remove the ability to drag invisible lines (#2110) _Thanks @A1145681_
* Controls: Draggable objects can now only be dragged with the left mouse button (#2111, #2120) _Thanks @A1145681_
* Heatmap: Prevent rendering artifacts by throwing an exception if the 2D array is larger than 2^15 in either dimension (#2119, #2116) _Thanks @dhgigisoave_

## ScottPlot 4.1.57
_Published on [NuGet](https://www.nuget.org/profiles/ScottPlot) on 2022-08-18_
* Scatter: Improved `GetPointNearest()` when `OnNaN` is `Gap` or `Ignore` (#2048) _Thanks @thopri_
* Heatmap and Image: Added `Coordinate[] ClippingPoints` to give users the ability to clip to an arbitrary polygon (#2049, #2052) _Thanks @xichaoqiang_
* Image: Improved automatic axis limits measurement when `HeightInAxisUnits` is defined
* Plot: Reduced anti-aliasing artifacts at the edge of frameless plots (#2051)

## ScottPlot 4.1.56
_Published on [NuGet](https://www.nuget.org/profiles/ScottPlot) on 2022-08-16_
* Signal: Improved accuracy of `GetIndexForX()` (#2044) _Thanks @CharlesMauldin_
* Palette: Added help messages for users attempting to create custom palettes (#1966) _Thanks @EFeru_

## ScottPlot 4.1.55
_Published on [NuGet](https://www.nuget.org/profiles/ScottPlot) on 2022-08-14_
* Scatter: Data may now contain NaN if the `OnNaN` field is customized. `Throw` throws an exception of NaN is detected (default behavior), `Ignore` skips over NaN values (connecting adjacent points with a line), and `Gap` breaks the line so NaN values appear as gaps. (#2040, #2041)
* Plot: Added a `AddFillError()` helper method to create a shaded error polygon for displaying beneath a scatter plot (#2037)

## ScottPlot 4.1.53
_Published on [NuGet](https://www.nuget.org/profiles/ScottPlot) on 2022-08-11_
* Scatter and Signal Plot: `GetYDataRange()` now returns the range of Y values between a range of X positions, useful for setting automatic axis limits when plots are zoomed-in (#1946, #1942, #1929) _Thanks @bclehmann_
* WPF Control: Right-click copy now renders high quality image to the clipboard (#1952) _Thanks @bclehmann_
* Radar, Coxcomb, and Pie Chart: New options to customize hatch pattern and color. See cookbook for examples. (#1948, #1943) _Thanks @bclehmann_
* Signal Plot: Improve support for plots with a single point (#1951, #1949) _Thanks @bclehmann and @Fruchtzwerg94_
* Draggable Marker Plots: Improved drag behavior when drag limits are in use (#1970) _Thanks @xmln17_
* Signal Plot: Added support for plotting `byte` arrays (#1945)
* Axis Line: Added properties to customize alignment of position labels (#1972) _Thanks @hamhub7_
* Plot: MatchAxis no longer modifies limits of unintended axes (#1980) _Thanks @PlayCreatively_
* Plot: Improved error reporting for invalid axis limits (#1994) _Thanks @Xerxes004_
* Signal Plot: Improved `GetPointNearestX()` accuracy for plots with high zoom (#1987, #2019, #2020) _Thanks @dhgigisoave_
* Draggable: `IDraggable` now has functions to facilitate snapping (#2006, #2007, #2022) _Thanks @Agorath_
* Palette: `ScottPlot.Palette` has been refactored to replace `ScottPlot.Drawing.Palette` and `ScottPlot.Drawing.Colorset` (#2024)
* Palette: Palettes now implement `IEnumerable` and colors can be retrieved using `foreach` (#2028)
* Render: Improved thread safety of the render lock system (#2030) _Thanks @anprevost_
* Scatter: Exposed `SmoothTension` to customize behavior when `Smooth` is enabled (#1878) _Thanks Michael99_

## ScottPlot 4.1.52
_Published on [NuGet](https://www.nuget.org/profiles/ScottPlot) on 2022-07-09_
* WinForms control: Fixed a bug introduced by the previous version which resulted in flickering while using the mouse to pan or zoom (#1938, #1913) _Thanks @AbeniMatteo_
* Plot: Added obsolete `GetLegendBitmap()` with message indicating `RenderLegend()` is to be used instead (#1937, #1936) _Thanks @johnfoll_
* Signal Plot: Improved performance using platform-specific fast paths for common data types to minimize allocations (#1927) _Thanks @AbeniMatteo, @StendProg, and @bclehmann_

## ScottPlot 4.1.51
_Published on [NuGet](https://www.nuget.org/profiles/ScottPlot) on 2022-06-30_
* WinForms Control: Fixed a bug that caused frequent mouse events to overflow the stack (#1906, #1913) _Thanks @AbeniMatteo_
* Performance: Improve string measurement performance using cached fonts (#1915) _Thanks @AbeniMatteo_
* Layout: Improve axis alignment when `ManualDataArea()` is used (#1901, #1907, #1911) _Thanks @dhgigisoave_
* Cookbook: Improve error message if recipes.json is not found (#1917) _Thanks @AbeniMatteo_

## ScottPlot 4.1.50
_Published on [NuGet](https://www.nuget.org/profiles/ScottPlot) on 2022-06-26_
* BarSeries: Lists passed into new BarSeries are preserved and can be modified after instantiation. Added a `Count` property. Added a `AddBarSeries()` overload that permits creating an empty BarSeries. (#1902)
* Markers: Improved performance for plot types that render multiple markers (#1910) _Thanks @AbeniMatteo_
* Plot: New `ManualDataArea()` function allows users to define pixel-perfect layouts (#1907, #1901) _Thanks @dhgigisoave_

## ScottPlot 4.1.49
_Published on [NuGet](https://www.nuget.org/profiles/ScottPlot) on 2022-06-21_
* BarSeries: A new type of bar plot which allows each bar to be individually customized and offers mouse collision detection (#1891, #1749) _Thanks @jhm-ciberman_
* SignalXY: When step mode is activated markers are now only drawn at original data points (#1896) _Thanks @grabul_
* SignalConst: Fixed indexing error affecting the Update() overload that accepted generic arrays (#1895, #1893) _Thanks @strontiumpku_
* Scatter and Signal: When `StepDisplay` is enabled, the new `StepDisplayRight` property can toggle step orientation (#1894, #1811) _Thanks @dhgigisoave_
* SignalXY: Markers now shown in legend when the plot is zoomed-in enough that they become visible on the plot itself

## ScottPlot 4.1.48
_Published on [NuGet](https://www.nuget.org/profiles/ScottPlot) on 2022-06-09_
* Plottable: Collapsed `IHasAxisLimits`, `IHasDataValidation`, and `IHasLegendItems` back into `IPlottable`, reverting a change introduced by the previous version. The intent of the original change was to promote interface segregation (e.g., colorbar has no axis limits). However, the purpose of this reversion is to maintain consistent behavior for users who implemented their own plottables implementing `IPlottable` and may not be aware of these new interfaces. (#1868, #1881)

## ScottPlot 4.1.47
_Published on [NuGet](https://www.nuget.org/profiles/ScottPlot) on 2022-06-07_
* Scatter Plot: New `Smooth` property allows data points to be connected by smooth lines (#1852, #1853) _Thanks @liuhongran626_
* Axis: Improved corner notation for multi-axis plots (#1875) _Thanks @nassaleh_
* Plottable: Optional segregated interfaces `IHasAxisLimits`, `IHasDataValidation`, and `IHasLegendItems` were broken-out of `IPlottable`. Note that this change was reverted in the subsequent release. (#1868, #1881)

## ScottPlot 4.1.46
_Published on [NuGet](https://www.nuget.org/profiles/ScottPlot) on 2022-06-05_
* Image: `AddImage()` has optional arguments to define rotation, scale, and anchor alignment. The `Image` plot type has new public properties allowing images to be stretched so position and size can be defined using axis units (see Cookbook). `Rotation` now respects all anchor alignments. (#1847) _Thanks @wtywtykk and @bclehmann_
* Bracket: New plot type to highlight a range of data between two points in coordinate space (#1863) _Thanks @bclehmann_
* Heatmap: Added `FlipVertically` property to invert orientation of original data (#1866, #1864) _Thanks @bclehmann and @vtozarks_
* Axis: Improved placement of horizontal axis tick labels when multiple axes are in use (#1861, #1848) _Thanks @bclehmann and @Shengcancheng_
* Crosshair: Now included in automatic axis limit detection. Use its `IgnoreAxisAuto` property to disable this functionality. (#1855, #1857) _Thanks @CarloToso and @bclehmann_
* BarPlot: Improved automatic axis detection for bar plots containing negative values (#1855, #1857) _Thanks @CarloToso and @bclehmann_
* IHittable: new interface to facilitate mouse click and hover hit detection (#1845) _Thanks @StendProg and @bclehmann_
* Tooltip: Added logic to enable detection of mouse hover or click (#1843, #1844, #1845) _Thanks @kkaiser41, @bclehmann, and @StendProg_
* Controls: All user controls now have a `LeftClickedPlottable` event that fires when a plottable implementing `IHittable` was left-clicked
* FormsPlot: Set `Configuration.EnablePlotObjectEditor` to `true` to allow users to launch a plot object property editor from the right-click menu (#1842, #1831) _Thanks @bradmartin333 and @BambOoxX_
* BarPlot: Fixed bug where zooming extremely far in would cause large fills to disappear (#1849, #1850) _Thanks @ChrisAtVault_

## ScottPlot 4.1.45
_Published on [NuGet](https://www.nuget.org/profiles/ScottPlot) on 2022-05-05_
* Plottables: Fields converted to properties and setters paired with getters to facilitate binding (#1831) _Thanks @bradmartin333_

## ScottPlot 4.1.44
_Published on [NuGet](https://www.nuget.org/profiles/ScottPlot) on 2022-05-05_
* SignalXY: Permit duplicate X values and improve exception messages when invalid X data is loaded (#1832) _Thanks @Niravk1997_

## ScottPlot 4.1.43
_Published on [NuGet](https://www.nuget.org/profiles/ScottPlot) on 2022-05-02_
* Draggable Scatter Plot: Fixed a bug where horizontal drag limits were applied to the vertical axis (#1795) _Thanks @m4se_
* Plot: Improved support for user-defined ticks when inverted axis mode is enabled (#1826, #1814) _Thanks @Xerxes004_
* Heatmap: Added `GetCellIndexes()` to return the heatmap data position for a given coordinate (#1822, #1787) _Thanks @tonpimenta_
* Controls: Added `LeftClicked` event to customize left-click actions in GUI environments (#1822, #1787)

## ScottPlot 4.1.42
_Published on [NuGet](https://www.nuget.org/profiles/ScottPlot) on 2022-05-01_
* SignalXY: Fixed bug causing plots to disappear when displaying partial data containing duplicated X values. (#1803, #1806) _Thanks @StendProg and @bernhardbreuss_
* SignalXY: X data is no longer required to be ascending when it is first assigned, improving support for plots utilizing min/max render indexing (#1771, #1777) _Thanks @bernhardbreuss_
* Grid: Calling `Plot.Grid(onTop: true)` will cause grid lines to be drawn on top of plottables (#1780, #1779, #1773) _Thanks @bclehmann and @KATAMANENI_
* FormsPlot: Fixed a bug that caused the default right-click menu to throw an exception when certain types of plottables were present (#1791, #1794) _Thanks @ShenxuanLi, @MareMare, and @StendProg_
* Avalonia: Improved middle-click-drag zoom-rectangle behavior (#1807) _Thanks @kivarsen_
* Avalonia: Improved position of right-click menu (#1809) _Thanks @kivarsen_
* Avalonia: Added double-click support which displays benchmark information by default (#1810) _Thanks @kivarsen_
* Axis: Improved support for switching between custom tick label format strings and custom formatter functions (#1813) _Thanks @schifazl_
* Plot: `AutomaticTickPositions()` can now be used to undo action of `ManualTickPositions()` (#1814)
* Plot: `AutomaticTickPositions()` optionally accepts an array of ticks and labels that can be displayed in addition to the automatic ones (#1814) _Thanks @Xerxes004_
* Signal Plot: Improved low density display when `LineStyle` is `None` (#1797) _Thanks @nassaleh_
* FormsPlot: Detached legend now restores initial legend visibility state on close (#1804) _Thanks @BambOoxX_

## ScottPlot 4.1.41
_Published on [NuGet](https://www.nuget.org/profiles/ScottPlot) on 2022-04-09_
* Plot: Added `Plot.GetImageHTML()` to make it easy to display ScottPlot images in .NET Interactive / Jupyter notebooks (#1772) _Thanks @StendProg and @Regenhardt_

## ScottPlot 4.1.40
_Published on [NuGet](https://www.nuget.org/profiles/ScottPlot) on 2022-04-07_
* SignalPlotXY: Improved support for custom markers (#1763, #1764) _Thanks @bclehmann and @ChrisCC6_
* Legend: `Plot.Legend()` accepts a nullable `Location` so legends can be enabled/disabled without changing position (#1765) _Thanks @envine_
* FormsPlot: The right-click menu now shows "detach legend" even if all plottable items with legends are set to invisible (#1765) _Thanks @envine_
* AxisLine: Added a `PositionLabelAxis` field that can be used to define a specific axis to draw the position label on in multi-axis plots (#1766) _Thanks @fuxinsen_

## ScottPlot 4.1.39
_Published on [NuGet](https://www.nuget.org/profiles/ScottPlot) on 2022-04-01_
* SignalPlotXY: Fixed bug where `GetPointNearestX()` did not check proximity to the final point (#1757) _Thanks @MareMare_

## ScottPlot 4.1.38
_Published on [NuGet](https://www.nuget.org/profiles/ScottPlot) on 2022-03-31_
* Bar plot: Improved automatic axis limit detection for bars with negative offset (#1750) _Thanks @painstgithub_
* Axis labels: Added a `rotation` argument to `Axis.LabelStyle()` to support flipping label orientation (#1754, #1194) _Thanks @zeticabrian_

## ScottPlot 4.1.37
_Published on [NuGet](https://www.nuget.org/profiles/ScottPlot) on 2022-03-25_
* Controls: Improved multi-axis support for mouse tracking by giving `GetMouseCoordinates()` optional axis index arguments (#1743) _Thanks @kv-gits_

## ScottPlot 4.1.36
_Published on [NuGet](https://www.nuget.org/profiles/ScottPlot) on 2022-03-19_
* Axis: Allow grid line and tick mark pixel snapping to be disabled (#1721, #1722) _Thanks @Xerxes004_
* Axis: `ResetLayout()` sets padding to original values to reverse changes made by adding colorbars (#1732, #1736) _Thanks @ccopsey_

## ScottPlot 4.1.35
_Published on [NuGet](https://www.nuget.org/profiles/ScottPlot) on 2022-03-06_
* Eto.Forms: Improved handling of events (#1719, #1718) _Thanks @rafntor and @VPKSoft_

## ScottPlot 4.1.34
_Published on [NuGet](https://www.nuget.org/profiles/ScottPlot) on 2022-03-03_
* Bubble plot: Added methods to get the point nearest the cursor (#1657, #1652, #1705) _Thanks @BambOoxX, @Maoyao233, and @adgriff2_
* Markers: Improved alignment of markers and lines on Linux and MacOS by half a pixel (#1660, #340)
* Plottable: Added `IsHighlighted` properties to make some plot types bold (#1660) _Thanks @BambOoxX_
* Plottable: Segregated existing functionality interfaces for `IHasLine`, `IHasMarker`, and `IHilightable` (#1660) _Thanks @BambOoxX_
* Plot: `AxisAuto()` now throws an exception of margins are defined outside the allowable range (#450, #1682) _Thanks @xichaoqiang_
* Plot: Added `PlotFillRightLeft` method for adding horizontal filled scatter plots (#450) _Thanks @xichaoqiang_
* Markers: All shapes are now drawn discretely instead of relying on text rendering for improved performance and consistency (#1668, #1660) _Thanks @BambOoxX_
* Scatter Plot: Support distinct `LineColor` and `MarkerColor` colors (#1668)
* SignalXY: Fix bug affecting the edge of the plot when step mode is active (#1703, #1699) _Thanks @PeppermintKing_
* SignalXY: Improve appearance of filled regions when step mode is active (#1703, #1697) _Thanks @PeppermintKing_
* Axis Span: Added options to customize fill pattern and border (#1692) _Thanks @BambOoxX_
* Markers: Additional customization options such as `MarkerLineWidth` (#1690) _Thanks @BambOoxX_
* Legend Viewer: New functionality to customize line, marker, and highlight options have been added to the the right-click menu of the Windows Forms control (#1655, #1651) _Thanks @BambOoxX_

## ScottPlot 4.1.33
_Published on [NuGet](https://www.nuget.org/profiles/ScottPlot) on 2022-02-04_
* Spline Interpolation: Added new methods for data smoothing including Bézier interpolation (#1593, #1606)
* Detachable Legend: Added an option to detach the legend to the right-click menu in the Windows Forms control. Clicking items in the detached legend toggles their visibility on the plot (#1589, #1573, #1326) _Thanks @BambOoxX_
* Marker: Added an optional `Text` (and `TextFont`) for displaying a message that moves with a marker (#1599)
* Heatmap: Heatmaps with custom X and Y sizing or positioning no longer call `AxisScaleLock()` automatically (#1145) _Thanks @bclehmann_
* Axis: GetCoordinateY() now returns more accurate coordinate (#1625, #1616) _Thanks @BambOoxX_
* Text: Now has `IsDraggable` field and improved mouseover detection that supports rotation (#1616, #1599) _Thanks @BambOoxX and @Niravk1997_
* Plot: `Frameless()` no longer results in an image with a 3 pixel transparent border (#1571, #1605) _Thanks @sjlai1993_
* Colorbar: `AddColorbar()` has new optional argument to enable placement on the left side of the plot (#1524) _Thanks @Niravk1997_
* Heatmap: Fixed bug affecting manually-scaled heatmaps (#1485) _Thanks @ZPYin, @mYcheng-95, and @bclehmann_
* Colorbar: Exposed `DataAreaPadding` to improve layout customization for multi-axis plots (#1637) _Thanks @ccopsey_

## ScottPlot 4.1.32
_Published on [NuGet](https://www.nuget.org/profiles/ScottPlot) on 2022-01-23_
* Interpolation: New cubic interpolation module with improved stability and simplified API (#1433) _Thanks @allopatin_
* Legend: `GetBitmap()` returns a transparent image instead of throwing an exception if there are no items in the legend (#1578) _Thanks @BambOoxX_
* Legend: Added `Count`, `HasItems`, and `GetItems()` so users can inspect legend contents to if/how they want to display it (#1578) _Thanks @BambOoxX_
* Plot: Exposed `GetDraggable()` to allow users to retrieve the plotted objects at specific pixel positions (#1578) _Thanks @BambOoxX_
* Axis Limits: Improved handling of axis limits for plots containing no data (#1581) _Thanks @EFeru_
* Repeating Axis Line: Improved display of text labels (#1586, #1557) _Thanks @BambOoxX_
* Axis: Improved multi-axis support for `GetPixel()` methods (#1584, #1587) _Thanks @ChrisCC6 and @BambOoxX_
* Error Bar: `Plot.AddErrorBars()` can now be used to place 1D or 2D error bars anywhere on the plot (#1466, #1588) _Thanks @bclehmann_
* Scatter Plot List: Added generic support to `ScatterPlotList<T>` as demonstrated in the cookbook (#1463, #1592) _Thanks @tyrbentsen_
* Draggable Scatter Plot: Created a new `ScatterPlotListDraggable` that supports dragging points and custom clamp logic as seen in the cookbook (#1422) _Thanks @EFeru and @BambOoxX_
* Axis: Users may now customize the number of minor ticks and grid lines when log scale is enabled (#1594, #1595, #1583) _Thanks @hibus_

## ScottPlot 4.1.31
_Published on [NuGet](https://www.nuget.org/profiles/ScottPlot) on 2022-01-17_
* MultiAxis: Improved support for draggable items placed on non-primary axes (#1556, #1545) _Thanks @BambOoxX_
* RepeatingAxisLine: New plot types `RepeatingVLine` and `RepeatingHLine` show a primary line and a user-defined number of harmonics. See cookbook for example and usage notes. (#1535, #1775) _Thanks @BambOoxX_
* Scatter: The new `ScatterPlotDraggable` plot type is for creating scatter plots with mouse-draggable points (#1560, #1422) _Thanks @BambOoxX and @EFeru_
* Controls: Improved middle-click-drag zoom rectangle support for plots with multiple axes (#1559, #1537) _Thanks @BambOoxX_
* Marker: New plot types `DraggableMarkerPlot` and `DraggableMarkerPlotInVector` give users options to add mouse-interactive markers to plots (#1558) _Thanks @BambOoxX_
* Bar Plot: New `ValueFormatter` option allows users to customize the text displayed above bars (#1542) _Thanks @jankri_
* Plot: `Title()` now has additional arguments for customizing text above the plot (#1564) _Thanks Hendri_

## ScottPlot 4.1.30
_Published on [NuGet](https://www.nuget.org/profiles/ScottPlot) on 2022-01-15_
* Plot: Improve values returned by `GetDataLimits()` when axis lines and spans are in use (#1415, #1505, #1532) _Thanks @EFeru_
* Rendering: Revert default text hinting from ClearType back to AntiAliased to improve text appearance on transparent backgrounds. Users may call `ScottPlot.Drawing.GDI.ClearType(true)` to opt-in to ClearType rendering which is superior for most situations. (#1553, #1550, #1528) _Thanks @r84r, @wangyexiang, @Elgot, @EFeru, and @saklanmazozgur_

## ScottPlot 4.1.29
_Published on [NuGet](https://www.nuget.org/profiles/ScottPlot) on 2022-01-02_
* WinForms Control: Improve ClearType text rendering by no longer defaulting to a transparent control background color (#1496)

## ScottPlot 4.1.28
_Published on [NuGet](https://www.nuget.org/profiles/ScottPlot) on 2022-01-01_
* Eto Control: New ScottPlot control for the Eto GUI framework (#1425, #1438) _Thanks @rafntor_
* Radar Plot: `OutlineWidth` now allows customization of the line around radar plots (#1426, #1277) _Thanks @Rayffer_
* Ticks: Improved minor tick and minor grid line placement (#1420, #1421) _Thanks @bclehmann and @at2software_
* Palette: Added Amber and Nero palettes (#1411, #1412) _Thanks @gauravagrwal_
* Style: Hazel style (#1414) _Thanks @gauravagrwal_
* MarkerPlot: Improved data area clipping (#1423, #1459) _Thanks @PremekTill, @lucabat, and @AndXaf_
* MarkerPlot: Improved key in legend (#1459, #1454) _Thanks @PremekTill and @Logicman111_
* Style: Plottables that implement `IStylable` are now styled when `Plot.Style()` is called. Styles are now improved for `ScaleBar` and `Colorbar` plot types. (#1451, #1447) _Thanks @diluculo_
* Population plot: Population plots `DataFormat` now have a `DataFormat` member that displays individual data points on top of a bar graph representing their mean and variance (#1440) Thanks _@Syntaxrabbit_
* SignalXY: Fixed bug affecting filled plots with zero area (#1476, #1477) _Thanks @chenxuuu_
* Cookbook: Added example showing how to place markers colored according to a colormap displayed in a colorbar (#1461) _Thanks @obnews_
* Ticks: Added option to invert tick mark direction (#1489, #1475) _Thanks @wangyexiang_
* FormsPlot: Improved support for WinForms 6 (#1430, #1483) _Thanks @SuperDaveOsbourne_
* Axes: Fixed bug where `AxisAuto()` failed to adjust all axes in multi-axis plots (#1497) _Thanks @Niravk1997_
* Radial Gauge Plot: Fixed bug affecting rendering of extremely small gauge angles (#1492, #1474) _Thanks @arthurits_
* Text plot and arrow plot: Now have `PixelOffsetX` and `PixelOffsetY` to facilitate small adjustments at render time (#1392)
* Image: New `Scale` property allows customization of image size (#1406)
* Axis: `Plot.GetDataLimits()` returns the boundaries of all data from all visible plottables regardless of the current axis limits (#1415) _Thanks @EFeru_
* Rendering: Improved support for scaled plots when passing scale as a `Plot.Render()` argument (#1416) _Thanks @Andreas_
* Text: Improved support for rotated text and background fills using custom alignments (#1417, #1516) _Thanks @riquich and @AndXaf_
* Text: Added options for custom borders (#1417, #1516) _Thanks @AndXaf and @MachineFossil_
* Plot: New `RemoveAxis()` method allows users to remove axes placed by `AddAxis()` (#1458) _Thanks @gobikulandaisamy_
* Benchmark: `Plot.BenchmarkTimes()` now returns an array of recent frame render times (#1493, #1491) _Thanks @anose001_
* Ticks: Disabling log-scaled minor ticks now disables tick label integer rounding (#1419) _Thanks @at2software_
* Rendering: Improve appearance of text by defaulting to ClearType font rendering (#1496, #823) _Thanks @Elgot_

## ScottPlot 4.1.27
_Published on [NuGet](https://www.nuget.org/profiles/ScottPlot) on 2021-10-24_
* Colorbar: Exposed fields for additional tick line and tick label customization (#1360) _Thanks @Maoyao233_
* Plot: Improved `AxisAutoY()` margins (#1363) _Thanks @Maoyao233_
* Radar Plot: `LineWidth` may now be customized (#1277, #1369) _Thanks @bclehmann_
* Controls: Stretching due to display scaling can be disabled with `Configuration.DpiStretch` in WPF and Avalonia controls (#1352, #1364) _Thanks @ktheijs and @bclehmann_
* Axes: Improved support for log-distributed minor tick and grid lines (#1386, #1393) _Thanks @at2software_
* Axes: `GetTicks()` can be used to get the tick positions and labels from the previous render
* WPF Control: Improved responsiveness while dragging with the mouse to pan or zoom (#1387, #1388) _Thanks @jbuckmccready_
* Layout: `MatchLayout()` has improved alignment for plots containing colorbars (#1338, #1349, #1351) _Thanks @dhgigisoave_
* Axes: Added multi-axis support for `SetInnerViewLimits()` and `SetOuterViewLimits()` (#1357, #1361) _Thanks @saroldhand_
* Axes: Created simplified overloads for `AxisAuto()` and `Margins()` that lack multi-axis arguments (#1367) _Thanks @cdytoby_
* Signal Plot: `FillAbove()`, `FillBelow()`, and `FillAboveAndBelow()` methods have been added to simplify configuration and reduce run-time errors. Direct access to fill-related fields has been deprecated. (#1401)
* Plot: `AddFill()` now has an overload to fill between two Y curves with shared X values
* Palette: Made all `Palette` classes public (#1394) _Thanks @Terebi42_
* Colorbar: Added `AutomaticTicks()` to let the user further customize tick positions and labels (#1403, #1362) _Thanks @bclehmann_
* Heatmap: Improved support for automatic tick placement in colorbars (#1403, #1362)
* Heatmap: Added `XMin`, `XMax`, `YMin`, and `YMax` to help configure placement and edge alignment (#1405) _Thanks @bclehmann_
* Coordinated Heatmap: This plot type has been deprecated now that the special functionality it provided is present in the standard `Heatmap` (#1405)
* Marker: Created a new `Marker` class to simplify the marker API. Currently it is a pass-through for `MarkerShape` enumeration members.
* Plot: `AddMarker()` makes it easy to place a styled marker at an X/Y position on the plot. (#1391)
* Plottable: `AddPoint()` now returns a `MarkerPlot` rather than a `ScatterPlot` with a single point (#1407)
* Axis lines: Added `Min` and `Max` properties to terminate the line at a finite point (#1390, #1399) _Thanks @bclehmann_

## ScottPlot 4.1.26
_Published on [NuGet](https://www.nuget.org/profiles/ScottPlot) on 2021-10-12_
* SignalPlotYX: Improve support for step display (#1342) _Thanks @EFeru_
* Heatmap: Improve automatic axis limit detection (#1278) _Thanks @bclehmann_
* Plot: Added `Margins()` to set default margins to use when `AxisAuto()` is called without arguments (#1345)
* Heatmap: Deprecated `ShowAxisLabels` in favor of tight margins (see cookbook) (#1278) _Thanks @bclehmann_
* Histogram: Fixed bug affecting binning of values at the upper edge of the final bin (#1348, #1350) _Thanks @jw-suh_
* NuGet: Packages have improved debug experience with SourceLink and snupkg format symbols (#1285)

## ScottPlot 4.1.25
* Palette: `ScottPlot.Palette` has been created and cookbook recipes have been updated to use it. The module it replaces (`ScottPlot.Drawing.Palette`) will not be marked obsolete until ScottPlot 5. (#1299, #1304)
* Style: Refactored to use static classes instead of enumeration members (#1299, #1291)
* NuGet: Improved System.Drawing.Common dependencies in user control packages (#1311, #1310) _Thanks @Kritner_
* Avalonia Control: Now targets .NET 5 (#1306, #1309) _Thanks @bclehmann_
* Plot: Fixed bug causing `GetPixel()` to return incorrect values for some axes (#1329, #1330) _Thanks @riquich_
* New Palettes:
  * `ColorblindFriendly` modeled after [Wong 2011](https://www.nature.com/articles/nmeth.1618.pdf) (#1312) _Thanks @arthurits_
  * `Dark` (#1313) _Thanks @arthurits_
  * `DarkPastel` (#1314) _Thanks @arthurits_
  * `Redness` (#1322) _Thanks @wbalbo_
  * `SummerSplash (#1317)` _Thanks @KanishkKhurana_
  * `Tsitsulin` 25-color optimal qualitative palette ([described here](http://tsitsul.in/blog/coloropt)) by [Anton Tsitsulin](http://tsitsul.in) (#1318) _Thanks @arthurits and @xgfs_
* New Styles:
  * `Burgundy` (#1319) _Thanks @arthurits_
  * `Earth` (#1320) _Thanks @martinkleppe_
  * `Pink` (#1234) _Thanks @nanrod_

## ScottPlot 4.1.23
* NuGet: use deterministic builds, add source link support, and include compiler flags (#1285)

## ScottPlot 4.1.22
* Coxcomb Plots: Added support for image labels (#1265, #1275) _Thanks @Rayffer_
* Palette: Added overloads for `GetColor()` and `GetColors()` to support transparency
* Plot Viewer: fixed bug causing render warning to appear in WinForms and Avalonia plot viewers (#1265, #1238) _Thanks @bukkideme, @Nexus452, and @bclehmann_

## ScottPlot 4.1.21
* Legend: Throw an exception if `RenderLegend()` is called on a plot with no labeled plottables (#1257)
* Radar: Improved support for category labels. (#1261, #1262) _Thanks @Rayffer_
* Controls: Now have a `Refresh()` method as an alias of `Render()` for manually redrawing the plot and updating the image on the screen. Using `Render()` in user controls is more similar to similar plotting libraries and less likely to be confused with `Plot.Render()` in documentation and warning messages. (#1264, #1270, #1263, #1245, #1165)
* Controls: Decreased visibility of the render warning (introduced in ScottPlot 4.1.19) by allowing it only to appear when the debugger is attached (#1165, #1264)
* Radial Gaugue Plot: Fixed divide-by-zero bug affecting normalized gauges (#1272) _Thanks @arthurits_

## ScottPlot 4.1.20
* Ticks: Fixed bug where corner labels would not render when multiplier or offset notation is in use (#1252, #1253) _Thanks @DavidBergstromSWE_

## ScottPlot 4.1.19
* Controls: Fixed bug where render warning message is not hidden if `RenderRequest()` is called (#1165) _Thanks @gigios_

## ScottPlot 4.1.18
* Ticks: Improve placement when axis scale lock is enabled (#1229, #1197)
* Plot: `SetViewLimits()` replaced by `SetOuterViewLimits()` and `SetInnerViewLimits()` (#1197) _Thanks @noob765_
* Plot: `EqualScaleMode` (an enumeration accepted by `AxisScaleLock()`) now has `PreserveSmallest` and `PreserveLargest` members to indicate which axis to prioritize when adjusting zoom level. The new default is `PreserveSmallest` which prevents data from falling off the edge of the plot when resizing. (#1197) _Thanks @noob765_
* Axis: Improved alignment of 90º rotated ticks (#1194, #1201) _Thanks @gigios_
* Controls: Fix bug where middle-click-drag zoom rectangle would persist if combined with scroll wheel events (#1226) _Thanks @Elgot_
* Scatter Plot: Fixed bug affecting plots where `YError` is set but `XError` is not (#1237, #1238) _Thanks @simmdan_
* Palette: Added `Microcharts` colorset (#1235) _Thanks @arthurits_
* SignalPlotXY: Added support for `FillType` (#1232) _Thanks @ddrrrr_
* Arrow: New plot type for rendering arrows on plots. Arrowhead functionality of scatter plots has been deprecated. (#1241, #1240)
* Controls: Automatic rendering has been deprecated. Users must call Render() manually at least once. (#1165, #1117)
* Radial Gauge Plots: `AddRadialGauge()` now adds a radial gauge plot (a new circular plot type where values are represented as arcs spanning a curve). See cookbook for examples and documentation. (#1242) _Thanks @arthurits_

## ScottPlot 4.1.17
* Improved `RadarPlot.Update()` default arguments (#1097) _Thanks @arthurits_
* Radar Plot: Improved `Update()` default arguments (#1097) _Thanks @arthurits_
* Crosshair: Added `XLabelOnTop` and `YLabelOnRight` options to improve multi-axis support and label customization (#1147) _Thanks @rutkowskit_
* Signal Plot: Added `StepDisplay` option to render signal plots as step plots when zoomed in (#1092, #1128) _Thanks @EFeru_
* Testing: Improved error reporting on failed XML documentation tests (#1127) _Thanks @StendProg_
* Histogram: Marked `ScottPlot.Statistics.Histogram` obsolete in favor of static methods in `ScottPlot.Statistics.Common` designed to create histograms and probability function curves (#1051, #1166). See cookbook for usage examples. _Thanks @breakwinz and @bclehmann_
* WpfPlot: Improve memory management for dynamically created and destroyed WpfPlot controls by properly unloading the dispatcher timer (#1115, #1117) _Thanks @RamsayGit, @bclehmann, @StendProg, and @Orace_
* Mouse Processing: Improved bug that affected fast drag-dropping of draggable objects (#1076)
* Rendering: Fixed clipping bug that caused some plot types to be rendered above data area frames (#1084)
* Plot: Added `Width` and `Height` properties
* Plot: `GetImageBytes()` now returns bytes for a PNG file for easier storage in cloud applications (#1107)
* Axis: Added a `GetSettings()` method for developers, testers, and experimenters to gain access to experimental objects which are normally private for extreme customization
* Axis: Axis ticks now have a `Ticks()` overload which allows selective control over major tick lines and major tick labels separately (#1118) _Thanks @kegesch_
* Plot: `AxisAuto()` now has `xAxisIndex` and `yAxisIndex` arguments to selectively adjust axes to fit data on a specified index (#1123)
* Crosshair: Refactored to use two `AxisLine`s so custom formatters can now be used and lines can be independently styled (#1173, #1172, #1122, 1195) _Thanks @Maoyao233 and @EFeru_
* ClevelandDotPlot: Improve automatic axis limit detection (#1185) _Thanks @Nextra_
* ScatterPlotList: Improved legend formatting (#1190) _Thanks @Maoyao233_
* Plot: Added an optional argument to `Frameless()` to reverse its behavior and deprecated `Frame()` (#1112, #1192) _Thanks @arthurits_
* AxisLine: Added `PositionLabel` option for displaying position as text (using a user-customizable formatter function) on the axis (#1122, #1195, #1172, #1173) _Thanks @EFeru and @Maoyao233_
* Radar Plot: Fixed rendering artifact that occurred when axis maximum is zero (#1139) _Thanks @petersesztak and @bclehmann_
* Mouse Processing: Improved panning behavior when view limits (axis boundaries) are active (#1148, #1203) _Thanks @at2software_
* Signal Plot: Fixed bug causing render artifacts when using fill modes (#1163, #1205)
* Scatter Plot: Added support for `OffsetX` and `OffsetY` (#1164, #1213)
* Coxcomb: Added a new plot type for categorical data. See cookbook for examples. (#1188) _Thanks @bclehmann_
* Axes: Added `LockLimits()` to control pan/zoom manipulation so individual axes can be manipulated in multi-axis plots. See demo application for example. (#1179, #1210) _Thanks @kkaiser41_
* Vector Plot: Add additional options to customize arrowhead style and position. See cookbook for examples. (#1202) _Thanks @hhubschle_
* Finance Plot: Fixed bug affecting plots with no data points (#1200) _Thanks @Maoyao233_
* Ticks: Improve display of rotated ticks on secondary axes (#1201) _Thanks @gigios_

## ScottPlot 4.1.16
* Made it easier to use custom color palettes (see cookbook) (#1058, #1082) _Thanks @EFeru_
* Added a `IgnoreAxisAuto` field to axis lines and spans (#999) _Thanks @kirsan31_
* Heatmaps now have a `Smooth` field which uses bicubic interpolation to display smooth heatmaps (#1003) _Thanks @xichaoqiang_
* Radar plots now have an `Update()` method for updating data values without clearing the plot (#1086, #1091) _Thanks @arthurits_
* Controls now automatically render after the list of plottables is modified (previously it was after the number of plottables changed). This behavior can be disabled by setting a public field in the control's `Configuration` module. (#1087, #1088) _Thanks @bftrock_
* New `Crosshair` plot type draws lines to highlight a point on the plot and labels their coordinates in the axes (#999, #1093) _Thanks @kirsan31_
* Added support for a custom `Func<double, string>` to be used as custom tick label formatters (see cookbook) (#926, #1070) _Thanks @damiandixon and @ssalsinha_
* Added `Move`, `MoveFirst`, and `MoveLast` to the `Plot` module for added control over which plottables appear on top (#1090) _Thanks @EFeru_
* Fixed bug preventing expected behavior when calling `AxisAutoX` and `AxisAutoY` (#1089) _Thanks @EFeru__

## ScottPlot 4.1.15
* Hide design-time error message component at run time to reduce flicking when resizing (#1073, #1075) _Thanks @Superberti and @bclehmann_
* Added a modern `Plot.GetBitmap()` overload suitable for the new stateless rendering system (#913 #1063)
* Controls now have `PlottableDragged` and `PlottableDropped` event handlers (#1072) _Thanks @JS-BGResearch_

## ScottPlot 4.1.14
* Add support for custom linestyles in SignalXY plots (#1017, #1016) _Thanks @StendProg and @breakwinz_
* Improved Avalonia dependency versioning (#1018, #1041) _Thanks @bclehmann_
* Controls now properly process `MouseEnter` and `MouseLeave` events (#999) _Thanks @kirsan31 and @breakwinz_
* Controls now have a `RenderRequest()` method that uses a render queue to facilitate non-blocking render calls (#813, #1034) _Thanks @StendProg_
* Added Last() to finance plots to make it easier to access the final OHLC (#1038) _Thanks @CalderWhite_
* Controls that fail to render in design mode now display the error message in a textbox to prevent Visual Studio exceptions (#1048) _Thanks @bclehmann_

## ScottPlot 4.1.13-beta
* `Plot.Render()` and `Plot.SaveFig()` now have a `scale` argument to allow for the creation of high resolution scaled plots (#983, #982, #981) _Thanks @PeterDavidson_
* A `BubblePlot` has been added to allow display of circles with custom colors and sizes. See cookbook for examples. (#984, #973, #960) _Thanks @PeterDavidson_
* Avalonia 0.10.3 is now supported (#986) _Thanks @bclehmann_
* Default version of System.Drawing.Common has been changed from `5.0.0` to `4.6.1` to minimize errors associated with downgrading (#1004, #1005, #993, #924, #655) _Thanks @bukkideme_

## ScottPlot 4.1.12-beta
* Added "Open in New Window" option to right-click menu (#958, #969) _Thanks @ademkaya and @bclehmann_
* User control `Configuration` module now has customizable scroll wheel zoom fraction (#940, #937) _Thanks @PassionateDeveloper86 and @StendProg_
* Added options to `Plot.AxisScaleLock()` to let the user define scaling behavior when the plot is resized (#933, #857) _Thanks @ricecakebear and @StendProg_
* Improved XML documentation for `DataGen` module (#903, #902) _Thanks @bclehmann_
* Fixed bug where tick labels would not render for axes with a single tick (#945, #828, #725, #925) _Thanks @saklanmazozgur and @audun_
* Added option to manually refine tick density (#828) _Thanks @ChrisAtVault and @bclehmann_
* Improved tick density calculations for DateTime axes (#725) _Thanks @bclehmann_
* Fixed SignalXY rendering artifact affecting the right edge of the plot (#929, #931) _Thanks @damiandixon and @StendProg_
* Improved line style customization for signal plots (#929, #931) _Thanks @damiandixon and @StendProg_
* Fixed bug where negative bar plots would default to red fill color (#968, #946) _Thanks @pietcoussens_
* Fixed bug where custom vertical margin was not respected when `AxisAuto()` was called with a middle-click (#943) _Thanks Andreas_
* Added a minimum distance the mouse must travel while click-dragging for the action to be considered a drag instead of a click (#962)
* Improved Histogram documentation and simplified access to probability curves (#930, #932, #971) _Thanks @LB767, @breakwinz, and @bclehmann_

## ScottPlot 4.1.11-beta
* FormsPlot mouse events are now properly forwarded to the base control (#892, #919) _Thanks @grabul_
* Prevent right-click menu from deploying after right-click-drag (#891, #917)
* Add offset support to SignalXY (#894, #890) _Thanks @StendProg_
* Eliminate rendering artifacts in SignalXY plots (#893, #889) _Thanks @StendProg and @grabul_
* Optimize cookbook generation and test execution (#901) _Thanks @bclehmann_

## ScottPlot 4.1.10-beta
* Fixed a bug where applying the Seabourn style modified axis frame and minor tick distribution (#866) _Thanks @oszymczak_
* Improved XML documentation and error reporting for getting legend bitmaps (#860) _Thanks @mzemljak_
* Fixed rendering bug affecting finance plots with thin borders (#837) _Thanks @AlgoExecutor_
* Improved argument names and XML docs for SMA and Bollinger band calculation methods (#830) _Thanks @ticool_
* Improved GetPointNearest support for generic signal plots (#809, #882, #886) _Thanks @StendProg, @at2software, and @mrradd_
* Added support for custom slice label colors in pie charts (#883, #844) _Thanks @bclehmann, @StendProg, and @Timothy343_
* Improved support for transparent heatmaps using nullable double arrays (#849, #852) _Thanks @bclehmann_
* Deprecated bar plot `IsHorizontal` and `IsVertical` in favor of an `Orientation` enumeration
* Deprecated bar plot `xs` and `ys` in favor of `positions` and `values` which are better orientation-agnostic names
* Added Lollipop and Cleveland plots as new types of bar plots (#842, #817) _Thanks @bclehmann_
* Fixed a bug where `Plot.AddBarGroups()` returned an array of nulls (#839) _Thanks @rhys-wootton_
* Fixed a bug affecting manual tick labels (#829) _Thanks @ohru131_
* Implemented an optional render queue to allow asynchronous rendering in user controls (#813) _Thanks @StendProg_

## ScottPlot 4.1.9-beta
* Improved support for negative DateTimes when using DateTime axis mode (#806, #807) _Thanks @StendProg and @at2software_
* Improved axis limit detection when using tooltips (#805, #811) _Thanks @bclehmann and @ChrisAtVault_
* Added `WickColor` field to candlestick plots (#803) _Thanks @bclehmann_
* Improved rendering of candlesticks that open and close at the same price (#803, #800) _Thanks @bclehmann and @AlgoExecutor_
* Improved rendering of SignalXY plots near the edge of the plot (#795) _Thanks @StendProg_
* new `AddScatterStep()` helper method creates a scatter plot with the step style (#808) _Thanks @KlaskSkovby_
* Marked `MultiPlot` obsolete
* Refactored `Colormap` module to use classes instead of reflection (#767, #773) _Thanks @StendProg_
* Refactored `OHLC` fields and finance plots to store `DateTime` and `TimeSpan` instead of `double` (#795)

## ScottPlot 4.1.8-beta
* Improved validation and error reporting for large heatmaps (#772) _Thanks @Matthias-C_
* Removed noisy console output in `ScatterPlotList` (#780) _Thanks @Scr0nch_
* Improved rendering bug in signal plots (#783, #788) _Thanks @AlgoExecutor and @StendProg_
* Fix bug that hid grid lines in frameless plots (#779)
* Improved appearance of marker-only scatter plots in the legend (#790) _Thanks @AlgoExecutor_
* `AddPoint()` now has a `label` argument to match `AddScatter()` (#787) _Thanks @AlgoExecutor_

## ScottPlot 4.1.7-beta
* Added support for image axis labels (#759, #446, #716) _Thanks @bclehmann_
* Added `MinRenderIndex` and `MaxRenderIndex` support to Scatter plots (#737, #763) _Thanks @StendProg_
* Improved display of horizontal manual axis tick labels (#724, #762) _Thanks @inqb and @Saklut_
* Added support for listing and retrieving colormaps by their names (#767, #773) _Thanks @StendProg_
* Enabled mouse pan and zoom for plots with infinitely small width and height (#768, #733, #764) _Thanks @saklanmazozgur_
* A descriptive exception is now thrown when attempting to create heatmaps of unsupported dimensions (#722) _Thanks @Matthias-C_

## ScottPlot 4.1.6-beta
* Fixed single point render bug in Signal plots (#744, #745) _Thanks @at2software and @StendProg_
* Improved display scaling support for WPF control (#721, #720) _Thanks @bclehmann_
* User control `OnAxesChanged` events now send the control itself as the sender object (#743, #756) _Thanks @at2software_
* Fixed configuration bug related to Alt + middle-click-drag-zoom (#741) _Thanks @JS-BGResearch and @bclehmann_
* Fixed render bug related to ALT + middle-click-drag zoom box (#742) _Thanks @bclehmann_
* Fixed render bug for extremely small plots (#735)
* Added a coordinated heatmap plot type (#707) _Thanks @StendProg_
* Improved appearance of heatmap edges (#713) _Thanks @StendProg_
* Improved design-time rendering of Windows Forms control
* Added and expanded XML documentation for Plot and Plottable classes
* Created a new cookbook website generator that combines reflection with XML documentation (#727, #738, #756)
* ScottPlot is now a reserved prefix on NuGet

## ScottPlot 4.1.5-beta
* Helper methods were added for creating scatter plots with just lines (`AddScatterLines()`) or just markers (`AddScatterPoints()`).
* Scatter and Signal plots have `GetPointNearest()` which now has a `xyRatio` argument to support identifying points near the cursor in pixel space (#709, #722) _Thanks @oszymczak, @StendProg, @bclehmann_
* Improved display of manual tick labels (#724) _Thanks @bclehmann_

## ScottPlot 4.1.4-beta
* User controls have been extensively redesigned (#683)
  * All user controls are almost entirely logic-free and pass events to `ScottPlot.Control`, a shared common back-end module which handles mouse interaction and pixel/coordinate conversions.
  * Controls no longer have a `Configure()` method with numerous named arguments, but instead a `Configuration` field with XML-documented public fields to customize behavior.
  * Renders occur automatically when the number of plottables changes, meaning you do not have to manually call `Render()` when plotting data for the first time. This behavior can be disabled in the configuration.
  * Avalonia 0.10.0 is now supported and uses this new back-end (#656, #700) _Thanks @bclehmann_
  * Events are used to provide custom right-click menu actions.
  * The right-click plot settings window (that was only available from the WinForms control) has been removed.
* New methods were added to `ScottPlot.Statistics.Common` which efficiently find the Nth smallest number, quartiles, or other quantiles from arrays of numbers (#690) _Thanks @bclehmann_
* New tooltip plot type (#696) _Thanks @bclehmann_
* Fixed simple moving average (SMA) calculation (#703) _Thanks @Saklut_
* Improved multi-axis rendering (#706) _Thanks @bclehmann_
* Improved `SetSourceAsync()` for segmented trees (#705, #692) _Thanks @jl0pd and @StendProg_
* Improved layout for axes with rotated ticks (#706, #699) _Thanks @MisterRedactus and @bclehmann_
* ScottPlot now multi-targets more platforms and supports the latest C# language version on modern platforms but restricts the language to C# 7.3 for .NET Framework projects (#691, #711) _Thanks @jl0pd_
* Improved project file to install `System.ValueTuple` when targeting .NET Framework 4.6.1 (#88, #691)

## ScottPlot 4.1.3-beta
* Scott will make a document to summarize 4.0 → 4.1 changes as we get closer to a non-beta release
* Fixed rendering bug affecting axis spans when zoomed far in (#662) _Thanks @StendProg_
* Improved Gaussian blur performance (#667) _Thanks @bclehmann_
* Largely refactored heatmaps (#679, #680) _Thanks @bclehmann_
* New `Colorbar` plot type (#681)
* Improved SMA and Bollinger band generators (#647) _Thanks @Saklut_
* Improved tick label rounding (#657)
* Improved setting of tick label color (#672)
* Improved fill above and below for scatter plots (#676) _Thanks @MithrilMan_
* Additional customizations for radar charts (#634, #628, #635) _Thanks @bclehmann and @SommerEngineering_

## ScottPlot 4.1.0

In November, 2020 ScottPlot 4.0 branched into a permanent `stable` branch, and ScottPlot 4.1 began development as beta / pre-release in the main branch. ScottPlot 4.0 continues to be maintained, but modifications are aimed at small bugfixes rather than large refactoring or the addition of new features. ScottPlot 4.1 merged into the master branch in November, 2020 (#605). Improvements are focused at enhanced performance, improved thread safety, support for multiple axes, and options for data validation.

* **Most plotting methods are unchanged so many users will not experience any breaking changes.**
* **Axis Limits**
  * Axis limits are described by a `AxisLimits` struct (previously `double[]` was used)
  * Methods which modify axis limits do not return anything (previously they returned `double[]`)
  * To get the latest axis limits call `Plot.AxisLimits()` which returns a `AxisLimits` object
* **Multiple Axes**
  * Multiple axes are now supported! There is no change to the traditional workflow if this feature is not used.
  * Most axis methods accept a `xAxisIndex` and `yAxisIndex` arguments to specify which axes they will modify or return
  * Most plottable objects have `xAxisIndex` and `yAxisIndex` fields which specify which axes they will render on
  * You can enable a second Y and X axis by calling `YLabel2` and `XLabel2()`
  * You can obtain an axis by calling `GetXAxis(xAxisIndex)` or `GetYAxis(yAxisIndex)`, then modify its public fields to customize its behavior
  * The default axes (left and bottom) both use axis index `0`
  * The secondary axes (right and top) both use axis index `1`
  * You can create additional axes by calling `Plot.AddAxis()` and customize it by modifying fields of the `Axis` it returns.
* **Layout**
  * The layout is re-calculated on every render, so it automatically adjusts to accommodate axis labels and ticks.
  * To achieve extra space around the data area, call `Layout()` to supply a minimum size for each axis.
  * To achieve a frameless plot where the data area fills the full figure, call `LayoutFrameless()`
* **Some namespaces and class names have changed**
  * The `Plottable` base class has been replaced with an `IPlottable` interface
  * Plottables have been renamed and moved into a `Plottable` namespace (e.g., `PlottableScatter` is  now `Plottable.ScatterPlot`)
  * Several enums have been renamed
* **The Settings module has been greatly refactored**
  * It is still private, but you can request it with `Plot.GetSettings()`
  * Many of its objects implement `IRenderable`, so their customization options are stored at the same level as their render methods.
* **The Render system is now stateless**
  * `Bitmap` objects are never stored. The `Render()` method will create and return a new `Bitmap` when called, or will render onto an existing `Bitmap` if it is supplied as an argument. This allows controls to manage their own performance optimization by optionally re-using a `Bitmap` for multiple renders.
  * Drawing is achieved with `using` statements which respect all `IDisposable` drawing objects, improving thread safety and garbage collection performance.

## ScottPlot 4.0.46
* Improved ticks for small plots (#724) _Thanks @Saklut_
* Improved display of manual ticks (#724) _Thanks @bclehmann_

## ScottPlot 4.0.45
* Fixed a bug that affected very small plots with the benchmark enabled (#626) _Thanks @martin-brajer_
* Improved labels in bar graphs using a yOffset (#584) _Thanks Terbaco_
* Added `RenderLock()` and `RenderUnlock()` to the Plot module to facilitate multi-threaded plot modification (#609) _Thanks @ZTaiIT1025_

## ScottPlot 4.0.44
* Improved limits for fixed-size axis spans (#586) _Thanks @Ichibot200 and @StendProg_
* Mouse drag/drop events now send useful event arguments (#593) _Thanks @charlescao460 and @StendProg_
* Fixed a bug that affected plots with extremely small (<1E-10) axis spans (#607) _Thanks @RFIsoft_
* `Plot.SaveFig()` now returns the full path to the file it created (#608)
* Fixed `AxisAuto()` bug affecting signal plots using min/max render indexes with a custom sample rate (#621) _Thanks @LB767_
* Fixed a bug affecting histogram normalization (#624) _Thanks @LB767_
* WPF and Windows Forms user controls now also target .NET 5

## ScottPlot 4.0.43
* Improved appearance of semi-transparent legend items (#567)
* Improved tick labels for ticks smaller than 1E-5 (#568) _Thanks @ozgur640_
* Improved support for Avalonia 0.10 (#571) _Thanks @bclehmann and @apkrymov_
* Improved positions for base16 ticks (#582, #581) _Thanks @bclehmann_

## ScottPlot 4.0.42
* Improved DPI scaling support when using WinForms in .NET Core applications (#563) _Thanks @Ichibot200_
* Improved DPI scaling support for draggable axis lines and spans (#563) _Thanks @Ichibot200_

## ScottPlot 4.0.41
* Improved density of DateTime ticks (#564, #561) _Thanks @StendProg and @waynetheron_
* Improved display of DateTime tick labels containing multiple spaces (#539, #564) _Thanks @StendProg_

## ScottPlot 4.0.40
* Added user control for Avalonia (#496, #503) _Thanks @bclehmann_
* Holding shift while left-click-dragging the edge of a span moves it instead of resizing it (#509) _Thanks @Torgano_
* CSV export is now culture invariant for improved support on systems where commas are decimal separators (#512) _Thanks Daniel_
* Added fill support to scatter plots (#529) _Thanks @AlexFsmn_
* Fix bug that occurred when calling `GetLegendBitmap()` before the plot was rendered (#527) _Thanks @el-aasi_
* Improved DateTime tick placement and added support for milliseconds (#539) _Thanks @StendProg_
* Pie charts now have an optional hollow center to produce donut plots (#534) _Thanks @bclehmann and @AlexFsmn_
* Added electrocardiogram (ECG) simulator to the DataGen module (#540) _Thanks @AteCoder_
* Improved mouse scroll wheel responsiveness by delaying high quality render (#545, #543, #550) _Thanks @StendProg_
* `Plot.PlotBitmap()` allows Bitmaps to be placed at specific coordinates (#528) _Thanks @AlexFsmn_
* `DataGen.SampleImage()` returns a sample Bitmap that can be used for testing
* Bar graphs now have a hatchStyle property to customize fill pattern (#555) _Thanks @bclehmann_
* Support timecode tick labels (#537) _Thanks @vrdriver and @StendProg_

## ScottPlot 4.0.39
* Legend now reflects LineStyle of Signal and SignalXY plots (#488) _Thanks @bclehmann_
* Improved mouse wheel zoom-to-cursor and middle-click-drag rectangle zoom in the WPF control for systems that use display scaling (#490) _Thanks @nashilnik_
* The `Configure()` method of user controls now has a `lowQualityAlways` argument to let the user easily enable/disable anti-aliasing at the control level. Previously this was only configurable by reaching into the control's plot object and calling its `AntiAlias()` method. (#499) _Thanks @RachamimYaakobov_
* SignalXY now supports parallel processing (#500) _Thanks @StendProg_
* SignalXY now respects index-based render limits (#493, #500) _Thanks @StendProg and @envine_

## ScottPlot 4.0.38
* Improved `Plot.PlotFillAboveBelow()` rendering of data with a non-zero baseline (#477) _Thanks @el-aasi_
* Added `Plot.PlotWaterfall()` for easy creation of waterfall-style bar plots (#463, #476) _Thanks @bclehmann_
* Axis tick labels can be displayed using notations other than base 10 by supplying `Plot.Ticks()` with `base` and `prefix` arguments, allowing axes that display binary (e.g., `0b100110`) or hexadecimal (eg., `0x4B0D10`) tick labels (#469, #457) _Thanks @bclehmann_
* Added options to `PlotBar()` to facilitate customization of text displayed above bars when `showValue` is enabled (#483) _Thanks @WillemWever_
* Plot objects are colored based on a pre-defined set of colors. The default colorset (category10) is the same palette of colors used by matplotlib. A new `Colorset` module has been created to better define this behavior, and `Plot.Colorset()` makes it easy to plot data using alternative colorsets. (#481)
* Fixed a bug that caused instability when a population plot is zoomed-out so much that its fractional distribution curve is smaller than a single pixel (#480) _Thanks @HowardWhile_
* Added `Plot.Remove()` method to make it easier to specifically remove an individual plottable after it has been plotted. `Plot.Clear()` is similar, but designed to remove classes of plot types rather than a specific plot object. (#479) _Thanks @cstyx and @Resonanz_
* Signal plots can now be created with a defined `minRenderIndex` (in addition to the already-supported `maxRenderIndex`) to facilitate partial display of large arrays (#474) _Thanks @bclehmann_

## ScottPlot 4.0.37
* Fixed a long-running issue related to strong assembly versioning that caused the WPF control to fail to render in the Visual Studio designer in .NET Framework (but not .NET Core) projects (#473, #466, #356) _Thanks @bhairav-thakkar, @riquich, @Helitune-RobMcKay, and @iu2kxv_
* User controls now also target `net472` (while still supporting `net461` and `netcoreapp3.0`) to produce a build folder with just 3 DLLs (compared to over 100 when building with .NET Framework 4.6.1)

## ScottPlot 4.0.36
* `PlotSignal()` and `PlotSignalXY()` plots now have an optional `useParallel` argument (and public property on the objects they return) to allow the user to decide whether parallel or sequential calculations will be performed. (#454, #419, #245, #72) _Thanks @StendProg_
* Improved minor tick alignment to prevent rare single-pixel artifacts (#417)
* Improved horizontal axis tick label positions in ruler mode (#453)
* Added a `Statistics.Interpolation` module to generate smooth interpolated splines from a small number of input data points. See advanced statistics cookbook example for usage information. (#459) _Thanks Hans-Peter Moser_
* Improved automatic axis adjustment when adding bar plots with negative values (#461, #462) _Thanks @bclehmann_
* Created `Drawing.Colormaps` module which has over a dozen colormaps for easily converting a fractional value to a color for use in plotting or heatmap displays (#457, #458) _Thanks @bclehmann_
* Updated `Plot.Clear()` to accept any `Plottable` as an argument, and all `Plottable` objects of the same type will be cleared (#464) _Thanks @imka-code_

## ScottPlot 4.0.35
* Added `processEvents` argument to `formsPlot2.Render()` to provide a performance enhancement when linking axes of two `FormsPlot` controls together (by calling `Plot.MatchAxis()` from the control's `AxesChanged` event, as seen in the _Linked Axes_ demo application) (#451, #452) _Thanks @StendProg and @robokamran_
* New `Plot.PlotVectorField()` method for displaying vector fields (sometimes called quiver plots) (#438, #439, #440) _Thanks @bclehmann and @hhubschle_
* Included an experimental colormap module which is likely to evolve over subsequent releases (#420, #424, #442) _Thanks @bclehmann_
* `PlotScatterHighlight()` was created as a type of scatter plot designed specifically for applications where "show value on hover" functionality is desired. Examples are both in the cookbook and WinForms and WPF demo applications. (#415, #414) _Thanks @bclehmann and @StendProg_
* `PlotRadar()` is a new plot type for creating Radar plots (also called spider plots or star plots). See cookbook and demo application for examples. (#428, #430) _Thanks @bclehmann_
* `PlotPlolygons()` is a new performance-optimized variant of `PlotPolygon()` designed for displaying large numbers of complex shapes (#426) _Thanks @StendProg_
* The WinForms control's `Configure()` now has a `showCoordinatesTooltip` argument to continuously display the position at the tip of the cursor as a tooltip (#410) _Thanks @jcbeppler_
* User controls now use SHIFT (previously ALT) to lock the horizontal axis and ALT (previously SHIFT) while left-click-dragging for zoom-to-region. Holding CTRL+SHIFT while right-click-dragging now zooms evenly, without X/Y distortion. (#436) _Thanks @tomwimmenhove and @StendProg_
* Parallel processing is now enabled by default. Performance improvements will be most noticeable on Signal plots. (#419, #245, #72)
* `Plot.PlotBar()` now has an `autoAxis` argument (which defaults `true`) that automatically adjusts the axis limits so the base of the bar graphs touch the edge of the plot area. (#406)
* OSX-specific DLLs are now only retrieved by NuGet on OSX (#433, #211, #212)
* Pie charts can now be made with `plt.PlotPie()`. See cookbook and demo application for examples. (#421, #423) _Thanks @bclehmann_
* `ScottPlot.FormsPlotViewer(Plot)` no longer resets the new window's plot to the default style (#416)  _Thanks @StendProg_
* Controls now have a `recalculateLayoutOnMouseUp` option to prevent resetting of manually-defined data area padding

## ScottPlot 4.0.34
* Improve display of `PlotSignalXY()` by not rendering markers when zoomed very far out (#402) _Thanks @gobikulandaisamy_
* Optimized rendering of solid lines which have a user-definable `LineStyle` property. This modification improves grid line rendering and increases performance for most types of plots. (#401, #327) _Thanks @bukkideme and @Ichibot200_

## ScottPlot 4.0.33
* Force grid lines to always draw using anti-aliasing. This compensates for a bug in `System.Drawing` that may cause diagonal line artifacts to appear when the user controls were panned or zoomed. (#401, #327) _Thanks @bukkideme and @Ichibot200_

## ScottPlot 4.0.32
* User controls now have a `GetMouseCoordinates()` method which returns the DPI-aware position of the mouse in graph coordinates (#379, #380) _Thanks @bclehmann_
* Default grid color was lightened in the user controls to match the default style (#372)
* New `PlotSignalXY()` method for high-speed rendering of signal data that has unevenly-spaced X coordinates (#374, #375) _Thanks @StendProg and @LogDogg_
* Modify `Tools.Log10()` to return `0` instead of `NaN`, improving automatic axis limit detection (#376, #377) _Thanks @bclehmann_
* WpfPlotViewer and FormsPlotViewer launch in center of parent window (#378)
* Improve reliability of `Plot.AxisAutoX()` and `Plot.AxisAutoY()` (#382)
* The `Configure()` method of FormsPlot and WpfPlot controls now have `middleClickMarginX` and `middleClickMarginY` arguments which define horizontal and vertical auto-axis margin used for middle-clicking. Setting horizontal margin to 0 is typical when plotting signals. (#383)
* `Plot.Grid()` and `Plot.Ticks()` now have a `snapToNearestPixel` argument which controls whether these lines appear anti-aliased or not. For static images non-anti-aliased grid lines and tick marks look best, but for continuously-panning plots anti-aliased lines look better. The default behavior is to enable snapping to the nearest pixel, consistent with previous releases. (#384)
* Mouse events (MouseDown, MouseMove, etc.) are now properly forwarded to the FormsPlot control (#390) _Thanks @Minu476_
* Improved rendering of very small candlesticks and OHLCs in financial plots
* Labeled plottables now display their label in the ToString() output. This is useful when viewing plottables listed in the FormsPlot settings window #391 _Thanks @Minu476_
* Added a Statistics.Finance module with methods for creating Simple Moving Average (SMA) and Bollinger band technical indicators to Candlestick and OHLC charts. Examples are in the cookbook and demo program. (#397) _Thanks @Minu476_
* Scatter plots, filled plots, and polygon plots now support Xs and Ys which contain `double.NaN` #396
* Added support for line styles to Signal plots (#392) _Thanks @bukkideme_

## ScottPlot 4.0.31
* Created `Plot.PlotBarGroups()` for easier construction of grouped bar plots from 2D data (#367) _Thanks @bclehmann_
* Plot.PlotScaleBar() adds an L-shaped scalebar to the corner of the plot (#363)
* Default grid color lightened from #D3D3D3 (Color.LightGray) to #EFEFEF (#372)
* Improved error reporting for scatter plots (#369) _Thanks @JagDTalcyon_
* Improve pixel alignment by hiding grid lines and snapping tick marks that are 1px away from the lower left edge (#359)
* PlotText() ignores defaults to upperLeft alignment when rotation is used (#362)
* Improved minor tick positioning to prevent cases where minor ticks are 1px away from major ticks (#373)

## ScottPlot 4.0.30
* `Plot.PlotCandlestick()` and `Plot.PlotOHLC()`
  * now support `OHLC` objects with variable widths defined with a new `timeSpan` argument in the OHLC constructor. (#346) _Thanks @Minu476_
  * now support custom up/down colors including those with transparency (#346) _Thanks @Minu476_
  * have a new `sequential` argument to plot data based on array index rather than `OHLC.time`. This is a new, simpler way to display unevenly-spaced data (e.g., gaps over weekends) in a way that makes the gaps invisible. (#346) _Thanks @Minu476_
* Fixed a marker/line alignment issue that only affeced low-density Signal plots on Linux and MacOS (#340) _Thanks @SeidChr_
* WPF control now appears in Toolbox (#151) _Thanks @RalphLAtGitHub_
* Plot titles are now center-aligned with the data area, not the figure. This improves the look of small plots with titles. (#365) _Thanks @Resonanz_
* Fixed bug that ignored `Configure(enableRightClickMenu: false)` in WPF and WinForms user controls. (#365) _Thanks @thunderstatic_
* Updated `Configure(enableScrollWheelZoom: false)` to disable middle-click-drag zooming. (#365) _Thanks @eduhza_
* Added color mixing methods to ScottPlot.Drawing.GDI (#361)
* Middle-click-drag zooming now respects locked axes (#353) _Thanks @LogDogg_
* Improved user control zooming of high-precision DateTime axis data (#351) _Thanks @bukkideme_
* Plot.AxisBounds() now lets user set absolute bounds for drag and pan operations (#349) _Thanks @LogDogg_
* WPF control uses improved Bitmap conversion method (#350)
* Function plots have improved handling of functions with infinite values (#370) _Thanks @bclehmann_

## ScottPlot 4.0.29
* `Plot.PlotFill()` can be used to make scatter plots with shaded regions. Giving it a single pair of X/Y values (`xs, ys`) lets you shade beneath the curve to the `baseline` value (which defaults to 0). You can also give it a pair of X/Y values (`xs1, ys1, xs2, ys2`) and the area between the two curves will be shaded (the two curves do not need to be the same length). See cookbook for examples. (#255) _Thanks @ckovamees_ 
* `DataGen.Range()` now has `includeStop` argument to include the last value in the returned array.
* `Tools.Pad()` has been created to return a copy of a given array padded with data values on each side. (#255) _Thanks @ckovamees_
* [Seaborn](https://seaborn.pydata.org/) style can be activated using `Plot.Style(Style.Seaborn)` (#339)
* The `enableZooming` argument in `WpfPlot.Configure()` and `FormsPlot.Configure()` has been replaced by two arguments `enableRightClickZoom` and `enableScrollWheelZoom` (#338) _Thanks Zach_
* Improved rendering of legend items for polygons and filled plots (#341) _Thanks @SeidChr_
* Improved Linux rendering of legend items which use thick lines: axis spans, fills, polygons, etc. (#340) _Thanks @SeidChr_
* Addded `Plot.PlotFillAboveBelow()` to create a shaded line plot with different colors above/below the baseline. (#255) _Thanks @ckovamees_
* Improved rendering in Linux and MacOS by refactoring the font measurement system (#340) _Thanks @SeidChr_

## ScottPlot 4.0.28
* `Ticks()` now has arguments for numericStringFormat (X and Y) to make it easy to customize formatting of tick labels (percentage, currency, scientific notation, etc.) using standard [numeric format strings](https://docs.microsoft.com/en-us/dotnet/standard/base-types/standard-numeric-format-strings). Example use is demonstrated in the cookbook. (#336) _Thanks @deiruch_
* The right-click menu can now be more easily customized by writing a custom menu to `FormsPlot.ContextMenuStrip` or `WpfPlot.ContextMenu`. Demonstrations of both are in the demo application. (#337) _Thanks @Antracik_

## ScottPlot 4.0.27
* `Plot.Polygon()` can now be used to plot polygons from X/Y points (#255) _Thanks @ckovamees_
* User controls now have an "open in new window" item in their right-click menu (#280)
* Plots now have offset notation and multiplier notation disabled by default. Layouts are automatically calculated before the first render, or manually after MouseUp events in the user controls. (#310)
* `Plot.Annotation()` allows for the placement of text on the figure using pixel coordinates (not unit coordinates on the data grid). This is useful for creating custom static labels or information messages. (#321) _Thanks @SeidChr_
* `FormsPlot.MouseDoubleClicked` event now passes a proper `MouseEventArgs` instead of `null` (#331) _Thanks @ismdiego_
* Added a right-click menu to `WpfPlot` with items (save image, copy image, open in new window, help, etc.) similar to `FormsPlot`

## ScottPlot 4.0.26
* The `ScottPlot.WPF` package (which provides the `WpfPlot` user control) now targets .NET Framework 4.7.2 (in addition to .NET Core 3.0), allowing it to be used in applications which target either platform. The ScottPlot demo application now targets .NET Framework 4.7.2 which should be easier to run on most Windows systems. (#333)
* The `ScottPlot.WinForms` package (which produves the `FormsPlot` control) now only targets .NET Framework 4.6.1 and .NET Core 3.0 platforms (previously it also had build targets for .NET Framework 4.7.2 and .NET Framework 4.8). It is important to note that no functionality was lost here. (#330, #333)

## ScottPlot 4.0.25
* `PlotBar()` now supports displaying values above each bar graph by setting the `showValues` argument.
* `PlotPopulations()` has extensive capabilities for plotting grouped population data using box plots, bar plots, box and whisper plots, scatter data with distribution curves, and more! See the cookbook for details. (#315)
* `Histogram` objects now have a `population` property.
* `PopulationStats` has been renamed to `Population` and has additional properties and methods useful for reporting population statistics.
* Improved grid rendering rare artifacts which appear as unwanted diagnal lines when anti-aliasing is disabled. (#327)

## ScottPlot 4.0.24
* `Plot.Clear()` has been improved to more effectively clear plottable objects. Various overloads are provided to selectively clear or preserve certain plot types. (#275) _Thanks @StendProg_
* `PlotBar()` has been lightly refactored. Argument order has been adjusted, and additional options have been added. Error cap width is now in fractional units instead of pixel units. Horizontal bar charts are now supported. (#277, #315) _Thanks @bonzaiferroni_

## ScottPlot 4.0.23
* Interactive plot viewers were created to make it easy to interactively display data in a pop-up window without having to write any GUI code: `ScottPlot.WpfPlotViewer` for WPF and `ScottPlot.FormsPlotViewer` for Windows Forms
* Fixed bug that affected the `ySpacing` argument of `Plot.Grid()`
* `Plot.Add()` makes it easy to add a custom `Plottable` to the plot
* `Plot.XLabels()` and `Plot.YLabels()` can now accept just a string array (x values are auto-populated as a consecutive series of numbers).
* Aliased `Plot.AxisAuto()` to `Plot.AutoAxis()` and `Plot.AutoScale()` to make this function easier to locate for users who may have experience with other plot libraries. (#309) _Thanks @Resonanz_
* Empty plots now render grid lines, ticks, and tick labels (#313)
* New plot type: Error bars. They allow the user to define error bar size in all 4 directions by calling `plt.PlotErrorBars()`. (#316) _Thanks @zrolfs_
* Improve how dashed lines appear in the legend
* Improved minor tick positions when using log scales with `logScaleX` and `logScaleY` arguments of `plt.Ticks()` method
* Fixed bug that caused the center of the coordinate field to shift when calling `Plot.AxisZoom()`
* Grid line thickness and style (dashed, dotted, etc) can be customized with new arguments in the `Plot.Grid()` method

## ScottPlot 4.0.22
* Added support for custom horizontal axis tick rotation (#300) _Thanks @SeidChr_
* Added support for fixed grid spacing when using DateTime axes (#299) _Thanks @SeidChr_
* Updated ScottPlot icon (removed small text, styled icon after emoji)
* Improved legend font size when using display scaling (#289)
* Scroll wheel zooming now zooms to cursor (instead of center) in WPF control. This feature works now even if display scaling is used. (#281)
* Added `Plot.EqualAxis` property to make it easy to lock axis scales together (#306) _Thanks @StendProg_

## ScottPlot 4.0.21
* Created new cookbook and demo applications for WinForms and WPF (#271)
* The `FormsPlot.MouseMoved` event now has `MouseEventArgs` (instead of `EventArgs`). The purpose of this was to make it easy to access mouse pixel coordinates via `e.X` and `e.Y`, but this change may require modifications to applications which use the old event signature.
* WpfPlot now has an `AxisChanged` event (like FormsPlot)
* Fixed bug that caused `Plot.CoordinateFromPixelY()` to return incorrect value
* Fixed bug causing cursor to show arrows when hovered over some non-draggable objects
* Improved support for WinForms and WpfPlot transparency (#286) _Thanks @StendProg and @envine_
* Added `DataGen.Zeros()` and `DataGen.Ones()` to generate arrays filled with values using methods familiar to numpy users.
* Added `equalAxes` argument to `WpfPlot.Configure()` (#272)
* Fixed a bug affecting the `equalAxes` argument in `FormsPlot.Configure()` (#272)
* Made all `Plot.Axis` methods return axis limits as `double[]` (previously many of them returned `void`)
* Added overload for `Plot.PlotLine()` which accepts a slope, offset, and start and end X points to make it easy to plot a linear line with known formula. Using PlotFormula() will produce the same output, but this may be simpler to use for straight lines.
* Added `rSquared` property to linear regression fits (#290) _Thanks @bclehmann and @StendProg_
* Added `Tools.ConvertPolarCoordinates()` to make it easier to display polar data on ScottPlot's Cartesian axes (#298) _Thanks @bclehmann_
* Improved `Plot.Function()` (#243) _Thanks @bclehmann_
* Added overload for `Plot.SetCulture()` to let the user define number and date formatting rather than relying on pre-made cultures (#301, #236) _Thanks @SeidChr_

## ScottPlot 4.0.19
* Improved how markers are drawn in Signal and SignalConst plots at the transition area between zoomed out and zoomed in (#263) _Thanks @bukkideme and @StendProg_
* Improved support for zero lineSize and markerSize in Signal and SignalConst plots (#263, #264) _Thanks @bukkideme and @StendProg_
* Improved thread safety of interactive graphs (#245) _Thanks @StendProg_
* Added `CoordinateFromPixelX()` and `CoordinateFromPixelY()` to get _double precision_ coordinates from a pixel location. Previously only SizeF (float) precision was available. This improvement is especially useful when using DateTime axes. (#269) _Thanks Chris_
* Added `AxisScale()` to adjust axis limits to set a defined scale (units per pixel) for each axis.
* Added `AxisEqual()` to adjust axis limits to set the scale of both axes to be the same regardless of the size of each axis (#272) _Thanks @gberrante_
* `PlotHSpan()` and `PlotVSpan()` now return `PlottableHSpan` and `PlottableVSpan` objects (instead of a `PlottableAxSpan` with a `vertical` property)
* `PlotHLine()` and `PlotVLine()` now return `PlottableHLine` and `PlottableVLine` objects (instead of a `PlottableAxLine` with a `vertical` property)
* MultiPlot now has a `GetSubplot()` method which returns the Plot from a row and column index (#242) _Thanks @Resonanz and @StendProg_
* Created `DataGen.Range()` to make it easy to create double arrays with evenly spaced data (#259)
* Improved support for display scaling (#273) _Thanks @zrolfs_
* Improved event handling (#266, #238) _Thanks @StendProg_
* Improved legend positioning (#253) _Thanks @StendProg_

## ScottPlot 4.0.18
* Added `Plot.SetCulture()` for improved local culture formatting of numerical and DateTime axis tick labels (#236) _Thanks @teejay-87_

## ScottPlot 4.0.17
* Added `mouseCoordinates` property to WinForms and WPF controls (#235) _Thanks @bukkideme_
* Fixed rendering bug that affected horizontal lines when anti-aliasing was turned off (#232) _Thanks @StendProg_
* Improved responsiveness while dragging axis lines and axis spans (#228) _Thanks @StendProg_

## ScottPlot 4.0.16
* Improved support for MacOS and Linux (#211, #212, #216) _Thanks @hexxone and @StendProg_
* Fixed a bug affecting the `ySpacing` argument in `Plot.Grid()` (#221) _@Thanks teejay-87_
* Enabled `visible` argument in `Title()`, `XLabel()`, and `YLabel()` (#222) _Thanks @ckovamees_
* AxisSpan: Edges are now optionally draggable (#228) _Thanks @StendProg_
* AxisSpan: Can now be selectively removed with `Clear()` argument
* AxisSpan: Fixed bug caused by zooming far into an axis span (#226) _Thanks @StendProg_
* WinForms control: now supports draggable axis lines and axis spans
* WinForms control: Right-click menu now has "copy image" option (#220)
* WinForms control: Settings screen now has "copy CSV" button to export data (#220)
* WPF control: now supports draggable axis lines and axis spans
* WPF control: Configure() to set various WPF control options
* Improved axis handling, expansion, and auto-axis (#219, #230) _Thanks @StendProg_
* Added more options to `DataGen.Cos()`
* Tick labels can be hidden with `Ticks()` argument (#223) _Thanks @ckovamees_

## ScottPlot 4.0.14
* Improved `MatchAxis()` and `MatchLayout()` (#217) _Thanks @ckovamees and @StendProg_

## ScottPlot 4.0.13
* Improved support for Linux and MacOS _Thanks @hexxone_
* Improved font validation (#211, #212) _Thanks @hexxone and @StendProg_

## ScottPlot 4.0.11
* User controls now have a `cursor` property which can be set to allow custom cursors. (#187) _Thanks @gobikulandaisamy_
* User controls now have a `mouseCoordinates` property which make it easy to get the X/Y location of the cursor. (#187) _Thanks @gobikulandaisamy_

## ScottPlot 4.0.10
* Improved density colormap (#192, #194) _Thanks @StendProg_
* Added linear regression tools and cookbook example (#198) _Thanks @bclehmann_
* Added `maxRenderIndex` to Signal to allow partial plotting of large arrays intended to be used with live, incoming data (#202) _Thanks @StendProg and @plumforest_
* Made _Shift + Left-click-drag_ zoom into a rectangle light middle-click-drag (in WinForms and WPF controls) to add support for mice with no middle button (#90) _Thanks @JagDTalcyon_
* Throw an exception if `SaveFig()` is called before the image is properly sized (#192) _Thanks @karimshams and @StendProg_
* `Ticks()` now has arguments for `FontName` and `FontSize` (#204) _Thanks Clay_
* Fixed a bug that caused poor layout due to incorrect title label size estimation (#205) _Thanks Clay_
* `Grid()` now has arguments to selectively enable/disable horizontal and vertical grid lines (#206) _Thanks Clay_
* Added tool and cookbook example to make it easier to plot data on a log axis (#207) _Thanks @senged_
* Arrows can be plotted using `plt.PlotArrow()` (#201) _Thanks Clay_

## ScottPlot 4.0.9
_Published on [NuGet](https://www.nuget.org/profiles/ScottPlot) on 2019-12-03_
* Use local regional display settings when formatting the month tick of DateTime axes. (#108) _Thanks @FadyDev2_
* Debug symbols are now packaged in the NuGet file

## ScottPlot 4.0.7
_Published on [NuGet](https://www.nuget.org/profiles/ScottPlot) on 2019-12-01_\
* Added WinForms support for .NET Framework 4.7.2 and 4.8
* Fixed bug in WinForms control that only affected .NET Core 3.0 applications (#189, #138) _Thanks @petarpetrovt_

## ScottPlot 4.0.6
_Published on [NuGet](https://www.nuget.org/profiles/ScottPlot) on 2019-11-29_\
* fixed bug that affected the settings dialog window in the WinForms control. (#187) _Thanks @gobikulandaisamy_

## ScottPlot 4.0.5
_Published on [NuGet](https://www.nuget.org/profiles/ScottPlot) on 2019-11-27_
* improved spacing for non-uniformly distributed OHLC and candlestick plots. (#184) _Thanks @Luvnet-890_
* added `fixedLineWidth` to `Legend()` to allow the user to control whether legend lines are dynamically sized. (#185) _Thanks @ab-tools_
* legend now hides lines or markers of they're hidden in the plottable
* DateTime axes now use local display format (#108) _Thanks @FadyDev2_

## ScottPlot 4.0.4
_Published on [NuGet](https://www.nuget.org/profiles/ScottPlot) on 2019-11-24_
* `PlotText()` now supports a background frame (#181) _Thanks @Luvnet-890_
* OHLC objects can be created with a double or a DateTime (#182) _Thanks @Minu476_
* Improved `AxisAuto()` fixes bug for mixed 2d and axis line plots

## ScottPlot 4.0.3
_Published on [NuGet](https://www.nuget.org/profiles/ScottPlot) on 2019-11-23_
* Fixed bug when plotting single-point candlestick (#172) _Thanks @Minu476_
* Improved style editing of plotted objects (#173) _Thanks @Minu476_
* Fixed pan/zoom axis lock when holding CTRL or ALT (#90) _Thanks @FadyDev2_
* Simplified the look of the user controls in designer mode
* Improved WPF control mouse tracking when using DPI scaling
* Added support for manual tick positions and labels (#174) _Thanks @Minu476_
* Improved tick system when using DateTime units (#108) _Thanks @Padanian, @FadyDev2, and @Bhandejiya_
* Created `Tools.DateTimesToDoubles(DateTime[] array)` to easily convert an array of dates to doubles which can be plotted with ScottPlot, then displayed as time using `plt.Ticks(dateTimeX: true)`.
* Added an inverted sign flag to allow display of an axis with descending units. (#177) _Thanks Bart_

## ScottPlot 4.0.2
_Published on [NuGet](https://www.nuget.org/profiles/ScottPlot) on 2019-11-09_
* Multi-plot figures: Images with several plots can be created using `ScottPlot.MultiPlot()`
* `ScottPlot.DataGen` functions which require a `Random` can accept null (they will create a `Random` if null is given)
* `plt.MatchAxis()` and `plt.MatchLayout()` have been improved
* `plt.PlotText()` now supports rotated text using the `rotation` argument. (#160) _Thanks @gwilson9_
* `ScottPlot.WinForms` user control has new events and `formsPlot1.Configure()` arguments to make it easy to replace the default functionality for double-clicking and deploying the right-click menu (#166). _Thanks @FadyDev2_
* All plottables now have a `visible` property which makes it easy to toggle visibility on/off after they've been plotted. _Thanks @Nasser_

## ScottPlot 4.0.1
_Published on [NuGet](https://www.nuget.org/profiles/ScottPlot) on 2019-11-03_
* ScottPlot now targets .NET Standard 2.0 so in addition to .NET Framework projects it can now be used in .NET Core applications, ASP projects, Xamarin apps, etc.
* The WinForms control has its own package which targets both .NET Framework 4.6.1 and .NET Core 3.0 _Thanks @petarpetrovt_
* The WPF control has its own package targeting .NET Core 3.0 _Thanks @petarpetrovt_
* Better layout system and control of padding _Thanks @Ichibot200_
* Added ruler mode to `plt.Ticks()` _Thanks @Ichibot200_
* `plt.MatchLayout()` no longer throws exceptions
* Eliminated `MouseTracker` class (tracking is now in user controls)
* Use NUnit (not MSTest) for tests

## ScottPlot 3.1.6
_Published on [NuGet](https://www.nuget.org/profiles/ScottPlot) on 2019-10-20_
* Reduced designer mode checks to increase render speed _Thanks @StendProg_
* Fixed cursor bug that occurred when draggable axis lines were used _Thanks @Kamran_
* Fully deleted the outdated `ScottPlotUC`
* Fixed infinite zoom bug caused by calling AxisAuto() when plotting a single point (or perfectly straight horizontal or vertical line)
* Added `ToolboxItem` and `DesignTimeVisible` delegates to WpfPlot control to try to get it to appear in the toolbox (but it doesn't seem to be working)
* Improved figure padding when axes frames are disabled _Thanks @Ichibot200_
* Improved rendering of ticks at the edge of the plottable area _Thanks @Ichibot200_
* Added `AxesChanged` event to user control to make it easier to sync axes between multiple plots
* Disabled drawing of arrows on user control in designer mode

## ScottPlot 3.1.5
_Published on [NuGet](https://www.nuget.org/profiles/ScottPlot) on 2019-10-06_
* WPF user control improved support for display scaling _Thanks @morningkyle_
* Fixed bug that crashed on extreme zoom-outs _Thanks @morningkyle_
* WPF user control improvements (middle-click autoaxis, scrollwheel zoom)
* ScottPlot user control has a new look in designer mode. Exceptions in user controls in designer mode can crash Visual Studio, so this risk is greatly reduced by not attempting to render a ScottPlot _inside_ Visual Studio.

## ScottPlot 3.1.4
_Published on [NuGet](https://www.nuget.org/profiles/ScottPlot) on 2019-09-22_
* middle-click-drag zooms into a rectangle drawn with the mouse
* Fixed bug that caused user control to crash Visual Studio on some systems that used DPI scaling. (#125, #111) _Thanks @ab-tools and @bukkideme_
* Fixed poor rendering for extremely small plots
* Fixed bug when making a scatter plot with a single point (#126). _Thanks @bonzaiferroni_
* Added more options to right-click settings menu (grid options, legend options, axis labels, editable plot labels, etc.)
* Improved axis padding and image tightening
* Greatly refactored the settings module (no change in functionality)

## ScottPlot 3.1.3
_Published on [NuGet](https://www.nuget.org/profiles/ScottPlot) on 2019-08-25_
* FormsPlot: middle-click-drag zooms into a rectangle
* FormsPlot: CTRL+scroll to lock vertical axis
* FormsPlot: ALT+scroll to loch horizontal axis
* FormsPlot: Improved (and overridable) right-click menu
* Ticks: rudimentary support for date tick labels (`dateTimeX` and `dateTimeY`)
* Ticks: options to customize notation (`useExponentialNotation`, `useOffsetNotation`, and `useMultiplierNotation`)

## ScottPlot 3.1.0
_Published on [NuGet](https://www.nuget.org/profiles/ScottPlot) on 2019-08-19_
* `ScottPlotUC` was renamed to `FormsPlot`
* `ScottPlotWPF` was renamed to `WpfPlot`
* The right-click menu has improved. It responds faster and has improved controls to adjust plot settings.
* Plots can now be saved in BMP, PNG, JPG, and TIF format
* Holding `CTRL` while click-dragging locks the horizontal axis
* Holding `ALT` while click-dragging locks the vertical axis
* Minor ticks are now displayed (and can be turned on or off with `Ticks()`)
* Legend can be accessed for external display with `GetLegendBitmap()`
* anti-aliasing is turned off while click-dragging to increase responsiveness (#93) _Thanks @StendProg_
* `PlotSignalConst` now has support for generics and improved performance using single-precision floating-point math. _Thanks @StendProg_
* Legend draws more reliably (#104, #106) _Thanks @StendProg_
* `AxisAuto()` now has `expandOnly` arguments
* Axis lines with custom lineStyles display properly in the legend

## ScottPlot 3.0.9
_Published on [NuGet](https://www.nuget.org/profiles/ScottPlot) on 2019-08-12_
* New Plot Type: `PlotSignalConst` for extremely large arrays of data which are not expected to change after being plotted. Plots generated with this method can be much faster than `PlotSignal`. (#70) _Thanks @StendProg_
* Greatly improved axis tick labels. Axis tick labels are now less likely to overlap with axis labels, and it displays very large and very small numbers well using exponential notation. (#47, #68) _Thanks @Padanian_
* Parallel processing support for `SignalPlot` (#72) _Thanks @StendProg_
* Every `Plot` function now returns a `Plottable`. When creating things like scatter plots, text, and axis lines, the returned object can now be used to update the data, position, styling, or call plot-type-specific methods.
* Right-click menu now displays ScottPlot and .NET Framework version
* Improved rendering of extremely zoomed-out signals 
* Rendering speed increased now that `Format32bppPArgb` is the default PixelFormat (#83) _Thanks @StendProg_
* `DataGen.NoisySin()` was added
* Code was tested in .NET Core 3.0 preview and compiled without error. Therefore, the next release will likely be for .NET Core 3.0 (#85, #86) _Thanks @petarpetrovt_
* User controls now render graphs with anti-alias mode off (faster) while the mouse is being dragged. Upon release a high quality render is performed.

## ScottPlot 3.0.8
_Published on [NuGet](https://www.nuget.org/profiles/ScottPlot) on 2019-08-04_
* WPF User Control: A ScottPlotWPF user control was created to allow provide a simple mouse-interactive ScottPlot control to WPF applications. It is not as full-featured as the winforms control (it lacks a right-click menu and click-and-drag functions), but it is simple to review the code (<100 lines) and easy to use.
* New plot type: `plt.AxisSpan()` shades a region of the graph (semi-transparency is supported)
* Ticks: Vertical ticks no longer overlap with vertical axis label (#47) _Thanks @bukkideme_
* Ticks: When axis tick labels contain very large or very small numbers, scientific notation mode is engaged
* Ticks: Horizontal tick mark spacing increased to prevent overlapping
* Ticks: Vertical tick mark spacing increased to be consistent with horizontal tick spacing
* Plottable objects now have a `SaveCSV(filename)` method. Scatter and Signal plot data can be saved from the user control through the right-click menu.
* Added `lineStyle` arguments to Scatter plots
* Improved legend: ability to set location, ability to set shadow direction, markers and lines are now rendered in the legend
* Improved ability to use custom fonts
* Segoe UI is now the default font for all plot components

## ScottPlot 3.0.7
_Published on [NuGet](https://www.nuget.org/profiles/ScottPlot) on 2019-07-27_
* New plot type: `plt.PlotStep()`
* New plot type `plt.PlotCandlestick()`
* New plot type `plt.PlotOHLC()`
* `plt.MatchPadding()` copies the data frame layout from one ScottPlot onto another (useful for making plots of matching size)
* `plt.MatchAxis()` copies the axes from one ScottPlot onto another (useful for making plots match one or both axis)
* `plt.Legend()` improvements: The `location` argument allows the user to place the legend at one of 9 different places on the plot. The `shadowDirection` argument allows the user to control if a shadow is shown and at what angle.
* Custom marker shapes can be specified using the `markerShape` argument.

## ScottPlot 3.0.6
_Published on [NuGet](https://www.nuget.org/profiles/ScottPlot) on 2019-06-30_
* Bar plot: The plot module now has a `Bar()` method that lets users create various types of bar plots
* Histogram: The new `ScottPlot.Histogram` class has tools to create and analyze histogram data (including cumulative probability)
* Step plot: Scatter plots can now render as step plots. Use this feature by setting the `stepDisplay` argument with `PlotScatter()`
* Manual grid spacing: Users can now manually define the grid density by setting the `xSpacing` and `ySpacing` arguments in `Grid()`
* Draggable axis lines: Axis lines can be dragged with the mouse if the `draggable` argument is set to `true` in `PlotHLine()` and `PlotHLine()`. Draggable axis line limits can also be set by defining additional arguments.
* Using the scrollwheel to zoom now zooms to the cursor position rather than the center of the plot area
* `ScottPlot.DataGen.RandomNormal()` was created to create arbitrary amounts of normally-distributed random data
* Fixed bug causing axis line color to appear incorrectly in the legend
* `AxisAuto()` is now called automatically on the first render. This means users no longer have to call this function manually for most applications. This simplifies quickstart programs to just: instantiate plot, plot data, render (now 3 lines in total instead of 4).
* Throw exceptions if scatter, bar, or signal data inputs are null (rather than failing later)

## ScottPlot 3.0.5
_Published on [NuGet](https://www.nuget.org/profiles/ScottPlot) on 2019-06-23_
* Improved pan and zoom performance

## ScottPlot 3.0.4
_Published on [NuGet](https://www.nuget.org/profiles/ScottPlot) on 2019-06-23_
* Bar graphs: New `plotBar()` method allow creation of bar graphs. By customizing the `barWidth` and `xOffset` arguments you can push bars together to create grouped bar graphs. Error bars can also be added with the `yError` argument.
* Scatter plots support X and Y error bars: `plotScatter()` now has arguments to allow X and Y error bars with adjustable error bar line width and cap size.
* Draggable axis lines: `plotHLine()` and `plotVLine()` now have a `draggable` argument which lets those axis lines be dragged around with the mouse (#11) _Thanks @plumforest_
* Fixed errors caused by resizing to 0px
* Fixed a capitalization inconsistency in the `plotSignal` argument list
* `axisAuto()` now includes positions of axis lines (previously they were ignored)
* Fixed an that caused SplitContainer splitters to freeze (#23) _Thanks @bukkideme_

## ScottPlot 3.0.3
_Published on [NuGet](https://www.nuget.org/profiles/ScottPlot) on 2019-05-29_
* Update NuGet package to depend on System.Drawing.Common

## ScottPlot 3.0.2
_Published on [NuGet](https://www.nuget.org/profiles/ScottPlot) on 2019-05-28_
* Changed target from .NET Framework 4.5 to 4.7.2 (#15) _Thanks @plumforest_

#### ScottPlot 3.0.1
_Published on [NuGet](https://www.nuget.org/profiles/ScottPlot) on 2019-05-28_
* First version of ScottPlot published on NuGet<|MERGE_RESOLUTION|>--- conflicted
+++ resolved
@@ -39,11 +39,8 @@
 * Heatmap: Added GetBitmap() to provide access to raw heatmap image data (#2396, #2410) _Thanks @bukkideme_
 * Pie: Prevent invalid argument exceptions when drawing zero-size pie charts (#2415) _Thanks @KC7465128305_
 * Colormap: Colormaps can be created from a set of colors (#2375, #2191, #2187) _Thanks @dhgigisoave_
-<<<<<<< HEAD
+* Function Plot: New optional `AxisLimits` allows users to define default axis limits (#2428, #2412) _Thanks @bukkideme_
 * Population: Fixed bug causing argument exceptions for 1px high plots (#2429, #2384) _Thanks @Sprenk_
-=======
-* Function Plot: New optional `AxisLimits` allows users to define default axis limits (#2428, #2412) _Thanks @bukkideme_
->>>>>>> 7f4e281c
 
 ## ScottPlot 4.1.60
 _Published on [NuGet](https://www.nuget.org/profiles/ScottPlot) on 2022-12-23_
