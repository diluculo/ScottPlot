# ScottPlot Changelog
* This document contains release notes for every version of ScottPlot
* https://scottplot.net/versions/ describes the major versions of ScottPlot
* https://scottplot.net/changelog/ is a formatted version of this document
* https://scottplot.net/contributors/ shows all of ScottPlot's contributors

## ScottPlot 5.0.7-beta (in development)
* Axis: Fixed issue where axes with zero span would cause renders to fail (#2714) _Thanks @ahmad-qamar_
* Avalonia: Improve support for cross-platform and non-desktop applications (#2748) _Thanks @PremekTill_
* Scatter Plot: Improve support for empty datasets (#2740)
* Scatter Plot: Improve support for user-defined line widths (#2739, #2750) _Thanks @dayo05_
* Fonts: New static class to facilitate selecting fonts that support international characters (#2746) _Thanks @heartacker_
* Axis: Exposed `TickFont` to allow tick label size and style customization (#2747) _Thanks @heartacker_
* Plot: Added `Title()`, `XLabel()`, and `YLabel()` helper methods
* Fonts: Favor the system default font to achieve better support international characters (#2746) _Thanks @heartacker_
* Plot: Added `ScaleFactor` property to manage scaling of all plot components (#2747) _Thanks @heartacker_
* WinForms: Automatically adjust plot scaling to match display scaling (#2747) _Thanks @heartacker_
* Plot: Added a `RenderManager` which has a `List<RenderAction>` the user can modify to customize the render sequence (#2767)
* Plot: Refactored rendering system for all plottables, axes, etc. so canvases (not surfaces) are passed (#2767)
* WPF: Improved support for display scaling (#2760, #2766) _Thanks @DmitryKotenev_
<<<<<<< HEAD
* Plot: `Title()`, `XLabel()`, and `YLabel()` have optional arguments for `size`
* Plot: Added `Plot.Style.SetFont()` to apply the given font to all titles, axis labels, and tick labels
* Plot: Added `Plot.Style.SetFontFromText()` to apply system font that best supports the language of the provided text (#2746) _Thanks @heartacker_
=======
* Plot: Added support for SVG export (#2704, #717)
* Legend: Respect `IsVisible` property (#2805)
* Ticks: Added `NumericManual` tick generator for manually-defined tick positions and labels
>>>>>>> 465beea7

## ScottPlot 4.1.66 (in development)
* DataLogger: Improved support for single-point datasets (#2733) _Thanks @KroMignon_
* Plot: Added optional arguments to `AddDataLogger()` and `AddDataStreamer()` for customizing style (#2733) _Thanks @KroMignon_
* Version: Build information can now be accessed from the static `ScottPlot.Version` class
* Avalonia: Removed dependency on `Avalonia.Desktop` package (#2752, #2748) _Thanks @Fruchtzwerg94_

## ScottPlot 5.0.6-beta
_Published on [NuGet](https://www.nuget.org/profiles/ScottPlot) on 2023-07-09_
* Legend: Improve support for custom positioning (#2584, #2638) _Thanks @heartacker_
* OpenGL: Use CPU to render on devices without hardware acceleration (#2651) _Thanks @StendProg_
* Polygon: New plot type for displaying closed shapes with arbitrary X/Y corners (#2696) _Thanks @Tilation_
* FillY: New plot type for displaying a shaded area between two sets of Y points that share the same X points (#2696) _Thanks @Tilation_
* Avalonia: Added support for Avalonia 11 (#2720, #2184, #2664, #2507, #2321, #2184, #2183, #2725) _Thanks @Fruchtzwerg94, @Xerxes004, and @bclehmann_

## ScottPlot 4.1.65
_Published on [NuGet](https://www.nuget.org/profiles/ScottPlot) on 2023-07-09_
* Axis: Improved log-scaled axis minor tick density default value and customization (#2646) _Thanks @hellfo_
* Image: Added option to disable anti-aliasing for scaled images (#2649) _Thanks @mYcheng-95_
* Binned Histogram: New plot type that represents binned 2D histogram data as a heatmap (#2453)
* DataLogger: New type of scatter plot designed for infinitely growing X/Y datasets (#2377, #2641)
* DataStreamer: New type of signal plot for displaying live data as it is shifted in (#2377, #2641)
* WPF: Multi-target Framework 4.6.1 changed to 4.6.2 (#2685)
* Axis: Added option to customize tick line width (#2643, #2654) _Thanks @Guillaume-Deville_
* Horizontal Span: Fixed `ToString()` message _Thanks @RachamimYaakobov_
* Signal Plot: Added `ScaleY` property to compliment `OffsetY` (#2642, #2656) _Thanks @Guillaume-Deville_
* Colorbar: Automatically adjust label position to prevent overlap with tick labels (#2684) _Thanks @bukkideme_
* Launcher: Made `Plot.Launch` methods available without requiring using statements (#2627, #2657) _Thanks @Guillaume-Deville_
* Population plot: Added `BoxBorderColor` and `ErrorStDevBarColor` properties to customize appearance (#2708) _Thanks @johndoh_
* Arrow: Made tip and base positions mutable (#2673) _Thanks @MyZQL_
* ScatterPlotList: Add `GetXs()` and `GetYs()` to let users retrieve copies of data points (#2694, #2711) _Thanks @bukkideme and @Marc-Frank_
* FormsPlotViewer: New constructor for synchronized plots with bidirectional updates (#2653, #2710, #2722) _Thanks @bukkideme_
* LineStyle: Default patterns (and a new custom pattern) can be customized by assigning `ScottPlot.LineStylePatterns` (#2690, #2692) _Thanks @mocakturk, @Marc-Frank, and @bukkideme_
* Radar Plots: Improve vertical spacing for all aspect ratios (#2702) _Thanks @pjt33_
* Avalonia: Added support for Avalonia 11 (#2720, #2184, #2664, #2507, #2321, #2184, #2183, #2725) _Thanks @Fruchtzwerg94, @Xerxes004, and @bclehmann_
* Colorbar: Added a `ResizeLayout()` helper method for adjusting plot layouts to accommodate large tick labels (#2703)
* Scatter List: Improved support for data containing NaN values (#2707) _Thanks @oldteacup_
* Population Plot: Improved support for populations with no data (#2727, #2726) _Thanks @marklam_

## ScottPlot 5.0.5-beta
_Published on [NuGet](https://www.nuget.org/profiles/ScottPlot) on 2023-05-17_
* Box Plot: New plot type for displaying multiple collections of population data (#2589) _Thanks @bclehmann_
* OpenGL Control: Prevent exceptions on keyboard input (#2609, #2616) _Thanks @stendprog_
* Platforms: Improved linux support by using SkiaSharp native assets without dependencies (#2607) _Thanks @chrisxfire
* Color: Improved support for alpha values in constructor (#2625) _Thanks Clay_

## ScottPlot 4.1.64
_Published on [NuGet](https://www.nuget.org/profiles/ScottPlot) on 2023-05-17_
* Ellipse: Added `Rotation` property (#2588, #2595) _Thanks @JohniMIEP and @bclehmann_
* Controls: Prevent horizontal scroll wheel events from throwing exceptions (#2600, #2626, #2630) _Thanks @bclehmann, @szescxz, and @Jordant190_
* ScatterDataLogger: Experimental plot type for live incoming data (#2377, #2599)
* Ticks: Improved automatic layout sizing when manual ticks are used (#2603, #2605) _Thanks @StefanBertels and @szescxz_
* Ticks: Improved automatic layout sizing for short and empty tick labels (#2606) _Thanks @szescxz_
* Plot: Improved `AddVerticalLine()` XML docs (#2610) _Thanks @wfs1900_
* FinancePlot: `GetBollingerBands()` now accepts an optional standard deviation coefficient (#2594) _Thanks @Minu476_
* SignalPlot: Fixed bug where `Update()` did not change the final point (#2592) _Thanks @Angeld10_
* ScatterPlotDraggable: Expose IndexUnderMouse for access after drag events (#2682) _Thanks @mocakturk_

## ScottPlot 5.0.4-beta
_Published on [NuGet](https://www.nuget.org/profiles/ScottPlot) on 2023-04-09_
* WpfPlot: Converted the `UserControl` to a `CustomControl` to facilitate inheritance and theming (#2565) _Thanks @KroMignon_
* Controls: Improved ALT + left-click-drag zoom rectangle behavior (#2566)

## ScottPlot 4.1.63
_Published on [NuGet](https://www.nuget.org/profiles/ScottPlot) on 2023-04-09_
* WpfPlot: Converted the `UserControl` to a `CustomControl` to facilitate inheritance and theming (#2509, #2526) _Thanks @KroMignon_
* Lollipop and Cleveland plots: Added `LineWidth` property (#2556) _Thanks @benton-anderson_
* Pie: Added `SliceLabelPosition` property to allow slice labels to be placed outside the pie (#2515, #2510, #2275) _Thanks @nuelle16 and @cpa-level-it_
* Axis: Made `Edge` and `AxisIndex` immutable to prevent accidental modification after construction (#2539, #2538) _Thanks @cxjcqu_
* Plot: Created `LeftAxis`, `RightAxis`, `BottomAxis`, and `TopAxis` which alias `YAxis`, `YAxis2`, `XAxis`, and `XAxis2` but are more expressive (#2568)
* Plot: `Launch` property has methods for launching the plot as a static image, refreshing web page, or interactive window (#2543, #2570)
* Heatmap: Improved support for semitransparent cells (#2313, #2277, #2285, #2461, #2484) _Thanks @bukkideme_
* Axis: Added `SetZoomInLimit()`, `SetZoomOutLimit()`, and `SetBoundary()` to control zoom and pan (#2250, #2291, #1997, #1873, #662) _Thanks @dusko23, @Gholamalih, and @bclehmann_
* Controls: Added `Configuration.RightClickDragZoomFromMouseDown` flag to enable right-click-drag zoom to scale relative to the cursor (#2296, #2573) _Thanks @pavlexander_
* Finance: Improved DateTime position of random stock price sample data (#2574)
* Axis: Improve tick spacing for extremely small plots (#2289) _Thanks @Xerxes004_
* Signal: Fixed bug causing `Update()` to throw an indexing error (#2578) _Thanks @Angeld10_
* Annotation: Position is no longer defined as `X` and `Y` but instead `Alignment`, `MarginX`, and `MarginY` (#2302) _Thanks @EFeru_
* Colorbar: Add `Label` property (#2341) _Thanks @bukkideme_

## ScottPlot 5.0.4-beta
_Published on [NuGet](https://www.nuget.org/profiles/ScottPlot) on 2023-04-02_
* OpenGL: Enhanced customization options for OpenGL-accelerated scatter plots (#2446) _Thanks @StendProg_
* Data: Added axis limit caching functionality for improved performance of large scatter plots (#2460) _Thanks @StendProg_
* DataOperations: New static class with helper methods for working with 1D and 2D data (#2497) _Thanks @bukkideme and @StendProg_
* Financial: Created `IOHLC` to allow users to inject their own pricing logic (#2404) _Thanks @mjpz_
* Solution: Fixed configuration error caused by invalid GUIDs (#2525) _Thanks @KroMignon_
* Controls: Disabled context menu in non-interactive mode (#2475) _Thanks @KroMignon_
* Histogram: Improved constructor argument validation and support for small bins(#2490) _Thanks @Margulieuxd and @bukkideme_
* WpfPlot: Control now appears in the Visual Studio Toolbox (#2535, #1966) _Thanks Valkyre_
* Axis: Improved tick label format customization (#2500) _Thanks @chhh_

## ScottPlot 4.1.62
_Published on [NuGet](https://www.nuget.org/profiles/ScottPlot) on 2023-04-02_
* WinForms Control: `Reset()` makes new plots transparent (#2445) _Thanks @Neopentane1_
* Ellipse and Circle: New plot types demonstrated in the cookbook. (#2413, #2437) _Thanks @bukkideme_
* Heatmap: Added `FlipVertically` to invert vertical axis of heatmap data (#2444, #2450) _Thanks @Neopentane1_
* Histogram: Improved support for datasets with low variance (#2464, #2463) _Thanks @Xerxes004_
* Heatmap: Added `Opacity` property (#2461, #2484) _Thanks @bukkideme_
* DataOperations: New static class with helper methods for working with 1D and 2D data (#2497) _Thanks @bukkideme and @StendProg_
* Population: Added option for customizing horizontal errorbar alignment (#2502) _Thanks @benton-anderson_
* Financial: Created `IOHLC` to allow users to inject their own pricing logic (#2404) _Thanks @mjpz_
* OHLC: The `Volume` property and constructor overload initializing it have been deprecated (#2404)
* Axis: Expose tick, spine, and label configuration objects (#2512, #2513, #2353) _Thanks @cxjcqu and @SaltyTears_
* Signal: Improved `FillDisable()` behavior (#2436) _Thanks @szescxz_
* RadialGaugePlot: Improve alignment for plots with 1-3 gauges (#2448, #2128) _Thanks @DavidWhataGIT, @johndoh, and daddydavid_
* Pie: Added `LegendLabels` property so slices and legend items can have different labels (#2459) _Thanks @vietanhbui_
* Controls: Improved `GetCoordinate()` behavior for empty plots (#2468, #2540) _Thanks @dusko23_
* Histogram: Improved constructor argument validation and support for small bins(#2490) _Thanks @Margulieuxd and @bukkideme_
* Axis: Improved `Plot.AxisPanCenter()` support for multi-axis plots (#2483, #2544) _Thanks @dusko23_
* Bubble Plot: Added `RadiusIsPixels` flag which when `falst` sizes bubbles using radius units instead of pixels (#2492) _Thanks @marcelpel_
* Axis: Improved `Plot.MatchAxisLimits()` support for multi-axis plots (#2495) _Thanks @Margulieuxd_
* Plot: Improved `Plot.XLabel()` XML documentation (#2552) _Thanks @JulianusIV_

## ScottPlot 5.0.2-beta
_Published on [NuGet](https://www.nuget.org/profiles/ScottPlot) on 2023-02-27_
* Signal Plot: Support X and Y offset (#2378) _Thanks @minjjKang_
* WebAssembly: New sandbox demonstrates interactive ScottPlot in a browser (#2380, #2374) _Thanks rafntor_
* OpenGL: Added experimental support for direct GPU rendering (#2383, #2397) _Thanks @StendProg_
* Finance Plots: Added OHLC and Candlestick plot types (#2386) _Thanks @bclehmann_
* Style: Improved `Plot.Style.Background()` color configuration (#2398) _Thanks @Jonathanio123_
* WPF: Added OpenGL support to the WPF control (#2395) _Thanks @StendProg_
* Palette: Refactored the palette system to allow ScottPlot 4 and 5 to share palette code (#2409)
* Plot: Added `GetImageHTML()` for improved rendering in interactive notebooks (#2385, #1772) _Thanks @neilyoung2008_

## ScottPlot 4.1.61
_Published on [NuGet](https://www.nuget.org/profiles/ScottPlot) on 2023-02-27_
* Axis: Throw exception immediately upon setting invalid axis limits (#2327) _Thanks @mjpz_
* Heatmap: Added support for transparent single-color heatmaps (#2336) _Thanks @bukkideme_
* Statistics: Improved median calculation method in population plots (#2363) _Thanks @Syntaxrabbit_
* AxisLineVector: Improved automatic axis limits when using limited axis lines (#2371) _Thanks @ChrisAtVault_
* Controls: `Configuration.AddLinkedControl()` simplifies axis sharing across multiple controls (#2402, #2372)
* Statistics: New `ScottPlot.Statistics.Histogram` class optimized for simplicity and live data (#2403, #2389) _Thanks @bukkideme and @Xerxes004_
* Statistics: Improved bin edge calculations for histograms with fixed bin size bins (#2299) _Thanks @Xerxes004_
* Palette: Refactored the palette system to allow ScottPlot 4 and 5 to share palette code (#2409)
* Heatmap: Added `GetBitmap()` to provide access to raw heatmap image data (#2396, #2410) _Thanks @bukkideme_
* Pie: Prevent invalid argument exceptions when drawing zero-size pie charts (#2415) _Thanks @KC7465128305_
* Colormap: Colormaps can be created from a set of colors (#2375, #2191, #2187) _Thanks @dhgigisoave_
* Function Plot: New optional `AxisLimits` allows users to define default axis limits (#2428, #2412) _Thanks @bukkideme_
* Population: Fixed bug causing argument exceptions for 1px high plots (#2429, #2384) _Thanks @Sprenk_
* Controls: Added `Configuration.AltLeftClickDragZoom` option to customize zooming behavior (#2391, #2392) _Thanks @DevJins_
* Error Bar: Added `Label` property which allows error bars to appear independently in the legend (#2432, #2388) _Thanks @dongyi-cai-windsab_
* Demo: Fixed bug preventing the cookbook from launching (#2443) _Thanks @FannyAtGitHub_

## ScottPlot 5.0.1-beta
_Published on [NuGet](https://www.nuget.org/profiles/ScottPlot) on 2023-02-09_
* Namespace: DataSource → DataSources
* Error Bar: New plot type (#2346) _Thanks @bclehmann_
* Plot: Added `Style` object to group functions that perform complex styling tasks
* Controls: Added right-click context menus (#2350) _Thanks @bclehmann_
* Rendering: Added support for saving bitmap files (#2350) _Thanks @bclehmann_
* Axes: Added support for DateTime Axes (#2369) _Thanks @bclehmann_
* Rendering: Added support for line styles (#2373) _Thanks @bclehmann_
* WinUI3: Created a Uno WinUI3 control (#2374, #2039) _Thanks @rafntor_

## ScottPlot 5.0.0-beta
_Published on [NuGet](https://www.nuget.org/profiles/ScottPlot) on 2023-01-01_
* ScottPlot 5: First version 5 release published to NuGet #2304

## ScottPlot 4.1.60
_Published on [NuGet](https://www.nuget.org/profiles/ScottPlot) on 2022-12-23_
* Pie Chart: Improved display when a single slice covers the entire pie (#2248, #2251) _Thanks @bclehmann_
* Plot: Added `AddFill()` arguments for `LineWidth` and `LineColor` (#2258) _Thanks @Fruchtzwerg94_
* Plot: Improved support for filled polygons with fewer than 3 points (#2258) _Thanks @Fruchtzwerg94_
* A new `IDraggableSpan` interface was added to trigger events when the edges of spans are dragged (#2268) _Thanks @StendProg_
* Palettes: Added new light-color palettes PastelWheel, LightSpectrum, and LightOcean (#2271, #2272, #2273) _Thanks @arthurits_
* Ticks: Improved tick calculations for very small plots (#2280, #2278) _Thanks @Xerxes004_
* Crosshair: HLine and VLine are no longer readonly (#2208) _Thanks @arthurits_
* Function Plot: Added support for filling above and below lines (#2239, #2238) _Thanks @SGanard_
* Signal Plot: Improved error messages for when `Update()` fails to replace data (#2263)
* Plot: `Clear()` now resets inner and outer view limits (#2264) _Thanks @vietanhbui_
* FormsPlot: Right-click help menu is now `TopMost` (#2282) _Thanks @dusko23_
* Signal Plot: Allow users to apply different colors to lines and markers (#2288) _Thanks @Nuliax7_
* Pie: Added `Size` option to allow customizing how large the pie chart is (#2317) _Thanks @Rudde_
* FormsPlot: Improved support for horizontal legends in the pop-out legend viewer (#2300) _Thanks @rotger_
* Axis: Added arguments to `AxisPan()` to improve multi-axis support (#2293)
* Axis: Added `AxisPanCenter()` to center the view on a coordinate (#2293) _Thanks @dusko23_
* Project: Use System.Drawing.Common version 4.7.2 to avoid CVE-2021-26701 (#2303, #1004, #1413) _Thanks @gobikulandaisamy_

## ScottPlot 4.1.59
_Published on [NuGet](https://www.nuget.org/profiles/ScottPlot) on 2022-11-06_
* Ticks: Improve datetime tick labels for systems with a 24-hour display format (#2132, #2135) _Thanks @MareMare and @bclehmann_
* Axis: `Plot.AddAxis()` now uses auto-incremented axis index unless one is explicitly defined (#2133) _Thanks @bclehmann and Discord/Nick_
* Axis: `Plot.GetAxesMatching()` was created to obtain a given vertical or horizontal axis (#2133) _Thanks @bclehmann and Discord/Nick_
* Axis: Corner label format can be customized for any axis by calling `CornerLabelFormat()` (#2134) _Thanks @ShannonZ_
* BarSeries: Improved rendering of negative values (#2147, #2152) _Thanks @fe-c_
* Function Plot: Added optional `XMin` and `XMax` fields which limit function rendering to a defined horizontal span (#2158, #2156, #2138) _Thanks @bclehmann and @phil100vol_
* FormsPlot: Plot viewer now has `RefreshLegendImage()` allowing the pop-out legend to be redrawn programmatically (#2157, #2153) _Thanks @rosdyana_
* Function Plot: Improved performance for functions which return null (#2158, #2156, #2138) _Thanks @bclehmann_
* BarSeries: improve support for negative and horizontal bar labels (#2148, #2159, #2152) _Thanks @bclehmann_
* Palette: Added `Normal` Palette based on [Anton Tsitsulin's Normal 6-color palette](http://tsitsul.in/blog/coloropt/) (#2161, #2010) _Thanks @martinkleppe_
* BarSeries: Added helper function to create a bar series from an array of values (#2161) _Thanks @KonH_
* SignalPlot: Add `Smooth` option (#2174, #2137) _Thanks @rosdyana_
* Signal Plot: Use correct marker when displaying in legend (#2172, #2173) _Thanks @bclehmann_
* Data Generation: Improved floating point precision of `RandomNormalValue` randomness (#2189, #2206) _Thanks @arthurits and @bclehmann__
* Finance Plot: Improved SMA calculations for charts with unordered candlesticks (#2199, #2207) _Thanks @zachesposito and @xenedia_
* Avalonia Control: Fixed subscription to ContexMenu property changes (#2215) _Thanks @DmitryZhelnin_
* Legend: Support horizontal orientation and added cookbook example (#2216) _Thanks @lucabat_
* Data Generation: Added generic support for `Consecutive()`, `Random()`, and `RandomWalk()`
* SignalPlot: New `SignalPlotGeneric` type allows `AddSignal()` to support generic data types (#2217) _Thanks @codecrafty_

## ScottPlot 4.1.58
_Published on [NuGet](https://www.nuget.org/profiles/ScottPlot) on 2022-09-08_
* Radar: New `Smooth` field allows radar areas to be drawn with smooth lines (#2067, #2065) _Thanks @theelderwand_
* Ticks: Setting manual ticks will now throw an immediate `ArgumentException` if positions and labels have different lengths (#2063) _Thanks @sergaent_
* VectorFieldList: New plot type for plotting arbitrary coordinate/vector pairs which are not confined to a grid (#2064, #2079) _Thanks @sjdemoor and @bclehmann_
* HLine and VLine: Line (but not position label) is hidden if `LineWidth` is `0` (#2085) _Thanks @A1145681_
* Controls: The cursor now reverts to `Configuration.DefaultCursor` after moving off draggable objects (#2091) _Thanks @kurupt44_
* Snapping: SnapNearest classes now expose `SnapIndex()` (#2099) _Thanks @BambOoxX_
* Background: Added optional arguments to `Style()` lets users place a custom background image behind their plot (#2016) _Thanks @apaaris_
* Axis Line: Remove the ability to drag invisible lines (#2110) _Thanks @A1145681_
* Controls: Draggable objects can now only be dragged with the left mouse button (#2111, #2120) _Thanks @A1145681_
* Heatmap: Prevent rendering artifacts by throwing an exception if the 2D array is larger than 2^15 in either dimension (#2119, #2116) _Thanks @dhgigisoave_

## ScottPlot 4.1.57
_Published on [NuGet](https://www.nuget.org/profiles/ScottPlot) on 2022-08-18_
* Scatter: Improved `GetPointNearest()` when `OnNaN` is `Gap` or `Ignore` (#2048) _Thanks @thopri_
* Heatmap and Image: Added `Coordinate[] ClippingPoints` to give users the ability to clip to an arbitrary polygon (#2049, #2052) _Thanks @xichaoqiang_
* Image: Improved automatic axis limits measurement when `HeightInAxisUnits` is defined
* Plot: Reduced anti-aliasing artifacts at the edge of frameless plots (#2051)

## ScottPlot 4.1.56
_Published on [NuGet](https://www.nuget.org/profiles/ScottPlot) on 2022-08-16_
* Signal: Improved accuracy of `GetIndexForX()` (#2044) _Thanks @CharlesMauldin_
* Palette: Added help messages for users attempting to create custom palettes (#1966) _Thanks @EFeru_

## ScottPlot 4.1.55
_Published on [NuGet](https://www.nuget.org/profiles/ScottPlot) on 2022-08-14_
* Scatter: Data may now contain NaN if the `OnNaN` field is customized. `Throw` throws an exception of NaN is detected (default behavior), `Ignore` skips over NaN values (connecting adjacent points with a line), and `Gap` breaks the line so NaN values appear as gaps. (#2040, #2041)
* Plot: Added a `AddFillError()` helper method to create a shaded error polygon for displaying beneath a scatter plot (#2037)

## ScottPlot 4.1.53
_Published on [NuGet](https://www.nuget.org/profiles/ScottPlot) on 2022-08-11_
* Scatter and Signal Plot: `GetYDataRange()` now returns the range of Y values between a range of X positions, useful for setting automatic axis limits when plots are zoomed-in (#1946, #1942, #1929) _Thanks @bclehmann_
* WPF Control: Right-click copy now renders high quality image to the clipboard (#1952) _Thanks @bclehmann_
* Radar, Coxcomb, and Pie Chart: New options to customize hatch pattern and color. See cookbook for examples. (#1948, #1943) _Thanks @bclehmann_
* Signal Plot: Improve support for plots with a single point (#1951, #1949) _Thanks @bclehmann and @Fruchtzwerg94_
* Draggable Marker Plots: Improved drag behavior when drag limits are in use (#1970) _Thanks @xmln17_
* Signal Plot: Added support for plotting `byte` arrays (#1945)
* Axis Line: Added properties to customize alignment of position labels (#1972) _Thanks @hamhub7_
* Plot: MatchAxis no longer modifies limits of unintended axes (#1980) _Thanks @PlayCreatively_
* Plot: Improved error reporting for invalid axis limits (#1994) _Thanks @Xerxes004_
* Signal Plot: Improved `GetPointNearestX()` accuracy for plots with high zoom (#1987, #2019, #2020) _Thanks @dhgigisoave_
* Draggable: `IDraggable` now has functions to facilitate snapping (#2006, #2007, #2022) _Thanks @Agorath_
* Palette: `ScottPlot.Palette` has been refactored to replace `ScottPlot.Drawing.Palette` and `ScottPlot.Drawing.Colorset` (#2024)
* Palette: Palettes now implement `IEnumerable` and colors can be retrieved using `foreach` (#2028)
* Render: Improved thread safety of the render lock system (#2030) _Thanks @anprevost_
* Scatter: Exposed `SmoothTension` to customize behavior when `Smooth` is enabled (#1878) _Thanks Michael99_

## ScottPlot 4.1.52
_Published on [NuGet](https://www.nuget.org/profiles/ScottPlot) on 2022-07-09_
* WinForms control: Fixed a bug introduced by the previous version which resulted in flickering while using the mouse to pan or zoom (#1938, #1913) _Thanks @AbeniMatteo_
* Plot: Added obsolete `GetLegendBitmap()` with message indicating `RenderLegend()` is to be used instead (#1937, #1936) _Thanks @johnfoll_
* Signal Plot: Improved performance using platform-specific fast paths for common data types to minimize allocations (#1927) _Thanks @AbeniMatteo, @StendProg, and @bclehmann_

## ScottPlot 4.1.51
_Published on [NuGet](https://www.nuget.org/profiles/ScottPlot) on 2022-06-30_
* WinForms Control: Fixed a bug that caused frequent mouse events to overflow the stack (#1906, #1913) _Thanks @AbeniMatteo_
* Performance: Improve string measurement performance using cached fonts (#1915) _Thanks @AbeniMatteo_
* Layout: Improve axis alignment when `ManualDataArea()` is used (#1901, #1907, #1911) _Thanks @dhgigisoave_
* Cookbook: Improve error message if recipes.json is not found (#1917) _Thanks @AbeniMatteo_

## ScottPlot 4.1.50
_Published on [NuGet](https://www.nuget.org/profiles/ScottPlot) on 2022-06-26_
* BarSeries: Lists passed into new BarSeries are preserved and can be modified after instantiation. Added a `Count` property. Added a `AddBarSeries()` overload that permits creating an empty BarSeries. (#1902)
* Markers: Improved performance for plot types that render multiple markers (#1910) _Thanks @AbeniMatteo_
* Plot: New `ManualDataArea()` function allows users to define pixel-perfect layouts (#1907, #1901) _Thanks @dhgigisoave_

## ScottPlot 4.1.49
_Published on [NuGet](https://www.nuget.org/profiles/ScottPlot) on 2022-06-21_
* BarSeries: A new type of bar plot which allows each bar to be individually customized and offers mouse collision detection (#1891, #1749) _Thanks @jhm-ciberman_
* SignalXY: When step mode is activated markers are now only drawn at original data points (#1896) _Thanks @grabul_
* SignalConst: Fixed indexing error affecting the Update() overload that accepted generic arrays (#1895, #1893) _Thanks @strontiumpku_
* Scatter and Signal: When `StepDisplay` is enabled, the new `StepDisplayRight` property can toggle step orientation (#1894, #1811) _Thanks @dhgigisoave_
* SignalXY: Markers now shown in legend when the plot is zoomed-in enough that they become visible on the plot itself

## ScottPlot 4.1.48
_Published on [NuGet](https://www.nuget.org/profiles/ScottPlot) on 2022-06-09_
* Plottable: Collapsed `IHasAxisLimits`, `IHasDataValidation`, and `IHasLegendItems` back into `IPlottable`, reverting a change introduced by the previous version. The intent of the original change was to promote interface segregation (e.g., colorbar has no axis limits). However, the purpose of this reversion is to maintain consistent behavior for users who implemented their own plottables implementing `IPlottable` and may not be aware of these new interfaces. (#1868, #1881)

## ScottPlot 4.1.47
_Published on [NuGet](https://www.nuget.org/profiles/ScottPlot) on 2022-06-07_
* Scatter Plot: New `Smooth` property allows data points to be connected by smooth lines (#1852, #1853) _Thanks @liuhongran626_
* Axis: Improved corner notation for multi-axis plots (#1875) _Thanks @nassaleh_
* Plottable: Optional segregated interfaces `IHasAxisLimits`, `IHasDataValidation`, and `IHasLegendItems` were broken-out of `IPlottable`. Note that this change was reverted in the subsequent release. (#1868, #1881)

## ScottPlot 4.1.46
_Published on [NuGet](https://www.nuget.org/profiles/ScottPlot) on 2022-06-05_
* Image: `AddImage()` has optional arguments to define rotation, scale, and anchor alignment. The `Image` plot type has new public properties allowing images to be stretched so position and size can be defined using axis units (see Cookbook). `Rotation` now respects all anchor alignments. (#1847) _Thanks @wtywtykk and @bclehmann_
* Bracket: New plot type to highlight a range of data between two points in coordinate space (#1863) _Thanks @bclehmann_
* Heatmap: Added `FlipVertically` property to invert orientation of original data (#1866, #1864) _Thanks @bclehmann and @vtozarks_
* Axis: Improved placement of horizontal axis tick labels when multiple axes are in use (#1861, #1848) _Thanks @bclehmann and @Shengcancheng_
* Crosshair: Now included in automatic axis limit detection. Use its `IgnoreAxisAuto` property to disable this functionality. (#1855, #1857) _Thanks @CarloToso and @bclehmann_
* BarPlot: Improved automatic axis detection for bar plots containing negative values (#1855, #1857) _Thanks @CarloToso and @bclehmann_
* IHittable: new interface to facilitate mouse click and hover hit detection (#1845) _Thanks @StendProg and @bclehmann_
* Tooltip: Added logic to enable detection of mouse hover or click (#1843, #1844, #1845) _Thanks @kkaiser41, @bclehmann, and @StendProg_
* Controls: All user controls now have a `LeftClickedPlottable` event that fires when a plottable implementing `IHittable` was left-clicked
* FormsPlot: Set `Configuration.EnablePlotObjectEditor` to `true` to allow users to launch a plot object property editor from the right-click menu (#1842, #1831) _Thanks @bradmartin333 and @BambOoxX_
* BarPlot: Fixed bug where zooming extremely far in would cause large fills to disappear (#1849, #1850) _Thanks @ChrisAtVault_

## ScottPlot 4.1.45
_Published on [NuGet](https://www.nuget.org/profiles/ScottPlot) on 2022-05-05_
* Plottables: Fields converted to properties and setters paired with getters to facilitate binding (#1831) _Thanks @bradmartin333_

## ScottPlot 4.1.44
_Published on [NuGet](https://www.nuget.org/profiles/ScottPlot) on 2022-05-05_
* SignalXY: Permit duplicate X values and improve exception messages when invalid X data is loaded (#1832) _Thanks @Niravk1997_

## ScottPlot 4.1.43
_Published on [NuGet](https://www.nuget.org/profiles/ScottPlot) on 2022-05-02_
* Draggable Scatter Plot: Fixed a bug where horizontal drag limits were applied to the vertical axis (#1795) _Thanks @m4se_
* Plot: Improved support for user-defined ticks when inverted axis mode is enabled (#1826, #1814) _Thanks @Xerxes004_
* Heatmap: Added `GetCellIndexes()` to return the heatmap data position for a given coordinate (#1822, #1787) _Thanks @tonpimenta_
* Controls: Added `LeftClicked` event to customize left-click actions in GUI environments (#1822, #1787)

## ScottPlot 4.1.42
_Published on [NuGet](https://www.nuget.org/profiles/ScottPlot) on 2022-05-01_
* SignalXY: Fixed bug causing plots to disappear when displaying partial data containing duplicated X values. (#1803, #1806) _Thanks @StendProg and @bernhardbreuss_
* SignalXY: X data is no longer required to be ascending when it is first assigned, improving support for plots utilizing min/max render indexing (#1771, #1777) _Thanks @bernhardbreuss_
* Grid: Calling `Plot.Grid(onTop: true)` will cause grid lines to be drawn on top of plottables (#1780, #1779, #1773) _Thanks @bclehmann and @KATAMANENI_
* FormsPlot: Fixed a bug that caused the default right-click menu to throw an exception when certain types of plottables were present (#1791, #1794) _Thanks @ShenxuanLi, @MareMare, and @StendProg_
* Avalonia: Improved middle-click-drag zoom-rectangle behavior (#1807) _Thanks @kivarsen_
* Avalonia: Improved position of right-click menu (#1809) _Thanks @kivarsen_
* Avalonia: Added double-click support which displays benchmark information by default (#1810) _Thanks @kivarsen_
* Axis: Improved support for switching between custom tick label format strings and custom formatter functions (#1813) _Thanks @schifazl_
* Plot: `AutomaticTickPositions()` can now be used to undo action of `ManualTickPositions()` (#1814)
* Plot: `AutomaticTickPositions()` optionally accepts an array of ticks and labels that can be displayed in addition to the automatic ones (#1814) _Thanks @Xerxes004_
* Signal Plot: Improved low density display when `LineStyle` is `None` (#1797) _Thanks @nassaleh_
* FormsPlot: Detached legend now restores initial legend visibility state on close (#1804) _Thanks @BambOoxX_

## ScottPlot 4.1.41
_Published on [NuGet](https://www.nuget.org/profiles/ScottPlot) on 2022-04-09_
* Plot: Added `Plot.GetImageHTML()` to make it easy to display ScottPlot images in .NET Interactive / Jupyter notebooks (#1772) _Thanks @StendProg and @Regenhardt_

## ScottPlot 4.1.40
_Published on [NuGet](https://www.nuget.org/profiles/ScottPlot) on 2022-04-07_
* SignalPlotXY: Improved support for custom markers (#1763, #1764) _Thanks @bclehmann and @ChrisCC6_
* Legend: `Plot.Legend()` accepts a nullable `Location` so legends can be enabled/disabled without changing position (#1765) _Thanks @envine_
* FormsPlot: The right-click menu now shows "detach legend" even if all plottable items with legends are set to invisible (#1765) _Thanks @envine_
* AxisLine: Added a `PositionLabelAxis` field that can be used to define a specific axis to draw the position label on in multi-axis plots (#1766) _Thanks @fuxinsen_

## ScottPlot 4.1.39
_Published on [NuGet](https://www.nuget.org/profiles/ScottPlot) on 2022-04-01_
* SignalPlotXY: Fixed bug where `GetPointNearestX()` did not check proximity to the final point (#1757) _Thanks @MareMare_

## ScottPlot 4.1.38
_Published on [NuGet](https://www.nuget.org/profiles/ScottPlot) on 2022-03-31_
* Bar plot: Improved automatic axis limit detection for bars with negative offset (#1750) _Thanks @painstgithub_
* Axis labels: Added a `rotation` argument to `Axis.LabelStyle()` to support flipping label orientation (#1754, #1194) _Thanks @zeticabrian_

## ScottPlot 4.1.37
_Published on [NuGet](https://www.nuget.org/profiles/ScottPlot) on 2022-03-25_
* Controls: Improved multi-axis support for mouse tracking by giving `GetMouseCoordinates()` optional axis index arguments (#1743) _Thanks @kv-gits_

## ScottPlot 4.1.36
_Published on [NuGet](https://www.nuget.org/profiles/ScottPlot) on 2022-03-19_
* Axis: Allow grid line and tick mark pixel snapping to be disabled (#1721, #1722) _Thanks @Xerxes004_
* Axis: `ResetLayout()` sets padding to original values to reverse changes made by adding colorbars (#1732, #1736) _Thanks @ccopsey_

## ScottPlot 4.1.35
_Published on [NuGet](https://www.nuget.org/profiles/ScottPlot) on 2022-03-06_
* Eto.Forms: Improved handling of events (#1719, #1718) _Thanks @rafntor and @VPKSoft_

## ScottPlot 4.1.34
_Published on [NuGet](https://www.nuget.org/profiles/ScottPlot) on 2022-03-03_
* Bubble plot: Added methods to get the point nearest the cursor (#1657, #1652, #1705) _Thanks @BambOoxX, @Maoyao233, and @adgriff2_
* Markers: Improved alignment of markers and lines on Linux and MacOS by half a pixel (#1660, #340)
* Plottable: Added `IsHighlighted` properties to make some plot types bold (#1660) _Thanks @BambOoxX_
* Plottable: Segregated existing functionality interfaces for `IHasLine`, `IHasMarker`, and `IHilightable` (#1660) _Thanks @BambOoxX_
* Plot: `AxisAuto()` now throws an exception of margins are defined outside the allowable range (#450, #1682) _Thanks @xichaoqiang_
* Plot: Added `PlotFillRightLeft` method for adding horizontal filled scatter plots (#450) _Thanks @xichaoqiang_
* Markers: All shapes are now drawn discretely instead of relying on text rendering for improved performance and consistency (#1668, #1660) _Thanks @BambOoxX_
* Scatter Plot: Support distinct `LineColor` and `MarkerColor` colors (#1668)
* SignalXY: Fix bug affecting the edge of the plot when step mode is active (#1703, #1699) _Thanks @PeppermintKing_
* SignalXY: Improve appearance of filled regions when step mode is active (#1703, #1697) _Thanks @PeppermintKing_
* Axis Span: Added options to customize fill pattern and border (#1692) _Thanks @BambOoxX_
* Markers: Additional customization options such as `MarkerLineWidth` (#1690) _Thanks @BambOoxX_
* Legend Viewer: New functionality to customize line, marker, and highlight options have been added to the the right-click menu of the Windows Forms control (#1655, #1651) _Thanks @BambOoxX_

## ScottPlot 4.1.33
_Published on [NuGet](https://www.nuget.org/profiles/ScottPlot) on 2022-02-04_
* Spline Interpolation: Added new methods for data smoothing including Bézier interpolation (#1593, #1606)
* Detachable Legend: Added an option to detach the legend to the right-click menu in the Windows Forms control. Clicking items in the detached legend toggles their visibility on the plot (#1589, #1573, #1326) _Thanks @BambOoxX_
* Marker: Added an optional `Text` (and `TextFont`) for displaying a message that moves with a marker (#1599)
* Heatmap: Heatmaps with custom X and Y sizing or positioning no longer call `AxisScaleLock()` automatically (#1145) _Thanks @bclehmann_
* Axis: GetCoordinateY() now returns more accurate coordinate (#1625, #1616) _Thanks @BambOoxX_
* Text: Now has `IsDraggable` field and improved mouseover detection that supports rotation (#1616, #1599) _Thanks @BambOoxX and @Niravk1997_
* Plot: `Frameless()` no longer results in an image with a 3 pixel transparent border (#1571, #1605) _Thanks @sjlai1993_
* Colorbar: `AddColorbar()` has new optional argument to enable placement on the left side of the plot (#1524) _Thanks @Niravk1997_
* Heatmap: Fixed bug affecting manually-scaled heatmaps (#1485) _Thanks @ZPYin, @mYcheng-95, and @bclehmann_
* Colorbar: Exposed `DataAreaPadding` to improve layout customization for multi-axis plots (#1637) _Thanks @ccopsey_

## ScottPlot 4.1.32
_Published on [NuGet](https://www.nuget.org/profiles/ScottPlot) on 2022-01-23_
* Interpolation: New cubic interpolation module with improved stability and simplified API (#1433) _Thanks @allopatin_
* Legend: `GetBitmap()` returns a transparent image instead of throwing an exception if there are no items in the legend (#1578) _Thanks @BambOoxX_
* Legend: Added `Count`, `HasItems`, and `GetItems()` so users can inspect legend contents to if/how they want to display it (#1578) _Thanks @BambOoxX_
* Plot: Exposed `GetDraggable()` to allow users to retrieve the plotted objects at specific pixel positions (#1578) _Thanks @BambOoxX_
* Axis Limits: Improved handling of axis limits for plots containing no data (#1581) _Thanks @EFeru_
* Repeating Axis Line: Improved display of text labels (#1586, #1557) _Thanks @BambOoxX_
* Axis: Improved multi-axis support for `GetPixel()` methods (#1584, #1587) _Thanks @ChrisCC6 and @BambOoxX_
* Error Bar: `Plot.AddErrorBars()` can now be used to place 1D or 2D error bars anywhere on the plot (#1466, #1588) _Thanks @bclehmann_
* Scatter Plot List: Added generic support to `ScatterPlotList<T>` as demonstrated in the cookbook (#1463, #1592) _Thanks @tyrbentsen_
* Draggable Scatter Plot: Created a new `ScatterPlotListDraggable` that supports dragging points and custom clamp logic as seen in the cookbook (#1422) _Thanks @EFeru and @BambOoxX_
* Axis: Users may now customize the number of minor ticks and grid lines when log scale is enabled (#1594, #1595, #1583) _Thanks @hibus_

## ScottPlot 4.1.31
_Published on [NuGet](https://www.nuget.org/profiles/ScottPlot) on 2022-01-17_
* MultiAxis: Improved support for draggable items placed on non-primary axes (#1556, #1545) _Thanks @BambOoxX_
* RepeatingAxisLine: New plot types `RepeatingVLine` and `RepeatingHLine` show a primary line and a user-defined number of harmonics. See cookbook for example and usage notes. (#1535, #1775) _Thanks @BambOoxX_
* Scatter: The new `ScatterPlotDraggable` plot type is for creating scatter plots with mouse-draggable points (#1560, #1422) _Thanks @BambOoxX and @EFeru_
* Controls: Improved middle-click-drag zoom rectangle support for plots with multiple axes (#1559, #1537) _Thanks @BambOoxX_
* Marker: New plot types `DraggableMarkerPlot` and `DraggableMarkerPlotInVector` give users options to add mouse-interactive markers to plots (#1558) _Thanks @BambOoxX_
* Bar Plot: New `ValueFormatter` option allows users to customize the text displayed above bars (#1542) _Thanks @jankri_
* Plot: `Title()` now has additional arguments for customizing text above the plot (#1564) _Thanks Hendri_

## ScottPlot 4.1.30
_Published on [NuGet](https://www.nuget.org/profiles/ScottPlot) on 2022-01-15_
* Plot: Improve values returned by `GetDataLimits()` when axis lines and spans are in use (#1415, #1505, #1532) _Thanks @EFeru_
* Rendering: Revert default text hinting from ClearType back to AntiAliased to improve text appearance on transparent backgrounds. Users may call `ScottPlot.Drawing.GDI.ClearType(true)` to opt-in to ClearType rendering which is superior for most situations. (#1553, #1550, #1528) _Thanks @r84r, @wangyexiang, @Elgot, @EFeru, and @saklanmazozgur_

## ScottPlot 4.1.29
_Published on [NuGet](https://www.nuget.org/profiles/ScottPlot) on 2022-01-02_
* WinForms Control: Improve ClearType text rendering by no longer defaulting to a transparent control background color (#1496)

## ScottPlot 4.1.28
_Published on [NuGet](https://www.nuget.org/profiles/ScottPlot) on 2022-01-01_
* Eto Control: New ScottPlot control for the Eto GUI framework (#1425, #1438) _Thanks @rafntor_
* Radar Plot: `OutlineWidth` now allows customization of the line around radar plots (#1426, #1277) _Thanks @Rayffer_
* Ticks: Improved minor tick and minor grid line placement (#1420, #1421) _Thanks @bclehmann and @at2software_
* Palette: Added Amber and Nero palettes (#1411, #1412) _Thanks @gauravagrwal_
* Style: Hazel style (#1414) _Thanks @gauravagrwal_
* MarkerPlot: Improved data area clipping (#1423, #1459) _Thanks @PremekTill, @lucabat, and @AndXaf_
* MarkerPlot: Improved key in legend (#1459, #1454) _Thanks @PremekTill and @Logicman111_
* Style: Plottables that implement `IStylable` are now styled when `Plot.Style()` is called. Styles are now improved for `ScaleBar` and `Colorbar` plot types. (#1451, #1447) _Thanks @diluculo_
* Population plot: Population plots `DataFormat` now have a `DataFormat` member that displays individual data points on top of a bar graph representing their mean and variance (#1440) Thanks _@Syntaxrabbit_
* SignalXY: Fixed bug affecting filled plots with zero area (#1476, #1477) _Thanks @chenxuuu_
* Cookbook: Added example showing how to place markers colored according to a colormap displayed in a colorbar (#1461) _Thanks @obnews_
* Ticks: Added option to invert tick mark direction (#1489, #1475) _Thanks @wangyexiang_
* FormsPlot: Improved support for WinForms 6 (#1430, #1483) _Thanks @SuperDaveOsbourne_
* Axes: Fixed bug where `AxisAuto()` failed to adjust all axes in multi-axis plots (#1497) _Thanks @Niravk1997_
* Radial Gauge Plot: Fixed bug affecting rendering of extremely small gauge angles (#1492, #1474) _Thanks @arthurits_
* Text plot and arrow plot: Now have `PixelOffsetX` and `PixelOffsetY` to facilitate small adjustments at render time (#1392)
* Image: New `Scale` property allows customization of image size (#1406)
* Axis: `Plot.GetDataLimits()` returns the boundaries of all data from all visible plottables regardless of the current axis limits (#1415) _Thanks @EFeru_
* Rendering: Improved support for scaled plots when passing scale as a `Plot.Render()` argument (#1416) _Thanks @Andreas_
* Text: Improved support for rotated text and background fills using custom alignments (#1417, #1516) _Thanks @riquich and @AndXaf_
* Text: Added options for custom borders (#1417, #1516) _Thanks @AndXaf and @MachineFossil_
* Plot: New `RemoveAxis()` method allows users to remove axes placed by `AddAxis()` (#1458) _Thanks @gobikulandaisamy_
* Benchmark: `Plot.BenchmarkTimes()` now returns an array of recent frame render times (#1493, #1491) _Thanks @anose001_
* Ticks: Disabling log-scaled minor ticks now disables tick label integer rounding (#1419) _Thanks @at2software_
* Rendering: Improve appearance of text by defaulting to ClearType font rendering (#1496, #823) _Thanks @Elgot_

## ScottPlot 4.1.27
_Published on [NuGet](https://www.nuget.org/profiles/ScottPlot) on 2021-10-24_
* Colorbar: Exposed fields for additional tick line and tick label customization (#1360) _Thanks @Maoyao233_
* Plot: Improved `AxisAutoY()` margins (#1363) _Thanks @Maoyao233_
* Radar Plot: `LineWidth` may now be customized (#1277, #1369) _Thanks @bclehmann_
* Controls: Stretching due to display scaling can be disabled with `Configuration.DpiStretch` in WPF and Avalonia controls (#1352, #1364) _Thanks @ktheijs and @bclehmann_
* Axes: Improved support for log-distributed minor tick and grid lines (#1386, #1393) _Thanks @at2software_
* Axes: `GetTicks()` can be used to get the tick positions and labels from the previous render
* WPF Control: Improved responsiveness while dragging with the mouse to pan or zoom (#1387, #1388) _Thanks @jbuckmccready_
* Layout: `MatchLayout()` has improved alignment for plots containing colorbars (#1338, #1349, #1351) _Thanks @dhgigisoave_
* Axes: Added multi-axis support for `SetInnerViewLimits()` and `SetOuterViewLimits()` (#1357, #1361) _Thanks @saroldhand_
* Axes: Created simplified overloads for `AxisAuto()` and `Margins()` that lack multi-axis arguments (#1367) _Thanks @cdytoby_
* Signal Plot: `FillAbove()`, `FillBelow()`, and `FillAboveAndBelow()` methods have been added to simplify configuration and reduce run-time errors. Direct access to fill-related fields has been deprecated. (#1401)
* Plot: `AddFill()` now has an overload to fill between two Y curves with shared X values
* Palette: Made all `Palette` classes public (#1394) _Thanks @Terebi42_
* Colorbar: Added `AutomaticTicks()` to let the user further customize tick positions and labels (#1403, #1362) _Thanks @bclehmann_
* Heatmap: Improved support for automatic tick placement in colorbars (#1403, #1362)
* Heatmap: Added `XMin`, `XMax`, `YMin`, and `YMax` to help configure placement and edge alignment (#1405) _Thanks @bclehmann_
* Coordinated Heatmap: This plot type has been deprecated now that the special functionality it provided is present in the standard `Heatmap` (#1405)
* Marker: Created a new `Marker` class to simplify the marker API. Currently it is a pass-through for `MarkerShape` enumeration members.
* Plot: `AddMarker()` makes it easy to place a styled marker at an X/Y position on the plot. (#1391)
* Plottable: `AddPoint()` now returns a `MarkerPlot` rather than a `ScatterPlot` with a single point (#1407)
* Axis lines: Added `Min` and `Max` properties to terminate the line at a finite point (#1390, #1399) _Thanks @bclehmann_

## ScottPlot 4.1.26
_Published on [NuGet](https://www.nuget.org/profiles/ScottPlot) on 2021-10-12_
* SignalPlotYX: Improve support for step display (#1342) _Thanks @EFeru_
* Heatmap: Improve automatic axis limit detection (#1278) _Thanks @bclehmann_
* Plot: Added `Margins()` to set default margins to use when `AxisAuto()` is called without arguments (#1345)
* Heatmap: Deprecated `ShowAxisLabels` in favor of tight margins (see cookbook) (#1278) _Thanks @bclehmann_
* Histogram: Fixed bug affecting binning of values at the upper edge of the final bin (#1348, #1350) _Thanks @jw-suh_
* NuGet: Packages have improved debug experience with SourceLink and snupkg format symbols (#1285)

## ScottPlot 4.1.25
_Published on [NuGet](https://www.nuget.org/profiles/ScottPlot) on 2021-10-06_
* Palette: `ScottPlot.Palette` has been created and cookbook recipes have been updated to use it. The module it replaces (`ScottPlot.Drawing.Palette`) will not be marked obsolete until ScottPlot 5. (#1299, #1304)
* Style: Refactored to use static classes instead of enumeration members (#1299, #1291)
* NuGet: Improved System.Drawing.Common dependencies in user control packages (#1311, #1310) _Thanks @Kritner_
* Avalonia Control: Now targets .NET 5 (#1306, #1309) _Thanks @bclehmann_
* Plot: Fixed bug causing `GetPixel()` to return incorrect values for some axes (#1329, #1330) _Thanks @riquich_
* New Palettes:
  * `ColorblindFriendly` modeled after [Wong 2011](https://www.nature.com/articles/nmeth.1618.pdf) (#1312) _Thanks @arthurits_
  * `Dark` (#1313) _Thanks @arthurits_
  * `DarkPastel` (#1314) _Thanks @arthurits_
  * `Redness` (#1322) _Thanks @wbalbo_
  * `SummerSplash (#1317)` _Thanks @KanishkKhurana_
  * `Tsitsulin` 25-color optimal qualitative palette ([described here](http://tsitsul.in/blog/coloropt)) by [Anton Tsitsulin](http://tsitsul.in) (#1318) _Thanks @arthurits and @xgfs_
* New Styles:
  * `Burgundy` (#1319) _Thanks @arthurits_
  * `Earth` (#1320) _Thanks @martinkleppe_
  * `Pink` (#1234) _Thanks @nanrod_

## ScottPlot 4.1.23
_Published on [NuGet](https://www.nuget.org/profiles/ScottPlot) on 2021-09-26_
* NuGet: use deterministic builds, add source link support, and include compiler flags (#1285)

## ScottPlot 4.1.22
_Published on [NuGet](https://www.nuget.org/profiles/ScottPlot) on 2021-09-26_
* Coxcomb Plots: Added support for image labels (#1265, #1275) _Thanks @Rayffer_
* Palette: Added overloads for `GetColor()` and `GetColors()` to support transparency
* Plot Viewer: fixed bug causing render warning to appear in WinForms and Avalonia plot viewers (#1265, #1238) _Thanks @bukkideme, @Nexus452, and @bclehmann_

## ScottPlot 4.1.21
_Published on [NuGet](https://www.nuget.org/profiles/ScottPlot) on 2021-09-18_
* Legend: Throw an exception if `RenderLegend()` is called on a plot with no labeled plottables (#1257)
* Radar: Improved support for category labels. (#1261, #1262) _Thanks @Rayffer_
* Controls: Now have a `Refresh()` method as an alias of `Render()` for manually redrawing the plot and updating the image on the screen. Using `Render()` in user controls is more similar to similar plotting libraries and less likely to be confused with `Plot.Render()` in documentation and warning messages. (#1264, #1270, #1263, #1245, #1165)
* Controls: Decreased visibility of the render warning (introduced in ScottPlot 4.1.19) by allowing it only to appear when the debugger is attached (#1165, #1264)
* Radial Gaugue Plot: Fixed divide-by-zero bug affecting normalized gauges (#1272) _Thanks @arthurits_

## ScottPlot 4.1.20
_Published on [NuGet](https://www.nuget.org/profiles/ScottPlot) on 2021-09-09_
* Ticks: Fixed bug where corner labels would not render when multiplier or offset notation is in use (#1252, #1253) _Thanks @DavidBergstromSWE_

## ScottPlot 4.1.19
_Published on [NuGet](https://www.nuget.org/profiles/ScottPlot) on 2021-09-08_
* Controls: Fixed bug where render warning message is not hidden if `RenderRequest()` is called (#1165) _Thanks @gigios_

## ScottPlot 4.1.18
_Published on [NuGet](https://www.nuget.org/profiles/ScottPlot) on 2021-09-08_
* Ticks: Improve placement when axis scale lock is enabled (#1229, #1197)
* Plot: `SetViewLimits()` replaced by `SetOuterViewLimits()` and `SetInnerViewLimits()` (#1197) _Thanks @noob765_
* Plot: `EqualScaleMode` (an enumeration accepted by `AxisScaleLock()`) now has `PreserveSmallest` and `PreserveLargest` members to indicate which axis to prioritize when adjusting zoom level. The new default is `PreserveSmallest` which prevents data from falling off the edge of the plot when resizing. (#1197) _Thanks @noob765_
* Axis: Improved alignment of 90º rotated ticks (#1194, #1201) _Thanks @gigios_
* Controls: Fix bug where middle-click-drag zoom rectangle would persist if combined with scroll wheel events (#1226) _Thanks @Elgot_
* Scatter Plot: Fixed bug affecting plots where `YError` is set but `XError` is not (#1237, #1238) _Thanks @simmdan_
* Palette: Added `Microcharts` colorset (#1235) _Thanks @arthurits_
* SignalPlotXY: Added support for `FillType` (#1232) _Thanks @ddrrrr_
* Arrow: New plot type for rendering arrows on plots. Arrowhead functionality of scatter plots has been deprecated. (#1241, #1240)
* Controls: Automatic rendering has been deprecated. Users must call Render() manually at least once. (#1165, #1117)
* Radial Gauge Plots: `AddRadialGauge()` now adds a radial gauge plot (a new circular plot type where values are represented as arcs spanning a curve). See cookbook for examples and documentation. (#1242) _Thanks @arthurits_

## ScottPlot 4.1.17
_Published on [NuGet](https://www.nuget.org/profiles/ScottPlot) on 2021-08-25_
* Improved `RadarPlot.Update()` default arguments (#1097) _Thanks @arthurits_
* Radar Plot: Improved `Update()` default arguments (#1097) _Thanks @arthurits_
* Crosshair: Added `XLabelOnTop` and `YLabelOnRight` options to improve multi-axis support and label customization (#1147) _Thanks @rutkowskit_
* Signal Plot: Added `StepDisplay` option to render signal plots as step plots when zoomed in (#1092, #1128) _Thanks @EFeru_
* Testing: Improved error reporting on failed XML documentation tests (#1127) _Thanks @StendProg_
* Histogram: Marked `ScottPlot.Statistics.Histogram` obsolete in favor of static methods in `ScottPlot.Statistics.Common` designed to create histograms and probability function curves (#1051, #1166). See cookbook for usage examples. _Thanks @breakwinz and @bclehmann_
* WpfPlot: Improve memory management for dynamically created and destroyed WpfPlot controls by properly unloading the dispatcher timer (#1115, #1117) _Thanks @RamsayGit, @bclehmann, @StendProg, and @Orace_
* Mouse Processing: Improved bug that affected fast drag-dropping of draggable objects (#1076)
* Rendering: Fixed clipping bug that caused some plot types to be rendered above data area frames (#1084)
* Plot: Added `Width` and `Height` properties
* Plot: `GetImageBytes()` now returns bytes for a PNG file for easier storage in cloud applications (#1107)
* Axis: Added a `GetSettings()` method for developers, testers, and experimenters to gain access to experimental objects which are normally private for extreme customization
* Axis: Axis ticks now have a `Ticks()` overload which allows selective control over major tick lines and major tick labels separately (#1118) _Thanks @kegesch_
* Plot: `AxisAuto()` now has `xAxisIndex` and `yAxisIndex` arguments to selectively adjust axes to fit data on a specified index (#1123)
* Crosshair: Refactored to use two `AxisLine`s so custom formatters can now be used and lines can be independently styled (#1173, #1172, #1122, 1195) _Thanks @Maoyao233 and @EFeru_
* ClevelandDotPlot: Improve automatic axis limit detection (#1185) _Thanks @Nextra_
* ScatterPlotList: Improved legend formatting (#1190) _Thanks @Maoyao233_
* Plot: Added an optional argument to `Frameless()` to reverse its behavior and deprecated `Frame()` (#1112, #1192) _Thanks @arthurits_
* AxisLine: Added `PositionLabel` option for displaying position as text (using a user-customizable formatter function) on the axis (#1122, #1195, #1172, #1173) _Thanks @EFeru and @Maoyao233_
* Radar Plot: Fixed rendering artifact that occurred when axis maximum is zero (#1139) _Thanks @petersesztak and @bclehmann_
* Mouse Processing: Improved panning behavior when view limits (axis boundaries) are active (#1148, #1203) _Thanks @at2software_
* Signal Plot: Fixed bug causing render artifacts when using fill modes (#1163, #1205)
* Scatter Plot: Added support for `OffsetX` and `OffsetY` (#1164, #1213)
* Coxcomb: Added a new plot type for categorical data. See cookbook for examples. (#1188) _Thanks @bclehmann_
* Axes: Added `LockLimits()` to control pan/zoom manipulation so individual axes can be manipulated in multi-axis plots. See demo application for example. (#1179, #1210) _Thanks @kkaiser41_
* Vector Plot: Add additional options to customize arrowhead style and position. See cookbook for examples. (#1202) _Thanks @hhubschle_
* Finance Plot: Fixed bug affecting plots with no data points (#1200) _Thanks @Maoyao233_
* Ticks: Improve display of rotated ticks on secondary axes (#1201) _Thanks @gigios_

## ScottPlot 4.1.16
_Published on [NuGet](https://www.nuget.org/profiles/ScottPlot) on 2021-05-30_
* Made it easier to use custom color palettes (see cookbook) (#1058, #1082) _Thanks @EFeru_
* Added a `IgnoreAxisAuto` field to axis lines and spans (#999) _Thanks @kirsan31_
* Heatmaps now have a `Smooth` field which uses bicubic interpolation to display smooth heatmaps (#1003) _Thanks @xichaoqiang_
* Radar plots now have an `Update()` method for updating data values without clearing the plot (#1086, #1091) _Thanks @arthurits_
* Controls now automatically render after the list of plottables is modified (previously it was after the number of plottables changed). This behavior can be disabled by setting a public field in the control's `Configuration` module. (#1087, #1088) _Thanks @bftrock_
* New `Crosshair` plot type draws lines to highlight a point on the plot and labels their coordinates in the axes (#999, #1093) _Thanks @kirsan31_
* Added support for a custom `Func<double, string>` to be used as custom tick label formatters (see cookbook) (#926, #1070) _Thanks @damiandixon and @ssalsinha_
* Added `Move`, `MoveFirst`, and `MoveLast` to the `Plot` module for added control over which plottables appear on top (#1090) _Thanks @EFeru_
* Fixed bug preventing expected behavior when calling `AxisAutoX` and `AxisAutoY` (#1089) _Thanks @EFeru__

## ScottPlot 4.1.15
_Published on [NuGet](https://www.nuget.org/profiles/ScottPlot) on 2021-05-27_
* Hide design-time error message component at run time to reduce flicking when resizing (#1073, #1075) _Thanks @Superberti and @bclehmann_
* Added a modern `Plot.GetBitmap()` overload suitable for the new stateless rendering system (#913 #1063)
* Controls now have `PlottableDragged` and `PlottableDropped` event handlers (#1072) _Thanks @JS-BGResearch_

## ScottPlot 4.1.14
_Published on [NuGet](https://www.nuget.org/profiles/ScottPlot) on 2021-05-23_
* Add support for custom linestyles in SignalXY plots (#1017, #1016) _Thanks @StendProg and @breakwinz_
* Improved Avalonia dependency versioning (#1018, #1041) _Thanks @bclehmann_
* Controls now properly process `MouseEnter` and `MouseLeave` events (#999) _Thanks @kirsan31 and @breakwinz_
* Controls now have a `RenderRequest()` method that uses a render queue to facilitate non-blocking render calls (#813, #1034) _Thanks @StendProg_
* Added Last() to finance plots to make it easier to access the final OHLC (#1038) _Thanks @CalderWhite_
* Controls that fail to render in design mode now display the error message in a textbox to prevent Visual Studio exceptions (#1048) _Thanks @bclehmann_

## ScottPlot 4.1.13-beta
_Published on [NuGet](https://www.nuget.org/profiles/ScottPlot) on 2021-05-02_
* `Plot.Render()` and `Plot.SaveFig()` now have a `scale` argument to allow for the creation of high resolution scaled plots (#983, #982, #981) _Thanks @PeterDavidson_
* A `BubblePlot` has been added to allow display of circles with custom colors and sizes. See cookbook for examples. (#984, #973, #960) _Thanks @PeterDavidson_
* Avalonia 0.10.3 is now supported (#986) _Thanks @bclehmann_
* Default version of System.Drawing.Common has been changed from `5.0.0` to `4.6.1` to minimize errors associated with downgrading (#1004, #1005, #993, #924, #655) _Thanks @bukkideme_

## ScottPlot 4.1.12-beta
_Published on [NuGet](https://www.nuget.org/profiles/ScottPlot) on 2021-04-12_
* Added "Open in New Window" option to right-click menu (#958, #969) _Thanks @ademkaya and @bclehmann_
* User control `Configuration` module now has customizable scroll wheel zoom fraction (#940, #937) _Thanks @PassionateDeveloper86 and @StendProg_
* Added options to `Plot.AxisScaleLock()` to let the user define scaling behavior when the plot is resized (#933, #857) _Thanks @boingo100p and @StendProg_
* Improved XML documentation for `DataGen` module (#903, #902) _Thanks @bclehmann_
* Fixed bug where tick labels would not render for axes with a single tick (#945, #828, #725, #925) _Thanks @saklanmazozgur and @audun_
* Added option to manually refine tick density (#828) _Thanks @ChrisAtVault and @bclehmann_
* Improved tick density calculations for DateTime axes (#725) _Thanks @bclehmann_
* Fixed SignalXY rendering artifact affecting the right edge of the plot (#929, #931) _Thanks @damiandixon and @StendProg_
* Improved line style customization for signal plots (#929, #931) _Thanks @damiandixon and @StendProg_
* Fixed bug where negative bar plots would default to red fill color (#968, #946) _Thanks @pietcoussens_
* Fixed bug where custom vertical margin was not respected when `AxisAuto()` was called with a middle-click (#943) _Thanks Andreas_
* Added a minimum distance the mouse must travel while click-dragging for the action to be considered a drag instead of a click (#962)
* Improved Histogram documentation and simplified access to probability curves (#930, #932, #971) _Thanks @LB767, @breakwinz, and @bclehmann_

## ScottPlot 4.1.11-beta
_Published on [NuGet](https://www.nuget.org/profiles/ScottPlot) on 2021-03-30_
* FormsPlot mouse events are now properly forwarded to the base control (#892, #919) _Thanks @grabul_
* Prevent right-click menu from deploying after right-click-drag (#891, #917)
* Add offset support to SignalXY (#894, #890) _Thanks @StendProg_
* Eliminate rendering artifacts in SignalXY plots (#893, #889) _Thanks @StendProg and @grabul_
* Optimize cookbook generation and test execution (#901) _Thanks @bclehmann_

## ScottPlot 4.1.10-beta
_Published on [NuGet](https://www.nuget.org/profiles/ScottPlot) on 2021-03-21_
* Fixed a bug where applying the Seabourn style modified axis frame and minor tick distribution (#866) _Thanks @oszymczak_
* Improved XML documentation and error reporting for getting legend bitmaps (#860) _Thanks @mzemljak_
* Fixed rendering bug affecting finance plots with thin borders (#837) _Thanks @AlgoExecutor_
* Improved argument names and XML docs for SMA and Bollinger band calculation methods (#830) _Thanks @ticool_
* Improved GetPointNearest support for generic signal plots (#809, #882, #886) _Thanks @StendProg, @at2software, and @mrradd_
* Added support for custom slice label colors in pie charts (#883, #844) _Thanks @bclehmann, @StendProg, and @Timothy343_
* Improved support for transparent heatmaps using nullable double arrays (#849, #852) _Thanks @bclehmann_
* Deprecated bar plot `IsHorizontal` and `IsVertical` in favor of an `Orientation` enumeration
* Deprecated bar plot `xs` and `ys` in favor of `positions` and `values` which are better orientation-agnostic names
* Added Lollipop and Cleveland plots as new types of bar plots (#842, #817) _Thanks @bclehmann_
* Fixed a bug where `Plot.AddBarGroups()` returned an array of nulls (#839) _Thanks @rhys-wootton_
* Fixed a bug affecting manual tick labels (#829) _Thanks @ohru131_
* Implemented an optional render queue to allow asynchronous rendering in user controls (#813) _Thanks @StendProg_

## ScottPlot 4.1.9-beta
_Published on [NuGet](https://www.nuget.org/profiles/ScottPlot) on 2021-02-21_
* Improved support for negative DateTimes when using DateTime axis mode (#806, #807) _Thanks @StendProg and @at2software_
* Improved axis limit detection when using tooltips (#805, #811) _Thanks @bclehmann and @ChrisAtVault_
* Added `WickColor` field to candlestick plots (#803) _Thanks @bclehmann_
* Improved rendering of candlesticks that open and close at the same price (#803, #800) _Thanks @bclehmann and @AlgoExecutor_
* Improved rendering of SignalXY plots near the edge of the plot (#795) _Thanks @StendProg_
* new `AddScatterStep()` helper method creates a scatter plot with the step style (#808) _Thanks @KlaskSkovby_
* Marked `MultiPlot` obsolete
* Refactored `Colormap` module to use classes instead of reflection (#767, #773) _Thanks @StendProg_
* Refactored `OHLC` fields and finance plots to store `DateTime` and `TimeSpan` instead of `double` (#795)

## ScottPlot 4.1.8-beta
_Published on [NuGet](https://www.nuget.org/profiles/ScottPlot) on 2021-02-16_
* Improved validation and error reporting for large heatmaps (#772) _Thanks @Matthias-C_
* Removed noisy console output in `ScatterPlotList` (#780) _Thanks @Scr0nch_
* Improved rendering bug in signal plots (#783, #788) _Thanks @AlgoExecutor and @StendProg_
* Fix bug that hid grid lines in frameless plots (#779)
* Improved appearance of marker-only scatter plots in the legend (#790) _Thanks @AlgoExecutor_
* `AddPoint()` now has a `label` argument to match `AddScatter()` (#787) _Thanks @AlgoExecutor_

## ScottPlot 4.1.7-beta
_Published on [NuGet](https://www.nuget.org/profiles/ScottPlot) on 2021-02-14_
* Added support for image axis labels (#759, #446, #716) _Thanks @bclehmann_
* Added `MinRenderIndex` and `MaxRenderIndex` support to Scatter plots (#737, #763) _Thanks @StendProg_
* Improved display of horizontal manual axis tick labels (#724, #762) _Thanks @inqb and @Saklut_
* Added support for listing and retrieving colormaps by their names (#767, #773) _Thanks @StendProg_
* Enabled mouse pan and zoom for plots with infinitely small width and height (#768, #733, #764) _Thanks @saklanmazozgur_
* A descriptive exception is now thrown when attempting to create heatmaps of unsupported dimensions (#722) _Thanks @Matthias-C_

## ScottPlot 4.1.6-beta
_Published on [NuGet](https://www.nuget.org/profiles/ScottPlot) on 2021-02-08_
* Fixed single point render bug in Signal plots (#744, #745) _Thanks @at2software and @StendProg_
* Improved display scaling support for WPF control (#721, #720) _Thanks @bclehmann_
* User control `OnAxesChanged` events now send the control itself as the sender object (#743, #756) _Thanks @at2software_
* Fixed configuration bug related to Alt + middle-click-drag-zoom (#741) _Thanks @JS-BGResearch and @bclehmann_
* Fixed render bug related to ALT + middle-click-drag zoom box (#742) _Thanks @bclehmann_
* Fixed render bug for extremely small plots (#735)
* Added a coordinated heatmap plot type (#707) _Thanks @StendProg_
* Improved appearance of heatmap edges (#713) _Thanks @StendProg_
* Improved design-time rendering of Windows Forms control
* Added and expanded XML documentation for Plot and Plottable classes
* Created a new cookbook website generator that combines reflection with XML documentation (#727, #738, #756)
* ScottPlot is now a reserved prefix on NuGet

## ScottPlot 4.1.5-beta
_Published on [NuGet](https://www.nuget.org/profiles/ScottPlot) on 2021-02-01_
* Helper methods were added for creating scatter plots with just lines (`AddScatterLines()`) or just markers (`AddScatterPoints()`).
* Scatter and Signal plots have `GetPointNearest()` which now has a `xyRatio` argument to support identifying points near the cursor in pixel space (#709, #722) _Thanks @oszymczak, @StendProg, @bclehmann_
* Improved display of manual tick labels (#724) _Thanks @bclehmann_

## ScottPlot 4.1.4-beta
_Published on [NuGet](https://www.nuget.org/profiles/ScottPlot) on 2021-01-25_
* User controls have been extensively redesigned (#683)
  * All user controls are almost entirely logic-free and pass events to `ScottPlot.Control`, a shared common back-end module which handles mouse interaction and pixel/coordinate conversions.
  * Controls no longer have a `Configure()` method with numerous named arguments, but instead a `Configuration` field with XML-documented public fields to customize behavior.
  * Renders occur automatically when the number of plottables changes, meaning you do not have to manually call `Render()` when plotting data for the first time. This behavior can be disabled in the configuration.
  * Avalonia 0.10.0 is now supported and uses this new back-end (#656, #700) _Thanks @bclehmann_
  * Events are used to provide custom right-click menu actions.
  * The right-click plot settings window (that was only available from the WinForms control) has been removed.
* New methods were added to `ScottPlot.Statistics.Common` which efficiently find the Nth smallest number, quartiles, or other quantiles from arrays of numbers (#690) _Thanks @bclehmann_
* New tooltip plot type (#696) _Thanks @bclehmann_
* Fixed simple moving average (SMA) calculation (#703) _Thanks @Saklut_
* Improved multi-axis rendering (#706) _Thanks @bclehmann_
* Improved `SetSourceAsync()` for segmented trees (#705, #692) _Thanks @jl0pd and @StendProg_
* Improved layout for axes with rotated ticks (#706, #699) _Thanks @MisterRedactus and @bclehmann_
* ScottPlot now multi-targets more platforms and supports the latest C# language version on modern platforms but restricts the language to C# 7.3 for .NET Framework projects (#691, #711) _Thanks @jl0pd_
* Improved project file to install `System.ValueTuple` when targeting .NET Framework 4.6.1 (#88, #691)

## ScottPlot 4.1.3-beta
_Published on [NuGet](https://www.nuget.org/profiles/ScottPlot) on 2020-12-27_
* Scott will make a document to summarize 4.0 → 4.1 changes as we get closer to a non-beta release
* Fixed rendering bug affecting axis spans when zoomed far in (#662) _Thanks @StendProg_
* Improved Gaussian blur performance (#667) _Thanks @bclehmann_
* Largely refactored heatmaps (#679, #680) _Thanks @bclehmann_
* New `Colorbar` plot type (#681)
* Improved SMA and Bollinger band generators (#647) _Thanks @Saklut_
* Improved tick label rounding (#657)
* Improved setting of tick label color (#672)
* Improved fill above and below for scatter plots (#676) _Thanks @MithrilMan_
* Additional customizations for radar charts (#634, #628, #635) _Thanks @bclehmann and @SommerEngineering_

## ScottPlot 4.1.0-beta
_Published on [NuGet](https://www.nuget.org/profiles/ScottPlot) on 2020-11-29_
* In November, 2020 ScottPlot 4.0 branched into a permanent `stable` branch, and ScottPlot 4.1 began development as beta / pre-release in the main branch. ScottPlot 4.0 continues to be maintained, but modifications are aimed at small bugfixes rather than large refactoring or the addition of new features. ScottPlot 4.1 merged into the master branch in November, 2020 (#605). Improvements are focused at enhanced performance, improved thread safety, support for multiple axes, and options for data validation.
* Most plotting methods are unchanged so many users will not experience any breaking changes.
* Axis Limits: Axis limits are described by a `AxisLimits` struct (previously `double[]` was used)
* Axis Limits: Methods which modify axis limits do not return anything (previously they returned `double[]`)
* Axis Limits: To get the latest axis limits call `Plot.AxisLimits()` which returns a `AxisLimits` object
* Multiple Axes: Multiple axes are now supported! There is no change to the traditional workflow if this feature is not used.
* Multiple Axes: Most axis methods accept a `xAxisIndex` and `yAxisIndex` arguments to specify which axes they will modify or return
* Multiple Axes: Most plottable objects have `xAxisIndex` and `yAxisIndex` fields which specify which axes they will render on
* Multiple Axes: You can enable a second Y and X axis by calling `YLabel2` and `XLabel2()`
* Multiple Axes: You can obtain an axis by calling `GetXAxis(xAxisIndex)` or `GetYAxis(yAxisIndex)`, then modify its public fields to customize its behavior
* Multiple Axes: The default axes (left and bottom) both use axis index `0`
* Multiple Axes: The secondary axes (right and top) both use axis index `1`
* Multiple Axes: You can create additional axes by calling `Plot.AddAxis()` and customize it by modifying fields of the `Axis` it returns.
* Layout: The layout is re-calculated on every render, so it automatically adjusts to accommodate axis labels and ticks.
* Layout: To achieve extra space around the data area, call `Layout()` to supply a minimum size for each axis.
* Layout: To achieve a frameless plot where the data area fills the full figure, call `LayoutFrameless()`
* Naming: The `Plottable` base class has been replaced with an `IPlottable` interface
* Naming: Plottables have been renamed and moved into a `Plottable` namespace (e.g., `PlottableScatter` is  now `Plottable.ScatterPlot`)
* Naming: Several enums have been renamed
* Settings: It is still private, but you can request it with `Plot.GetSettings()`
* Settings: Many of its objects implement `IRenderable`, so their customization options are stored at the same level as their render methods.
* Rendering: `Bitmap` objects are never stored. The `Render()` method will create and return a new `Bitmap` when called, or will render onto an existing `Bitmap` if it is supplied as an argument. This allows controls to manage their own performance optimization by optionally re-using a `Bitmap` for multiple renders.
* Rendering: Drawing is achieved with `using` statements which respect all `IDisposable` drawing objects, improving thread safety and garbage collection performance.

## ScottPlot 4.0.46
_Published on [NuGet](https://www.nuget.org/profiles/ScottPlot) on 2020-12-11_
* Improved ticks for small plots (#724) _Thanks @Saklut_
* Improved display of manual ticks (#724) _Thanks @bclehmann_

## ScottPlot 4.0.45
_Published on [NuGet](https://www.nuget.org/profiles/ScottPlot) on 2020-11-25_
* Fixed a bug that affected very small plots with the benchmark enabled (#626) _Thanks @martin-brajer_
* Improved labels in bar graphs using a yOffset (#584) _Thanks Terbaco_
* Added `RenderLock()` and `RenderUnlock()` to the Plot module to facilitate multi-threaded plot modification (#609) _Thanks @ZTaiIT1025_

## ScottPlot 4.0.44
_Published on [NuGet](https://www.nuget.org/profiles/ScottPlot) on 2020-11-22_
* Improved limits for fixed-size axis spans (#586) _Thanks @Ichibot200 and @StendProg_
* Mouse drag/drop events now send useful event arguments (#593) _Thanks @charlescao460 and @StendProg_
* Fixed a bug that affected plots with extremely small (<1E-10) axis spans (#607) _Thanks @RFIsoft_
* `Plot.SaveFig()` now returns the full path to the file it created (#608)
* Fixed `AxisAuto()` bug affecting signal plots using min/max render indexes with a custom sample rate (#621) _Thanks @LB767_
* Fixed a bug affecting histogram normalization (#624) _Thanks @LB767_
* WPF and Windows Forms user controls now also target .NET 5
* Improved appearance of semi-transparent legend items (#567)
* Improved tick labels for ticks smaller than 1E-5 (#568) _Thanks @ozgur640_
* Improved support for Avalonia 0.10 (#571) _Thanks @bclehmann and @apkrymov_
* Improved positions for base16 ticks (#582, #581) _Thanks @bclehmann_

## ScottPlot 4.0.42
_Published on [NuGet](https://www.nuget.org/profiles/ScottPlot) on 2020-09-27_
* Improved DPI scaling support when using WinForms in .NET Core applications (#563) _Thanks @Ichibot200_
* Improved DPI scaling support for draggable axis lines and spans (#563) _Thanks @Ichibot200_

## ScottPlot 4.0.41
_Published on [NuGet](https://www.nuget.org/profiles/ScottPlot) on 2020-09-26_
* Improved density of DateTime ticks (#564, #561) _Thanks @StendProg and @waynetheron_
* Improved display of DateTime tick labels containing multiple spaces (#539, #564) _Thanks @StendProg_

## ScottPlot 4.0.40
_Published on [NuGet](https://www.nuget.org/profiles/ScottPlot) on 2020-09-20_
* Added user control for Avalonia (#496, #503) _Thanks @bclehmann_
* Holding shift while left-click-dragging the edge of a span moves it instead of resizing it (#509) _Thanks @Torgano_
* CSV export is now culture invariant for improved support on systems where commas are decimal separators (#512) _Thanks Daniel_
* Added fill support to scatter plots (#529) _Thanks @AlexFsmn_
* Fix bug that occurred when calling `GetLegendBitmap()` before the plot was rendered (#527) _Thanks @el-aasi_
* Improved DateTime tick placement and added support for milliseconds (#539) _Thanks @StendProg_
* Pie charts now have an optional hollow center to produce donut plots (#534) _Thanks @bclehmann and @AlexFsmn_
* Added electrocardiogram (ECG) simulator to the DataGen module (#540) _Thanks @AteCoder_
* Improved mouse scroll wheel responsiveness by delaying high quality render (#545, #543, #550) _Thanks @StendProg_
* `Plot.PlotBitmap()` allows Bitmaps to be placed at specific coordinates (#528) _Thanks @AlexFsmn_
* `DataGen.SampleImage()` returns a sample Bitmap that can be used for testing
* Bar graphs now have a hatchStyle property to customize fill pattern (#555) _Thanks @bclehmann_
* Support timecode tick labels (#537) _Thanks @vrdriver and @StendProg_

## ScottPlot 4.0.39
_Published on [NuGet](https://www.nuget.org/profiles/ScottPlot) on 2020-08-09_
* Legend now reflects LineStyle of Signal and SignalXY plots (#488) _Thanks @bclehmann_
* Improved mouse wheel zoom-to-cursor and middle-click-drag rectangle zoom in the WPF control for systems that use display scaling (#490) _Thanks @nashilnik_
* The `Configure()` method of user controls now has a `lowQualityAlways` argument to let the user easily enable/disable anti-aliasing at the control level. Previously this was only configurable by reaching into the control's plot object and calling its `AntiAlias()` method. (#499) _Thanks @RachamimYaakobov_
* SignalXY now supports parallel processing (#500) _Thanks @StendProg_
* SignalXY now respects index-based render limits (#493, #500) _Thanks @StendProg and @envine_

## ScottPlot 4.0.38
_Published on [NuGet](https://www.nuget.org/profiles/ScottPlot) on 2020-07-07_
* Improved `Plot.PlotFillAboveBelow()` rendering of data with a non-zero baseline (#477) _Thanks @el-aasi_
* Added `Plot.PlotWaterfall()` for easy creation of waterfall-style bar plots (#463, #476) _Thanks @bclehmann_
* Axis tick labels can be displayed using notations other than base 10 by supplying `Plot.Ticks()` with `base` and `prefix` arguments, allowing axes that display binary (e.g., `0b100110`) or hexadecimal (eg., `0x4B0D10`) tick labels (#469, #457) _Thanks @bclehmann_
* Added options to `PlotBar()` to facilitate customization of text displayed above bars when `showValue` is enabled (#483) _Thanks @WillemWever_
* Plot objects are colored based on a pre-defined set of colors. The default colorset (category10) is the same palette of colors used by matplotlib. A new `Colorset` module has been created to better define this behavior, and `Plot.Colorset()` makes it easy to plot data using alternative colorsets. (#481)
* Fixed a bug that caused instability when a population plot is zoomed-out so much that its fractional distribution curve is smaller than a single pixel (#480) _Thanks @HowardWhile_
* Added `Plot.Remove()` method to make it easier to specifically remove an individual plottable after it has been plotted. `Plot.Clear()` is similar, but designed to remove classes of plot types rather than a specific plot object. (#479) _Thanks @cstyx and @Resonanz_
* Signal plots can now be created with a defined `minRenderIndex` (in addition to the already-supported `maxRenderIndex`) to facilitate partial display of large arrays (#474) _Thanks @bclehmann_

## ScottPlot 4.0.37
_Published on [NuGet](https://www.nuget.org/profiles/ScottPlot) on 2020-06-22_
* Fixed a long-running issue related to strong assembly versioning that caused the WPF control to fail to render in the Visual Studio designer in .NET Framework (but not .NET Core) projects (#473, #466, #356) _Thanks @bhairav-thakkar, @riquich, @Helitune-RobMcKay, and @iu2kxv_
* User controls now also target `net472` (while still supporting `net461` and `netcoreapp3.0`) to produce a build folder with just 3 DLLs (compared to over 100 when building with .NET Framework 4.6.1)

## ScottPlot 4.0.36
_Published on [NuGet](https://www.nuget.org/profiles/ScottPlot) on 2020-06-22_
* `PlotSignal()` and `PlotSignalXY()` plots now have an optional `useParallel` argument (and public property on the objects they return) to allow the user to decide whether parallel or sequential calculations will be performed. (#454, #419, #245, #72) _Thanks @StendProg_
* Improved minor tick alignment to prevent rare single-pixel artifacts (#417)
* Improved horizontal axis tick label positions in ruler mode (#453)
* Added a `Statistics.Interpolation` module to generate smooth interpolated splines from a small number of input data points. See advanced statistics cookbook example for usage information. (#459) _Thanks Hans-Peter Moser_
* Improved automatic axis adjustment when adding bar plots with negative values (#461, #462) _Thanks @bclehmann_
* Created `Drawing.Colormaps` module which has over a dozen colormaps for easily converting a fractional value to a color for use in plotting or heatmap displays (#457, #458) _Thanks @bclehmann_
* Updated `Plot.Clear()` to accept any `Plottable` as an argument, and all `Plottable` objects of the same type will be cleared (#464) _Thanks @imka-code_

## ScottPlot 4.0.35
_Published on [NuGet](https://www.nuget.org/profiles/ScottPlot) on 2020-06-09_
* Added `processEvents` argument to `formsPlot2.Render()` to provide a performance enhancement when linking axes of two `FormsPlot` controls together (by calling `Plot.MatchAxis()` from the control's `AxesChanged` event, as seen in the _Linked Axes_ demo application) (#451, #452) _Thanks @StendProg and @robokamran_
* New `Plot.PlotVectorField()` method for displaying vector fields (sometimes called quiver plots) (#438, #439, #440) _Thanks @bclehmann and @hhubschle_
* Included an experimental colormap module which is likely to evolve over subsequent releases (#420, #424, #442) _Thanks @bclehmann_
* `PlotScatterHighlight()` was created as a type of scatter plot designed specifically for applications where "show value on hover" functionality is desired. Examples are both in the cookbook and WinForms and WPF demo applications. (#415, #414) _Thanks @bclehmann and @StendProg_
* `PlotRadar()` is a new plot type for creating Radar plots (also called spider plots or star plots). See cookbook and demo application for examples. (#428, #430) _Thanks @bclehmann_
* `PlotPlolygons()` is a new performance-optimized variant of `PlotPolygon()` designed for displaying large numbers of complex shapes (#426) _Thanks @StendProg_
* The WinForms control's `Configure()` now has a `showCoordinatesTooltip` argument to continuously display the position at the tip of the cursor as a tooltip (#410) _Thanks @jcbeppler_
* User controls now use SHIFT (previously ALT) to lock the horizontal axis and ALT (previously SHIFT) while left-click-dragging for zoom-to-region. Holding CTRL+SHIFT while right-click-dragging now zooms evenly, without X/Y distortion. (#436) _Thanks @tomwimmenhove and @StendProg_
* Parallel processing is now enabled by default. Performance improvements will be most noticeable on Signal plots. (#419, #245, #72)
* `Plot.PlotBar()` now has an `autoAxis` argument (which defaults `true`) that automatically adjusts the axis limits so the base of the bar graphs touch the edge of the plot area. (#406)
* OSX-specific DLLs are now only retrieved by NuGet on OSX (#433, #211, #212)
* Pie charts can now be made with `plt.PlotPie()`. See cookbook and demo application for examples. (#421, #423) _Thanks @bclehmann_
* `ScottPlot.FormsPlotViewer(Plot)` no longer resets the new window's plot to the default style (#416)  _Thanks @StendProg_
* Controls now have a `recalculateLayoutOnMouseUp` option to prevent resetting of manually-defined data area padding

## ScottPlot 4.0.34
_Published on [NuGet](https://www.nuget.org/profiles/ScottPlot) on 2020-05-18_
* Improve display of `PlotSignalXY()` by not rendering markers when zoomed very far out (#402) _Thanks @gobikulandaisamy_
* Optimized rendering of solid lines which have a user-definable `LineStyle` property. This modification improves grid line rendering and increases performance for most types of plots. (#401, #327) _Thanks @bukkideme and @Ichibot200_

## ScottPlot 4.0.33
_Published on [NuGet](https://www.nuget.org/profiles/ScottPlot) on 2020-05-18_
* Force grid lines to always draw using anti-aliasing. This compensates for a bug in `System.Drawing` that may cause diagonal line artifacts to appear when the user controls were panned or zoomed. (#401, #327) _Thanks @bukkideme and @Ichibot200_

## ScottPlot 4.0.32
_Published on [NuGet](https://www.nuget.org/profiles/ScottPlot) on 2020-05-17_
* User controls now have a `GetMouseCoordinates()` method which returns the DPI-aware position of the mouse in graph coordinates (#379, #380) _Thanks @bclehmann_
* Default grid color was lightened in the user controls to match the default style (#372)
* New `PlotSignalXY()` method for high-speed rendering of signal data that has unevenly-spaced X coordinates (#374, #375) _Thanks @StendProg and @LogDogg_
* Modify `Tools.Log10()` to return `0` instead of `NaN`, improving automatic axis limit detection (#376, #377) _Thanks @bclehmann_
* WpfPlotViewer and FormsPlotViewer launch in center of parent window (#378)
* Improve reliability of `Plot.AxisAutoX()` and `Plot.AxisAutoY()` (#382)
* The `Configure()` method of FormsPlot and WpfPlot controls now have `middleClickMarginX` and `middleClickMarginY` arguments which define horizontal and vertical auto-axis margin used for middle-clicking. Setting horizontal margin to 0 is typical when plotting signals. (#383)
* `Plot.Grid()` and `Plot.Ticks()` now have a `snapToNearestPixel` argument which controls whether these lines appear anti-aliased or not. For static images non-anti-aliased grid lines and tick marks look best, but for continuously-panning plots anti-aliased lines look better. The default behavior is to enable snapping to the nearest pixel, consistent with previous releases. (#384)
* Mouse events (MouseDown, MouseMove, etc.) are now properly forwarded to the FormsPlot control (#390) _Thanks @Minu476_
* Improved rendering of very small candlesticks and OHLCs in financial plots
* Labeled plottables now display their label in the ToString() output. This is useful when viewing plottables listed in the FormsPlot settings window #391 _Thanks @Minu476_
* Added a Statistics.Finance module with methods for creating Simple Moving Average (SMA) and Bollinger band technical indicators to Candlestick and OHLC charts. Examples are in the cookbook and demo program. (#397) _Thanks @Minu476_
* Scatter plots, filled plots, and polygon plots now support Xs and Ys which contain `double.NaN` #396
* Added support for line styles to Signal plots (#392) _Thanks @bukkideme_

## ScottPlot 4.0.31
_Published on [NuGet](https://www.nuget.org/profiles/ScottPlot) on 2020-05-06_
* Created `Plot.PlotBarGroups()` for easier construction of grouped bar plots from 2D data (#367) _Thanks @bclehmann_
* Plot.PlotScaleBar() adds an L-shaped scalebar to the corner of the plot (#363)
* Default grid color lightened from #D3D3D3 (Color.LightGray) to #EFEFEF (#372)
* Improved error reporting for scatter plots (#369) _Thanks @JagDTalcyon_
* Improve pixel alignment by hiding grid lines and snapping tick marks that are 1px away from the lower left edge (#359)
* PlotText() ignores defaults to upperLeft alignment when rotation is used (#362)
* Improved minor tick positioning to prevent cases where minor ticks are 1px away from major ticks (#373)

## ScottPlot 4.0.30
_Published on [NuGet](https://www.nuget.org/profiles/ScottPlot) on 2020-05-04_
* `Plot.PlotCandlestick()` and `Plot.PlotOHLC()`
  * now support `OHLC` objects with variable widths defined with a new `timeSpan` argument in the OHLC constructor. (#346) _Thanks @Minu476_
  * now support custom up/down colors including those with transparency (#346) _Thanks @Minu476_
  * have a new `sequential` argument to plot data based on array index rather than `OHLC.time`. This is a new, simpler way to display unevenly-spaced data (e.g., gaps over weekends) in a way that makes the gaps invisible. (#346) _Thanks @Minu476_
* Fixed a marker/line alignment issue that only affeced low-density Signal plots on Linux and MacOS (#340) _Thanks @SeidChr_
* WPF control now appears in Toolbox (#151) _Thanks @RalphLAtGitHub_
* Plot titles are now center-aligned with the data area, not the figure. This improves the look of small plots with titles. (#365) _Thanks @Resonanz_
* Fixed bug that ignored `Configure(enableRightClickMenu: false)` in WPF and WinForms user controls. (#365) _Thanks @thunderstatic_
* Updated `Configure(enableScrollWheelZoom: false)` to disable middle-click-drag zooming. (#365) _Thanks @eduhza_
* Added color mixing methods to ScottPlot.Drawing.GDI (#361)
* Middle-click-drag zooming now respects locked axes (#353) _Thanks @LogDogg_
* Improved user control zooming of high-precision DateTime axis data (#351) _Thanks @bukkideme_
* Plot.AxisBounds() now lets user set absolute bounds for drag and pan operations (#349) _Thanks @LogDogg_
* WPF control uses improved Bitmap conversion method (#350)
* Function plots have improved handling of functions with infinite values (#370) _Thanks @bclehmann_

## ScottPlot 4.0.29
_Published on [NuGet](https://www.nuget.org/profiles/ScottPlot) on 2020-04-11_
* `Plot.PlotFill()` can be used to make scatter plots with shaded regions. Giving it a single pair of X/Y values (`xs, ys`) lets you shade beneath the curve to the `baseline` value (which defaults to 0). You can also give it a pair of X/Y values (`xs1, ys1, xs2, ys2`) and the area between the two curves will be shaded (the two curves do not need to be the same length). See cookbook for examples. (#255) _Thanks @ckovamees_ 
* `DataGen.Range()` now has `includeStop` argument to include the last value in the returned array.
* `Tools.Pad()` has been created to return a copy of a given array padded with data values on each side. (#255) _Thanks @ckovamees_
* [Seaborn](https://seaborn.pydata.org/) style can be activated using `Plot.Style(Style.Seaborn)` (#339)
* The `enableZooming` argument in `WpfPlot.Configure()` and `FormsPlot.Configure()` has been replaced by two arguments `enableRightClickZoom` and `enableScrollWheelZoom` (#338) _Thanks Zach_
* Improved rendering of legend items for polygons and filled plots (#341) _Thanks @SeidChr_
* Improved Linux rendering of legend items which use thick lines: axis spans, fills, polygons, etc. (#340) _Thanks @SeidChr_
* Addded `Plot.PlotFillAboveBelow()` to create a shaded line plot with different colors above/below the baseline. (#255) _Thanks @ckovamees_
* Improved rendering in Linux and MacOS by refactoring the font measurement system (#340) _Thanks @SeidChr_

## ScottPlot 4.0.28
_Published on [NuGet](https://www.nuget.org/profiles/ScottPlot) on 2020-04-07_
* `Ticks()` now has arguments for numericStringFormat (X and Y) to make it easy to customize formatting of tick labels (percentage, currency, scientific notation, etc.) using standard [numeric format strings](https://docs.microsoft.com/en-us/dotnet/standard/base-types/standard-numeric-format-strings). Example use is demonstrated in the cookbook. (#336) _Thanks @deiruch_
* The right-click menu can now be more easily customized by writing a custom menu to `FormsPlot.ContextMenuStrip` or `WpfPlot.ContextMenu`. Demonstrations of both are in the demo application. (#337) _Thanks @Antracik_

## ScottPlot 4.0.27
_Published on [NuGet](https://www.nuget.org/profiles/ScottPlot) on 2020-04-05_
* `Plot.Polygon()` can now be used to plot polygons from X/Y points (#255) _Thanks @ckovamees_
* User controls now have an "open in new window" item in their right-click menu (#280)
* Plots now have offset notation and multiplier notation disabled by default. Layouts are automatically calculated before the first render, or manually after MouseUp events in the user controls. (#310)
* `Plot.Annotation()` allows for the placement of text on the figure using pixel coordinates (not unit coordinates on the data grid). This is useful for creating custom static labels or information messages. (#321) _Thanks @SeidChr_
* `FormsPlot.MouseDoubleClicked` event now passes a proper `MouseEventArgs` instead of `null` (#331) _Thanks @ismdiego_
* Added a right-click menu to `WpfPlot` with items (save image, copy image, open in new window, help, etc.) similar to `FormsPlot`

## ScottPlot 4.0.26
_Published on [NuGet](https://www.nuget.org/profiles/ScottPlot) on 2020-04-05_
* The `ScottPlot.WPF` package (which provides the `WpfPlot` user control) now targets .NET Framework 4.7.2 (in addition to .NET Core 3.0), allowing it to be used in applications which target either platform. The ScottPlot demo application now targets .NET Framework 4.7.2 which should be easier to run on most Windows systems. (#333)
* The `ScottPlot.WinForms` package (which produves the `FormsPlot` control) now only targets .NET Framework 4.6.1 and .NET Core 3.0 platforms (previously it also had build targets for .NET Framework 4.7.2 and .NET Framework 4.8). It is important to note that no functionality was lost here. (#330, #333)

## ScottPlot 4.0.25
_Published on [NuGet](https://www.nuget.org/profiles/ScottPlot) on 2020-03-29_
* `PlotBar()` now supports displaying values above each bar graph by setting the `showValues` argument.
* `PlotPopulations()` has extensive capabilities for plotting grouped population data using box plots, bar plots, box and whisper plots, scatter data with distribution curves, and more! See the cookbook for details. (#315)
* `Histogram` objects now have a `population` property.
* `PopulationStats` has been renamed to `Population` and has additional properties and methods useful for reporting population statistics.
* Improved grid rendering rare artifacts which appear as unwanted diagnal lines when anti-aliasing is disabled. (#327)

## ScottPlot 4.0.24
_Published on [NuGet](https://www.nuget.org/profiles/ScottPlot) on 2020-03-27_
* `Plot.Clear()` has been improved to more effectively clear plottable objects. Various overloads are provided to selectively clear or preserve certain plot types. (#275) _Thanks @StendProg_
* `PlotBar()` has been lightly refactored. Argument order has been adjusted, and additional options have been added. Error cap width is now in fractional units instead of pixel units. Horizontal bar charts are now supported. (#277, #315) _Thanks @bonzaiferroni_

## ScottPlot 4.0.23
_Published on [NuGet](https://www.nuget.org/profiles/ScottPlot) on 2020-03-23_
* Interactive plot viewers were created to make it easy to interactively display data in a pop-up window without having to write any GUI code: `ScottPlot.WpfPlotViewer` for WPF and `ScottPlot.FormsPlotViewer` for Windows Forms
* Fixed bug that affected the `ySpacing` argument of `Plot.Grid()`
* `Plot.Add()` makes it easy to add a custom `Plottable` to the plot
* `Plot.XLabels()` and `Plot.YLabels()` can now accept just a string array (x values are auto-populated as a consecutive series of numbers).
* Aliased `Plot.AxisAuto()` to `Plot.AutoAxis()` and `Plot.AutoScale()` to make this function easier to locate for users who may have experience with other plot libraries. (#309) _Thanks @Resonanz_
* Empty plots now render grid lines, ticks, and tick labels (#313)
* New plot type: Error bars. They allow the user to define error bar size in all 4 directions by calling `plt.PlotErrorBars()`. (#316) _Thanks @zrolfs_
* Improve how dashed lines appear in the legend
* Improved minor tick positions when using log scales with `logScaleX` and `logScaleY` arguments of `plt.Ticks()` method
* Fixed bug that caused the center of the coordinate field to shift when calling `Plot.AxisZoom()`
* Grid line thickness and style (dashed, dotted, etc) can be customized with new arguments in the `Plot.Grid()` method

## ScottPlot 4.0.22
_Published on [NuGet](https://www.nuget.org/profiles/ScottPlot) on 2020-03-17_
* Added support for custom horizontal axis tick rotation (#300) _Thanks @SeidChr_
* Added support for fixed grid spacing when using DateTime axes (#299) _Thanks @SeidChr_
* Updated ScottPlot icon (removed small text, styled icon after emoji)
* Improved legend font size when using display scaling (#289)
* Scroll wheel zooming now zooms to cursor (instead of center) in WPF control. This feature works now even if display scaling is used. (#281)
* Added `Plot.EqualAxis` property to make it easy to lock axis scales together (#306) _Thanks @StendProg_

## ScottPlot 4.0.21
_Published on [NuGet](https://www.nuget.org/profiles/ScottPlot) on 2020-03-15_
* Created new cookbook and demo applications for WinForms and WPF (#271)
* The `FormsPlot.MouseMoved` event now has `MouseEventArgs` (instead of `EventArgs`). The purpose of this was to make it easy to access mouse pixel coordinates via `e.X` and `e.Y`, but this change may require modifications to applications which use the old event signature.
* WpfPlot now has an `AxisChanged` event (like FormsPlot)
* Fixed bug that caused `Plot.CoordinateFromPixelY()` to return incorrect value
* Fixed bug causing cursor to show arrows when hovered over some non-draggable objects
* Improved support for WinForms and WpfPlot transparency (#286) _Thanks @StendProg and @envine_
* Added `DataGen.Zeros()` and `DataGen.Ones()` to generate arrays filled with values using methods familiar to numpy users.
* Added `equalAxes` argument to `WpfPlot.Configure()` (#272)
* Fixed a bug affecting the `equalAxes` argument in `FormsPlot.Configure()` (#272)
* Made all `Plot.Axis` methods return axis limits as `double[]` (previously many of them returned `void`)
* Added overload for `Plot.PlotLine()` which accepts a slope, offset, and start and end X points to make it easy to plot a linear line with known formula. Using PlotFormula() will produce the same output, but this may be simpler to use for straight lines.
* Added `rSquared` property to linear regression fits (#290) _Thanks @bclehmann and @StendProg_
* Added `Tools.ConvertPolarCoordinates()` to make it easier to display polar data on ScottPlot's Cartesian axes (#298) _Thanks @bclehmann_
* Improved `Plot.Function()` (#243) _Thanks @bclehmann_
* Added overload for `Plot.SetCulture()` to let the user define number and date formatting rather than relying on pre-made cultures (#301, #236) _Thanks @SeidChr_

## ScottPlot 4.0.19
_Published on [NuGet](https://www.nuget.org/profiles/ScottPlot) on 2020-02-29_
* Improved how markers are drawn in Signal and SignalConst plots at the transition area between zoomed out and zoomed in (#263) _Thanks @bukkideme and @StendProg_
* Improved support for zero lineSize and markerSize in Signal and SignalConst plots (#263, #264) _Thanks @bukkideme and @StendProg_
* Improved thread safety of interactive graphs (#245) _Thanks @StendProg_
* Added `CoordinateFromPixelX()` and `CoordinateFromPixelY()` to get _double precision_ coordinates from a pixel location. Previously only SizeF (float) precision was available. This improvement is especially useful when using DateTime axes. (#269) _Thanks Chris_
* Added `AxisScale()` to adjust axis limits to set a defined scale (units per pixel) for each axis.
* Added `AxisEqual()` to adjust axis limits to set the scale of both axes to be the same regardless of the size of each axis (#272) _Thanks @gberrante_
* `PlotHSpan()` and `PlotVSpan()` now return `PlottableHSpan` and `PlottableVSpan` objects (instead of a `PlottableAxSpan` with a `vertical` property)
* `PlotHLine()` and `PlotVLine()` now return `PlottableHLine` and `PlottableVLine` objects (instead of a `PlottableAxLine` with a `vertical` property)
* MultiPlot now has a `GetSubplot()` method which returns the Plot from a row and column index (#242) _Thanks @Resonanz and @StendProg_
* Created `DataGen.Range()` to make it easy to create double arrays with evenly spaced data (#259)
* Improved support for display scaling (#273) _Thanks @zrolfs_
* Improved event handling (#266, #238) _Thanks @StendProg_
* Improved legend positioning (#253) _Thanks @StendProg_

## ScottPlot 4.0.18
_Published on [NuGet](https://www.nuget.org/profiles/ScottPlot) on 2020-02-07_
* Added `Plot.SetCulture()` for improved local culture formatting of numerical and DateTime axis tick labels (#236) _Thanks @teejay-87_

## ScottPlot 4.0.17
_Published on [NuGet](https://www.nuget.org/profiles/ScottPlot) on 2020-02-06_
* Added `mouseCoordinates` property to WinForms and WPF controls (#235) _Thanks @bukkideme_
* Fixed rendering bug that affected horizontal lines when anti-aliasing was turned off (#232) _Thanks @StendProg_
* Improved responsiveness while dragging axis lines and axis spans (#228) _Thanks @StendProg_

## ScottPlot 4.0.16
_Published on [NuGet](https://www.nuget.org/profiles/ScottPlot) on 2020-02-02_
* Improved support for MacOS and Linux (#211, #212, #216) _Thanks @hexxone and @StendProg_
* Fixed a bug affecting the `ySpacing` argument in `Plot.Grid()` (#221) _Thanks @teejay-87_
* Enabled `visible` argument in `Title()`, `XLabel()`, and `YLabel()` (#222) _Thanks @ckovamees_
* AxisSpan: Edges are now optionally draggable (#228) _Thanks @StendProg_
* AxisSpan: Can now be selectively removed with `Clear()` argument
* AxisSpan: Fixed bug caused by zooming far into an axis span (#226) _Thanks @StendProg_
* WinForms control: now supports draggable axis lines and axis spans
* WinForms control: Right-click menu now has "copy image" option (#220)
* WinForms control: Settings screen now has "copy CSV" button to export data (#220)
* WPF control: now supports draggable axis lines and axis spans
* WPF control: Configure() to set various WPF control options
* Improved axis handling, expansion, and auto-axis (#219, #230) _Thanks @StendProg_
* Added more options to `DataGen.Cos()`
* Tick labels can be hidden with `Ticks()` argument (#223) _Thanks @ckovamees_

## ScottPlot 4.0.14
_Published on [NuGet](https://www.nuget.org/profiles/ScottPlot) on 2020-01-24_
* Improved `MatchAxis()` and `MatchLayout()` (#217) _Thanks @ckovamees and @StendProg_

## ScottPlot 4.0.13
_Published on [NuGet](https://www.nuget.org/profiles/ScottPlot) on 2020-01-21_
* Improved support for Linux and MacOS _Thanks @hexxone_
* Improved font validation (#211, #212) _Thanks @hexxone and @StendProg_

## ScottPlot 4.0.11
_Published on [NuGet](https://www.nuget.org/profiles/ScottPlot) on 2020-01-19_
* User controls now have a `cursor` property which can be set to allow custom cursors. (#187) _Thanks @gobikulandaisamy_
* User controls now have a `mouseCoordinates` property which make it easy to get the X/Y location of the cursor. (#187) _Thanks @gobikulandaisamy_

## ScottPlot 4.0.10
_Published on [NuGet](https://www.nuget.org/profiles/ScottPlot) on 2020-01-18_
* Improved density colormap (#192, #194) _Thanks @StendProg_
* Added linear regression tools and cookbook example (#198) _Thanks @bclehmann_
* Added `maxRenderIndex` to Signal to allow partial plotting of large arrays intended to be used with live, incoming data (#202) _Thanks @StendProg and @plumforest_
* Made _Shift + Left-click-drag_ zoom into a rectangle light middle-click-drag (in WinForms and WPF controls) to add support for mice with no middle button (#90) _Thanks @JagDTalcyon_
* Throw an exception if `SaveFig()` is called before the image is properly sized (#192) _Thanks @karimshams and @StendProg_
* `Ticks()` now has arguments for `FontName` and `FontSize` (#204) _Thanks Clay_
* Fixed a bug that caused poor layout due to incorrect title label size estimation (#205) _Thanks Clay_
* `Grid()` now has arguments to selectively enable/disable horizontal and vertical grid lines (#206) _Thanks Clay_
* Added tool and cookbook example to make it easier to plot data on a log axis (#207) _Thanks @senged_
* Arrows can be plotted using `plt.PlotArrow()` (#201) _Thanks Clay_

## ScottPlot 4.0.9
_Published on [NuGet](https://www.nuget.org/profiles/ScottPlot) on 2019-12-03_
* Use local regional display settings when formatting the month tick of DateTime axes. (#108) _Thanks @FadyDev2_
* Debug symbols are now packaged in the NuGet file

## ScottPlot 4.0.7
_Published on [NuGet](https://www.nuget.org/profiles/ScottPlot) on 2019-12-01_\
* Added WinForms support for .NET Framework 4.7.2 and 4.8
* Fixed bug in WinForms control that only affected .NET Core 3.0 applications (#189, #138) _Thanks @petarpetrovt_

## ScottPlot 4.0.6
_Published on [NuGet](https://www.nuget.org/profiles/ScottPlot) on 2019-11-29_\
* fixed bug that affected the settings dialog window in the WinForms control. (#187) _Thanks @gobikulandaisamy_

## ScottPlot 4.0.5
_Published on [NuGet](https://www.nuget.org/profiles/ScottPlot) on 2019-11-27_
* improved spacing for non-uniformly distributed OHLC and candlestick plots. (#184) _Thanks @Luvnet-890_
* added `fixedLineWidth` to `Legend()` to allow the user to control whether legend lines are dynamically sized. (#185) _Thanks @ab-tools_
* legend now hides lines or markers of they're hidden in the plottable
* DateTime axes now use local display format (#108) _Thanks @FadyDev2_

## ScottPlot 4.0.4
_Published on [NuGet](https://www.nuget.org/profiles/ScottPlot) on 2019-11-24_
* `PlotText()` now supports a background frame (#181) _Thanks @Luvnet-890_
* OHLC objects can be created with a double or a DateTime (#182) _Thanks @Minu476_
* Improved `AxisAuto()` fixes bug for mixed 2d and axis line plots

## ScottPlot 4.0.3
_Published on [NuGet](https://www.nuget.org/profiles/ScottPlot) on 2019-11-23_
* Fixed bug when plotting single-point candlestick (#172) _Thanks @Minu476_
* Improved style editing of plotted objects (#173) _Thanks @Minu476_
* Fixed pan/zoom axis lock when holding CTRL or ALT (#90) _Thanks @FadyDev2_
* Simplified the look of the user controls in designer mode
* Improved WPF control mouse tracking when using DPI scaling
* Added support for manual tick positions and labels (#174) _Thanks @Minu476_
* Improved tick system when using DateTime units (#108) _Thanks @Padanian, @FadyDev2, and @Bhandejiya_
* Created `Tools.DateTimesToDoubles(DateTime[] array)` to easily convert an array of dates to doubles which can be plotted with ScottPlot, then displayed as time using `plt.Ticks(dateTimeX: true)`.
* Added an inverted sign flag to allow display of an axis with descending units. (#177) _Thanks Bart_

## ScottPlot 4.0.2
_Published on [NuGet](https://www.nuget.org/profiles/ScottPlot) on 2019-11-09_
* Multi-plot figures: Images with several plots can be created using `ScottPlot.MultiPlot()`
* `ScottPlot.DataGen` functions which require a `Random` can accept null (they will create a `Random` if null is given)
* `plt.MatchAxis()` and `plt.MatchLayout()` have been improved
* `plt.PlotText()` now supports rotated text using the `rotation` argument. (#160) _Thanks @gwilson9_
* `ScottPlot.WinForms` user control has new events and `formsPlot1.Configure()` arguments to make it easy to replace the default functionality for double-clicking and deploying the right-click menu (#166). _Thanks @FadyDev2_
* All plottables now have a `visible` property which makes it easy to toggle visibility on/off after they've been plotted. _Thanks @Nasser_

## ScottPlot 4.0.1
_Published on [NuGet](https://www.nuget.org/profiles/ScottPlot) on 2019-11-03_
* ScottPlot now targets .NET Standard 2.0 so in addition to .NET Framework projects it can now be used in .NET Core applications, ASP projects, Xamarin apps, etc.
* The WinForms control has its own package which targets both .NET Framework 4.6.1 and .NET Core 3.0 _Thanks @petarpetrovt_
* The WPF control has its own package targeting .NET Core 3.0 _Thanks @petarpetrovt_
* Better layout system and control of padding _Thanks @Ichibot200_
* Added ruler mode to `plt.Ticks()` _Thanks @Ichibot200_
* `plt.MatchLayout()` no longer throws exceptions
* Eliminated `MouseTracker` class (tracking is now in user controls)
* Use NUnit (not MSTest) for tests

## ScottPlot 3.1.6
_Published on [NuGet](https://www.nuget.org/profiles/ScottPlot) on 2019-10-20_
* Reduced designer mode checks to increase render speed _Thanks @StendProg_
* Fixed cursor bug that occurred when draggable axis lines were used _Thanks @Kamran_
* Fully deleted the outdated `ScottPlotUC`
* Fixed infinite zoom bug caused by calling AxisAuto() when plotting a single point (or perfectly straight horizontal or vertical line)
* Added `ToolboxItem` and `DesignTimeVisible` delegates to WpfPlot control to try to get it to appear in the toolbox (but it doesn't seem to be working)
* Improved figure padding when axes frames are disabled _Thanks @Ichibot200_
* Improved rendering of ticks at the edge of the plottable area _Thanks @Ichibot200_
* Added `AxesChanged` event to user control to make it easier to sync axes between multiple plots
* Disabled drawing of arrows on user control in designer mode

## ScottPlot 3.1.5
_Published on [NuGet](https://www.nuget.org/profiles/ScottPlot) on 2019-10-06_
* WPF user control improved support for display scaling _Thanks @morningkyle_
* Fixed bug that crashed on extreme zoom-outs _Thanks @morningkyle_
* WPF user control improvements (middle-click autoaxis, scrollwheel zoom)
* ScottPlot user control has a new look in designer mode. Exceptions in user controls in designer mode can crash Visual Studio, so this risk is greatly reduced by not attempting to render a ScottPlot _inside_ Visual Studio.

## ScottPlot 3.1.4
_Published on [NuGet](https://www.nuget.org/profiles/ScottPlot) on 2019-09-22_
* middle-click-drag zooms into a rectangle drawn with the mouse
* Fixed bug that caused user control to crash Visual Studio on some systems that used DPI scaling. (#125, #111) _Thanks @ab-tools and @bukkideme_
* Fixed poor rendering for extremely small plots
* Fixed bug when making a scatter plot with a single point (#126). _Thanks @bonzaiferroni_
* Added more options to right-click settings menu (grid options, legend options, axis labels, editable plot labels, etc.)
* Improved axis padding and image tightening
* Greatly refactored the settings module (no change in functionality)

## ScottPlot 3.1.3
_Published on [NuGet](https://www.nuget.org/profiles/ScottPlot) on 2019-08-25_
* FormsPlot: middle-click-drag zooms into a rectangle
* FormsPlot: CTRL+scroll to lock vertical axis
* FormsPlot: ALT+scroll to loch horizontal axis
* FormsPlot: Improved (and overridable) right-click menu
* Ticks: rudimentary support for date tick labels (`dateTimeX` and `dateTimeY`)
* Ticks: options to customize notation (`useExponentialNotation`, `useOffsetNotation`, and `useMultiplierNotation`)

## ScottPlot 3.1.0
_Published on [NuGet](https://www.nuget.org/profiles/ScottPlot) on 2019-08-19_
* `ScottPlotUC` was renamed to `FormsPlot`
* `ScottPlotWPF` was renamed to `WpfPlot`
* The right-click menu has improved. It responds faster and has improved controls to adjust plot settings.
* Plots can now be saved in BMP, PNG, JPG, and TIF format
* Holding `CTRL` while click-dragging locks the horizontal axis
* Holding `ALT` while click-dragging locks the vertical axis
* Minor ticks are now displayed (and can be turned on or off with `Ticks()`)
* Legend can be accessed for external display with `GetLegendBitmap()`
* anti-aliasing is turned off while click-dragging to increase responsiveness (#93) _Thanks @StendProg_
* `PlotSignalConst` now has support for generics and improved performance using single-precision floating-point math. _Thanks @StendProg_
* Legend draws more reliably (#104, #106) _Thanks @StendProg_
* `AxisAuto()` now has `expandOnly` arguments
* Axis lines with custom lineStyles display properly in the legend

## ScottPlot 3.0.9
_Published on [NuGet](https://www.nuget.org/profiles/ScottPlot) on 2019-08-12_
* New Plot Type: `PlotSignalConst` for extremely large arrays of data which are not expected to change after being plotted. Plots generated with this method can be much faster than `PlotSignal`. (#70) _Thanks @StendProg_
* Greatly improved axis tick labels. Axis tick labels are now less likely to overlap with axis labels, and it displays very large and very small numbers well using exponential notation. (#47, #68) _Thanks @Padanian_
* Parallel processing support for `SignalPlot` (#72) _Thanks @StendProg_
* Every `Plot` function now returns a `Plottable`. When creating things like scatter plots, text, and axis lines, the returned object can now be used to update the data, position, styling, or call plot-type-specific methods.
* Right-click menu now displays ScottPlot and .NET Framework version
* Improved rendering of extremely zoomed-out signals 
* Rendering speed increased now that `Format32bppPArgb` is the default PixelFormat (#83) _Thanks @StendProg_
* `DataGen.NoisySin()` was added
* Code was tested in .NET Core 3.0 preview and compiled without error. Therefore, the next release will likely be for .NET Core 3.0 (#85, #86) _Thanks @petarpetrovt_
* User controls now render graphs with anti-alias mode off (faster) while the mouse is being dragged. Upon release a high quality render is performed.

## ScottPlot 3.0.8
_Published on [NuGet](https://www.nuget.org/profiles/ScottPlot) on 2019-08-04_
* WPF User Control: A ScottPlotWPF user control was created to allow provide a simple mouse-interactive ScottPlot control to WPF applications. It is not as full-featured as the winforms control (it lacks a right-click menu and click-and-drag functions), but it is simple to review the code (<100 lines) and easy to use.
* New plot type: `plt.AxisSpan()` shades a region of the graph (semi-transparency is supported)
* Ticks: Vertical ticks no longer overlap with vertical axis label (#47) _Thanks @bukkideme_
* Ticks: When axis tick labels contain very large or very small numbers, scientific notation mode is engaged
* Ticks: Horizontal tick mark spacing increased to prevent overlapping
* Ticks: Vertical tick mark spacing increased to be consistent with horizontal tick spacing
* Plottable objects now have a `SaveCSV(filename)` method. Scatter and Signal plot data can be saved from the user control through the right-click menu.
* Added `lineStyle` arguments to Scatter plots
* Improved legend: ability to set location, ability to set shadow direction, markers and lines are now rendered in the legend
* Improved ability to use custom fonts
* Segoe UI is now the default font for all plot components

## ScottPlot 3.0.7
_Published on [NuGet](https://www.nuget.org/profiles/ScottPlot) on 2019-07-27_
* New plot type: `plt.PlotStep()`
* New plot type `plt.PlotCandlestick()`
* New plot type `plt.PlotOHLC()`
* `plt.MatchPadding()` copies the data frame layout from one ScottPlot onto another (useful for making plots of matching size)
* `plt.MatchAxis()` copies the axes from one ScottPlot onto another (useful for making plots match one or both axis)
* `plt.Legend()` improvements: The `location` argument allows the user to place the legend at one of 9 different places on the plot. The `shadowDirection` argument allows the user to control if a shadow is shown and at what angle.
* Custom marker shapes can be specified using the `markerShape` argument.

## ScottPlot 3.0.6
_Published on [NuGet](https://www.nuget.org/profiles/ScottPlot) on 2019-06-30_
* Bar plot: The plot module now has a `Bar()` method that lets users create various types of bar plots
* Histogram: The new `ScottPlot.Histogram` class has tools to create and analyze histogram data (including cumulative probability)
* Step plot: Scatter plots can now render as step plots. Use this feature by setting the `stepDisplay` argument with `PlotScatter()`
* Manual grid spacing: Users can now manually define the grid density by setting the `xSpacing` and `ySpacing` arguments in `Grid()`
* Draggable axis lines: Axis lines can be dragged with the mouse if the `draggable` argument is set to `true` in `PlotHLine()` and `PlotHLine()`. Draggable axis line limits can also be set by defining additional arguments.
* Using the scrollwheel to zoom now zooms to the cursor position rather than the center of the plot area
* `ScottPlot.DataGen.RandomNormal()` was created to create arbitrary amounts of normally-distributed random data
* Fixed bug causing axis line color to appear incorrectly in the legend
* `AxisAuto()` is now called automatically on the first render. This means users no longer have to call this function manually for most applications. This simplifies quickstart programs to just: instantiate plot, plot data, render (now 3 lines in total instead of 4).
* Throw exceptions if scatter, bar, or signal data inputs are null (rather than failing later)

## ScottPlot 3.0.5
_Published on [NuGet](https://www.nuget.org/profiles/ScottPlot) on 2019-06-23_
* Improved pan and zoom performance

## ScottPlot 3.0.4
_Published on [NuGet](https://www.nuget.org/profiles/ScottPlot) on 2019-06-23_
* Bar graphs: New `plotBar()` method allow creation of bar graphs. By customizing the `barWidth` and `xOffset` arguments you can push bars together to create grouped bar graphs. Error bars can also be added with the `yError` argument.
* Scatter plots support X and Y error bars: `plotScatter()` now has arguments to allow X and Y error bars with adjustable error bar line width and cap size.
* Draggable axis lines: `plotHLine()` and `plotVLine()` now have a `draggable` argument which lets those axis lines be dragged around with the mouse (#11) _Thanks @plumforest_
* Fixed errors caused by resizing to 0px
* Fixed a capitalization inconsistency in the `plotSignal` argument list
* `axisAuto()` now includes positions of axis lines (previously they were ignored)
* Fixed an that caused SplitContainer splitters to freeze (#23) _Thanks @bukkideme_

## ScottPlot 3.0.3
_Published on [NuGet](https://www.nuget.org/profiles/ScottPlot) on 2019-05-29_
* Update NuGet package to depend on System.Drawing.Common

## ScottPlot 3.0.2
_Published on [NuGet](https://www.nuget.org/profiles/ScottPlot) on 2019-05-28_
* Changed target from .NET Framework 4.5 to 4.7.2 (#15) _Thanks @plumforest_

#### ScottPlot 3.0.1
_Published on [NuGet](https://www.nuget.org/profiles/ScottPlot) on 2019-05-28_
* First version of ScottPlot published on NuGet<|MERGE_RESOLUTION|>--- conflicted
+++ resolved
@@ -18,15 +18,12 @@
 * Plot: Added a `RenderManager` which has a `List<RenderAction>` the user can modify to customize the render sequence (#2767)
 * Plot: Refactored rendering system for all plottables, axes, etc. so canvases (not surfaces) are passed (#2767)
 * WPF: Improved support for display scaling (#2760, #2766) _Thanks @DmitryKotenev_
-<<<<<<< HEAD
+* Plot: Added support for SVG export (#2704, #717)
+* Legend: Respect `IsVisible` property (#2805)
+* Ticks: Added `NumericManual` tick generator for manually-defined tick positions and labels
 * Plot: `Title()`, `XLabel()`, and `YLabel()` have optional arguments for `size`
 * Plot: Added `Plot.Style.SetFont()` to apply the given font to all titles, axis labels, and tick labels
 * Plot: Added `Plot.Style.SetFontFromText()` to apply system font that best supports the language of the provided text (#2746) _Thanks @heartacker_
-=======
-* Plot: Added support for SVG export (#2704, #717)
-* Legend: Respect `IsVisible` property (#2805)
-* Ticks: Added `NumericManual` tick generator for manually-defined tick positions and labels
->>>>>>> 465beea7
 
 ## ScottPlot 4.1.66 (in development)
 * DataLogger: Improved support for single-point datasets (#2733) _Thanks @KroMignon_
