# ScottPlot Changelog
* This document contains release notes for every version of ScottPlot
* https://scottplot.net/versions/ describes the major versions of ScottPlot
* https://scottplot.net/changelog/ is a formatted version of this document
* https://scottplot.net/contributors/ shows all of ScottPlot's contributors

## ScottPlot 5.0.9-beta (in development)
* Signal: Improved support for datasets with repeating values (#2933, #2935) _Thanks @StendProg_
* Blazor: Added a Blazor control (#2959) _Thanks @sulivanganter_
* Layout: Expose `Matched` layout engine (#2881) _Thanks @proplunger_
* Plot: Added `DisableGrid()` and `EnableGrid()` helper methods (#2947)
* Render: Created `IRenderLast` plottables can implement to draw above axes (#2998, #2993)
* Controls: Added `Interaction.Disable()` and `Interaction.Enable()` methods for easy control of mouse interactivity

## ScottPlot 4.1.68 (in development)
* Axis: Added `IsReverse` property to let users invert the orientation of an axis (#2958) _Thanks @HandsomeGoldenKnight_
* Text: Exposed `LastRenderRectangleCoordinates` to improve mouse interactivity (#2994) _Thanks @DaveMartel_
<<<<<<< HEAD
* Controls: Resizing will now invoke `OnAxesChanged` event (#3000, #3002) _Thanks @dhgigisoave_
* Plot: Added `LastRenderDimensions` for easy access to the latest figure dimensions (#3000, #3002) _Thanks @dhgigisoave_
=======
* Arrow: Fixed bug in constructor overload (#2976, #3001) _Thanks @Gray-lab_
>>>>>>> ff0fa9a2

## ScottPlot 5.0.9-beta
_Published on [NuGet](https://www.nuget.org/profiles/ScottPlot) on 2023-10-03_
* PixelPadding: `TotalHorizontal` and `TotalVertical` renamed to `Horizontal` and `Vertical` (#2874, #2878) _Thanks @viktoriussuwandi_
* CoordinateRect: Added `Expanded()` method for creating a copy of the rectangle expanded to include a given point (#2871, #2890) _Thanks @aespitia_
* FillY: Added legend support (#2886, #2896) _Thanks @msroest_
* Plot: Created `Add.Line(x1, x2, y1, y2)` and related overloads for adding straight lines to plots (#2901, #2915)
* LinearRegression: Added `Statistics.Regression` (see cookbook) for fitting lines to collections of X/Y data points (#2901) _Thanks @anewton_
* Avalonia: Improve rendering in multi-control windows (#2920) _Thanks @nightfog-git_

## ScottPlot 4.1.68
_Published on [NuGet](https://www.nuget.org/profiles/ScottPlot) on 2023-10-03_
* Heatmap: Added a `UseParallel` option which can improve `Update()` performance for large datasets (#2897) _Thanks @bukkideme_

## ScottPlot 5.0.8-beta
_Published on [NuGet](https://www.nuget.org/profiles/ScottPlot) on 2023-08-13_
* Rendering: Improved performance by caching typefaces (#2833, #2848) _Thanks @KroMignon and @taya92413_
* Avalonia: Improved performance, DPI awareness, and color rendering (#2818, #2859) _Thanks @oktrue_
* Rename: `XMin`, `XMax`, `YMin`, and `YMax` properties are now `Left`, `Right`, `Bottom`, `Top` for all coordinate primitives (#2840)
* Plot: Improve `AutoScale()` customization using `Margins()` to define whitespace area (#2857)
* Primitives: Improved equality checks (#2855)
* Controls: Added a `RenderQueue` to allow cross-control render requests that would otherwise cause render artifacts or infinite loops
* Controls: Created `SharedAxisManager` and `SharedLayoutManager` to facilitate pairing controls together
* Multiplot: Added methods for creating creating static multi-plot figures (#2868, #2869)

## ScottPlot 4.1.67
_Published on [NuGet](https://www.nuget.org/profiles/ScottPlot) on 2023-08-13_
* DataLogger: Improved appearance of legend items (#2829, #2850) _Thanks @KroMignon and @p4pravin_
* Radial Gauge Plot: Improved layout for plots with a large number of gauges (#2722) _Thanks @tinuskotze_
* DataLogger: Added support for markers (#2862) _Thanks @KroMignon_
* AxisLimits: Added `WithPan()` overloads to facilitate panning in interactive applications (#2863) _Thanks @LapinFou_
* Rectangle: Plots now have an `AddRectangle()` for placing rectangular shapes on plots (#2866) _Thanks @dpieve_

## ScottPlot 5.0.7-beta
_Published on [NuGet](https://www.nuget.org/profiles/ScottPlot) on 2023-08-06_
* Axis: Fixed issue where axes with zero span would cause renders to fail (#2714) _Thanks @ahmad-qamar_
* Avalonia: Improve support for cross-platform and non-desktop applications (#2748) _Thanks @PremekTill_
* Scatter Plot: Improve support for empty datasets (#2740)
* Scatter Plot: Improve support for user-defined line widths (#2739, #2750) _Thanks @dayo05_
* Fonts: New static class to facilitate selecting fonts that support international characters (#2746) _Thanks @heartacker_
* Axis: Exposed `TickFont` to allow tick label size and style customization (#2747) _Thanks @heartacker_
* Plot: Added `Title()`, `XLabel()`, and `YLabel()` helper methods
* Fonts: Favor the system default font to achieve better support international characters (#2746) _Thanks @heartacker_
* Plot: Added `ScaleFactor` property to manage scaling of all plot components (#2747) _Thanks @heartacker_
* WinForms: Automatically adjust plot scaling to match display scaling (#2747) _Thanks @heartacker_
* Plot: Added a `RenderManager` which has a `List<RenderAction>` the user can modify to customize the render sequence (#2767)
* Plot: Refactored rendering system for all plottables, axes, etc. so canvases (not surfaces) are passed (#2767)
* WPF: Improved support for display scaling (#2760, #2766) _Thanks @DmitryKotenev_
* Plot: Added support for SVG export (#2704, #717)
* Legend: Respect `IsVisible` property (#2805)
* Ticks: Added `NumericManual` tick generator for manually-defined tick positions and labels
* Plot: `Title()`, `XLabel()`, and `YLabel()` have optional arguments for `size`
* Plot: Added `Plot.Style.SetFont()` to apply the given font to all titles, axis labels, and tick labels
* Plot: Added `Plot.Style.SetFontFromText()` to apply system font that best supports the language of the provided text (#2746) _Thanks @heartacker_
* RandomDataGenerator: Improved XML docs and added methods for returning single numbers (#2774, #2787) _Thanks @Silent0Wings_
* Pixel: Added constructor overload that accepts `double` values (#2780) _Thanks @Silent0Wings_
* Primitives: Refactored and added XML docs to `Pixel`, `PixelSize`, and `PixelRect` (#2784)
* Color: Added `WithAlpha()` method that accepts a fraction (#2794, #2776) _Thanks @mjpz_
* Coordinates: Added `Distance()` method for calculating distance between two points in axis space (#2791, #2798) _Thanks @able-j_
* CoordinateRect: Added a `Center` property that returns a `Coordinates` value in axis space (#2789, #2812) _Thanks @tijin-abe-thomas_
* CoordinateRect: Added a `Contains()` method to evaluate whether given `Coordinates` are inside the rectangle (#2790, #2813) _Thanks @tijin-abe-thomas_
* Crosshair: New plot type that draws a cross centered at a given position in X/Y space
* Avalonia: Support Avalonia version 11.0.1 (#2822) _Thanks @oktrue_
* Controls: Now have `GetCoordinates()` with built-in logic for display scaling compensation (#2760)
* Rendering: Improve multi-platform color support (#2818) _Thanks @KroMignon and @oktrue_
* Random Data Generation: Added an optional `slope` argument to `RandomWalk()` (#2763, #2826) _Thanks @JasonC0x0D_
* Browser: Improved support and documentation for running ScottPlot in the browser with Avalonia and WinUI (#2830) _Thanks @oktrue_
* Android: Improved support and documentation for running ScottPlot in Avalonia Android projects (#2830) _Thanks @oktrue_
* Legend: Now hidden by default with opt-in visibility by calling `Plot.Legend()` (#2764)
* Style: `Plot.Axes` has been renamed to `Plot.AxisStyler` to better communicate its purpose (#2778)
* Primitives: Created `ExpandingAxisLimits` helper class for creating `AxisLimits` inside plottables (#2799)
* Plot: Added `Pan()` and `Zoom()` methods that do not require passing state like `MousePan()` and `MouseZoom()` do (#2800)
* Plot: Added `Plot.RenderManager.RenderFinished` event that provides a `RenderDetails` indicating whether axes or layout changed (#2801)
* FormsPlot: Added `RefreshQueue()` to allow facilitate event-driven refreshing of multiple controls in single-thread applications (#2801, #2802)
* Plot: Added `MatchAxisLimits()` to simplify applying limits from one plot to another in multi-control applications (#2802)
* Layout: Added `MatchLayout()` and `FixedLayout()` as an alternative to the default `AutomaticLayout()` engine (#2802)

## ScottPlot 4.1.66
_Published on [NuGet](https://www.nuget.org/profiles/ScottPlot) on 2023-08-06_
* DataLogger: Improved support for single-point datasets (#2733) _Thanks @KroMignon_
* Plot: Added optional arguments to `AddDataLogger()` and `AddDataStreamer()` for customizing style (#2733) _Thanks @KroMignon_
* Version: Build information can now be accessed from the static `ScottPlot.Version` class
* Avalonia: Removed dependency on `Avalonia.Desktop` package (#2752, #2748) _Thanks @Fruchtzwerg94_
* Cookbook: Remove "experimental" designator from ScatterPlotList (#2782) _Thanks @prime167_
* Heatmap: Added `Rotation` and `CenterOfRotation` properties (#2814, #2815) _Thanks @bukkideme_
* WPF: Improved the `PlottableDragged` event (#2820) _Thanks @tadmccorkle_
* Avalonia: Support Avalonia version 11.0.1 (#2822) _Thanks @oktrue_
* Heatmap: Improved XML docs (#2738, #2827) _Thanks @JasonC0x0D_

## ScottPlot 5.0.6-beta
_Published on [NuGet](https://www.nuget.org/profiles/ScottPlot) on 2023-07-09_
* Legend: Improve support for custom positioning (#2584, #2638) _Thanks @heartacker_
* OpenGL: Use CPU to render on devices without hardware acceleration (#2651) _Thanks @StendProg_
* Polygon: New plot type for displaying closed shapes with arbitrary X/Y corners (#2696) _Thanks @Tilation_
* FillY: New plot type for displaying a shaded area between two sets of Y points that share the same X points (#2696) _Thanks @Tilation_
* Avalonia: Added support for Avalonia 11 (#2720, #2184, #2664, #2507, #2321, #2184, #2183, #2725) _Thanks @Fruchtzwerg94, @Xerxes004, and @bclehmann_

## ScottPlot 4.1.65
_Published on [NuGet](https://www.nuget.org/profiles/ScottPlot) on 2023-07-09_
* Axis: Improved log-scaled axis minor tick density default value and customization (#2646) _Thanks @hellfo_
* Image: Added option to disable anti-aliasing for scaled images (#2649) _Thanks @mYcheng-95_
* Binned Histogram: New plot type that represents binned 2D histogram data as a heatmap (#2453)
* DataLogger: New type of scatter plot designed for infinitely growing X/Y datasets (#2377, #2641)
* DataStreamer: New type of signal plot for displaying live data as it is shifted in (#2377, #2641)
* WPF: Multi-target Framework 4.6.1 changed to 4.6.2 (#2685)
* Axis: Added option to customize tick line width (#2643, #2654) _Thanks @Guillaume-Deville_
* Horizontal Span: Fixed `ToString()` message _Thanks @RachamimYaakobov_
* Signal Plot: Added `ScaleY` property to compliment `OffsetY` (#2642, #2656) _Thanks @Guillaume-Deville_
* Colorbar: Automatically adjust label position to prevent overlap with tick labels (#2684) _Thanks @bukkideme_
* Launcher: Made `Plot.Launch` methods available without requiring using statements (#2627, #2657) _Thanks @Guillaume-Deville_
* Population plot: Added `BoxBorderColor` and `ErrorStDevBarColor` properties to customize appearance (#2708) _Thanks @johndoh_
* Arrow: Made tip and base positions mutable (#2673) _Thanks @MyZQL_
* ScatterPlotList: Add `GetXs()` and `GetYs()` to let users retrieve copies of data points (#2694, #2711) _Thanks @bukkideme and @Marc-Frank_
* FormsPlotViewer: New constructor for synchronized plots with bidirectional updates (#2653, #2710, #2722) _Thanks @bukkideme_
* LineStyle: Default patterns (and a new custom pattern) can be customized by assigning `ScottPlot.LineStylePatterns` (#2690, #2692) _Thanks @mocakturk, @Marc-Frank, and @bukkideme_
* Radar Plots: Improve vertical spacing for all aspect ratios (#2702) _Thanks @pjt33_
* Avalonia: Added support for Avalonia 11 (#2720, #2184, #2664, #2507, #2321, #2184, #2183, #2725) _Thanks @Fruchtzwerg94, @Xerxes004, and @bclehmann_
* Colorbar: Added a `ResizeLayout()` helper method for adjusting plot layouts to accommodate large tick labels (#2703)
* Scatter List: Improved support for data containing NaN values (#2707) _Thanks @oldteacup_
* Population Plot: Improved support for populations with no data (#2727, #2726) _Thanks @marklam_

## ScottPlot 5.0.5-beta
_Published on [NuGet](https://www.nuget.org/profiles/ScottPlot) on 2023-05-17_
* Box Plot: New plot type for displaying multiple collections of population data (#2589) _Thanks @bclehmann_
* OpenGL Control: Prevent exceptions on keyboard input (#2609, #2616) _Thanks @stendprog_
* Platforms: Improved linux support by using SkiaSharp native assets without dependencies (#2607) _Thanks @chrisxfire
* Color: Improved support for alpha values in constructor (#2625) _Thanks Clay_

## ScottPlot 4.1.64
_Published on [NuGet](https://www.nuget.org/profiles/ScottPlot) on 2023-05-17_
* Ellipse: Added `Rotation` property (#2588, #2595) _Thanks @JohniMIEP and @bclehmann_
* Controls: Prevent horizontal scroll wheel events from throwing exceptions (#2600, #2626, #2630) _Thanks @bclehmann, @szescxz, and @Jordant190_
* ScatterDataLogger: Experimental plot type for live incoming data (#2377, #2599)
* Ticks: Improved automatic layout sizing when manual ticks are used (#2603, #2605) _Thanks @StefanBertels and @szescxz_
* Ticks: Improved automatic layout sizing for short and empty tick labels (#2606) _Thanks @szescxz_
* Plot: Improved `AddVerticalLine()` XML docs (#2610) _Thanks @wfs1900_
* FinancePlot: `GetBollingerBands()` now accepts an optional standard deviation coefficient (#2594) _Thanks @Minu476_
* SignalPlot: Fixed bug where `Update()` did not change the final point (#2592) _Thanks @Angeld10_
* ScatterPlotDraggable: Expose IndexUnderMouse for access after drag events (#2682) _Thanks @mocakturk_

## ScottPlot 5.0.4-beta
_Published on [NuGet](https://www.nuget.org/profiles/ScottPlot) on 2023-04-09_
* WpfPlot: Converted the `UserControl` to a `CustomControl` to facilitate inheritance and theming (#2565) _Thanks @KroMignon_
* Controls: Improved ALT + left-click-drag zoom rectangle behavior (#2566)

## ScottPlot 4.1.63
_Published on [NuGet](https://www.nuget.org/profiles/ScottPlot) on 2023-04-09_
* WpfPlot: Converted the `UserControl` to a `CustomControl` to facilitate inheritance and theming (#2509, #2526) _Thanks @KroMignon_
* Lollipop and Cleveland plots: Added `LineWidth` property (#2556) _Thanks @benton-anderson_
* Pie: Added `SliceLabelPosition` property to allow slice labels to be placed outside the pie (#2515, #2510, #2275) _Thanks @nuelle16 and @cpa-level-it_
* Axis: Made `Edge` and `AxisIndex` immutable to prevent accidental modification after construction (#2539, #2538) _Thanks @cxjcqu_
* Plot: Created `LeftAxis`, `RightAxis`, `BottomAxis`, and `TopAxis` which alias `YAxis`, `YAxis2`, `XAxis`, and `XAxis2` but are more expressive (#2568)
* Plot: `Launch` property has methods for launching the plot as a static image, refreshing web page, or interactive window (#2543, #2570)
* Heatmap: Improved support for semitransparent cells (#2313, #2277, #2285, #2461, #2484) _Thanks @bukkideme_
* Axis: Added `SetZoomInLimit()`, `SetZoomOutLimit()`, and `SetBoundary()` to control zoom and pan (#2250, #2291, #1997, #1873, #662) _Thanks @dusko23, @Gholamalih, and @bclehmann_
* Controls: Added `Configuration.RightClickDragZoomFromMouseDown` flag to enable right-click-drag zoom to scale relative to the cursor (#2296, #2573) _Thanks @pavlexander_
* Finance: Improved DateTime position of random stock price sample data (#2574)
* Axis: Improve tick spacing for extremely small plots (#2289) _Thanks @Xerxes004_
* Signal: Fixed bug causing `Update()` to throw an indexing error (#2578) _Thanks @Angeld10_
* Annotation: Position is no longer defined as `X` and `Y` but instead `Alignment`, `MarginX`, and `MarginY` (#2302) _Thanks @EFeru_
* Colorbar: Add `Label` property (#2341) _Thanks @bukkideme_

## ScottPlot 5.0.4-beta
_Published on [NuGet](https://www.nuget.org/profiles/ScottPlot) on 2023-04-02_
* OpenGL: Enhanced customization options for OpenGL-accelerated scatter plots (#2446) _Thanks @StendProg_
* Data: Added axis limit caching functionality for improved performance of large scatter plots (#2460) _Thanks @StendProg_
* DataOperations: New static class with helper methods for working with 1D and 2D data (#2497) _Thanks @bukkideme and @StendProg_
* Financial: Created `IOHLC` to allow users to inject their own pricing logic (#2404) _Thanks @mjpz_
* Solution: Fixed configuration error caused by invalid GUIDs (#2525) _Thanks @KroMignon_
* Controls: Disabled context menu in non-interactive mode (#2475) _Thanks @KroMignon_
* Histogram: Improved constructor argument validation and support for small bins(#2490) _Thanks @Margulieuxd and @bukkideme_
* WpfPlot: Control now appears in the Visual Studio Toolbox (#2535, #1966) _Thanks Valkyre_
* Axis: Improved tick label format customization (#2500) _Thanks @chhh_

## ScottPlot 4.1.62
_Published on [NuGet](https://www.nuget.org/profiles/ScottPlot) on 2023-04-02_
* WinForms Control: `Reset()` makes new plots transparent (#2445) _Thanks @Neopentane1_
* Ellipse and Circle: New plot types demonstrated in the cookbook. (#2413, #2437) _Thanks @bukkideme_
* Heatmap: Added `FlipVertically` to invert vertical axis of heatmap data (#2444, #2450) _Thanks @Neopentane1_
* Histogram: Improved support for datasets with low variance (#2464, #2463) _Thanks @Xerxes004_
* Heatmap: Added `Opacity` property (#2461, #2484) _Thanks @bukkideme_
* DataOperations: New static class with helper methods for working with 1D and 2D data (#2497) _Thanks @bukkideme and @StendProg_
* Population: Added option for customizing horizontal errorbar alignment (#2502) _Thanks @benton-anderson_
* Financial: Created `IOHLC` to allow users to inject their own pricing logic (#2404) _Thanks @mjpz_
* OHLC: The `Volume` property and constructor overload initializing it have been deprecated (#2404)
* Axis: Expose tick, spine, and label configuration objects (#2512, #2513, #2353) _Thanks @cxjcqu and @SaltyTears_
* Signal: Improved `FillDisable()` behavior (#2436) _Thanks @szescxz_
* RadialGaugePlot: Improve alignment for plots with 1-3 gauges (#2448, #2128) _Thanks @DavidWhataGIT, @johndoh, and daddydavid_
* Pie: Added `LegendLabels` property so slices and legend items can have different labels (#2459) _Thanks @vietanhbui_
* Controls: Improved `GetCoordinate()` behavior for empty plots (#2468, #2540) _Thanks @dusko23_
* Histogram: Improved constructor argument validation and support for small bins(#2490) _Thanks @Margulieuxd and @bukkideme_
* Axis: Improved `Plot.AxisPanCenter()` support for multi-axis plots (#2483, #2544) _Thanks @dusko23_
* Bubble Plot: Added `RadiusIsPixels` flag which when `falst` sizes bubbles using radius units instead of pixels (#2492) _Thanks @marcelpel_
* Axis: Improved `Plot.MatchAxisLimits()` support for multi-axis plots (#2495) _Thanks @Margulieuxd_
* Plot: Improved `Plot.XLabel()` XML documentation (#2552) _Thanks @JulianusIV_

## ScottPlot 5.0.2-beta
_Published on [NuGet](https://www.nuget.org/profiles/ScottPlot) on 2023-02-27_
* Signal Plot: Support X and Y offset (#2378) _Thanks @minjjKang_
* WebAssembly: New sandbox demonstrates interactive ScottPlot in a browser (#2380, #2374) _Thanks rafntor_
* OpenGL: Added experimental support for direct GPU rendering (#2383, #2397) _Thanks @StendProg_
* Finance Plots: Added OHLC and Candlestick plot types (#2386) _Thanks @bclehmann_
* Style: Improved `Plot.Style.Background()` color configuration (#2398) _Thanks @Jonathanio123_
* WPF: Added OpenGL support to the WPF control (#2395) _Thanks @StendProg_
* Palette: Refactored the palette system to allow ScottPlot 4 and 5 to share palette code (#2409)
* Plot: Added `GetImageHTML()` for improved rendering in interactive notebooks (#2385, #1772) _Thanks @neilyoung2008_

## ScottPlot 4.1.61
_Published on [NuGet](https://www.nuget.org/profiles/ScottPlot) on 2023-02-27_
* Axis: Throw exception immediately upon setting invalid axis limits (#2327) _Thanks @mjpz_
* Heatmap: Added support for transparent single-color heatmaps (#2336) _Thanks @bukkideme_
* Statistics: Improved median calculation method in population plots (#2363) _Thanks @Syntaxrabbit_
* AxisLineVector: Improved automatic axis limits when using limited axis lines (#2371) _Thanks @ChrisAtVault_
* Controls: `Configuration.AddLinkedControl()` simplifies axis sharing across multiple controls (#2402, #2372)
* Statistics: New `ScottPlot.Statistics.Histogram` class optimized for simplicity and live data (#2403, #2389) _Thanks @bukkideme and @Xerxes004_
* Statistics: Improved bin edge calculations for histograms with fixed bin size bins (#2299) _Thanks @Xerxes004_
* Palette: Refactored the palette system to allow ScottPlot 4 and 5 to share palette code (#2409)
* Heatmap: Added `GetBitmap()` to provide access to raw heatmap image data (#2396, #2410) _Thanks @bukkideme_
* Pie: Prevent invalid argument exceptions when drawing zero-size pie charts (#2415) _Thanks @KC7465128305_
* Colormap: Colormaps can be created from a set of colors (#2375, #2191, #2187) _Thanks @dhgigisoave_
* Function Plot: New optional `AxisLimits` allows users to define default axis limits (#2428, #2412) _Thanks @bukkideme_
* Population: Fixed bug causing argument exceptions for 1px high plots (#2429, #2384) _Thanks @Sprenk_
* Controls: Added `Configuration.AltLeftClickDragZoom` option to customize zooming behavior (#2391, #2392) _Thanks @DevJins_
* Error Bar: Added `Label` property which allows error bars to appear independently in the legend (#2432, #2388) _Thanks @dongyi-cai-windsab_
* Demo: Fixed bug preventing the cookbook from launching (#2443) _Thanks @FannyAtGitHub_

## ScottPlot 5.0.1-beta
_Published on [NuGet](https://www.nuget.org/profiles/ScottPlot) on 2023-02-09_
* Namespace: DataSource → DataSources
* Error Bar: New plot type (#2346) _Thanks @bclehmann_
* Plot: Added `Style` object to group functions that perform complex styling tasks
* Controls: Added right-click context menus (#2350) _Thanks @bclehmann_
* Rendering: Added support for saving bitmap files (#2350) _Thanks @bclehmann_
* Axes: Added support for DateTime Axes (#2369) _Thanks @bclehmann_
* Rendering: Added support for line styles (#2373) _Thanks @bclehmann_
* WinUI3: Created a Uno WinUI3 control (#2374, #2039) _Thanks @rafntor_

## ScottPlot 5.0.0-beta
_Published on [NuGet](https://www.nuget.org/profiles/ScottPlot) on 2023-01-01_
* ScottPlot 5: First version 5 release published to NuGet #2304

## ScottPlot 4.1.60
_Published on [NuGet](https://www.nuget.org/profiles/ScottPlot) on 2022-12-23_
* Pie Chart: Improved display when a single slice covers the entire pie (#2248, #2251) _Thanks @bclehmann_
* Plot: Added `AddFill()` arguments for `LineWidth` and `LineColor` (#2258) _Thanks @Fruchtzwerg94_
* Plot: Improved support for filled polygons with fewer than 3 points (#2258) _Thanks @Fruchtzwerg94_
* A new `IDraggableSpan` interface was added to trigger events when the edges of spans are dragged (#2268) _Thanks @StendProg_
* Palettes: Added new light-color palettes PastelWheel, LightSpectrum, and LightOcean (#2271, #2272, #2273) _Thanks @arthurits_
* Ticks: Improved tick calculations for very small plots (#2280, #2278) _Thanks @Xerxes004_
* Crosshair: HLine and VLine are no longer readonly (#2208) _Thanks @arthurits_
* Function Plot: Added support for filling above and below lines (#2239, #2238) _Thanks @SGanard_
* Signal Plot: Improved error messages for when `Update()` fails to replace data (#2263)
* Plot: `Clear()` now resets inner and outer view limits (#2264) _Thanks @vietanhbui_
* FormsPlot: Right-click help menu is now `TopMost` (#2282) _Thanks @dusko23_
* Signal Plot: Allow users to apply different colors to lines and markers (#2288) _Thanks @Nuliax7_
* Pie: Added `Size` option to allow customizing how large the pie chart is (#2317) _Thanks @Rudde_
* FormsPlot: Improved support for horizontal legends in the pop-out legend viewer (#2300) _Thanks @rotger_
* Axis: Added arguments to `AxisPan()` to improve multi-axis support (#2293)
* Axis: Added `AxisPanCenter()` to center the view on a coordinate (#2293) _Thanks @dusko23_
* Project: Use System.Drawing.Common version 4.7.2 to avoid CVE-2021-26701 (#2303, #1004, #1413) _Thanks @gobikulandaisamy_

## ScottPlot 4.1.59
_Published on [NuGet](https://www.nuget.org/profiles/ScottPlot) on 2022-11-06_
* Ticks: Improve datetime tick labels for systems with a 24-hour display format (#2132, #2135) _Thanks @MareMare and @bclehmann_
* Axis: `Plot.AddAxis()` now uses auto-incremented axis index unless one is explicitly defined (#2133) _Thanks @bclehmann and Discord/Nick_
* Axis: `Plot.GetAxesMatching()` was created to obtain a given vertical or horizontal axis (#2133) _Thanks @bclehmann and Discord/Nick_
* Axis: Corner label format can be customized for any axis by calling `CornerLabelFormat()` (#2134) _Thanks @ShannonZ_
* BarSeries: Improved rendering of negative values (#2147, #2152) _Thanks @fe-c_
* Function Plot: Added optional `XMin` and `XMax` fields which limit function rendering to a defined horizontal span (#2158, #2156, #2138) _Thanks @bclehmann and @phil100vol_
* FormsPlot: Plot viewer now has `RefreshLegendImage()` allowing the pop-out legend to be redrawn programmatically (#2157, #2153) _Thanks @rosdyana_
* Function Plot: Improved performance for functions which return null (#2158, #2156, #2138) _Thanks @bclehmann_
* BarSeries: improve support for negative and horizontal bar labels (#2148, #2159, #2152) _Thanks @bclehmann_
* Palette: Added `Normal` Palette based on [Anton Tsitsulin's Normal 6-color palette](http://tsitsul.in/blog/coloropt/) (#2161, #2010) _Thanks @martinkleppe_
* BarSeries: Added helper function to create a bar series from an array of values (#2161) _Thanks @KonH_
* SignalPlot: Add `Smooth` option (#2174, #2137) _Thanks @rosdyana_
* Signal Plot: Use correct marker when displaying in legend (#2172, #2173) _Thanks @bclehmann_
* Data Generation: Improved floating point precision of `RandomNormalValue` randomness (#2189, #2206) _Thanks @arthurits and @bclehmann__
* Finance Plot: Improved SMA calculations for charts with unordered candlesticks (#2199, #2207) _Thanks @zachesposito and @xenedia_
* Avalonia Control: Fixed subscription to ContexMenu property changes (#2215) _Thanks @DmitryZhelnin_
* Legend: Support horizontal orientation and added cookbook example (#2216) _Thanks @lucabat_
* Data Generation: Added generic support for `Consecutive()`, `Random()`, and `RandomWalk()`
* SignalPlot: New `SignalPlotGeneric` type allows `AddSignal()` to support generic data types (#2217) _Thanks @codecrafty_

## ScottPlot 4.1.58
_Published on [NuGet](https://www.nuget.org/profiles/ScottPlot) on 2022-09-08_
* Radar: New `Smooth` field allows radar areas to be drawn with smooth lines (#2067, #2065) _Thanks @theelderwand_
* Ticks: Setting manual ticks will now throw an immediate `ArgumentException` if positions and labels have different lengths (#2063) _Thanks @sergaent_
* VectorFieldList: New plot type for plotting arbitrary coordinate/vector pairs which are not confined to a grid (#2064, #2079) _Thanks @sjdemoor and @bclehmann_
* HLine and VLine: Line (but not position label) is hidden if `LineWidth` is `0` (#2085) _Thanks @A1145681_
* Controls: The cursor now reverts to `Configuration.DefaultCursor` after moving off draggable objects (#2091) _Thanks @kurupt44_
* Snapping: SnapNearest classes now expose `SnapIndex()` (#2099) _Thanks @BambOoxX_
* Background: Added optional arguments to `Style()` lets users place a custom background image behind their plot (#2016) _Thanks @apaaris_
* Axis Line: Remove the ability to drag invisible lines (#2110) _Thanks @A1145681_
* Controls: Draggable objects can now only be dragged with the left mouse button (#2111, #2120) _Thanks @A1145681_
* Heatmap: Prevent rendering artifacts by throwing an exception if the 2D array is larger than 2^15 in either dimension (#2119, #2116) _Thanks @dhgigisoave_

## ScottPlot 4.1.57
_Published on [NuGet](https://www.nuget.org/profiles/ScottPlot) on 2022-08-18_
* Scatter: Improved `GetPointNearest()` when `OnNaN` is `Gap` or `Ignore` (#2048) _Thanks @thopri_
* Heatmap and Image: Added `Coordinate[] ClippingPoints` to give users the ability to clip to an arbitrary polygon (#2049, #2052) _Thanks @xichaoqiang_
* Image: Improved automatic axis limits measurement when `HeightInAxisUnits` is defined
* Plot: Reduced anti-aliasing artifacts at the edge of frameless plots (#2051)

## ScottPlot 4.1.56
_Published on [NuGet](https://www.nuget.org/profiles/ScottPlot) on 2022-08-16_
* Signal: Improved accuracy of `GetIndexForX()` (#2044) _Thanks @CharlesMauldin_
* Palette: Added help messages for users attempting to create custom palettes (#1966) _Thanks @EFeru_

## ScottPlot 4.1.55
_Published on [NuGet](https://www.nuget.org/profiles/ScottPlot) on 2022-08-14_
* Scatter: Data may now contain NaN if the `OnNaN` field is customized. `Throw` throws an exception of NaN is detected (default behavior), `Ignore` skips over NaN values (connecting adjacent points with a line), and `Gap` breaks the line so NaN values appear as gaps. (#2040, #2041)
* Plot: Added a `AddFillError()` helper method to create a shaded error polygon for displaying beneath a scatter plot (#2037)

## ScottPlot 4.1.53
_Published on [NuGet](https://www.nuget.org/profiles/ScottPlot) on 2022-08-11_
* Scatter and Signal Plot: `GetYDataRange()` now returns the range of Y values between a range of X positions, useful for setting automatic axis limits when plots are zoomed-in (#1946, #1942, #1929) _Thanks @bclehmann_
* WPF Control: Right-click copy now renders high quality image to the clipboard (#1952) _Thanks @bclehmann_
* Radar, Coxcomb, and Pie Chart: New options to customize hatch pattern and color. See cookbook for examples. (#1948, #1943) _Thanks @bclehmann_
* Signal Plot: Improve support for plots with a single point (#1951, #1949) _Thanks @bclehmann and @Fruchtzwerg94_
* Draggable Marker Plots: Improved drag behavior when drag limits are in use (#1970) _Thanks @xmln17_
* Signal Plot: Added support for plotting `byte` arrays (#1945)
* Axis Line: Added properties to customize alignment of position labels (#1972) _Thanks @hamhub7_
* Plot: MatchAxis no longer modifies limits of unintended axes (#1980) _Thanks @PlayCreatively_
* Plot: Improved error reporting for invalid axis limits (#1994) _Thanks @Xerxes004_
* Signal Plot: Improved `GetPointNearestX()` accuracy for plots with high zoom (#1987, #2019, #2020) _Thanks @dhgigisoave_
* Draggable: `IDraggable` now has functions to facilitate snapping (#2006, #2007, #2022) _Thanks @Agorath_
* Palette: `ScottPlot.Palette` has been refactored to replace `ScottPlot.Drawing.Palette` and `ScottPlot.Drawing.Colorset` (#2024)
* Palette: Palettes now implement `IEnumerable` and colors can be retrieved using `foreach` (#2028)
* Render: Improved thread safety of the render lock system (#2030) _Thanks @anprevost_
* Scatter: Exposed `SmoothTension` to customize behavior when `Smooth` is enabled (#1878) _Thanks Michael99_

## ScottPlot 4.1.52
_Published on [NuGet](https://www.nuget.org/profiles/ScottPlot) on 2022-07-09_
* WinForms control: Fixed a bug introduced by the previous version which resulted in flickering while using the mouse to pan or zoom (#1938, #1913) _Thanks @AbeniMatteo_
* Plot: Added obsolete `GetLegendBitmap()` with message indicating `RenderLegend()` is to be used instead (#1937, #1936) _Thanks @johnfoll_
* Signal Plot: Improved performance using platform-specific fast paths for common data types to minimize allocations (#1927) _Thanks @AbeniMatteo, @StendProg, and @bclehmann_

## ScottPlot 4.1.51
_Published on [NuGet](https://www.nuget.org/profiles/ScottPlot) on 2022-06-30_
* WinForms Control: Fixed a bug that caused frequent mouse events to overflow the stack (#1906, #1913) _Thanks @AbeniMatteo_
* Performance: Improve string measurement performance using cached fonts (#1915) _Thanks @AbeniMatteo_
* Layout: Improve axis alignment when `ManualDataArea()` is used (#1901, #1907, #1911) _Thanks @dhgigisoave_
* Cookbook: Improve error message if recipes.json is not found (#1917) _Thanks @AbeniMatteo_

## ScottPlot 4.1.50
_Published on [NuGet](https://www.nuget.org/profiles/ScottPlot) on 2022-06-26_
* BarSeries: Lists passed into new BarSeries are preserved and can be modified after instantiation. Added a `Count` property. Added a `AddBarSeries()` overload that permits creating an empty BarSeries. (#1902)
* Markers: Improved performance for plot types that render multiple markers (#1910) _Thanks @AbeniMatteo_
* Plot: New `ManualDataArea()` function allows users to define pixel-perfect layouts (#1907, #1901) _Thanks @dhgigisoave_

## ScottPlot 4.1.49
_Published on [NuGet](https://www.nuget.org/profiles/ScottPlot) on 2022-06-21_
* BarSeries: A new type of bar plot which allows each bar to be individually customized and offers mouse collision detection (#1891, #1749) _Thanks @jhm-ciberman_
* SignalXY: When step mode is activated markers are now only drawn at original data points (#1896) _Thanks @grabul_
* SignalConst: Fixed indexing error affecting the Update() overload that accepted generic arrays (#1895, #1893) _Thanks @strontiumpku_
* Scatter and Signal: When `StepDisplay` is enabled, the new `StepDisplayRight` property can toggle step orientation (#1894, #1811) _Thanks @dhgigisoave_
* SignalXY: Markers now shown in legend when the plot is zoomed-in enough that they become visible on the plot itself

## ScottPlot 4.1.48
_Published on [NuGet](https://www.nuget.org/profiles/ScottPlot) on 2022-06-09_
* Plottable: Collapsed `IHasAxisLimits`, `IHasDataValidation`, and `IHasLegendItems` back into `IPlottable`, reverting a change introduced by the previous version. The intent of the original change was to promote interface segregation (e.g., colorbar has no axis limits). However, the purpose of this reversion is to maintain consistent behavior for users who implemented their own plottables implementing `IPlottable` and may not be aware of these new interfaces. (#1868, #1881)

## ScottPlot 4.1.47
_Published on [NuGet](https://www.nuget.org/profiles/ScottPlot) on 2022-06-07_
* Scatter Plot: New `Smooth` property allows data points to be connected by smooth lines (#1852, #1853) _Thanks @liuhongran626_
* Axis: Improved corner notation for multi-axis plots (#1875) _Thanks @nassaleh_
* Plottable: Optional segregated interfaces `IHasAxisLimits`, `IHasDataValidation`, and `IHasLegendItems` were broken-out of `IPlottable`. Note that this change was reverted in the subsequent release. (#1868, #1881)

## ScottPlot 4.1.46
_Published on [NuGet](https://www.nuget.org/profiles/ScottPlot) on 2022-06-05_
* Image: `AddImage()` has optional arguments to define rotation, scale, and anchor alignment. The `Image` plot type has new public properties allowing images to be stretched so position and size can be defined using axis units (see Cookbook). `Rotation` now respects all anchor alignments. (#1847) _Thanks @wtywtykk and @bclehmann_
* Bracket: New plot type to highlight a range of data between two points in coordinate space (#1863) _Thanks @bclehmann_
* Heatmap: Added `FlipVertically` property to invert orientation of original data (#1866, #1864) _Thanks @bclehmann and @vtozarks_
* Axis: Improved placement of horizontal axis tick labels when multiple axes are in use (#1861, #1848) _Thanks @bclehmann and @Shengcancheng_
* Crosshair: Now included in automatic axis limit detection. Use its `IgnoreAxisAuto` property to disable this functionality. (#1855, #1857) _Thanks @CarloToso and @bclehmann_
* BarPlot: Improved automatic axis detection for bar plots containing negative values (#1855, #1857) _Thanks @CarloToso and @bclehmann_
* IHittable: new interface to facilitate mouse click and hover hit detection (#1845) _Thanks @StendProg and @bclehmann_
* Tooltip: Added logic to enable detection of mouse hover or click (#1843, #1844, #1845) _Thanks @kkaiser41, @bclehmann, and @StendProg_
* Controls: All user controls now have a `LeftClickedPlottable` event that fires when a plottable implementing `IHittable` was left-clicked
* FormsPlot: Set `Configuration.EnablePlotObjectEditor` to `true` to allow users to launch a plot object property editor from the right-click menu (#1842, #1831) _Thanks @bradmartin333 and @BambOoxX_
* BarPlot: Fixed bug where zooming extremely far in would cause large fills to disappear (#1849, #1850) _Thanks @ChrisAtVault_

## ScottPlot 4.1.45
_Published on [NuGet](https://www.nuget.org/profiles/ScottPlot) on 2022-05-05_
* Plottables: Fields converted to properties and setters paired with getters to facilitate binding (#1831) _Thanks @bradmartin333_

## ScottPlot 4.1.44
_Published on [NuGet](https://www.nuget.org/profiles/ScottPlot) on 2022-05-05_
* SignalXY: Permit duplicate X values and improve exception messages when invalid X data is loaded (#1832) _Thanks @Niravk1997_

## ScottPlot 4.1.43
_Published on [NuGet](https://www.nuget.org/profiles/ScottPlot) on 2022-05-02_
* Draggable Scatter Plot: Fixed a bug where horizontal drag limits were applied to the vertical axis (#1795) _Thanks @m4se_
* Plot: Improved support for user-defined ticks when inverted axis mode is enabled (#1826, #1814) _Thanks @Xerxes004_
* Heatmap: Added `GetCellIndexes()` to return the heatmap data position for a given coordinate (#1822, #1787) _Thanks @tonpimenta_
* Controls: Added `LeftClicked` event to customize left-click actions in GUI environments (#1822, #1787)

## ScottPlot 4.1.42
_Published on [NuGet](https://www.nuget.org/profiles/ScottPlot) on 2022-05-01_
* SignalXY: Fixed bug causing plots to disappear when displaying partial data containing duplicated X values. (#1803, #1806) _Thanks @StendProg and @bernhardbreuss_
* SignalXY: X data is no longer required to be ascending when it is first assigned, improving support for plots utilizing min/max render indexing (#1771, #1777) _Thanks @bernhardbreuss_
* Grid: Calling `Plot.Grid(onTop: true)` will cause grid lines to be drawn on top of plottables (#1780, #1779, #1773) _Thanks @bclehmann and @KATAMANENI_
* FormsPlot: Fixed a bug that caused the default right-click menu to throw an exception when certain types of plottables were present (#1791, #1794) _Thanks @ShenxuanLi, @MareMare, and @StendProg_
* Avalonia: Improved middle-click-drag zoom-rectangle behavior (#1807) _Thanks @kivarsen_
* Avalonia: Improved position of right-click menu (#1809) _Thanks @kivarsen_
* Avalonia: Added double-click support which displays benchmark information by default (#1810) _Thanks @kivarsen_
* Axis: Improved support for switching between custom tick label format strings and custom formatter functions (#1813) _Thanks @schifazl_
* Plot: `AutomaticTickPositions()` can now be used to undo action of `ManualTickPositions()` (#1814)
* Plot: `AutomaticTickPositions()` optionally accepts an array of ticks and labels that can be displayed in addition to the automatic ones (#1814) _Thanks @Xerxes004_
* Signal Plot: Improved low density display when `LineStyle` is `None` (#1797) _Thanks @nassaleh_
* FormsPlot: Detached legend now restores initial legend visibility state on close (#1804) _Thanks @BambOoxX_

## ScottPlot 4.1.41
_Published on [NuGet](https://www.nuget.org/profiles/ScottPlot) on 2022-04-09_
* Plot: Added `Plot.GetImageHTML()` to make it easy to display ScottPlot images in .NET Interactive / Jupyter notebooks (#1772) _Thanks @StendProg and @Regenhardt_

## ScottPlot 4.1.40
_Published on [NuGet](https://www.nuget.org/profiles/ScottPlot) on 2022-04-07_
* SignalPlotXY: Improved support for custom markers (#1763, #1764) _Thanks @bclehmann and @ChrisCC6_
* Legend: `Plot.Legend()` accepts a nullable `Location` so legends can be enabled/disabled without changing position (#1765) _Thanks @envine_
* FormsPlot: The right-click menu now shows "detach legend" even if all plottable items with legends are set to invisible (#1765) _Thanks @envine_
* AxisLine: Added a `PositionLabelAxis` field that can be used to define a specific axis to draw the position label on in multi-axis plots (#1766) _Thanks @fuxinsen_

## ScottPlot 4.1.39
_Published on [NuGet](https://www.nuget.org/profiles/ScottPlot) on 2022-04-01_
* SignalPlotXY: Fixed bug where `GetPointNearestX()` did not check proximity to the final point (#1757) _Thanks @MareMare_

## ScottPlot 4.1.38
_Published on [NuGet](https://www.nuget.org/profiles/ScottPlot) on 2022-03-31_
* Bar plot: Improved automatic axis limit detection for bars with negative offset (#1750) _Thanks @painstgithub_
* Axis labels: Added a `rotation` argument to `Axis.LabelStyle()` to support flipping label orientation (#1754, #1194) _Thanks @zeticabrian_

## ScottPlot 4.1.37
_Published on [NuGet](https://www.nuget.org/profiles/ScottPlot) on 2022-03-25_
* Controls: Improved multi-axis support for mouse tracking by giving `GetMouseCoordinates()` optional axis index arguments (#1743) _Thanks @kv-gits_

## ScottPlot 4.1.36
_Published on [NuGet](https://www.nuget.org/profiles/ScottPlot) on 2022-03-19_
* Axis: Allow grid line and tick mark pixel snapping to be disabled (#1721, #1722) _Thanks @Xerxes004_
* Axis: `ResetLayout()` sets padding to original values to reverse changes made by adding colorbars (#1732, #1736) _Thanks @ccopsey_

## ScottPlot 4.1.35
_Published on [NuGet](https://www.nuget.org/profiles/ScottPlot) on 2022-03-06_
* Eto.Forms: Improved handling of events (#1719, #1718) _Thanks @rafntor and @VPKSoft_

## ScottPlot 4.1.34
_Published on [NuGet](https://www.nuget.org/profiles/ScottPlot) on 2022-03-03_
* Bubble plot: Added methods to get the point nearest the cursor (#1657, #1652, #1705) _Thanks @BambOoxX, @Maoyao233, and @adgriff2_
* Markers: Improved alignment of markers and lines on Linux and MacOS by half a pixel (#1660, #340)
* Plottable: Added `IsHighlighted` properties to make some plot types bold (#1660) _Thanks @BambOoxX_
* Plottable: Segregated existing functionality interfaces for `IHasLine`, `IHasMarker`, and `IHilightable` (#1660) _Thanks @BambOoxX_
* Plot: `AxisAuto()` now throws an exception of margins are defined outside the allowable range (#450, #1682) _Thanks @xichaoqiang_
* Plot: Added `PlotFillRightLeft` method for adding horizontal filled scatter plots (#450) _Thanks @xichaoqiang_
* Markers: All shapes are now drawn discretely instead of relying on text rendering for improved performance and consistency (#1668, #1660) _Thanks @BambOoxX_
* Scatter Plot: Support distinct `LineColor` and `MarkerColor` colors (#1668)
* SignalXY: Fix bug affecting the edge of the plot when step mode is active (#1703, #1699) _Thanks @PeppermintKing_
* SignalXY: Improve appearance of filled regions when step mode is active (#1703, #1697) _Thanks @PeppermintKing_
* Axis Span: Added options to customize fill pattern and border (#1692) _Thanks @BambOoxX_
* Markers: Additional customization options such as `MarkerLineWidth` (#1690) _Thanks @BambOoxX_
* Legend Viewer: New functionality to customize line, marker, and highlight options have been added to the the right-click menu of the Windows Forms control (#1655, #1651) _Thanks @BambOoxX_

## ScottPlot 4.1.33
_Published on [NuGet](https://www.nuget.org/profiles/ScottPlot) on 2022-02-04_
* Spline Interpolation: Added new methods for data smoothing including Bézier interpolation (#1593, #1606)
* Detachable Legend: Added an option to detach the legend to the right-click menu in the Windows Forms control. Clicking items in the detached legend toggles their visibility on the plot (#1589, #1573, #1326) _Thanks @BambOoxX_
* Marker: Added an optional `Text` (and `TextFont`) for displaying a message that moves with a marker (#1599)
* Heatmap: Heatmaps with custom X and Y sizing or positioning no longer call `AxisScaleLock()` automatically (#1145) _Thanks @bclehmann_
* Axis: GetCoordinateY() now returns more accurate coordinate (#1625, #1616) _Thanks @BambOoxX_
* Text: Now has `IsDraggable` field and improved mouseover detection that supports rotation (#1616, #1599) _Thanks @BambOoxX and @Niravk1997_
* Plot: `Frameless()` no longer results in an image with a 3 pixel transparent border (#1571, #1605) _Thanks @sjlai1993_
* Colorbar: `AddColorbar()` has new optional argument to enable placement on the left side of the plot (#1524) _Thanks @Niravk1997_
* Heatmap: Fixed bug affecting manually-scaled heatmaps (#1485) _Thanks @ZPYin, @mYcheng-95, and @bclehmann_
* Colorbar: Exposed `DataAreaPadding` to improve layout customization for multi-axis plots (#1637) _Thanks @ccopsey_

## ScottPlot 4.1.32
_Published on [NuGet](https://www.nuget.org/profiles/ScottPlot) on 2022-01-23_
* Interpolation: New cubic interpolation module with improved stability and simplified API (#1433) _Thanks @allopatin_
* Legend: `GetBitmap()` returns a transparent image instead of throwing an exception if there are no items in the legend (#1578) _Thanks @BambOoxX_
* Legend: Added `Count`, `HasItems`, and `GetItems()` so users can inspect legend contents to if/how they want to display it (#1578) _Thanks @BambOoxX_
* Plot: Exposed `GetDraggable()` to allow users to retrieve the plotted objects at specific pixel positions (#1578) _Thanks @BambOoxX_
* Axis Limits: Improved handling of axis limits for plots containing no data (#1581) _Thanks @EFeru_
* Repeating Axis Line: Improved display of text labels (#1586, #1557) _Thanks @BambOoxX_
* Axis: Improved multi-axis support for `GetPixel()` methods (#1584, #1587) _Thanks @ChrisCC6 and @BambOoxX_
* Error Bar: `Plot.AddErrorBars()` can now be used to place 1D or 2D error bars anywhere on the plot (#1466, #1588) _Thanks @bclehmann_
* Scatter Plot List: Added generic support to `ScatterPlotList<T>` as demonstrated in the cookbook (#1463, #1592) _Thanks @tyrbentsen_
* Draggable Scatter Plot: Created a new `ScatterPlotListDraggable` that supports dragging points and custom clamp logic as seen in the cookbook (#1422) _Thanks @EFeru and @BambOoxX_
* Axis: Users may now customize the number of minor ticks and grid lines when log scale is enabled (#1594, #1595, #1583) _Thanks @hibus_

## ScottPlot 4.1.31
_Published on [NuGet](https://www.nuget.org/profiles/ScottPlot) on 2022-01-17_
* MultiAxis: Improved support for draggable items placed on non-primary axes (#1556, #1545) _Thanks @BambOoxX_
* RepeatingAxisLine: New plot types `RepeatingVLine` and `RepeatingHLine` show a primary line and a user-defined number of harmonics. See cookbook for example and usage notes. (#1535, #1775) _Thanks @BambOoxX_
* Scatter: The new `ScatterPlotDraggable` plot type is for creating scatter plots with mouse-draggable points (#1560, #1422) _Thanks @BambOoxX and @EFeru_
* Controls: Improved middle-click-drag zoom rectangle support for plots with multiple axes (#1559, #1537) _Thanks @BambOoxX_
* Marker: New plot types `DraggableMarkerPlot` and `DraggableMarkerPlotInVector` give users options to add mouse-interactive markers to plots (#1558) _Thanks @BambOoxX_
* Bar Plot: New `ValueFormatter` option allows users to customize the text displayed above bars (#1542) _Thanks @jankri_
* Plot: `Title()` now has additional arguments for customizing text above the plot (#1564) _Thanks Hendri_

## ScottPlot 4.1.30
_Published on [NuGet](https://www.nuget.org/profiles/ScottPlot) on 2022-01-15_
* Plot: Improve values returned by `GetDataLimits()` when axis lines and spans are in use (#1415, #1505, #1532) _Thanks @EFeru_
* Rendering: Revert default text hinting from ClearType back to AntiAliased to improve text appearance on transparent backgrounds. Users may call `ScottPlot.Drawing.GDI.ClearType(true)` to opt-in to ClearType rendering which is superior for most situations. (#1553, #1550, #1528) _Thanks @r84r, @wangyexiang, @Elgot, @EFeru, and @saklanmazozgur_

## ScottPlot 4.1.29
_Published on [NuGet](https://www.nuget.org/profiles/ScottPlot) on 2022-01-02_
* WinForms Control: Improve ClearType text rendering by no longer defaulting to a transparent control background color (#1496)

## ScottPlot 4.1.28
_Published on [NuGet](https://www.nuget.org/profiles/ScottPlot) on 2022-01-01_
* Eto Control: New ScottPlot control for the Eto GUI framework (#1425, #1438) _Thanks @rafntor_
* Radar Plot: `OutlineWidth` now allows customization of the line around radar plots (#1426, #1277) _Thanks @Rayffer_
* Ticks: Improved minor tick and minor grid line placement (#1420, #1421) _Thanks @bclehmann and @at2software_
* Palette: Added Amber and Nero palettes (#1411, #1412) _Thanks @gauravagrwal_
* Style: Hazel style (#1414) _Thanks @gauravagrwal_
* MarkerPlot: Improved data area clipping (#1423, #1459) _Thanks @PremekTill, @lucabat, and @AndXaf_
* MarkerPlot: Improved key in legend (#1459, #1454) _Thanks @PremekTill and @Logicman111_
* Style: Plottables that implement `IStylable` are now styled when `Plot.Style()` is called. Styles are now improved for `ScaleBar` and `Colorbar` plot types. (#1451, #1447) _Thanks @diluculo_
* Population plot: Population plots `DataFormat` now have a `DataFormat` member that displays individual data points on top of a bar graph representing their mean and variance (#1440) Thanks _@Syntaxrabbit_
* SignalXY: Fixed bug affecting filled plots with zero area (#1476, #1477) _Thanks @chenxuuu_
* Cookbook: Added example showing how to place markers colored according to a colormap displayed in a colorbar (#1461) _Thanks @obnews_
* Ticks: Added option to invert tick mark direction (#1489, #1475) _Thanks @wangyexiang_
* FormsPlot: Improved support for WinForms 6 (#1430, #1483) _Thanks @SuperDaveOsbourne_
* Axes: Fixed bug where `AxisAuto()` failed to adjust all axes in multi-axis plots (#1497) _Thanks @Niravk1997_
* Radial Gauge Plot: Fixed bug affecting rendering of extremely small gauge angles (#1492, #1474) _Thanks @arthurits_
* Text plot and arrow plot: Now have `PixelOffsetX` and `PixelOffsetY` to facilitate small adjustments at render time (#1392)
* Image: New `Scale` property allows customization of image size (#1406)
* Axis: `Plot.GetDataLimits()` returns the boundaries of all data from all visible plottables regardless of the current axis limits (#1415) _Thanks @EFeru_
* Rendering: Improved support for scaled plots when passing scale as a `Plot.Render()` argument (#1416) _Thanks @Andreas_
* Text: Improved support for rotated text and background fills using custom alignments (#1417, #1516) _Thanks @riquich and @AndXaf_
* Text: Added options for custom borders (#1417, #1516) _Thanks @AndXaf and @MachineFossil_
* Plot: New `RemoveAxis()` method allows users to remove axes placed by `AddAxis()` (#1458) _Thanks @gobikulandaisamy_
* Benchmark: `Plot.BenchmarkTimes()` now returns an array of recent frame render times (#1493, #1491) _Thanks @anose001_
* Ticks: Disabling log-scaled minor ticks now disables tick label integer rounding (#1419) _Thanks @at2software_
* Rendering: Improve appearance of text by defaulting to ClearType font rendering (#1496, #823) _Thanks @Elgot_

## ScottPlot 4.1.27
_Published on [NuGet](https://www.nuget.org/profiles/ScottPlot) on 2021-10-24_
* Colorbar: Exposed fields for additional tick line and tick label customization (#1360) _Thanks @Maoyao233_
* Plot: Improved `AxisAutoY()` margins (#1363) _Thanks @Maoyao233_
* Radar Plot: `LineWidth` may now be customized (#1277, #1369) _Thanks @bclehmann_
* Controls: Stretching due to display scaling can be disabled with `Configuration.DpiStretch` in WPF and Avalonia controls (#1352, #1364) _Thanks @ktheijs and @bclehmann_
* Axes: Improved support for log-distributed minor tick and grid lines (#1386, #1393) _Thanks @at2software_
* Axes: `GetTicks()` can be used to get the tick positions and labels from the previous render
* WPF Control: Improved responsiveness while dragging with the mouse to pan or zoom (#1387, #1388) _Thanks @jbuckmccready_
* Layout: `MatchLayout()` has improved alignment for plots containing colorbars (#1338, #1349, #1351) _Thanks @dhgigisoave_
* Axes: Added multi-axis support for `SetInnerViewLimits()` and `SetOuterViewLimits()` (#1357, #1361) _Thanks @saroldhand_
* Axes: Created simplified overloads for `AxisAuto()` and `Margins()` that lack multi-axis arguments (#1367) _Thanks @cdytoby_
* Signal Plot: `FillAbove()`, `FillBelow()`, and `FillAboveAndBelow()` methods have been added to simplify configuration and reduce run-time errors. Direct access to fill-related fields has been deprecated. (#1401)
* Plot: `AddFill()` now has an overload to fill between two Y curves with shared X values
* Palette: Made all `Palette` classes public (#1394) _Thanks @Terebi42_
* Colorbar: Added `AutomaticTicks()` to let the user further customize tick positions and labels (#1403, #1362) _Thanks @bclehmann_
* Heatmap: Improved support for automatic tick placement in colorbars (#1403, #1362)
* Heatmap: Added `XMin`, `XMax`, `YMin`, and `YMax` to help configure placement and edge alignment (#1405) _Thanks @bclehmann_
* Coordinated Heatmap: This plot type has been deprecated now that the special functionality it provided is present in the standard `Heatmap` (#1405)
* Marker: Created a new `Marker` class to simplify the marker API. Currently it is a pass-through for `MarkerShape` enumeration members.
* Plot: `AddMarker()` makes it easy to place a styled marker at an X/Y position on the plot. (#1391)
* Plottable: `AddPoint()` now returns a `MarkerPlot` rather than a `ScatterPlot` with a single point (#1407)
* Axis lines: Added `Min` and `Max` properties to terminate the line at a finite point (#1390, #1399) _Thanks @bclehmann_

## ScottPlot 4.1.26
_Published on [NuGet](https://www.nuget.org/profiles/ScottPlot) on 2021-10-12_
* SignalPlotYX: Improve support for step display (#1342) _Thanks @EFeru_
* Heatmap: Improve automatic axis limit detection (#1278) _Thanks @bclehmann_
* Plot: Added `Margins()` to set default margins to use when `AxisAuto()` is called without arguments (#1345)
* Heatmap: Deprecated `ShowAxisLabels` in favor of tight margins (see cookbook) (#1278) _Thanks @bclehmann_
* Histogram: Fixed bug affecting binning of values at the upper edge of the final bin (#1348, #1350) _Thanks @jw-suh_
* NuGet: Packages have improved debug experience with SourceLink and snupkg format symbols (#1285)

## ScottPlot 4.1.25
_Published on [NuGet](https://www.nuget.org/profiles/ScottPlot) on 2021-10-06_
* Palette: `ScottPlot.Palette` has been created and cookbook recipes have been updated to use it. The module it replaces (`ScottPlot.Drawing.Palette`) will not be marked obsolete until ScottPlot 5. (#1299, #1304)
* Style: Refactored to use static classes instead of enumeration members (#1299, #1291)
* NuGet: Improved System.Drawing.Common dependencies in user control packages (#1311, #1310) _Thanks @Kritner_
* Avalonia Control: Now targets .NET 5 (#1306, #1309) _Thanks @bclehmann_
* Plot: Fixed bug causing `GetPixel()` to return incorrect values for some axes (#1329, #1330) _Thanks @riquich_
* New Palettes:
  * `ColorblindFriendly` modeled after [Wong 2011](https://www.nature.com/articles/nmeth.1618.pdf) (#1312) _Thanks @arthurits_
  * `Dark` (#1313) _Thanks @arthurits_
  * `DarkPastel` (#1314) _Thanks @arthurits_
  * `Redness` (#1322) _Thanks @wbalbo_
  * `SummerSplash (#1317)` _Thanks @KanishkKhurana_
  * `Tsitsulin` 25-color optimal qualitative palette ([described here](http://tsitsul.in/blog/coloropt)) by [Anton Tsitsulin](http://tsitsul.in) (#1318) _Thanks @arthurits and @xgfs_
* New Styles:
  * `Burgundy` (#1319) _Thanks @arthurits_
  * `Earth` (#1320) _Thanks @martinkleppe_
  * `Pink` (#1234) _Thanks @nanrod_

## ScottPlot 4.1.23
_Published on [NuGet](https://www.nuget.org/profiles/ScottPlot) on 2021-09-26_
* NuGet: use deterministic builds, add source link support, and include compiler flags (#1285)

## ScottPlot 4.1.22
_Published on [NuGet](https://www.nuget.org/profiles/ScottPlot) on 2021-09-26_
* Coxcomb Plots: Added support for image labels (#1265, #1275) _Thanks @Rayffer_
* Palette: Added overloads for `GetColor()` and `GetColors()` to support transparency
* Plot Viewer: fixed bug causing render warning to appear in WinForms and Avalonia plot viewers (#1265, #1238) _Thanks @bukkideme, @Nexus452, and @bclehmann_

## ScottPlot 4.1.21
_Published on [NuGet](https://www.nuget.org/profiles/ScottPlot) on 2021-09-18_
* Legend: Throw an exception if `RenderLegend()` is called on a plot with no labeled plottables (#1257)
* Radar: Improved support for category labels. (#1261, #1262) _Thanks @Rayffer_
* Controls: Now have a `Refresh()` method as an alias of `Render()` for manually redrawing the plot and updating the image on the screen. Using `Render()` in user controls is more similar to similar plotting libraries and less likely to be confused with `Plot.Render()` in documentation and warning messages. (#1264, #1270, #1263, #1245, #1165)
* Controls: Decreased visibility of the render warning (introduced in ScottPlot 4.1.19) by allowing it only to appear when the debugger is attached (#1165, #1264)
* Radial Gaugue Plot: Fixed divide-by-zero bug affecting normalized gauges (#1272) _Thanks @arthurits_

## ScottPlot 4.1.20
_Published on [NuGet](https://www.nuget.org/profiles/ScottPlot) on 2021-09-09_
* Ticks: Fixed bug where corner labels would not render when multiplier or offset notation is in use (#1252, #1253) _Thanks @DavidBergstromSWE_

## ScottPlot 4.1.19
_Published on [NuGet](https://www.nuget.org/profiles/ScottPlot) on 2021-09-08_
* Controls: Fixed bug where render warning message is not hidden if `RenderRequest()` is called (#1165) _Thanks @gigios_

## ScottPlot 4.1.18
_Published on [NuGet](https://www.nuget.org/profiles/ScottPlot) on 2021-09-08_
* Ticks: Improve placement when axis scale lock is enabled (#1229, #1197)
* Plot: `SetViewLimits()` replaced by `SetOuterViewLimits()` and `SetInnerViewLimits()` (#1197) _Thanks @noob765_
* Plot: `EqualScaleMode` (an enumeration accepted by `AxisScaleLock()`) now has `PreserveSmallest` and `PreserveLargest` members to indicate which axis to prioritize when adjusting zoom level. The new default is `PreserveSmallest` which prevents data from falling off the edge of the plot when resizing. (#1197) _Thanks @noob765_
* Axis: Improved alignment of 90º rotated ticks (#1194, #1201) _Thanks @gigios_
* Controls: Fix bug where middle-click-drag zoom rectangle would persist if combined with scroll wheel events (#1226) _Thanks @Elgot_
* Scatter Plot: Fixed bug affecting plots where `YError` is set but `XError` is not (#1237, #1238) _Thanks @simmdan_
* Palette: Added `Microcharts` colorset (#1235) _Thanks @arthurits_
* SignalPlotXY: Added support for `FillType` (#1232) _Thanks @ddrrrr_
* Arrow: New plot type for rendering arrows on plots. Arrowhead functionality of scatter plots has been deprecated. (#1241, #1240)
* Controls: Automatic rendering has been deprecated. Users must call Render() manually at least once. (#1165, #1117)
* Radial Gauge Plots: `AddRadialGauge()` now adds a radial gauge plot (a new circular plot type where values are represented as arcs spanning a curve). See cookbook for examples and documentation. (#1242) _Thanks @arthurits_

## ScottPlot 4.1.17
_Published on [NuGet](https://www.nuget.org/profiles/ScottPlot) on 2021-08-25_
* Improved `RadarPlot.Update()` default arguments (#1097) _Thanks @arthurits_
* Radar Plot: Improved `Update()` default arguments (#1097) _Thanks @arthurits_
* Crosshair: Added `XLabelOnTop` and `YLabelOnRight` options to improve multi-axis support and label customization (#1147) _Thanks @rutkowskit_
* Signal Plot: Added `StepDisplay` option to render signal plots as step plots when zoomed in (#1092, #1128) _Thanks @EFeru_
* Testing: Improved error reporting on failed XML documentation tests (#1127) _Thanks @StendProg_
* Histogram: Marked `ScottPlot.Statistics.Histogram` obsolete in favor of static methods in `ScottPlot.Statistics.Common` designed to create histograms and probability function curves (#1051, #1166). See cookbook for usage examples. _Thanks @breakwinz and @bclehmann_
* WpfPlot: Improve memory management for dynamically created and destroyed WpfPlot controls by properly unloading the dispatcher timer (#1115, #1117) _Thanks @RamsayGit, @bclehmann, @StendProg, and @Orace_
* Mouse Processing: Improved bug that affected fast drag-dropping of draggable objects (#1076)
* Rendering: Fixed clipping bug that caused some plot types to be rendered above data area frames (#1084)
* Plot: Added `Width` and `Height` properties
* Plot: `GetImageBytes()` now returns bytes for a PNG file for easier storage in cloud applications (#1107)
* Axis: Added a `GetSettings()` method for developers, testers, and experimenters to gain access to experimental objects which are normally private for extreme customization
* Axis: Axis ticks now have a `Ticks()` overload which allows selective control over major tick lines and major tick labels separately (#1118) _Thanks @kegesch_
* Plot: `AxisAuto()` now has `xAxisIndex` and `yAxisIndex` arguments to selectively adjust axes to fit data on a specified index (#1123)
* Crosshair: Refactored to use two `AxisLine`s so custom formatters can now be used and lines can be independently styled (#1173, #1172, #1122, 1195) _Thanks @Maoyao233 and @EFeru_
* ClevelandDotPlot: Improve automatic axis limit detection (#1185) _Thanks @Nextra_
* ScatterPlotList: Improved legend formatting (#1190) _Thanks @Maoyao233_
* Plot: Added an optional argument to `Frameless()` to reverse its behavior and deprecated `Frame()` (#1112, #1192) _Thanks @arthurits_
* AxisLine: Added `PositionLabel` option for displaying position as text (using a user-customizable formatter function) on the axis (#1122, #1195, #1172, #1173) _Thanks @EFeru and @Maoyao233_
* Radar Plot: Fixed rendering artifact that occurred when axis maximum is zero (#1139) _Thanks @petersesztak and @bclehmann_
* Mouse Processing: Improved panning behavior when view limits (axis boundaries) are active (#1148, #1203) _Thanks @at2software_
* Signal Plot: Fixed bug causing render artifacts when using fill modes (#1163, #1205)
* Scatter Plot: Added support for `OffsetX` and `OffsetY` (#1164, #1213)
* Coxcomb: Added a new plot type for categorical data. See cookbook for examples. (#1188) _Thanks @bclehmann_
* Axes: Added `LockLimits()` to control pan/zoom manipulation so individual axes can be manipulated in multi-axis plots. See demo application for example. (#1179, #1210) _Thanks @kkaiser41_
* Vector Plot: Add additional options to customize arrowhead style and position. See cookbook for examples. (#1202) _Thanks @hhubschle_
* Finance Plot: Fixed bug affecting plots with no data points (#1200) _Thanks @Maoyao233_
* Ticks: Improve display of rotated ticks on secondary axes (#1201) _Thanks @gigios_

## ScottPlot 4.1.16
_Published on [NuGet](https://www.nuget.org/profiles/ScottPlot) on 2021-05-30_
* Made it easier to use custom color palettes (see cookbook) (#1058, #1082) _Thanks @EFeru_
* Added a `IgnoreAxisAuto` field to axis lines and spans (#999) _Thanks @kirsan31_
* Heatmaps now have a `Smooth` field which uses bicubic interpolation to display smooth heatmaps (#1003) _Thanks @xichaoqiang_
* Radar plots now have an `Update()` method for updating data values without clearing the plot (#1086, #1091) _Thanks @arthurits_
* Controls now automatically render after the list of plottables is modified (previously it was after the number of plottables changed). This behavior can be disabled by setting a public field in the control's `Configuration` module. (#1087, #1088) _Thanks @bftrock_
* New `Crosshair` plot type draws lines to highlight a point on the plot and labels their coordinates in the axes (#999, #1093) _Thanks @kirsan31_
* Added support for a custom `Func<double, string>` to be used as custom tick label formatters (see cookbook) (#926, #1070) _Thanks @damiandixon and @ssalsinha_
* Added `Move`, `MoveFirst`, and `MoveLast` to the `Plot` module for added control over which plottables appear on top (#1090) _Thanks @EFeru_
* Fixed bug preventing expected behavior when calling `AxisAutoX` and `AxisAutoY` (#1089) _Thanks @EFeru__

## ScottPlot 4.1.15
_Published on [NuGet](https://www.nuget.org/profiles/ScottPlot) on 2021-05-27_
* Hide design-time error message component at run time to reduce flicking when resizing (#1073, #1075) _Thanks @Superberti and @bclehmann_
* Added a modern `Plot.GetBitmap()` overload suitable for the new stateless rendering system (#913 #1063)
* Controls now have `PlottableDragged` and `PlottableDropped` event handlers (#1072) _Thanks @JS-BGResearch_

## ScottPlot 4.1.14
_Published on [NuGet](https://www.nuget.org/profiles/ScottPlot) on 2021-05-23_
* Add support for custom linestyles in SignalXY plots (#1017, #1016) _Thanks @StendProg and @breakwinz_
* Improved Avalonia dependency versioning (#1018, #1041) _Thanks @bclehmann_
* Controls now properly process `MouseEnter` and `MouseLeave` events (#999) _Thanks @kirsan31 and @breakwinz_
* Controls now have a `RenderRequest()` method that uses a render queue to facilitate non-blocking render calls (#813, #1034) _Thanks @StendProg_
* Added Last() to finance plots to make it easier to access the final OHLC (#1038) _Thanks @CalderWhite_
* Controls that fail to render in design mode now display the error message in a textbox to prevent Visual Studio exceptions (#1048) _Thanks @bclehmann_

## ScottPlot 4.1.13-beta
_Published on [NuGet](https://www.nuget.org/profiles/ScottPlot) on 2021-05-02_
* `Plot.Render()` and `Plot.SaveFig()` now have a `scale` argument to allow for the creation of high resolution scaled plots (#983, #982, #981) _Thanks @PeterDavidson_
* A `BubblePlot` has been added to allow display of circles with custom colors and sizes. See cookbook for examples. (#984, #973, #960) _Thanks @PeterDavidson_
* Avalonia 0.10.3 is now supported (#986) _Thanks @bclehmann_
* Default version of System.Drawing.Common has been changed from `5.0.0` to `4.6.1` to minimize errors associated with downgrading (#1004, #1005, #993, #924, #655) _Thanks @bukkideme_

## ScottPlot 4.1.12-beta
_Published on [NuGet](https://www.nuget.org/profiles/ScottPlot) on 2021-04-12_
* Added "Open in New Window" option to right-click menu (#958, #969) _Thanks @ademkaya and @bclehmann_
* User control `Configuration` module now has customizable scroll wheel zoom fraction (#940, #937) _Thanks @PassionateDeveloper86 and @StendProg_
* Added options to `Plot.AxisScaleLock()` to let the user define scaling behavior when the plot is resized (#933, #857) _Thanks @boingo100p and @StendProg_
* Improved XML documentation for `DataGen` module (#903, #902) _Thanks @bclehmann_
* Fixed bug where tick labels would not render for axes with a single tick (#945, #828, #725, #925) _Thanks @saklanmazozgur and @audun_
* Added option to manually refine tick density (#828) _Thanks @ChrisAtVault and @bclehmann_
* Improved tick density calculations for DateTime axes (#725) _Thanks @bclehmann_
* Fixed SignalXY rendering artifact affecting the right edge of the plot (#929, #931) _Thanks @damiandixon and @StendProg_
* Improved line style customization for signal plots (#929, #931) _Thanks @damiandixon and @StendProg_
* Fixed bug where negative bar plots would default to red fill color (#968, #946) _Thanks @pietcoussens_
* Fixed bug where custom vertical margin was not respected when `AxisAuto()` was called with a middle-click (#943) _Thanks Andreas_
* Added a minimum distance the mouse must travel while click-dragging for the action to be considered a drag instead of a click (#962)
* Improved Histogram documentation and simplified access to probability curves (#930, #932, #971) _Thanks @LB767, @breakwinz, and @bclehmann_

## ScottPlot 4.1.11-beta
_Published on [NuGet](https://www.nuget.org/profiles/ScottPlot) on 2021-03-30_
* FormsPlot mouse events are now properly forwarded to the base control (#892, #919) _Thanks @grabul_
* Prevent right-click menu from deploying after right-click-drag (#891, #917)
* Add offset support to SignalXY (#894, #890) _Thanks @StendProg_
* Eliminate rendering artifacts in SignalXY plots (#893, #889) _Thanks @StendProg and @grabul_
* Optimize cookbook generation and test execution (#901) _Thanks @bclehmann_

## ScottPlot 4.1.10-beta
_Published on [NuGet](https://www.nuget.org/profiles/ScottPlot) on 2021-03-21_
* Fixed a bug where applying the Seabourn style modified axis frame and minor tick distribution (#866) _Thanks @oszymczak_
* Improved XML documentation and error reporting for getting legend bitmaps (#860) _Thanks @mzemljak_
* Fixed rendering bug affecting finance plots with thin borders (#837) _Thanks @AlgoExecutor_
* Improved argument names and XML docs for SMA and Bollinger band calculation methods (#830) _Thanks @ticool_
* Improved GetPointNearest support for generic signal plots (#809, #882, #886) _Thanks @StendProg, @at2software, and @mrradd_
* Added support for custom slice label colors in pie charts (#883, #844) _Thanks @bclehmann, @StendProg, and @Timothy343_
* Improved support for transparent heatmaps using nullable double arrays (#849, #852) _Thanks @bclehmann_
* Deprecated bar plot `IsHorizontal` and `IsVertical` in favor of an `Orientation` enumeration
* Deprecated bar plot `xs` and `ys` in favor of `positions` and `values` which are better orientation-agnostic names
* Added Lollipop and Cleveland plots as new types of bar plots (#842, #817) _Thanks @bclehmann_
* Fixed a bug where `Plot.AddBarGroups()` returned an array of nulls (#839) _Thanks @rhys-wootton_
* Fixed a bug affecting manual tick labels (#829) _Thanks @ohru131_
* Implemented an optional render queue to allow asynchronous rendering in user controls (#813) _Thanks @StendProg_

## ScottPlot 4.1.9-beta
_Published on [NuGet](https://www.nuget.org/profiles/ScottPlot) on 2021-02-21_
* Improved support for negative DateTimes when using DateTime axis mode (#806, #807) _Thanks @StendProg and @at2software_
* Improved axis limit detection when using tooltips (#805, #811) _Thanks @bclehmann and @ChrisAtVault_
* Added `WickColor` field to candlestick plots (#803) _Thanks @bclehmann_
* Improved rendering of candlesticks that open and close at the same price (#803, #800) _Thanks @bclehmann and @AlgoExecutor_
* Improved rendering of SignalXY plots near the edge of the plot (#795) _Thanks @StendProg_
* new `AddScatterStep()` helper method creates a scatter plot with the step style (#808) _Thanks @KlaskSkovby_
* Marked `MultiPlot` obsolete
* Refactored `Colormap` module to use classes instead of reflection (#767, #773) _Thanks @StendProg_
* Refactored `OHLC` fields and finance plots to store `DateTime` and `TimeSpan` instead of `double` (#795)

## ScottPlot 4.1.8-beta
_Published on [NuGet](https://www.nuget.org/profiles/ScottPlot) on 2021-02-16_
* Improved validation and error reporting for large heatmaps (#772) _Thanks @Matthias-C_
* Removed noisy console output in `ScatterPlotList` (#780) _Thanks @Scr0nch_
* Improved rendering bug in signal plots (#783, #788) _Thanks @AlgoExecutor and @StendProg_
* Fix bug that hid grid lines in frameless plots (#779)
* Improved appearance of marker-only scatter plots in the legend (#790) _Thanks @AlgoExecutor_
* `AddPoint()` now has a `label` argument to match `AddScatter()` (#787) _Thanks @AlgoExecutor_

## ScottPlot 4.1.7-beta
_Published on [NuGet](https://www.nuget.org/profiles/ScottPlot) on 2021-02-14_
* Added support for image axis labels (#759, #446, #716) _Thanks @bclehmann_
* Added `MinRenderIndex` and `MaxRenderIndex` support to Scatter plots (#737, #763) _Thanks @StendProg_
* Improved display of horizontal manual axis tick labels (#724, #762) _Thanks @inqb and @Saklut_
* Added support for listing and retrieving colormaps by their names (#767, #773) _Thanks @StendProg_
* Enabled mouse pan and zoom for plots with infinitely small width and height (#768, #733, #764) _Thanks @saklanmazozgur_
* A descriptive exception is now thrown when attempting to create heatmaps of unsupported dimensions (#722) _Thanks @Matthias-C_

## ScottPlot 4.1.6-beta
_Published on [NuGet](https://www.nuget.org/profiles/ScottPlot) on 2021-02-08_
* Fixed single point render bug in Signal plots (#744, #745) _Thanks @at2software and @StendProg_
* Improved display scaling support for WPF control (#721, #720) _Thanks @bclehmann_
* User control `OnAxesChanged` events now send the control itself as the sender object (#743, #756) _Thanks @at2software_
* Fixed configuration bug related to Alt + middle-click-drag-zoom (#741) _Thanks @JS-BGResearch and @bclehmann_
* Fixed render bug related to ALT + middle-click-drag zoom box (#742) _Thanks @bclehmann_
* Fixed render bug for extremely small plots (#735)
* Added a coordinated heatmap plot type (#707) _Thanks @StendProg_
* Improved appearance of heatmap edges (#713) _Thanks @StendProg_
* Improved design-time rendering of Windows Forms control
* Added and expanded XML documentation for Plot and Plottable classes
* Created a new cookbook website generator that combines reflection with XML documentation (#727, #738, #756)
* ScottPlot is now a reserved prefix on NuGet

## ScottPlot 4.1.5-beta
_Published on [NuGet](https://www.nuget.org/profiles/ScottPlot) on 2021-02-01_
* Helper methods were added for creating scatter plots with just lines (`AddScatterLines()`) or just markers (`AddScatterPoints()`).
* Scatter and Signal plots have `GetPointNearest()` which now has a `xyRatio` argument to support identifying points near the cursor in pixel space (#709, #722) _Thanks @oszymczak, @StendProg, @bclehmann_
* Improved display of manual tick labels (#724) _Thanks @bclehmann_

## ScottPlot 4.1.4-beta
_Published on [NuGet](https://www.nuget.org/profiles/ScottPlot) on 2021-01-25_
* User controls have been extensively redesigned (#683)
  * All user controls are almost entirely logic-free and pass events to `ScottPlot.Control`, a shared common back-end module which handles mouse interaction and pixel/coordinate conversions.
  * Controls no longer have a `Configure()` method with numerous named arguments, but instead a `Configuration` field with XML-documented public fields to customize behavior.
  * Renders occur automatically when the number of plottables changes, meaning you do not have to manually call `Render()` when plotting data for the first time. This behavior can be disabled in the configuration.
  * Avalonia 0.10.0 is now supported and uses this new back-end (#656, #700) _Thanks @bclehmann_
  * Events are used to provide custom right-click menu actions.
  * The right-click plot settings window (that was only available from the WinForms control) has been removed.
* New methods were added to `ScottPlot.Statistics.Common` which efficiently find the Nth smallest number, quartiles, or other quantiles from arrays of numbers (#690) _Thanks @bclehmann_
* New tooltip plot type (#696) _Thanks @bclehmann_
* Fixed simple moving average (SMA) calculation (#703) _Thanks @Saklut_
* Improved multi-axis rendering (#706) _Thanks @bclehmann_
* Improved `SetSourceAsync()` for segmented trees (#705, #692) _Thanks @jl0pd and @StendProg_
* Improved layout for axes with rotated ticks (#706, #699) _Thanks @MisterRedactus and @bclehmann_
* ScottPlot now multi-targets more platforms and supports the latest C# language version on modern platforms but restricts the language to C# 7.3 for .NET Framework projects (#691, #711) _Thanks @jl0pd_
* Improved project file to install `System.ValueTuple` when targeting .NET Framework 4.6.1 (#88, #691)

## ScottPlot 4.1.3-beta
_Published on [NuGet](https://www.nuget.org/profiles/ScottPlot) on 2020-12-27_
* Scott will make a document to summarize 4.0 → 4.1 changes as we get closer to a non-beta release
* Fixed rendering bug affecting axis spans when zoomed far in (#662) _Thanks @StendProg_
* Improved Gaussian blur performance (#667) _Thanks @bclehmann_
* Largely refactored heatmaps (#679, #680) _Thanks @bclehmann_
* New `Colorbar` plot type (#681)
* Improved SMA and Bollinger band generators (#647) _Thanks @Saklut_
* Improved tick label rounding (#657)
* Improved setting of tick label color (#672)
* Improved fill above and below for scatter plots (#676) _Thanks @MithrilMan_
* Additional customizations for radar charts (#634, #628, #635) _Thanks @bclehmann and @SommerEngineering_

## ScottPlot 4.1.0-beta
_Published on [NuGet](https://www.nuget.org/profiles/ScottPlot) on 2020-11-29_
* In November, 2020 ScottPlot 4.0 branched into a permanent `stable` branch, and ScottPlot 4.1 began development as beta / pre-release in the main branch. ScottPlot 4.0 continues to be maintained, but modifications are aimed at small bugfixes rather than large refactoring or the addition of new features. ScottPlot 4.1 merged into the master branch in November, 2020 (#605). Improvements are focused at enhanced performance, improved thread safety, support for multiple axes, and options for data validation.
* Most plotting methods are unchanged so many users will not experience any breaking changes.
* Axis Limits: Axis limits are described by a `AxisLimits` struct (previously `double[]` was used)
* Axis Limits: Methods which modify axis limits do not return anything (previously they returned `double[]`)
* Axis Limits: To get the latest axis limits call `Plot.AxisLimits()` which returns a `AxisLimits` object
* Multiple Axes: Multiple axes are now supported! There is no change to the traditional workflow if this feature is not used.
* Multiple Axes: Most axis methods accept a `xAxisIndex` and `yAxisIndex` arguments to specify which axes they will modify or return
* Multiple Axes: Most plottable objects have `xAxisIndex` and `yAxisIndex` fields which specify which axes they will render on
* Multiple Axes: You can enable a second Y and X axis by calling `YLabel2` and `XLabel2()`
* Multiple Axes: You can obtain an axis by calling `GetXAxis(xAxisIndex)` or `GetYAxis(yAxisIndex)`, then modify its public fields to customize its behavior
* Multiple Axes: The default axes (left and bottom) both use axis index `0`
* Multiple Axes: The secondary axes (right and top) both use axis index `1`
* Multiple Axes: You can create additional axes by calling `Plot.AddAxis()` and customize it by modifying fields of the `Axis` it returns.
* Layout: The layout is re-calculated on every render, so it automatically adjusts to accommodate axis labels and ticks.
* Layout: To achieve extra space around the data area, call `Layout()` to supply a minimum size for each axis.
* Layout: To achieve a frameless plot where the data area fills the full figure, call `LayoutFrameless()`
* Naming: The `Plottable` base class has been replaced with an `IPlottable` interface
* Naming: Plottables have been renamed and moved into a `Plottable` namespace (e.g., `PlottableScatter` is  now `Plottable.ScatterPlot`)
* Naming: Several enums have been renamed
* Settings: It is still private, but you can request it with `Plot.GetSettings()`
* Settings: Many of its objects implement `IRenderable`, so their customization options are stored at the same level as their render methods.
* Rendering: `Bitmap` objects are never stored. The `Render()` method will create and return a new `Bitmap` when called, or will render onto an existing `Bitmap` if it is supplied as an argument. This allows controls to manage their own performance optimization by optionally re-using a `Bitmap` for multiple renders.
* Rendering: Drawing is achieved with `using` statements which respect all `IDisposable` drawing objects, improving thread safety and garbage collection performance.

## ScottPlot 4.0.46
_Published on [NuGet](https://www.nuget.org/profiles/ScottPlot) on 2020-12-11_
* Improved ticks for small plots (#724) _Thanks @Saklut_
* Improved display of manual ticks (#724) _Thanks @bclehmann_

## ScottPlot 4.0.45
_Published on [NuGet](https://www.nuget.org/profiles/ScottPlot) on 2020-11-25_
* Fixed a bug that affected very small plots with the benchmark enabled (#626) _Thanks @martin-brajer_
* Improved labels in bar graphs using a yOffset (#584) _Thanks Terbaco_
* Added `RenderLock()` and `RenderUnlock()` to the Plot module to facilitate multi-threaded plot modification (#609) _Thanks @ZTaiIT1025_

## ScottPlot 4.0.44
_Published on [NuGet](https://www.nuget.org/profiles/ScottPlot) on 2020-11-22_
* Improved limits for fixed-size axis spans (#586) _Thanks @Ichibot200 and @StendProg_
* Mouse drag/drop events now send useful event arguments (#593) _Thanks @charlescao460 and @StendProg_
* Fixed a bug that affected plots with extremely small (<1E-10) axis spans (#607) _Thanks @RFIsoft_
* `Plot.SaveFig()` now returns the full path to the file it created (#608)
* Fixed `AxisAuto()` bug affecting signal plots using min/max render indexes with a custom sample rate (#621) _Thanks @LB767_
* Fixed a bug affecting histogram normalization (#624) _Thanks @LB767_
* WPF and Windows Forms user controls now also target .NET 5
* Improved appearance of semi-transparent legend items (#567)
* Improved tick labels for ticks smaller than 1E-5 (#568) _Thanks @ozgur640_
* Improved support for Avalonia 0.10 (#571) _Thanks @bclehmann and @apkrymov_
* Improved positions for base16 ticks (#582, #581) _Thanks @bclehmann_

## ScottPlot 4.0.42
_Published on [NuGet](https://www.nuget.org/profiles/ScottPlot) on 2020-09-27_
* Improved DPI scaling support when using WinForms in .NET Core applications (#563) _Thanks @Ichibot200_
* Improved DPI scaling support for draggable axis lines and spans (#563) _Thanks @Ichibot200_

## ScottPlot 4.0.41
_Published on [NuGet](https://www.nuget.org/profiles/ScottPlot) on 2020-09-26_
* Improved density of DateTime ticks (#564, #561) _Thanks @StendProg and @waynetheron_
* Improved display of DateTime tick labels containing multiple spaces (#539, #564) _Thanks @StendProg_

## ScottPlot 4.0.40
_Published on [NuGet](https://www.nuget.org/profiles/ScottPlot) on 2020-09-20_
* Added user control for Avalonia (#496, #503) _Thanks @bclehmann_
* Holding shift while left-click-dragging the edge of a span moves it instead of resizing it (#509) _Thanks @Torgano_
* CSV export is now culture invariant for improved support on systems where commas are decimal separators (#512) _Thanks Daniel_
* Added fill support to scatter plots (#529) _Thanks @AlexFsmn_
* Fix bug that occurred when calling `GetLegendBitmap()` before the plot was rendered (#527) _Thanks @el-aasi_
* Improved DateTime tick placement and added support for milliseconds (#539) _Thanks @StendProg_
* Pie charts now have an optional hollow center to produce donut plots (#534) _Thanks @bclehmann and @AlexFsmn_
* Added electrocardiogram (ECG) simulator to the DataGen module (#540) _Thanks @AteCoder_
* Improved mouse scroll wheel responsiveness by delaying high quality render (#545, #543, #550) _Thanks @StendProg_
* `Plot.PlotBitmap()` allows Bitmaps to be placed at specific coordinates (#528) _Thanks @AlexFsmn_
* `DataGen.SampleImage()` returns a sample Bitmap that can be used for testing
* Bar graphs now have a hatchStyle property to customize fill pattern (#555) _Thanks @bclehmann_
* Support timecode tick labels (#537) _Thanks @vrdriver and @StendProg_

## ScottPlot 4.0.39
_Published on [NuGet](https://www.nuget.org/profiles/ScottPlot) on 2020-08-09_
* Legend now reflects LineStyle of Signal and SignalXY plots (#488) _Thanks @bclehmann_
* Improved mouse wheel zoom-to-cursor and middle-click-drag rectangle zoom in the WPF control for systems that use display scaling (#490) _Thanks @nashilnik_
* The `Configure()` method of user controls now has a `lowQualityAlways` argument to let the user easily enable/disable anti-aliasing at the control level. Previously this was only configurable by reaching into the control's plot object and calling its `AntiAlias()` method. (#499) _Thanks @RachamimYaakobov_
* SignalXY now supports parallel processing (#500) _Thanks @StendProg_
* SignalXY now respects index-based render limits (#493, #500) _Thanks @StendProg and @envine_

## ScottPlot 4.0.38
_Published on [NuGet](https://www.nuget.org/profiles/ScottPlot) on 2020-07-07_
* Improved `Plot.PlotFillAboveBelow()` rendering of data with a non-zero baseline (#477) _Thanks @el-aasi_
* Added `Plot.PlotWaterfall()` for easy creation of waterfall-style bar plots (#463, #476) _Thanks @bclehmann_
* Axis tick labels can be displayed using notations other than base 10 by supplying `Plot.Ticks()` with `base` and `prefix` arguments, allowing axes that display binary (e.g., `0b100110`) or hexadecimal (eg., `0x4B0D10`) tick labels (#469, #457) _Thanks @bclehmann_
* Added options to `PlotBar()` to facilitate customization of text displayed above bars when `showValue` is enabled (#483) _Thanks @WillemWever_
* Plot objects are colored based on a pre-defined set of colors. The default colorset (category10) is the same palette of colors used by matplotlib. A new `Colorset` module has been created to better define this behavior, and `Plot.Colorset()` makes it easy to plot data using alternative colorsets. (#481)
* Fixed a bug that caused instability when a population plot is zoomed-out so much that its fractional distribution curve is smaller than a single pixel (#480) _Thanks @HowardWhile_
* Added `Plot.Remove()` method to make it easier to specifically remove an individual plottable after it has been plotted. `Plot.Clear()` is similar, but designed to remove classes of plot types rather than a specific plot object. (#479) _Thanks @cstyx and @Resonanz_
* Signal plots can now be created with a defined `minRenderIndex` (in addition to the already-supported `maxRenderIndex`) to facilitate partial display of large arrays (#474) _Thanks @bclehmann_

## ScottPlot 4.0.37
_Published on [NuGet](https://www.nuget.org/profiles/ScottPlot) on 2020-06-22_
* Fixed a long-running issue related to strong assembly versioning that caused the WPF control to fail to render in the Visual Studio designer in .NET Framework (but not .NET Core) projects (#473, #466, #356) _Thanks @bhairav-thakkar, @riquich, @Helitune-RobMcKay, and @iu2kxv_
* User controls now also target `net472` (while still supporting `net461` and `netcoreapp3.0`) to produce a build folder with just 3 DLLs (compared to over 100 when building with .NET Framework 4.6.1)

## ScottPlot 4.0.36
_Published on [NuGet](https://www.nuget.org/profiles/ScottPlot) on 2020-06-22_
* `PlotSignal()` and `PlotSignalXY()` plots now have an optional `useParallel` argument (and public property on the objects they return) to allow the user to decide whether parallel or sequential calculations will be performed. (#454, #419, #245, #72) _Thanks @StendProg_
* Improved minor tick alignment to prevent rare single-pixel artifacts (#417)
* Improved horizontal axis tick label positions in ruler mode (#453)
* Added a `Statistics.Interpolation` module to generate smooth interpolated splines from a small number of input data points. See advanced statistics cookbook example for usage information. (#459) _Thanks Hans-Peter Moser_
* Improved automatic axis adjustment when adding bar plots with negative values (#461, #462) _Thanks @bclehmann_
* Created `Drawing.Colormaps` module which has over a dozen colormaps for easily converting a fractional value to a color for use in plotting or heatmap displays (#457, #458) _Thanks @bclehmann_
* Updated `Plot.Clear()` to accept any `Plottable` as an argument, and all `Plottable` objects of the same type will be cleared (#464) _Thanks @imka-code_

## ScottPlot 4.0.35
_Published on [NuGet](https://www.nuget.org/profiles/ScottPlot) on 2020-06-09_
* Added `processEvents` argument to `formsPlot2.Render()` to provide a performance enhancement when linking axes of two `FormsPlot` controls together (by calling `Plot.MatchAxis()` from the control's `AxesChanged` event, as seen in the _Linked Axes_ demo application) (#451, #452) _Thanks @StendProg and @robokamran_
* New `Plot.PlotVectorField()` method for displaying vector fields (sometimes called quiver plots) (#438, #439, #440) _Thanks @bclehmann and @hhubschle_
* Included an experimental colormap module which is likely to evolve over subsequent releases (#420, #424, #442) _Thanks @bclehmann_
* `PlotScatterHighlight()` was created as a type of scatter plot designed specifically for applications where "show value on hover" functionality is desired. Examples are both in the cookbook and WinForms and WPF demo applications. (#415, #414) _Thanks @bclehmann and @StendProg_
* `PlotRadar()` is a new plot type for creating Radar plots (also called spider plots or star plots). See cookbook and demo application for examples. (#428, #430) _Thanks @bclehmann_
* `PlotPlolygons()` is a new performance-optimized variant of `PlotPolygon()` designed for displaying large numbers of complex shapes (#426) _Thanks @StendProg_
* The WinForms control's `Configure()` now has a `showCoordinatesTooltip` argument to continuously display the position at the tip of the cursor as a tooltip (#410) _Thanks @jcbeppler_
* User controls now use SHIFT (previously ALT) to lock the horizontal axis and ALT (previously SHIFT) while left-click-dragging for zoom-to-region. Holding CTRL+SHIFT while right-click-dragging now zooms evenly, without X/Y distortion. (#436) _Thanks @tomwimmenhove and @StendProg_
* Parallel processing is now enabled by default. Performance improvements will be most noticeable on Signal plots. (#419, #245, #72)
* `Plot.PlotBar()` now has an `autoAxis` argument (which defaults `true`) that automatically adjusts the axis limits so the base of the bar graphs touch the edge of the plot area. (#406)
* OSX-specific DLLs are now only retrieved by NuGet on OSX (#433, #211, #212)
* Pie charts can now be made with `plt.PlotPie()`. See cookbook and demo application for examples. (#421, #423) _Thanks @bclehmann_
* `ScottPlot.FormsPlotViewer(Plot)` no longer resets the new window's plot to the default style (#416)  _Thanks @StendProg_
* Controls now have a `recalculateLayoutOnMouseUp` option to prevent resetting of manually-defined data area padding

## ScottPlot 4.0.34
_Published on [NuGet](https://www.nuget.org/profiles/ScottPlot) on 2020-05-18_
* Improve display of `PlotSignalXY()` by not rendering markers when zoomed very far out (#402) _Thanks @gobikulandaisamy_
* Optimized rendering of solid lines which have a user-definable `LineStyle` property. This modification improves grid line rendering and increases performance for most types of plots. (#401, #327) _Thanks @bukkideme and @Ichibot200_

## ScottPlot 4.0.33
_Published on [NuGet](https://www.nuget.org/profiles/ScottPlot) on 2020-05-18_
* Force grid lines to always draw using anti-aliasing. This compensates for a bug in `System.Drawing` that may cause diagonal line artifacts to appear when the user controls were panned or zoomed. (#401, #327) _Thanks @bukkideme and @Ichibot200_

## ScottPlot 4.0.32
_Published on [NuGet](https://www.nuget.org/profiles/ScottPlot) on 2020-05-17_
* User controls now have a `GetMouseCoordinates()` method which returns the DPI-aware position of the mouse in graph coordinates (#379, #380) _Thanks @bclehmann_
* Default grid color was lightened in the user controls to match the default style (#372)
* New `PlotSignalXY()` method for high-speed rendering of signal data that has unevenly-spaced X coordinates (#374, #375) _Thanks @StendProg and @LogDogg_
* Modify `Tools.Log10()` to return `0` instead of `NaN`, improving automatic axis limit detection (#376, #377) _Thanks @bclehmann_
* WpfPlotViewer and FormsPlotViewer launch in center of parent window (#378)
* Improve reliability of `Plot.AxisAutoX()` and `Plot.AxisAutoY()` (#382)
* The `Configure()` method of FormsPlot and WpfPlot controls now have `middleClickMarginX` and `middleClickMarginY` arguments which define horizontal and vertical auto-axis margin used for middle-clicking. Setting horizontal margin to 0 is typical when plotting signals. (#383)
* `Plot.Grid()` and `Plot.Ticks()` now have a `snapToNearestPixel` argument which controls whether these lines appear anti-aliased or not. For static images non-anti-aliased grid lines and tick marks look best, but for continuously-panning plots anti-aliased lines look better. The default behavior is to enable snapping to the nearest pixel, consistent with previous releases. (#384)
* Mouse events (MouseDown, MouseMove, etc.) are now properly forwarded to the FormsPlot control (#390) _Thanks @Minu476_
* Improved rendering of very small candlesticks and OHLCs in financial plots
* Labeled plottables now display their label in the ToString() output. This is useful when viewing plottables listed in the FormsPlot settings window #391 _Thanks @Minu476_
* Added a Statistics.Finance module with methods for creating Simple Moving Average (SMA) and Bollinger band technical indicators to Candlestick and OHLC charts. Examples are in the cookbook and demo program. (#397) _Thanks @Minu476_
* Scatter plots, filled plots, and polygon plots now support Xs and Ys which contain `double.NaN` #396
* Added support for line styles to Signal plots (#392) _Thanks @bukkideme_

## ScottPlot 4.0.31
_Published on [NuGet](https://www.nuget.org/profiles/ScottPlot) on 2020-05-06_
* Created `Plot.PlotBarGroups()` for easier construction of grouped bar plots from 2D data (#367) _Thanks @bclehmann_
* Plot.PlotScaleBar() adds an L-shaped scalebar to the corner of the plot (#363)
* Default grid color lightened from #D3D3D3 (Color.LightGray) to #EFEFEF (#372)
* Improved error reporting for scatter plots (#369) _Thanks @JagDTalcyon_
* Improve pixel alignment by hiding grid lines and snapping tick marks that are 1px away from the lower left edge (#359)
* PlotText() ignores defaults to upperLeft alignment when rotation is used (#362)
* Improved minor tick positioning to prevent cases where minor ticks are 1px away from major ticks (#373)

## ScottPlot 4.0.30
_Published on [NuGet](https://www.nuget.org/profiles/ScottPlot) on 2020-05-04_
* `Plot.PlotCandlestick()` and `Plot.PlotOHLC()`
  * now support `OHLC` objects with variable widths defined with a new `timeSpan` argument in the OHLC constructor. (#346) _Thanks @Minu476_
  * now support custom up/down colors including those with transparency (#346) _Thanks @Minu476_
  * have a new `sequential` argument to plot data based on array index rather than `OHLC.time`. This is a new, simpler way to display unevenly-spaced data (e.g., gaps over weekends) in a way that makes the gaps invisible. (#346) _Thanks @Minu476_
* Fixed a marker/line alignment issue that only affeced low-density Signal plots on Linux and MacOS (#340) _Thanks @SeidChr_
* WPF control now appears in Toolbox (#151) _Thanks @RalphLAtGitHub_
* Plot titles are now center-aligned with the data area, not the figure. This improves the look of small plots with titles. (#365) _Thanks @Resonanz_
* Fixed bug that ignored `Configure(enableRightClickMenu: false)` in WPF and WinForms user controls. (#365) _Thanks @thunderstatic_
* Updated `Configure(enableScrollWheelZoom: false)` to disable middle-click-drag zooming. (#365) _Thanks @eduhza_
* Added color mixing methods to ScottPlot.Drawing.GDI (#361)
* Middle-click-drag zooming now respects locked axes (#353) _Thanks @LogDogg_
* Improved user control zooming of high-precision DateTime axis data (#351) _Thanks @bukkideme_
* Plot.AxisBounds() now lets user set absolute bounds for drag and pan operations (#349) _Thanks @LogDogg_
* WPF control uses improved Bitmap conversion method (#350)
* Function plots have improved handling of functions with infinite values (#370) _Thanks @bclehmann_

## ScottPlot 4.0.29
_Published on [NuGet](https://www.nuget.org/profiles/ScottPlot) on 2020-04-11_
* `Plot.PlotFill()` can be used to make scatter plots with shaded regions. Giving it a single pair of X/Y values (`xs, ys`) lets you shade beneath the curve to the `baseline` value (which defaults to 0). You can also give it a pair of X/Y values (`xs1, ys1, xs2, ys2`) and the area between the two curves will be shaded (the two curves do not need to be the same length). See cookbook for examples. (#255) _Thanks @ckovamees_ 
* `DataGen.Range()` now has `includeStop` argument to include the last value in the returned array.
* `Tools.Pad()` has been created to return a copy of a given array padded with data values on each side. (#255) _Thanks @ckovamees_
* [Seaborn](https://seaborn.pydata.org/) style can be activated using `Plot.Style(Style.Seaborn)` (#339)
* The `enableZooming` argument in `WpfPlot.Configure()` and `FormsPlot.Configure()` has been replaced by two arguments `enableRightClickZoom` and `enableScrollWheelZoom` (#338) _Thanks Zach_
* Improved rendering of legend items for polygons and filled plots (#341) _Thanks @SeidChr_
* Improved Linux rendering of legend items which use thick lines: axis spans, fills, polygons, etc. (#340) _Thanks @SeidChr_
* Addded `Plot.PlotFillAboveBelow()` to create a shaded line plot with different colors above/below the baseline. (#255) _Thanks @ckovamees_
* Improved rendering in Linux and MacOS by refactoring the font measurement system (#340) _Thanks @SeidChr_

## ScottPlot 4.0.28
_Published on [NuGet](https://www.nuget.org/profiles/ScottPlot) on 2020-04-07_
* `Ticks()` now has arguments for numericStringFormat (X and Y) to make it easy to customize formatting of tick labels (percentage, currency, scientific notation, etc.) using standard [numeric format strings](https://docs.microsoft.com/en-us/dotnet/standard/base-types/standard-numeric-format-strings). Example use is demonstrated in the cookbook. (#336) _Thanks @deiruch_
* The right-click menu can now be more easily customized by writing a custom menu to `FormsPlot.ContextMenuStrip` or `WpfPlot.ContextMenu`. Demonstrations of both are in the demo application. (#337) _Thanks @Antracik_

## ScottPlot 4.0.27
_Published on [NuGet](https://www.nuget.org/profiles/ScottPlot) on 2020-04-05_
* `Plot.Polygon()` can now be used to plot polygons from X/Y points (#255) _Thanks @ckovamees_
* User controls now have an "open in new window" item in their right-click menu (#280)
* Plots now have offset notation and multiplier notation disabled by default. Layouts are automatically calculated before the first render, or manually after MouseUp events in the user controls. (#310)
* `Plot.Annotation()` allows for the placement of text on the figure using pixel coordinates (not unit coordinates on the data grid). This is useful for creating custom static labels or information messages. (#321) _Thanks @SeidChr_
* `FormsPlot.MouseDoubleClicked` event now passes a proper `MouseEventArgs` instead of `null` (#331) _Thanks @ismdiego_
* Added a right-click menu to `WpfPlot` with items (save image, copy image, open in new window, help, etc.) similar to `FormsPlot`

## ScottPlot 4.0.26
_Published on [NuGet](https://www.nuget.org/profiles/ScottPlot) on 2020-04-05_
* The `ScottPlot.WPF` package (which provides the `WpfPlot` user control) now targets .NET Framework 4.7.2 (in addition to .NET Core 3.0), allowing it to be used in applications which target either platform. The ScottPlot demo application now targets .NET Framework 4.7.2 which should be easier to run on most Windows systems. (#333)
* The `ScottPlot.WinForms` package (which produves the `FormsPlot` control) now only targets .NET Framework 4.6.1 and .NET Core 3.0 platforms (previously it also had build targets for .NET Framework 4.7.2 and .NET Framework 4.8). It is important to note that no functionality was lost here. (#330, #333)

## ScottPlot 4.0.25
_Published on [NuGet](https://www.nuget.org/profiles/ScottPlot) on 2020-03-29_
* `PlotBar()` now supports displaying values above each bar graph by setting the `showValues` argument.
* `PlotPopulations()` has extensive capabilities for plotting grouped population data using box plots, bar plots, box and whisper plots, scatter data with distribution curves, and more! See the cookbook for details. (#315)
* `Histogram` objects now have a `population` property.
* `PopulationStats` has been renamed to `Population` and has additional properties and methods useful for reporting population statistics.
* Improved grid rendering rare artifacts which appear as unwanted diagnal lines when anti-aliasing is disabled. (#327)

## ScottPlot 4.0.24
_Published on [NuGet](https://www.nuget.org/profiles/ScottPlot) on 2020-03-27_
* `Plot.Clear()` has been improved to more effectively clear plottable objects. Various overloads are provided to selectively clear or preserve certain plot types. (#275) _Thanks @StendProg_
* `PlotBar()` has been lightly refactored. Argument order has been adjusted, and additional options have been added. Error cap width is now in fractional units instead of pixel units. Horizontal bar charts are now supported. (#277, #315) _Thanks @bonzaiferroni_

## ScottPlot 4.0.23
_Published on [NuGet](https://www.nuget.org/profiles/ScottPlot) on 2020-03-23_
* Interactive plot viewers were created to make it easy to interactively display data in a pop-up window without having to write any GUI code: `ScottPlot.WpfPlotViewer` for WPF and `ScottPlot.FormsPlotViewer` for Windows Forms
* Fixed bug that affected the `ySpacing` argument of `Plot.Grid()`
* `Plot.Add()` makes it easy to add a custom `Plottable` to the plot
* `Plot.XLabels()` and `Plot.YLabels()` can now accept just a string array (x values are auto-populated as a consecutive series of numbers).
* Aliased `Plot.AxisAuto()` to `Plot.AutoAxis()` and `Plot.AutoScale()` to make this function easier to locate for users who may have experience with other plot libraries. (#309) _Thanks @Resonanz_
* Empty plots now render grid lines, ticks, and tick labels (#313)
* New plot type: Error bars. They allow the user to define error bar size in all 4 directions by calling `plt.PlotErrorBars()`. (#316) _Thanks @zrolfs_
* Improve how dashed lines appear in the legend
* Improved minor tick positions when using log scales with `logScaleX` and `logScaleY` arguments of `plt.Ticks()` method
* Fixed bug that caused the center of the coordinate field to shift when calling `Plot.AxisZoom()`
* Grid line thickness and style (dashed, dotted, etc) can be customized with new arguments in the `Plot.Grid()` method

## ScottPlot 4.0.22
_Published on [NuGet](https://www.nuget.org/profiles/ScottPlot) on 2020-03-17_
* Added support for custom horizontal axis tick rotation (#300) _Thanks @SeidChr_
* Added support for fixed grid spacing when using DateTime axes (#299) _Thanks @SeidChr_
* Updated ScottPlot icon (removed small text, styled icon after emoji)
* Improved legend font size when using display scaling (#289)
* Scroll wheel zooming now zooms to cursor (instead of center) in WPF control. This feature works now even if display scaling is used. (#281)
* Added `Plot.EqualAxis` property to make it easy to lock axis scales together (#306) _Thanks @StendProg_

## ScottPlot 4.0.21
_Published on [NuGet](https://www.nuget.org/profiles/ScottPlot) on 2020-03-15_
* Created new cookbook and demo applications for WinForms and WPF (#271)
* The `FormsPlot.MouseMoved` event now has `MouseEventArgs` (instead of `EventArgs`). The purpose of this was to make it easy to access mouse pixel coordinates via `e.X` and `e.Y`, but this change may require modifications to applications which use the old event signature.
* WpfPlot now has an `AxisChanged` event (like FormsPlot)
* Fixed bug that caused `Plot.CoordinateFromPixelY()` to return incorrect value
* Fixed bug causing cursor to show arrows when hovered over some non-draggable objects
* Improved support for WinForms and WpfPlot transparency (#286) _Thanks @StendProg and @envine_
* Added `DataGen.Zeros()` and `DataGen.Ones()` to generate arrays filled with values using methods familiar to numpy users.
* Added `equalAxes` argument to `WpfPlot.Configure()` (#272)
* Fixed a bug affecting the `equalAxes` argument in `FormsPlot.Configure()` (#272)
* Made all `Plot.Axis` methods return axis limits as `double[]` (previously many of them returned `void`)
* Added overload for `Plot.PlotLine()` which accepts a slope, offset, and start and end X points to make it easy to plot a linear line with known formula. Using PlotFormula() will produce the same output, but this may be simpler to use for straight lines.
* Added `rSquared` property to linear regression fits (#290) _Thanks @bclehmann and @StendProg_
* Added `Tools.ConvertPolarCoordinates()` to make it easier to display polar data on ScottPlot's Cartesian axes (#298) _Thanks @bclehmann_
* Improved `Plot.Function()` (#243) _Thanks @bclehmann_
* Added overload for `Plot.SetCulture()` to let the user define number and date formatting rather than relying on pre-made cultures (#301, #236) _Thanks @SeidChr_

## ScottPlot 4.0.19
_Published on [NuGet](https://www.nuget.org/profiles/ScottPlot) on 2020-02-29_
* Improved how markers are drawn in Signal and SignalConst plots at the transition area between zoomed out and zoomed in (#263) _Thanks @bukkideme and @StendProg_
* Improved support for zero lineSize and markerSize in Signal and SignalConst plots (#263, #264) _Thanks @bukkideme and @StendProg_
* Improved thread safety of interactive graphs (#245) _Thanks @StendProg_
* Added `CoordinateFromPixelX()` and `CoordinateFromPixelY()` to get _double precision_ coordinates from a pixel location. Previously only SizeF (float) precision was available. This improvement is especially useful when using DateTime axes. (#269) _Thanks Chris_
* Added `AxisScale()` to adjust axis limits to set a defined scale (units per pixel) for each axis.
* Added `AxisEqual()` to adjust axis limits to set the scale of both axes to be the same regardless of the size of each axis (#272) _Thanks @gberrante_
* `PlotHSpan()` and `PlotVSpan()` now return `PlottableHSpan` and `PlottableVSpan` objects (instead of a `PlottableAxSpan` with a `vertical` property)
* `PlotHLine()` and `PlotVLine()` now return `PlottableHLine` and `PlottableVLine` objects (instead of a `PlottableAxLine` with a `vertical` property)
* MultiPlot now has a `GetSubplot()` method which returns the Plot from a row and column index (#242) _Thanks @Resonanz and @StendProg_
* Created `DataGen.Range()` to make it easy to create double arrays with evenly spaced data (#259)
* Improved support for display scaling (#273) _Thanks @zrolfs_
* Improved event handling (#266, #238) _Thanks @StendProg_
* Improved legend positioning (#253) _Thanks @StendProg_

## ScottPlot 4.0.18
_Published on [NuGet](https://www.nuget.org/profiles/ScottPlot) on 2020-02-07_
* Added `Plot.SetCulture()` for improved local culture formatting of numerical and DateTime axis tick labels (#236) _Thanks @teejay-87_

## ScottPlot 4.0.17
_Published on [NuGet](https://www.nuget.org/profiles/ScottPlot) on 2020-02-06_
* Added `mouseCoordinates` property to WinForms and WPF controls (#235) _Thanks @bukkideme_
* Fixed rendering bug that affected horizontal lines when anti-aliasing was turned off (#232) _Thanks @StendProg_
* Improved responsiveness while dragging axis lines and axis spans (#228) _Thanks @StendProg_

## ScottPlot 4.0.16
_Published on [NuGet](https://www.nuget.org/profiles/ScottPlot) on 2020-02-02_
* Improved support for MacOS and Linux (#211, #212, #216) _Thanks @hexxone and @StendProg_
* Fixed a bug affecting the `ySpacing` argument in `Plot.Grid()` (#221) _Thanks @teejay-87_
* Enabled `visible` argument in `Title()`, `XLabel()`, and `YLabel()` (#222) _Thanks @ckovamees_
* AxisSpan: Edges are now optionally draggable (#228) _Thanks @StendProg_
* AxisSpan: Can now be selectively removed with `Clear()` argument
* AxisSpan: Fixed bug caused by zooming far into an axis span (#226) _Thanks @StendProg_
* WinForms control: now supports draggable axis lines and axis spans
* WinForms control: Right-click menu now has "copy image" option (#220)
* WinForms control: Settings screen now has "copy CSV" button to export data (#220)
* WPF control: now supports draggable axis lines and axis spans
* WPF control: Configure() to set various WPF control options
* Improved axis handling, expansion, and auto-axis (#219, #230) _Thanks @StendProg_
* Added more options to `DataGen.Cos()`
* Tick labels can be hidden with `Ticks()` argument (#223) _Thanks @ckovamees_

## ScottPlot 4.0.14
_Published on [NuGet](https://www.nuget.org/profiles/ScottPlot) on 2020-01-24_
* Improved `MatchAxis()` and `MatchLayout()` (#217) _Thanks @ckovamees and @StendProg_

## ScottPlot 4.0.13
_Published on [NuGet](https://www.nuget.org/profiles/ScottPlot) on 2020-01-21_
* Improved support for Linux and MacOS _Thanks @hexxone_
* Improved font validation (#211, #212) _Thanks @hexxone and @StendProg_

## ScottPlot 4.0.11
_Published on [NuGet](https://www.nuget.org/profiles/ScottPlot) on 2020-01-19_
* User controls now have a `cursor` property which can be set to allow custom cursors. (#187) _Thanks @gobikulandaisamy_
* User controls now have a `mouseCoordinates` property which make it easy to get the X/Y location of the cursor. (#187) _Thanks @gobikulandaisamy_

## ScottPlot 4.0.10
_Published on [NuGet](https://www.nuget.org/profiles/ScottPlot) on 2020-01-18_
* Improved density colormap (#192, #194) _Thanks @StendProg_
* Added linear regression tools and cookbook example (#198) _Thanks @bclehmann_
* Added `maxRenderIndex` to Signal to allow partial plotting of large arrays intended to be used with live, incoming data (#202) _Thanks @StendProg and @plumforest_
* Made _Shift + Left-click-drag_ zoom into a rectangle light middle-click-drag (in WinForms and WPF controls) to add support for mice with no middle button (#90) _Thanks @JagDTalcyon_
* Throw an exception if `SaveFig()` is called before the image is properly sized (#192) _Thanks @karimshams and @StendProg_
* `Ticks()` now has arguments for `FontName` and `FontSize` (#204) _Thanks Clay_
* Fixed a bug that caused poor layout due to incorrect title label size estimation (#205) _Thanks Clay_
* `Grid()` now has arguments to selectively enable/disable horizontal and vertical grid lines (#206) _Thanks Clay_
* Added tool and cookbook example to make it easier to plot data on a log axis (#207) _Thanks @senged_
* Arrows can be plotted using `plt.PlotArrow()` (#201) _Thanks Clay_

## ScottPlot 4.0.9
_Published on [NuGet](https://www.nuget.org/profiles/ScottPlot) on 2019-12-03_
* Use local regional display settings when formatting the month tick of DateTime axes. (#108) _Thanks @FadyDev2_
* Debug symbols are now packaged in the NuGet file

## ScottPlot 4.0.7
_Published on [NuGet](https://www.nuget.org/profiles/ScottPlot) on 2019-12-01_\
* Added WinForms support for .NET Framework 4.7.2 and 4.8
* Fixed bug in WinForms control that only affected .NET Core 3.0 applications (#189, #138) _Thanks @petarpetrovt_

## ScottPlot 4.0.6
_Published on [NuGet](https://www.nuget.org/profiles/ScottPlot) on 2019-11-29_\
* fixed bug that affected the settings dialog window in the WinForms control. (#187) _Thanks @gobikulandaisamy_

## ScottPlot 4.0.5
_Published on [NuGet](https://www.nuget.org/profiles/ScottPlot) on 2019-11-27_
* improved spacing for non-uniformly distributed OHLC and candlestick plots. (#184) _Thanks @Luvnet-890_
* added `fixedLineWidth` to `Legend()` to allow the user to control whether legend lines are dynamically sized. (#185) _Thanks @ab-tools_
* legend now hides lines or markers of they're hidden in the plottable
* DateTime axes now use local display format (#108) _Thanks @FadyDev2_

## ScottPlot 4.0.4
_Published on [NuGet](https://www.nuget.org/profiles/ScottPlot) on 2019-11-24_
* `PlotText()` now supports a background frame (#181) _Thanks @Luvnet-890_
* OHLC objects can be created with a double or a DateTime (#182) _Thanks @Minu476_
* Improved `AxisAuto()` fixes bug for mixed 2d and axis line plots

## ScottPlot 4.0.3
_Published on [NuGet](https://www.nuget.org/profiles/ScottPlot) on 2019-11-23_
* Fixed bug when plotting single-point candlestick (#172) _Thanks @Minu476_
* Improved style editing of plotted objects (#173) _Thanks @Minu476_
* Fixed pan/zoom axis lock when holding CTRL or ALT (#90) _Thanks @FadyDev2_
* Simplified the look of the user controls in designer mode
* Improved WPF control mouse tracking when using DPI scaling
* Added support for manual tick positions and labels (#174) _Thanks @Minu476_
* Improved tick system when using DateTime units (#108) _Thanks @Padanian, @FadyDev2, and @Bhandejiya_
* Created `Tools.DateTimesToDoubles(DateTime[] array)` to easily convert an array of dates to doubles which can be plotted with ScottPlot, then displayed as time using `plt.Ticks(dateTimeX: true)`.
* Added an inverted sign flag to allow display of an axis with descending units. (#177) _Thanks Bart_

## ScottPlot 4.0.2
_Published on [NuGet](https://www.nuget.org/profiles/ScottPlot) on 2019-11-09_
* Multi-plot figures: Images with several plots can be created using `ScottPlot.MultiPlot()`
* `ScottPlot.DataGen` functions which require a `Random` can accept null (they will create a `Random` if null is given)
* `plt.MatchAxis()` and `plt.MatchLayout()` have been improved
* `plt.PlotText()` now supports rotated text using the `rotation` argument. (#160) _Thanks @gwilson9_
* `ScottPlot.WinForms` user control has new events and `formsPlot1.Configure()` arguments to make it easy to replace the default functionality for double-clicking and deploying the right-click menu (#166). _Thanks @FadyDev2_
* All plottables now have a `visible` property which makes it easy to toggle visibility on/off after they've been plotted. _Thanks @Nasser_

## ScottPlot 4.0.1
_Published on [NuGet](https://www.nuget.org/profiles/ScottPlot) on 2019-11-03_
* ScottPlot now targets .NET Standard 2.0 so in addition to .NET Framework projects it can now be used in .NET Core applications, ASP projects, Xamarin apps, etc.
* The WinForms control has its own package which targets both .NET Framework 4.6.1 and .NET Core 3.0 _Thanks @petarpetrovt_
* The WPF control has its own package targeting .NET Core 3.0 _Thanks @petarpetrovt_
* Better layout system and control of padding _Thanks @Ichibot200_
* Added ruler mode to `plt.Ticks()` _Thanks @Ichibot200_
* `plt.MatchLayout()` no longer throws exceptions
* Eliminated `MouseTracker` class (tracking is now in user controls)
* Use NUnit (not MSTest) for tests

## ScottPlot 3.1.6
_Published on [NuGet](https://www.nuget.org/profiles/ScottPlot) on 2019-10-20_
* Reduced designer mode checks to increase render speed _Thanks @StendProg_
* Fixed cursor bug that occurred when draggable axis lines were used _Thanks @Kamran_
* Fully deleted the outdated `ScottPlotUC`
* Fixed infinite zoom bug caused by calling AxisAuto() when plotting a single point (or perfectly straight horizontal or vertical line)
* Added `ToolboxItem` and `DesignTimeVisible` delegates to WpfPlot control to try to get it to appear in the toolbox (but it doesn't seem to be working)
* Improved figure padding when axes frames are disabled _Thanks @Ichibot200_
* Improved rendering of ticks at the edge of the plottable area _Thanks @Ichibot200_
* Added `AxesChanged` event to user control to make it easier to sync axes between multiple plots
* Disabled drawing of arrows on user control in designer mode

## ScottPlot 3.1.5
_Published on [NuGet](https://www.nuget.org/profiles/ScottPlot) on 2019-10-06_
* WPF user control improved support for display scaling _Thanks @morningkyle_
* Fixed bug that crashed on extreme zoom-outs _Thanks @morningkyle_
* WPF user control improvements (middle-click autoaxis, scrollwheel zoom)
* ScottPlot user control has a new look in designer mode. Exceptions in user controls in designer mode can crash Visual Studio, so this risk is greatly reduced by not attempting to render a ScottPlot _inside_ Visual Studio.

## ScottPlot 3.1.4
_Published on [NuGet](https://www.nuget.org/profiles/ScottPlot) on 2019-09-22_
* middle-click-drag zooms into a rectangle drawn with the mouse
* Fixed bug that caused user control to crash Visual Studio on some systems that used DPI scaling. (#125, #111) _Thanks @ab-tools and @bukkideme_
* Fixed poor rendering for extremely small plots
* Fixed bug when making a scatter plot with a single point (#126). _Thanks @bonzaiferroni_
* Added more options to right-click settings menu (grid options, legend options, axis labels, editable plot labels, etc.)
* Improved axis padding and image tightening
* Greatly refactored the settings module (no change in functionality)

## ScottPlot 3.1.3
_Published on [NuGet](https://www.nuget.org/profiles/ScottPlot) on 2019-08-25_
* FormsPlot: middle-click-drag zooms into a rectangle
* FormsPlot: CTRL+scroll to lock vertical axis
* FormsPlot: ALT+scroll to loch horizontal axis
* FormsPlot: Improved (and overridable) right-click menu
* Ticks: rudimentary support for date tick labels (`dateTimeX` and `dateTimeY`)
* Ticks: options to customize notation (`useExponentialNotation`, `useOffsetNotation`, and `useMultiplierNotation`)

## ScottPlot 3.1.0
_Published on [NuGet](https://www.nuget.org/profiles/ScottPlot) on 2019-08-19_
* `ScottPlotUC` was renamed to `FormsPlot`
* `ScottPlotWPF` was renamed to `WpfPlot`
* The right-click menu has improved. It responds faster and has improved controls to adjust plot settings.
* Plots can now be saved in BMP, PNG, JPG, and TIF format
* Holding `CTRL` while click-dragging locks the horizontal axis
* Holding `ALT` while click-dragging locks the vertical axis
* Minor ticks are now displayed (and can be turned on or off with `Ticks()`)
* Legend can be accessed for external display with `GetLegendBitmap()`
* anti-aliasing is turned off while click-dragging to increase responsiveness (#93) _Thanks @StendProg_
* `PlotSignalConst` now has support for generics and improved performance using single-precision floating-point math. _Thanks @StendProg_
* Legend draws more reliably (#104, #106) _Thanks @StendProg_
* `AxisAuto()` now has `expandOnly` arguments
* Axis lines with custom lineStyles display properly in the legend

## ScottPlot 3.0.9
_Published on [NuGet](https://www.nuget.org/profiles/ScottPlot) on 2019-08-12_
* New Plot Type: `PlotSignalConst` for extremely large arrays of data which are not expected to change after being plotted. Plots generated with this method can be much faster than `PlotSignal`. (#70) _Thanks @StendProg_
* Greatly improved axis tick labels. Axis tick labels are now less likely to overlap with axis labels, and it displays very large and very small numbers well using exponential notation. (#47, #68) _Thanks @Padanian_
* Parallel processing support for `SignalPlot` (#72) _Thanks @StendProg_
* Every `Plot` function now returns a `Plottable`. When creating things like scatter plots, text, and axis lines, the returned object can now be used to update the data, position, styling, or call plot-type-specific methods.
* Right-click menu now displays ScottPlot and .NET Framework version
* Improved rendering of extremely zoomed-out signals 
* Rendering speed increased now that `Format32bppPArgb` is the default PixelFormat (#83) _Thanks @StendProg_
* `DataGen.NoisySin()` was added
* Code was tested in .NET Core 3.0 preview and compiled without error. Therefore, the next release will likely be for .NET Core 3.0 (#85, #86) _Thanks @petarpetrovt_
* User controls now render graphs with anti-alias mode off (faster) while the mouse is being dragged. Upon release a high quality render is performed.

## ScottPlot 3.0.8
_Published on [NuGet](https://www.nuget.org/profiles/ScottPlot) on 2019-08-04_
* WPF User Control: A ScottPlotWPF user control was created to allow provide a simple mouse-interactive ScottPlot control to WPF applications. It is not as full-featured as the winforms control (it lacks a right-click menu and click-and-drag functions), but it is simple to review the code (<100 lines) and easy to use.
* New plot type: `plt.AxisSpan()` shades a region of the graph (semi-transparency is supported)
* Ticks: Vertical ticks no longer overlap with vertical axis label (#47) _Thanks @bukkideme_
* Ticks: When axis tick labels contain very large or very small numbers, scientific notation mode is engaged
* Ticks: Horizontal tick mark spacing increased to prevent overlapping
* Ticks: Vertical tick mark spacing increased to be consistent with horizontal tick spacing
* Plottable objects now have a `SaveCSV(filename)` method. Scatter and Signal plot data can be saved from the user control through the right-click menu.
* Added `lineStyle` arguments to Scatter plots
* Improved legend: ability to set location, ability to set shadow direction, markers and lines are now rendered in the legend
* Improved ability to use custom fonts
* Segoe UI is now the default font for all plot components

## ScottPlot 3.0.7
_Published on [NuGet](https://www.nuget.org/profiles/ScottPlot) on 2019-07-27_
* New plot type: `plt.PlotStep()`
* New plot type `plt.PlotCandlestick()`
* New plot type `plt.PlotOHLC()`
* `plt.MatchPadding()` copies the data frame layout from one ScottPlot onto another (useful for making plots of matching size)
* `plt.MatchAxis()` copies the axes from one ScottPlot onto another (useful for making plots match one or both axis)
* `plt.Legend()` improvements: The `location` argument allows the user to place the legend at one of 9 different places on the plot. The `shadowDirection` argument allows the user to control if a shadow is shown and at what angle.
* Custom marker shapes can be specified using the `markerShape` argument.

## ScottPlot 3.0.6
_Published on [NuGet](https://www.nuget.org/profiles/ScottPlot) on 2019-06-30_
* Bar plot: The plot module now has a `Bar()` method that lets users create various types of bar plots
* Histogram: The new `ScottPlot.Histogram` class has tools to create and analyze histogram data (including cumulative probability)
* Step plot: Scatter plots can now render as step plots. Use this feature by setting the `stepDisplay` argument with `PlotScatter()`
* Manual grid spacing: Users can now manually define the grid density by setting the `xSpacing` and `ySpacing` arguments in `Grid()`
* Draggable axis lines: Axis lines can be dragged with the mouse if the `draggable` argument is set to `true` in `PlotHLine()` and `PlotHLine()`. Draggable axis line limits can also be set by defining additional arguments.
* Using the scrollwheel to zoom now zooms to the cursor position rather than the center of the plot area
* `ScottPlot.DataGen.RandomNormal()` was created to create arbitrary amounts of normally-distributed random data
* Fixed bug causing axis line color to appear incorrectly in the legend
* `AxisAuto()` is now called automatically on the first render. This means users no longer have to call this function manually for most applications. This simplifies quickstart programs to just: instantiate plot, plot data, render (now 3 lines in total instead of 4).
* Throw exceptions if scatter, bar, or signal data inputs are null (rather than failing later)

## ScottPlot 3.0.5
_Published on [NuGet](https://www.nuget.org/profiles/ScottPlot) on 2019-06-23_
* Improved pan and zoom performance

## ScottPlot 3.0.4
_Published on [NuGet](https://www.nuget.org/profiles/ScottPlot) on 2019-06-23_
* Bar graphs: New `plotBar()` method allow creation of bar graphs. By customizing the `barWidth` and `xOffset` arguments you can push bars together to create grouped bar graphs. Error bars can also be added with the `yError` argument.
* Scatter plots support X and Y error bars: `plotScatter()` now has arguments to allow X and Y error bars with adjustable error bar line width and cap size.
* Draggable axis lines: `plotHLine()` and `plotVLine()` now have a `draggable` argument which lets those axis lines be dragged around with the mouse (#11) _Thanks @plumforest_
* Fixed errors caused by resizing to 0px
* Fixed a capitalization inconsistency in the `plotSignal` argument list
* `axisAuto()` now includes positions of axis lines (previously they were ignored)
* Fixed an that caused SplitContainer splitters to freeze (#23) _Thanks @bukkideme_

## ScottPlot 3.0.3
_Published on [NuGet](https://www.nuget.org/profiles/ScottPlot) on 2019-05-29_
* Update NuGet package to depend on System.Drawing.Common

## ScottPlot 3.0.2
_Published on [NuGet](https://www.nuget.org/profiles/ScottPlot) on 2019-05-28_
* Changed target from .NET Framework 4.5 to 4.7.2 (#15) _Thanks @plumforest_

#### ScottPlot 3.0.1
_Published on [NuGet](https://www.nuget.org/profiles/ScottPlot) on 2019-05-28_
* First version of ScottPlot published on NuGet<|MERGE_RESOLUTION|>--- conflicted
+++ resolved
@@ -15,12 +15,9 @@
 ## ScottPlot 4.1.68 (in development)
 * Axis: Added `IsReverse` property to let users invert the orientation of an axis (#2958) _Thanks @HandsomeGoldenKnight_
 * Text: Exposed `LastRenderRectangleCoordinates` to improve mouse interactivity (#2994) _Thanks @DaveMartel_
-<<<<<<< HEAD
+* Arrow: Fixed bug in constructor overload (#2976, #3001) _Thanks @Gray-lab_
 * Controls: Resizing will now invoke `OnAxesChanged` event (#3000, #3002) _Thanks @dhgigisoave_
 * Plot: Added `LastRenderDimensions` for easy access to the latest figure dimensions (#3000, #3002) _Thanks @dhgigisoave_
-=======
-* Arrow: Fixed bug in constructor overload (#2976, #3001) _Thanks @Gray-lab_
->>>>>>> ff0fa9a2
 
 ## ScottPlot 5.0.9-beta
 _Published on [NuGet](https://www.nuget.org/profiles/ScottPlot) on 2023-10-03_
