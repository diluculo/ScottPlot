--- conflicted
+++ resolved
@@ -16,11 +16,8 @@
 * Controls: Added `Configuration.RightClickDragZoomFromMouseDown` flag to enable right-click-drag zoom to scale relative to the cursor (#2296, #2573) _@pavlexander_
 * Finance: Improved DateTime position of random stock price sample data (#2574)
 * Axis: Improve tick spacing for extremely small plots (#2289) _Thanks @Xerxes004_
-<<<<<<< HEAD
+* Signal: Fixed bug causing `Update()` to throw an indexing error (#2578) _Thanks @Angeld10_
 * Annotation: Position is no longer defined as `X` and `Y` but instead `Alignment`, `MarginX`, and `MarginY` (#2302) _Thanks @EFeru_
-=======
-* Signal: Fixed bug causing `Update()` to throw an indexing error (#2578) _Thanks @Angeld10_
->>>>>>> b2da3b92
 
 ## ScottPlot 5.0.4-beta
 _Published on [NuGet](https://www.nuget.org/profiles/ScottPlot) on 2023-04-02_
