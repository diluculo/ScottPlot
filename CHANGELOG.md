## ScottPlot 5.0.56
_Not yet on NuGet..._
<<<<<<< HEAD
* PolarAxis: Add support for custom background color (#4897) @CoderPM2011
=======
* Statistics: Added support for kernel density estimation with Epanechnikov, Gaussian, Uniform, and Triangular strategies. Scott's rule (no relation) was implemented for bandwidth estimation (#4869) @bclehmann
* Radar: Added a `IsAxisAboveData` property to allow the axes to be rendered on top of the data series (#4874) @Christoph-Wagner
* Scatter: Add support for vertically oriented gradient fills (#4881) @manaruto
* Bar Plot: Add `LabelsOnTop` option to allow bar labels to always be displayed and never get overlapped by other bars or plottables (#4886, #4855) @manaruto @bclehmann
>>>>>>> cd750f51

## ScottPlot 5.0.55
_Published on [NuGet](https://www.nuget.org/profiles/ScottPlot) on 2025-03-22_
* WPF: Added autoscale option to the default right-click context menu (#4701) @hsfetterman
* Interactivity: Make all user action responses public (#4743) @manaruto @bwedding
* Shapes: Improved display of newly added Eclipse and Arc shapes (#4744, #4739) @CoderPM2011
* SignalXY: Improve support for generic X and Y collections (#4753, #4746) @JoeStoneAT @bclehmann
* Axis Rules: Updated minimum and maximum span rules to improve support for inverted axes (#4755, #4735) @manaruto
* Avalonia: Improved support for transparency at the window level (#4759, #3444, #4732) @bclehmann
* CoordinateRange: Improve NaN support for `Extrema()` method (#4770, #4665) @bwedding @uperp
* Rendering: Improved performance by simplifying axis limit change detection to reduce duplicate renders (#4790, #4783) @bclehmann @dtoppani-twist @chen1tian @ssharks
* Rectangular Grid: Improve logic used to identify cells from coordinates, fixing issues associated with contour line plots (#4787, #4791) @StendProg @ScottSSapphire
* Axes: Improve coordinate lookup logic for translating between triangular and Cartesian axes (#4797, #4798) @manaruto
* SignalXY: Improve performance by reducing allocations and copying inside the render loop (#4794, #4753) @bclehmann
* CoordinateRangeMutable: Improve comparison logic (#4796) @bclehmann
* Multiplot: Improve interactivity following `Reset()` and restore cookbook behavior (#4793)
* Population: Use stable random number generator for horizontal symbol offsets (#4616) @marklam
* Demo: Created an Avalonia demo application available for download in the GitHub repository (#4801) @bclehmann
* Colorbar: Improve support for transparent colormaps (#4685) @Roman-Rak
* Marker: Setting `LineColor` now sets both line color and outline color to improve support for filled markers with outlines (#4715)
* Axes: Exposed `GetPanels()` and added `GetXAxes()` and `GetYAxes()` to facilitate advanced customization (#4717) @hsfetterman
* Bar Plots: Place value labels below the bars for bars with negative values (#4760) @asmallproblem @jux-stef
* Tooltip: New plot type for labeling a point in coordinate space using a bubble (#4829, #4751) @CoderPM2011
* Axis Rules: Improved `SquareZoomOut` support for inverted axes (#4837, #4836) @StendProg @Corbini
* Axes: Added `LogMinorTickGenerator` to support decade-spaced minor ticks on logarithmic axes (#4841) @macaba
* SVG: Pre-render plots in memory to finalize layout before generating XML to reduce file size and improve performance (#4847, #4842) @manaruto
* WPF: Added `XmlnsDefinition` and `XmlnsPrefix` assembly information to simplify referencing in XAML (#4853) @Muny
* Plot: Calling `Plot.Title()` will always enable its visibility. Call `Plot.Title(false)` to hide the title. (#4804, #4856)
* Layout: Calling `Frameless(false)` enables visibility of all panels, undoing the actions of `Frameless()` (#4804, #4856) @manaruto @bouyeijiang
* Generate: Added helper methods for generating collections of `DateTimeOffset` objects (#4863, #4861) @bclehmann @bukowa

## ScottPlot 5.0.54
_Published on [NuGet](https://www.nuget.org/profiles/ScottPlot) on 2025-01-26_
* Multiplot: Improved API for advanced layout customization. See cookbook and demo application for examples. (#4738)
* Multiplot: Use new shared axis manager. `Multiplot.ShareY()` is now `Multiplot.SharedAxes.ShareY()` as seen in demo application. (#4738)
* Multiplot: Moved state management and pixel lookup logic based on previous renders into the `IMultiplot.LastRender` property (#4738)
* Multiplot: Added `Subplots` property for plot collection management and replaced `IMultiplot.Count` with `Multiplot.Count()` (#4738)
* Axes: Added `IAxis.Collapse()` helper method to disable tick generation and set size to zero for a given axis (#4738)
* Multiplot: Added `CollapseVertically()` to collapse space between vertically stacked plots (#4738)
* Multiplot: Created `DraggableRows()` layout to simplify user-resizable multiplots as demonstrated in the demo application (#4738) @VladislavPustovarov @quantfreedom
* Axes: Added `LockSize()` helper method to quickly set `MinimumSize` and `MaximumSize` to the same value
* WinForms: improve `ScottPlot.Image.GetBitmap()` memory management and disposal
* Image: Added `Scaled()` and `Resized()` methods to help resize existing images in memory
* WinForms: Improve support for transparency for plots placed on Forms with background images (#4698) @luo-ross
* OpenGL: Improved memory management for applications using scatter plots in OpenGL controls (#4702, #4693) @onur-akaydin @StendProg @allrightsreserved
* Rendering: Improved detection of changed axis limits and improved behavior of legend item orientation (#4722, #4629) @aespitia
* Plottables: Added many new shapes like arcs, circle sectors, annular sectors, and more as seen in the cookbook (#4739) @CoderPM2011 @heartacker

## ScottPlot 5.0.53
_Published on [NuGet](https://www.nuget.org/profiles/ScottPlot) on 2025-01-12_
* Axis Rules: Improved support for inner and boundaries on plots with inverted axis limits (#4686, #4609) @kebox7
* OpenGL: Improved behavior for applications which have multiple OpenGL instances (#4693) @onur-akaydin
* Multiplot: Improved interactive behavior in .NET Maui, Blazor, and WinUI controls (#4691) @King-Taz
* IPlotControl: Refactor to support `IMultiplot` allowing users to inject their own multi-plot logic (#4687)
* Cookbook: Added a colors page demonstrating all colors included with ScottPlot (#4681) @quantfreedom

## ScottPlot 5.0.52
_Published on [NuGet](https://www.nuget.org/profiles/ScottPlot) on 2025-01-08_
* Controls: Fix issue preventing the context menu from appearing after it was used to open a new window (#4529, #4671) @wi-fr @david3951445
* Eto: Improved implementation of the new multi-plot rendering system (#4675) @qaz7349134142024

## ScottPlot 5.0.51
_Published on [NuGet](https://www.nuget.org/profiles/ScottPlot) on 2025-01-07_
* WPF: Updated the WPF control to pass render requests though the new Multiplot system (#4666, #4667) @zygfrydw @VladislavPustovarov
* Multiplot: Improved right-click context menu support for multi-plot user controls (#4671) @nilsakesson
* Palette: Added `GetColors()` extension method for creating an array of colors from an existing palette

## ScottPlot 5.0.48
_Published on [NuGet](https://www.nuget.org/profiles/ScottPlot) on 2025-01-05_
* Multiplot: Extend `Multiplot` to support rending onto an existing surface (#4628, #4600)
* User Controls: Add `Multiplot` to `IPlotControl` (#4628, #4600)
* User Controls: Remove deprecated `Interaction` system (#4630, #4600)
* Plot: Remove the `PlotControl` property to encourage one-way flow of control (#4631, #4600)
* Controls: Update all `UserInputProcessor` code to support `Multiplot` interactions (#4632, #4600)
* Multiplot: Add advanced subplot positioning features (#4633, #4600)
* Multiplot: Add shared axis helper methods to facilitate syncing axis limits across subplots (#4635, #4600)
* Generate:  Fixed causing `AddNoiseInPlace()` to offset the mean of the underlying signal (#4564) @nightroman
* Text: Fixed `DragTo()` to use the correct axis dimension (#4587) @claire0821
* Rendering: Improved handling of the `RenderPack` inside the render loop to avoid Skia exceptions (#4592) @vadimart92
* Axes: Improved support for `CoordinateRect` hit detection on plots with inverted axes (#4596) @SprinterDave
* Axes: Improved axis rule behavior on plots using inverted axes (#3597, #4609) @CoderPM2011
* Smith Chart: New plot type for displaying impedance of signals as resistance vs. reactance on a circular axis system (#4634, #4578, #41) @CoderPM2011 @louis1901 @Padanian
* Rendering: Improve support for platforms where BGRA is not the default color model (#4648, #4647) @bclehmann @ssharks
* Legend: Made `GetItems()` virtual to support custom ordering logic and made `Plot.Legend` settable (#4571) @onur-akaydin
* Controls: Improved middle-click-drag zoom rectangle support for plots using inverted axis limits (#4573) @xichaoqiang
* Ticks: Improved tick placement consistency for financial plots with DateTime axes (#4591) @VladislavPustovarov
* Line: Added `LineOnTop` and `MarkersOnTop` flags to control which components appear in front (#4610) @nullsoftware @quantfreedom
* Axes: Added a helper method allowing `Plot.Axes.Left.RemoveTickGenerator()` to quickly disable left axis tick generation (#2875, #4613, #4608, #4613)

## ScottPlot 5.0.47
_Published on [NuGet](https://www.nuget.org/profiles/ScottPlot) on 2024-11-24_
* Controls: Fix issue preventing the context menu from appearing after it was used to open a new window (#4529) @david3951445
* Interactivity: Created `HitablePlottableDecorator` and `DragablePlottableDecorator` classes that wrap any `IPlottable` to add pixel-based mouse collision detection and drag capability to any plot type (#4531, #4496) @StendProg
* Ticks: Created a plottable for displaying multiplier notation and added the `Plot.Axes.SetupMultiplierNotation()` helper method for rapidly enabling it with typical options (#4530) @Paraplegia
* Axes: Improve layout support for axes with multi-line axis labels (#4535) @CBrauer
* Heatmap: Added `Rectangle` property to simplify rendering a heatmap within the edges of a user-defined rectangle in coordinate space (#4552, #4550) @ecrocombe
* Palette: Exposed `ScottPlot.Palettes.Custom` as an alternative to `ScottPlot.Palette.FromColors()` for creating palettes with user-defined collections of colors
* Bar: Created `Add.Ranges()` and `Add.StackedRanges()` to simplify creation of stacked range charts (#4548) @quantfreedom @wellcaffeinated
* Bracket: New plot type for annotating ranges of linear lines in coordinate space (#4547, #1863) @FULL69 @bclehmann
* Financial Charting: Improved `FinancialTimeAxis` tick generation behavior (#4483, #4551, #4385) @VladislavPustovarov @quantfreedom
* Histogram: Created `Add.Histogram()` which accepts a `Histogram` and returns a `HistogramBars` plottable designed for displaying continuously updated histogram counts (#4557) @jpgarza93
* Legend: Added support for paring each `LegendItem` with its parent `IPlottable` to facilitate mouse interaction (#4533) @BambOoxX
* Plot: Modified `GetPngHtml()` to add optional `classContent` and `styleContent` arguments to allow CSS style injection
* Reporting: New `ScottPlot.Reporting` classes support creating multi-figure reports which may be viewed interactively or exported as HTML documents (#4526)

## ScottPlot 5.0.46
_Published on [NuGet](https://www.nuget.org/profiles/ScottPlot) on 2024-11-17_
* Axes: Added support for displaying bitmaps as axis labels allowing rich text to be rendered using a third party package and displayed in any plot (#4503, #3222, #2905) @Liwr9537 @CBrauer @DaveMartel
* DataStreamerXY: A new type of plottable for displaying streaming Y with unevenly spaced, user-defined X values (#4507, #4460, #4518) @dlampa
* DataLogger: Added `InvertX` and `InvertY` flags to control automatic axis limit management behavior (#4513) @Jofstera
* Controls: Updated mouse wheel scroll fractions so zoom-out wheel events more accurately reverse zoom-in wheel events (#4516) @quantfreedom
* Candlestick: Updated `FallingColor` property to change both the fill and line colors with one assignment (#4521) @czastack
* Interactivity: Mouse click times in double-click events no longer resets after losing focus, improving double-click behavior in WPF controls (#4524) @onur-akaydin
* OpenGL: Updated GLSL version number formatting to improve rendering on some platforms (#4519) @onur-akaydin @StendProg
* Legend: Gave `LegendItem` a `Plottable` property to enable creating interactive legends which control plottable properties (#4523, #3842, #4147) @BambOoxX

## ScottPlot 5.0.45
_Published on [NuGet](https://www.nuget.org/profiles/ScottPlot) on 2024-11-12_
* Candlestick: Improved performance for plots with large numbers of candles less than one pixel wide (#4483) @quantfreedom @VladislavPustovarov
* Blazor: Added UI event handlers with names consistent with those of other controls (#4480) @Saklut
* SignalConst: Improve automatic axis limit detection when X and Y data offsets are used (#4485) @matej-mnoucek
* Controls: Improve interactivity behavior by resetting drag events when interactivity is disabled (#4481) @hljlishen
* SignalConst: Deprecated the `SignalConst` type in favor of a `Signal` with a `SignalConstSource` data source (#4492)
* Signal: Refactored multiple signal plot and data source types for improved performance, increased customization, and better consistency (#4492) @StendProg
* Text: Added a static `LabelStyle.RTLSupport` flag to enable support for right-to-left (RTL) languages (#4500, #4306) @StendProg @moranmono

## ScottPlot 5.0.44
_Published on [NuGet](https://www.nuget.org/profiles/ScottPlot) on 2024-11-09_
* Rendering: Prevent inversion of data area for extremely small plots (#3607)
* Generate: Created `AddSin()` and `AddSinInPlace()` methods to facilitate test data generation (#3682)
* FormsPlot: Improved the Visual Studio design time experience for users working on .NET Framework projects (#4425, #4362) @CoderPM2011
* CoordinateRange: Improve equality checking for infinite spans with reversed limits (#4441, #4436) @sunefred
* SVG: Significantly reduced the size of exported XML by preventing duplicate renders (#4441, #4436) @sunefred
* LineStyle: Added a `HandDrawn` flag with customizable `HandDrawnJitter` and `HandDrawnSegmentLength` to create XKCD-style plots (#4435, #3239) @sdpenner
* SignalConst: Exposed `Data` so users may access offset configuration settings (#4440, #4253) @matej-mnoucek
* VectorField: Added `MaximumArrowLength` property to allow arrow lengths to be customized (#3763) @hnMel
* Signal: Reduced render artifacts for high density overlapping data by reducing pixel overlap (#4050, #3665) @StendProg
* Label: Added border radius properties to customize corner curvature of labels and plottables with label styles (#4099)
* Controls: Added `LostFocusAction` to abort mouse drags if they are interrupted by Alt+Tab or other events that lose window focus (#4103) @Max-i-m
* Polygon: Improved performance and reduced anti-alias artifacts by preventing multiple overlapping drawings of identical lines (#4141) @HandsomeGoldenKnight
* Title: Added `FullFigureCenter` flag to allow titles to be centered in the figure instead of over the data area (#4455, #364) @jaguarxii
* OHLC: Added check in initializer to force valid high/low range state (#4454) @CBrauer
* WpfPlot: Re-implemented `GetPlotPixelPosition()` and `GetCurrentPlotPixelPosition()` (#4214, #3622) @wellsw @KroMignon
* DataLogger: Narrowed the underlying data type from `IList<Coordinates>` to `List<Coordinates>` to allow `RemoveRange()` as seen in the cookbook (#4460) @Fruchtzwerg94
* Maui: Improve visual appearance of plots during panning (#4416, #4417, #4447) @King-Taz @KosmosWerner
* WinUI: Improved support for Windows platforms by upgrading to the latest SkiaSharp dependency and building for `windows10.0.19041` (#4258) @ArchieCoder @ProgrammerGuy76 @agneszitte @AzureGulf @Treppon
* Callout: Improved automatic axis limit detection (#4358) @endeffects
* Axes: Added `SquareUnits(false)` overload to allow restoring default axis scaling behavior (#4366) @cvdevol
* Axis Lines: Add `Minimum` and `Maximum` properties to limit the size of the line along its axis (#4368) @nRoger-Env
* Axes: Added `Plot.Axes.NumericTicksButton()` to revert changes made by `DateTimeTicksBottom()` (#4438) @Cassar17
* Colormap: Added `GetImage()` to return a `ScottPlot.Image` of custom dimensions which may be returned as a byte array or saved to disk (#4371)
* Tick Generator: Added `DateTimeManual` for placing ticks manually on `DateTime` axes without having to use `ToOADate()` (#4383)
* Grid: Added `Color`, `LineWidth`, and `LinePattern` properties for quickly setting major line styles of primary X and Y axes grid lines (#4384)
* DataLogger: Exposed `HasNewData` to allow signaling that new renders are required after manually editing logger data (#4470, #4460) @Fruchtzwerg94
* Marker: Improved support for filled markers with opt-in outlines (#4387)
* Generate: Added `RangeWithStep()` and `RangeWithCount()` as more explicit alternatives to the ambiguously named `Range()` method
* Scatter: Filled areas previously only respected `OffsetX` but now respect `OffsetY` too (#4433)
* Controls: Modified `MouseDragZoom` to expose sensitivity properties to improve click-drag experiments for different platforms (#4443, #4416) @King-Taz @KosmosWerner
* Controls: Improved mouse interactivity behavior for plots with inverted axes (#4471, #4110) @wi-fr
* Population: Use deterministic randomness for horizontal spread of makers to support pixel perfect reproducibility (#4477)

## ScottPlot 5.0.43
_Published on [NuGet](https://www.nuget.org/profiles/ScottPlot) on 2024-11-03_
* UserInputProcessor: Simplified how axis locking is achieved by adding `horizontal` and `vertical` arguments to `LeftClickDragPan()` and `RightClickDragZoom()`
* Maui: Improved deployment pipeline so the latest `ScottPlot.Maui` package is always available on NuGet (#1391) @KosmosWerner @King-Taz @cosmicDustOfLightLength
* Candlestick Plot: Exposed `Data` for easier access to underlying `OHLC` candle data (#4385) @quantfreedom
* Maui: Improved cursor-driven pan and zoom on Desktop platform targets (#4417, #4416) @KosmosWerner @King-Taz
* Candlestick Plot: Improved visibility of candles with zero price movement (#3337) @Lyakabynka @bukowa
* Ticks: Added an experimental `FinancialTickGenerator` for generating DateTime ticks from unevenly-spaced time data (#4385)
* Financial Charting: Added experimental `FinancialTimeAxis` plottable as an alternative to using custom axes or tick generators (#4385) @quantfreedom @VladislavPustovarov
* Triangular Axis: Users may now `Add.TriangularAxis()` and use its methods to get Cartesian coordinates from points in triangular space (#4421, #4413, #4424) @manaruto
* Bar: Exposed `Rect`, `ErrorLines`, and `AxisLimits` properties (#4423) @tiger2014
* Axes: `SquareUnits()` now uses `SquareZoomOut` for console apps and `SquarePreserveX` for interactive apps (#4422) @King-Taz @KosmosWerner
* Bar: Improved support for bat plots with custom hatch patterns (#3386)
* Floating Axis: New plot type for displaying axes anywhere inside the data area (#3377) @ZTaiIT1025
* Bar: Improved behavior of horizontal bar plots with the `CenterLabel` flag enabled (#3533) @TheFizz
* Generate: added `Sigmoidal()` method for creating sample data with a sigmoidal shape

## ScottPlot 5.0.42
_Published on [NuGet](https://www.nuget.org/profiles/ScottPlot) on 2024-10-29_
* Controls: Refactor to allow the user input processor to function as `IPlotControl.Reset()` changes the underlying `Plot` (#4404) @Or8e4m4n

## ScottPlot 5.0.41
_Published on [NuGet](https://www.nuget.org/profiles/ScottPlot) on 2024-10-27_
* Controls: marked `Interaction` as `Obsolete` to encourage use of the newer `UserInputProcessor` documented in all the demo apps. Users may still activate the old system by calling `myPlotControl.Interaction.Enable()` (#4322, #4224, #3186, #4053)
* Ticks: Improved automatic tick generation for axes of extremely small plots (#4353, #4354) @StendProg @Cassar17
* CoordinateRange: Added a `Center` property to return the value halfway between the range boundary values (#4316, #4357) @idotta
* Multiplot: Improve support for advanced layouts and add examples to cookbook (#4345)
* Colormap: Added `Default` property to provide quick access to a customizable standard colormap (defaults to `MellowRainbow`)
* Palette: Added `Default` property to provide quick access to a customizable standard Palette (defaults to `Category10`)
* Bar: Use `LineStyle` and `FillStyle` similar to other plottables and deprecate old property names
* Histogram: Refactored to simplify creation of creating probability curves and cumulative probability histograms (#4287, #4367)
* Colormap: Refactor all `ScottPlot.Colormaps` to favor composition over inheritance and add extension methods to `IColormap` (#4248)
* WinUI: Improve support for .NET 8 platform targets (#4288, #4374) @vilgotf
* Scatter: Made all default strategies `public` to facilitate connecting line customization (#4346)
* Interaction: Added `DoubleLeftClickBenchmark()`, `LeftClickDragPan()`, and `RightClickDragZoom()` helper methods for toggling default behavior (#4379)
* Finance: Added `Add.BackgroundText()` methods to simplify the process of adding stock symbol information (#4396, #4395, #4385) @quantfreedom
* Finance: Improve support for `List<OHLC>` and `OHLC[]` data types (#4397)
* Generate: Added `Generate.Financial.OHLCsByMinute()` to simplify creation of random financial data (#4397)
* DataLogger: Add `Clear()` to the data logging plottable ands its corresponding data source (#4377) @h135558
* Cookbook: Improved recipes, reorganized chapters, and added platform switching to the website (#4392)

## ScottPlot 5.0.40
_Published on [NuGet](https://www.nuget.org/profiles/ScottPlot) on 2024-10-16_
* DataLogger: Added `Add()` overloads to be consistent the original DataLogger API (#4243, #4114) @drolevar @jpgarza93
* Fonts: Improve typeface caching to significantly improve Avalonia performance on Linux (#3439, #4250) @kebox7
* Generate: Improved `RandomNumbers()` to include lower boundary as described in XML docs (#4251, #4252) @aespitia @LeaFrock @ArchieCoder
* LinePattern: Added `Name` property and added support for custom patterns (#4275, #4289) @CoderPM2011
* DataSources: Created `IDataSource` to standardize and simplify data access, render index management, and pixel/coordinate conversion (#3807, #4270) @RFBomb @StendProg
* LinePlot: Added `CoordinateLine` property (#4277, #4274) @aespitia
* Pie: Improved respect for `LineStyle` customizations (#7278)
* Pie: Improved automatic axis limit behavior for pie charts with internal slice labels (#7278)
* Pie: Slices now have distinct `Label` and `LegendText` properties (#3295, #4280) @LeaFrock @sterenas @Martin12350
* SignalXY: Fixed bug introduced in the last version that caused off-screen data to throw an ascending value exception (#4261, #4286) @RFBomb @StendProg
* Controls: Added strong naming by signing assemblies for the WPF, Maui, and Eto controls (#4295) @RFBomb
* OpenGL: Improve behavior of plots when grid lines are rendered beneath plottables (#4298) @StendProg
* OpenGL: Improve support for OpenGL controls on modern .NET using platform-specific OpenTK versions (#4301) @StendProg
* Coxcomb: Improved first slice orientation consistency (#4304, #4305) @johndoh
* Grid: Improved alternating fill grid appearance for live and interactive graphs (#4302, #4307) @StendProg @bradcb212
* SignalXY: Fixed bug causing plots with inverted horizontal axes to crash under specific conditions (#4313, #4315) @StendProg @lguelat
* CoordinateRange: Refactored to improve support for inverted ranges (#4316) @CoderPM2011
* Axes: Added a `Plot.Axes.TightMargins()` shortcut for setting autoscale margins to tightly fit the data
* ContourLines: New plot type for displaying lines that mark points of equal elevation given a collection of 3D points (#4296, #2330, #3795, #4326) @jon-rizzo @StendProg
* Maui: Improved the .NET MAUI ScottPlot control and added quickstart documentation to the website (#4320, #4023, #4013, #4342) @KosmosWerner @ByteSore
* Radar: Improved rotational direction of labels (#4321, #4310) @CoderPM2011 @bry-decelles
* Axes: Added `Plot.Axes.MarginsX()` and `Plot.Axes.MarginsY()` for changing margins in a single axis without changing the other (#4246)
* Colormap: Added `Colormap.FromColors()` to generate colormaps using interpolated gradients between a user defined collection of colors (#4247, #4324)
* Colormap: added `MellowRainbow` similar to Jet and Turbo but with mellow tones to improve appearance of thin lines on a white background (#4325)
* ScaleBar: New plot type for communicating scale as a concise alternative to the axis frame (#4319, #4337, #4329) @CoderPM2011
* PixelLine: Added `Center` property (#4335, #4318) @brokoli777
* MultiPlot: New class for creating composite figures containing multiple distinct `Plot` figures (#3948)
* Plot: Deprecated `GetImageHtml()` in favor of `GetPngHtml()` and `GetSvgHtml()` (#4347)

## ScottPlot 5.0.39
_Published on [NuGet](https://www.nuget.org/profiles/ScottPlot) on 2024-08-02_
* Angle: Added support for common arithmetic operators
* PolarCoordinates: Added `FromCartesian()` and `FromCartesian()` overloads to facilitate conversion between polar and Cartesian space (#4211) @CoderPM2011
* Pie: Added `Rotation` property (#4211) @CoderPM2011
* Pie: Improved label alignment (#4211) @CoderPM2011
* Pie: First slice now starts vertically (-90 degrees) instead of to the right (0 degrees) (#4211) @CoderPM2011
* Generate: Random seed uses `System.Random.Shared` on .NET platforms where it is available (#4217) @LeaFrock
* Axes: Added `ClipLabel` option to prevent long labels from overlapping on very small plots (#4219) @drolevar
* Plot: Improved performance when adding new plot objects by reducing complexity of color palette sampling (#4218) @0xfded @StendProg
* Colormap: Added `GetColor()` overload to get color of an item in a collection with an option to sample from a range of the colormap
* Markers: Added optional `Colormap` so marker colors can be sampled from a colormap instead of assigned manually (#4143)
* Angle: Added `FromFraction()` to produce angles represented by a fraction around the unit circle (#4208)
* Color: Added constructor overloads to create colors from `SKColor` and `System.Drawing.Color` (#4209)
* Axes: Added `SetSpanX()` and `SetSpanY()` for defining axis range size without changing the center position (#4221)

## ScottPlot 5.0.38
_Published on [NuGet](https://www.nuget.org/profiles/ScottPlot) on 2024-09-02_
* DataLogger: Merged in numerous additional features (optional circular buffer, X and Y offset, etc.) from the experimental DataLogger (#4085, #4114) @drolevar
* SVG: Improved correctness of exported SVG files to overcome a SkiaSharp bug that sometimes results in XML missing a closing tag (#4104, #4121) @KroMignon @aespitia @bclehmann @DDiggs91 
* Generate: Added `Range()` to create a sequence of values between two numbers (#4122, #4119, #4179) @KroMignon @StendProg
* Rendering: Improve behavior of plots using custom scale factors in situations of repeated renders (#4125) @BrianAtZetica
* Palette: Improved behavior of automatic color selection for new plottables added to the plot (#4105)
* Color: Added overload to allow constructing colors from hex strings (#4170, #4165) @aespitia @KroMignon @kebox7
* WinUI: Improved support and documentation for applications built using Uno Platform (#4123) @agneszitte
* Color: Added Hue, Saturation, and Luminance properties
* Colormap: Added `Colormap.GetColormaps()` to allow iterating over all available colormaps
* Colormap: Added `Colormap.GetImage()` to generate a gradient image using a given colormap
* Coordinates: Added `Position` and `Coordinates` properties (#4185) @blouflashdb
* Signal: Added `AlwaysUseLowDensityMode` for improved anti-aliased rendering in static plots (#4153)
* Plot: Improved default `ToString()` implementation for the object returned when saving image files (#4154)
* Plot: Added `Save()` overload which detects file format from filename extension (#4164)
* Coordinates: Added `Coordinates.Zip()` for creating a `Coordinates[]` from distinct `xs[]` and `ys[]` arrays.
* Lollipop: New plot type that displays values with a stem and a marker similar to a bar graph but with less visual clutter (#4193, #4183) @CoderPM2011
* Polar Axis: Added `Rotation` property to rotate the axis and coordinates it returns
* Polar Axis: Added the ability to customize spoke label text (#4188)
* Polar Axis: Added a `SetSpokes()` overload that accepts `string[]` to create new spokes and set their label text automatically
* Polar Axis: Replaced `RegenerateSpokes()` and `RegenerateCircles()` with `SetSpokes()` and `SetCircles()` (#4207)
* Grid: Added support for fill colors to highlight spans between pairs of major grid lines (#4201, #4022) @CoderPM2011 @seeingistrue
* AxisSpan: Added `IsUnderMouse()` to improve API naming consistency with AxisLine (#4150)
* AxisLimits: Added `Contains()` to allow quick checking whether a point is contained by the boundaries of the axis limits (#4161)
* Radar: Refactored to use a `PolarAxis` to handle spoke and tick management and translation between polar and Cartesian space (#4207, #4187, #4186, #4055)
* Controls: Made `IPlotControl.Menu` nullable so users creating their own controls are not required to create a menu system (#4203) @kebox7

## ScottPlot 5.0.37
_Published on [NuGet](https://www.nuget.org/profiles/ScottPlot) on 2024-07-29_
* Controls: A new `IPlotControl.UserInputProcessor` has been created to replace `IPlotControl.Interaction` which will be deprecated in a future release. The new system supports arbitrary inputs (not limited to mouse actions and key presses), offers extended ability to inject highly customizable ordered plot manipulation logic that respond to streamed inputs, and has been designed to facilitate automated UI testing. Set `IPlotControl.UserInputProcessor.IsEnabled` to `true` to opt-in to this new event processor. (#4053, #3186, #3622)
* Signal and SignalXY: Improve data source `GetNearestX()` accuracy (#4019) @StendProg
* Maui: Created a `ScottPlot.Maui.MauiPlot` control to provide interactive plots in .NET Maui applications (#4013) @ByteSore
* Style: Added `Plot.GetStyle()` and `Plot.SetStyle()` for applying and customizing styles in the `ScottPlot.PlotStyles` namespace (#4025, #3955, #4037) @StendProg @kebox7
* AxisLimits: Improved accuracy and performance of `WithZoom()` (#4041) @idotta
* Documentation: Added automatically generated API documentation to the website (#4040, #3822)
* Font: Improved documentation and testing for plot objects (like Legends) that use custom typefaces (#3830, #3825, #4060, #4043, #4057) @lasooch @kebox7
* Label: `ScottPlot.Label` has been renamed to `ScottPlot.LabelStyle` to better signal its purpose is to hold styling information rather than store text
* Label: Improved support for custom horizontal alignment in multiline strings (#4045, #3958, #3859) @karlipl
* Fonts: Improve performance when automatic best font detection is enabled (#4049) @zxy874175242
* Controls: Added autoscale to default context menu (#4053)
* Axes: A polar plot axis can now be added with `myPlot.Add.PolarAxis()` and customized as seen in the cookbook (#4055, #3939) @CoderPM2011
* Axis lines and spans: Added `EnableAutoscale` flag to allow plottables to be ignored when `Plot.Axes.AutoScale()` is called (#4069, #4067) @KroMignon @andresod
* SignalConst: Improved support for custom legend text (#4081, #4082) @KroMignon @fanshuxian
* SignalConst: Improve accuracy of the first point in low density mode (#4082, #4083, #4086, #4083) @StendProg @KroMignon
* SignalConst: Allowed markers to become visible by setting their shape without requiring users to define a non-zero size (#4082) @KroMignon
* Grid: Improved performance by reducing unnecessary allocations for ticks of invisible axes (#4087) @kebox7
* Ticks: Improved behavior of the numeric fixed interval tick generator to ensure the correct lowest tick is always rendered (#4089) @epegeot
* Ticks: Allow the numeric fixed interval tick generator interval to be defined as a `double` (#4090) @epegeot
* Ticks: Add a custom tick label formatter property to the numeric fixed interval tick generator (#4090) @epegeot
* Ticks: Improved behavior of `NumericalFixedInterval` to ensure the correct lowest tick is always rendered (#4089) @epegeot
* DataStreamer: Improved support for rotated plots (#4093, #4085) @drolevar @KroMignon @Jofstera
* Security: Removed outdated reference to `System.Text.Json` which contained CVE-2024-30105 (#4095, #4063) @SerTetora
* Phaser: New plot type for displaying arrows to points in polar space (#4096, #3939) @CoderPM2011 @nilsakesson
* PlottableAdder: Exposed `Plot` so users can create methods that extend `Plot.Add` which have access to the `Plot` itself (#4109, #4107) @DDiggs91
* AxisManager: Improve `AutoScale()` support for inverted axes (#4110) @BrianAtZetica
* Scatter: Added `ColorPositions` to allow placement of colors at specific X positions when using filled scatter plots (#4111) @CoderPM2011
* SignalXY: Improved support for rotated plots and added support for `XScale` to compliment `YScale` (#4112, #4102) @BrianAtZetica

## ScottPlot 5.0.36
_Published on [NuGet](https://www.nuget.org/profiles/ScottPlot) on 2024-06-29_
* Fonts: Made typeface caching thread-safe to improve support for multi-threaded environments (#3940) @Hawkwind250
* Ticks: Added a custom `LabelFormatter` to DateTime axes which use fixed intervals (#3936) @Fruchtzwerg94
* Fonts: Enabled sub-pixel text positioning for improved character placement (#3937) @bforlgreen
* Axes: Improved automatic axis limit expansion for extremely large numbers (#3930) @CodeDevAM
* Statistics: Added `ScottPlot.Statistics.Descriptive` methods `Median()` and `Percentile()`
* Population: Added a new Population plot type for displaying collections of values (#3944, #3676)
* IAxisLimitManager: Separated `GetAxisLimits()` into `GetRangeX()` and `GetRangeY()` for improved customization and performance (#3946) @drolevar
* Experimental: Added `Plottables.Experimental.DataStreamer2` plot type for displaying streaming data in a circular buffer (#3946) @drolevar
* Rendering: Automatically re-render if a render invokes an event that requests it (#3952) @BrianAtZetica
* SVG: File encoding now supports text containing UTF8 characters (#3956, #3957) @aespitia
* Documentation: Added a sandbox .NET API project and quickstart section to the website (#3959, #3824) @aespitia
* Color: Added `ToColor()` and `FromColor()` to simplify conversion between `ScottPlot.Color` and `System.Drawing.Color` (#3964, ##3953) @aespitia
* Console: Saved image path can be displayed by calling `myPlot.SavePng('demo.png', 600, 400).ConsoleWritePath()` (#3965, #3943) @aespitia
* Rendering: Improved sharpness of axis frames, tick marks, and grid lines by disabling anti-aliasing by default and added `Plot.Axes.AntiAlias()` so users can customize this behavior (#3976) @bforlgreen
* Signal: Added support for generic data sources in read-only lists (#3978, #3942) @sdpenner
* LinearRegression: Added overload that accepts `IEnumerable<Coordinates>` (#3982, #3981) @ANGADJEET @CoderPM2011
* Colormap: Added `GetColors()` for generating a given number of colors evenly spaced along a colormap (#3983, #3947) @CoderPM2011
* CoordinateLine: Added additional constructors for creating lines given a point and slope (#3987, #3986) @aalgrou
* DataLogger: Added `Clear()` and `ResetMinAndMaxValues()` to the data logger source class (#3993, #3969) @jpgarza93
* Controls: Improved behavior of middle-click-drag zooming over axis panels for plots using DPI scaling (#3994) @bforlgreen
* Style: Added `Plot.Axes.Hairline()` to enable axis frames, tick marks, and grid lines to render 1px wide regardless of scale factor (#3995) @bforlgreen
* Axes: Display no ticks instead of throwing an exception if automatic DateTime ticks are used with invalid ranges (#4001) @githubkau
* SignalXY: Improve support for data sources containing zero-length arrays (#4000) @githubkau
* CoordinateRect: Added constructor that accepts `IAxes` (#4008, #3985) @CoderPM2011
* CoordinateRect: Fixed an issue that caused `BottomRight` to return incorrect coordinates (#4009, #3996) @CoderPM2011
* Cookbook: Added a demonstration of stacked filled line plots (#4010, #3967) @CoderPM2011 @MarkG008
* Benchmark: Improved text default alignment of double-click benchmark (#4014) @banncan
* SignalXY: Improved behavior of `MinRenderIndex` and `MaxRenderIndex` (#4011) @StendProg
* Project: Cut dependency on `System.Runtime.InteropServices.RuntimeInformation` (#3911) @swaitvor @chhh
* Legend: Added `IsVisible` property to `LegendItem` to customize visibility of items in manual legends (#3931) @cataclism
* Signal: Exposed `Data` property setter so users can replace the `ISignalSource` without resetting the plottable (#3932) @danieljfarrell @bclehmann
* Heatmap: Exposed `Intensities` setter to allow users to replace heatmap data with a 2D array of a different size (#3941) @sdpenner
* Axes: Added `Plot.Axes.Link()` to simplify sharing axis limits between multiple plots or plot controls (#4003)
* Blazor: Added automatic resizing options to the in-browser cookbook (#3710, #3664) @KroMignon
* Axis Spans: Improved visibility of extremely narrow spans (#4017, #3968) @CoderPM2011
* Generate: Added `RandomNormalNumber()` that returns a single value to compliment `RandomNormal()` which returns a collection (#4018, #3980) @CoderPM2011
* Axis Lines: Offset label according to the panel offset to improve appearance on multi-axis plots (#1766) @fuxinsen @mengfanmin123

## ScottPlot 5.0.35
_Published on [NuGet](https://www.nuget.org/profiles/ScottPlot) on 2024-06-10_
* Legend: Added `Plot.ShowLegend()` overload that accepts an `Edge` for quickly adding a legend outside the data area (#3672, #3635)
* Radar Plot: New plot type (also called a spider charts or star charts) for representing multi-axis data as a 2D shape on a circular axis system (#3457, #3780) @bclehmann
* Coxcomb Plot: New plot type like a pie graph where the angle of slices is constant but the radii are not (#3457, #3780) @bclehmann
* Axes: Added `LabelFormatter` property to `DateTimeAutomatic` for custom formatting of DateTime tick labels (#3783) @loyvsc
* Rendering: Improve how backgrounds are drawn on on plots using a custom `ScaleFactor` (#3818) @MCF
* Plot: Added `Plot.Clear<T>()` as an alias for `Plot.Remove<T>()` to remove all plottables of the given type (#3820, #3804) @CoderPM2011
* Axes: Added `ScottPlot.AxisPanels.Experimental` namespace with examples in the demo app and cookbook (#3823) @EricEzaM
* Rendering: Added `Plot.RenderManager.RemoveAction<T>()` for easily removing specific actions from the render sequence
* SVG: Fixed issue where plots would have a black outline in some browsers (#3709) @sproott @KennyTK @aespitia
* Controls: Add "open in new window" to right-click menu for WinForms and WPF controls (#3730)
* Cookbook: Demonstrate how to achieve a frameless heatmap (#3828) @itsmygam3
* Cookbook: Demonstrate `Heatmap.CellAlignment` to achieve heatmaps that do not extend past their boundaries (#3806) @FengQingYangDad
* Signal: Improve support for datasets with no elements (#3797)
* Scatter: Improved line clipping when fill mode is enabled (#3792) @BendRocks @CoderPM2011
* Signal and Scatter: Added `MinRenderIndex` and `MaxRenderIndex` properties as shortcuts to those in the `Data` property (#3798)
* Scatter: Improve appearance when `FillY` is enabled and all data is on one side of `FillYValue` (#3791) @BendRocks
* Axes: Added `SetTicks()` shortcut for quickly switching to a manual tick generator pre-loaded with the given tick positions and labels (#3831) @Giviruk
* Legend: Clip the legend area so it does not flow outside the data area on extremely small plots (#3833) @drolevar
* Controls: Made axis locking methods `virtual` inside `InputBindings` to facilitate custom behavior (#3838) @JinjieZhao
* Fonts: Improved support for true-type font files and custom typefaces (#3841) @kebox7 @bclehmann
* Axis: Simplified strategy for achieving shared axis limits between multiple controls as seen in the demo application (#3873) @StendProg
* Controls: Improved `Plot.Interactions.Disable()` behavior so interactivity can be restored with `Plot.Interactions.Enable()` (#3879) @StendProg @KroMignon
* Controls: Improved mouse zoom behavior for plots with custom scale factors (#3887, #3886) @BrianAtZetica
* Text: Improve support for text objects containing null strings (#3892, #3861) @sdpenner
* Controls: Improve behavior of Alt + Left-Click-Drag zoom rectangle (#3896, #3845) @MCF
* Label: Improve support for text positioning when custom offsets are in use (#3898, #3865, #3836) @ValeraTychov, @bclehmann, @VibrationAnalystCN
* Avalonia: Enable `Focusable` to improve support for passing keyboard events (#3899) @bclehmann
* ImageMarker: New plot type for displaying an image at a point (#3904) @levipara
* SignalXY: Added `GetNearestX()` to the data source to help locate the point closest to the cursor's X position (#3807) @cataclism
* Scatter: Added `GetNearestX()` to the data source to help locate the point closest to the cursor's X position (#3807) @MatKinPro
* Controls: Disable middle-click-drag zooming on axes which have no data (#3810, #3897) @MCF
* DataLogger: Create `Add()` overloads which accept fixed-length arrays (#3555) @h25019871990
* SignalXY: Ensure the final point is always drawn in high density mode (#3812, #3918, #3921)
* Axes: Improved exception messages when calling `Zoom()` methods with invalid scale factors (#3813) @KennyTK
* WinForms: Exposed `SKControl` so users may bind to its events (#3819) @CD-SailingPerf
* Scatter: Added support for `Scale` and `Offset` properties (#3835) @bukkideme
* Axis Lines: Separated `LegendText` from `LabelText` so items may be configured separately
* Heatmap: Exposed `CellWidth` and `CellHeight` as an alternative sizing strategy to setting `Extent` (#3869) @alexisvrignaud
* ImageRect: New plot type that places an image inside a defined rectangle on the plot (#3870) @sdpenner
* Axis Rules: Improved behavior of snapping rules and improve smoothness of panning rules (#3919, #3547, #3701) @BrianAtZetica
* SignalXY: Improved appearance of rotated plots when low density mode is in use (#3921) @BrianAtZetica
* Heatmap: Added `ManualRange` so users can specify a range spanned by the colormap (#3922) @sdpenner
* Color: Fix infinite loop in the `Color.FromARGB()` overload that accepts an `int` argument (#3924) @r-j-s
* Heatmap: Added cookbook recipe demonstrating how to use custom tick formatter (#3844) @mawbydp
* DataLogger: Improved automatic axis management for loggers with empty datasets (#3880) @TenebrosFR
* SignalXY: Improved interpolation of edge points when step mode is enabled (#3894) @seishinkouki @StendProg
* SignalXY: Improve behavior of off-screen single-point signals (#3926) @githubkau
* SignalXY: Improved cookbook recipe demonstrating SignalXY plots with markers at each point

## ScottPlot 5.0.34
_Published on [NuGet](https://www.nuget.org/profiles/ScottPlot) on 2024-05-05_
* Axes: Added `AutoScale()` overloads that accept user-defined lists of plottables (#3776) @levipara
* SignalConst: Properly implement range search to achieve extreme performance improvements for large datasets (#3778) @StendProg @bclehmann @Cardroid
* Ticks: Added options for minor ticks when using DateTime axes (#3779, #3408) @EricEzaM
* Label: Improved support for measurement of labels with null strings (#3736) @Or8e4m4n

## ScottPlot 5.0.33
_Published on [NuGet](https://www.nuget.org/profiles/ScottPlot) on 2024-05-04_
* Markers: Reduced memory allocations and improved performance during rendering (#3767) @drolevar
* Axes: Prevent exceptions for conditions where tick generation produces no ticks (#3768) @drolevar @bclehmann
* Signal: Added an experimental signal source that uses caching of binned ranges to improve performance of large datasets (#3718) @Cardroid
* Label: Added `Measure()` overloads to facilitate label size evaluation without requiring `SKPaint` (#3761) @aespitia
* Signal: Fix rendering artifacts for `List<T>` data sources introduced in version 5.0.31 (#3765, #3747) @Limula-PMA
* Crosshair: Added options for a marker to be rendered at the intersection if `MarkerShape` is defined
* Label: Added `FontFile` and `SetTypeface()` to allow users to apply custom fonts (#3722) @kebox7
* SignalXY: Added `ConnectStyle` property to mimic scatter plots and allow for step display style (#3764) @kareem469

## ScottPlot 5.0.32
_Published on [NuGet](https://www.nuget.org/profiles/ScottPlot) on 2024-05-01_
* Image: Added support support conversion to/from pixel value arrays to facilitate differential image analysis and testing (#3748, #3727)
* Layout: Improve measurement of vertical axis tick labels (#3736) @ebarnard
* Annotation: Improved positioning of annotations containing many lines (#3749, #3700) @LerkLin
* Label: Significantly improved precision of single and multi-line text measurement and alignment (#3700)
* Axis Line: Set default line width to 1 which also improved default appearance of crosshair (#3752) @fdesordi
* Rendering: Copy the plottable list inside the render loop to facilitate plottable list modification mid-render (#3753) @ZSYMAX
* Controls: Exposed `ZoomRectangle.LineStyle` setter to support advanced customization of middle-click-drag zoom rectangle (#3754) @Graat
* Markers: Separate `LineColor`, `LineWidth`, etc. from `OutlineColor`, `OutlineWidth`, etc. to allow separate customization of line-based vs. fill-based marker shapes (#3755, #3716) @CD-SailingPerf
* Legend: Added `TightHorizontalWrapping` flag to allow items in horizontally oriented legends to wrap without aligning to columns (#3758) @MCF

## ScottPlot 5.0.31
_Published on [NuGet](https://www.nuget.org/profiles/ScottPlot) on 2024-04-27_
* Arrow: Refactored the arrow system to support multiple arrow types including user-provided ones (#3745, #3697)
* Color: Colors can be created from System.Drawing colors with `ScottPlot.Color.FromColor(System.Drawing.Color.Blue)` (#3745)
* Signal and SignalXY: Added `YScale` parameter to display data vertically scaled by the specified fraction (#3711, #3708) @feichti92
* Generate: Added `ConsecutiveHours()`, `ConsecutiveDays()`, `ConsecutiveWeekdays()`, to replace `Generate.DateTime` methods (#3721)

## ScottPlot 5.0.30
_Published on [NuGet](https://www.nuget.org/profiles/ScottPlot) on 2024-04-26_
* Bar: Set default line width to 1 so error bars are visible without requiring line customization (#3741) @Kareltje1980
* Controls: Added a `Interaction.ChangeOpposingAxesTogether` flag to enable mouse actions to one axis to be applied to all axes with the same orientation (#3729) @rubenslkirchner
* DataLogger: Remove requirement for new data points to contain ascending X values (#3737) @TenebrosFR
* RandomWalk2D: Created `ScottPlot.DataGenerators.RandomWalk2D` for easily generating 2D random data with randomly changing velocity
* Ticks: Improve tick distribution by using the `TickLabelStyle` font size to evaluate maximum tick label size (#3736) @ebarnard


## ScottPlot 5.0.29
_Published on [NuGet](https://www.nuget.org/profiles/ScottPlot) on 2024-04-26_
* Axes: Added a `Plot.Axes.ContinuouslyAutoscale` flag useful for plots containing continuously updating data (#3732) @rubenslkirchner
* DataStreamer: Improved axis limit management behavior (#3732) @rubenslkirchner
* Plot: Improved `CoordinateRect()` support for inverted axes (#3731) @Fokatu
* Grid: Improved behavior of `MajorLineWidth` property
* Cookbook: Demonstrate grid alignment with non-standard axes (#3714) @MichaelKuelshammer
* Demo: Improved strategy for axis limit copying in the shared axis demo (#3729) @rubenslkirchner

## ScottPlot 5.0.28
_Published on [NuGet](https://www.nuget.org/profiles/ScottPlot) on 2024-04-25_
* Marker: Refactored marker system to support improved styling and the ability to use custom markers (#3716, #3141)
* Interpolation: Improved control points for the first and last points of an interpolated cubic Bézier spline (#3717) @drolevar
* FillY: Improved default line style (#3726, #3723) @SebastianDirks @Fruchtzwerg94
* Plot: Added `MoveToFront()` and `MoveToBack()` to control the order plottables are rendered
* Scatter: Disable marker outline visibility by default (#3720)
* Markers: Disable rendering of lines when `LineWidth` is `0` (#3720)
* Scatter: Added support for filling above and below the curve (#3318, #3380) @xichaoqiang @Diddlik @slotinvo
* DataStreamer: Added `ContinuouslyAutoscale` flag to allow the vertical range to always tightly fit the data (#3561) @hazenjaqdx3 @zhhding @Xhichn
* Markers: Added `FillOutline` flag to make drawing lines on filled markers an opt-in feature

## ScottPlot 5.0.27
_Published on [NuGet](https://www.nuget.org/profiles/ScottPlot) on 2024-04-23_
* Signal: Corrected floating point error that caused points to be dropped in rare conditions (#3665) @mjazd
* DataStreamer: Added an optional argument to `ViewWipeRight()` that sets the fraction of oldest data to hide (#3668) @mloppnow
* Label: Refactored plottables to use consistently named properties. Properties such as `plottable.Label.FontColor` are now `plottable.Label.FontColor`, or `plottable.LabelStyle.FontColor`. Referencing obsolete property names yield build errors with messages that indicate names of the new properties to use. (#3658, #3666)
* Plottables: Styling objects `LabelStyle`, `LineStyle`, `MarkerStyle`, etc. are now readonly. Their contents may be set, and most plottables expose shortcuts to their properties. (#3658, #3666)
* Plot: Added `RenderInMemory()` (alias for `GetImage()`) so users can force a render as part of their startup process (#3674) Boris
* Ticks: improve appearance of rotated multiline tick labels (#3673) @aespitia
* Demo: Add an example window where the legend is displayed outside the plot control (#3672, #3635) @mikeKuester @Graat
* Demo: Fix mouse tracking logic to improve behavior of the multi-series mouseover demo (#3680, #3684) @jamaa @Graat
* Ticks: Refined tick label measurement for improved tick spacing (#3689)
* Legend: Added many additional customization options and support for multiple shapes (#3689)
* Legend: Text appearing in the legend for many plot types has been renamed from `Label` to `LegendText` (#3689)
* Rendering: Added `Plot.GetSvgXml()` so plots can create SVG images in memory without saving to disk (#3694) @aespitia
* Bar: Improved alignment of value labels on horizontal bar charts (#3698) @aespitia
* Legend: Created a `LegendPanel` to allow legends to be displayed outside the data area (#3672, #3635) @Graat @mikeKuester
* Axis: Prevent left axis from appearing if no plottables use it (#3637) @jpgarza93
* Label: Added `BorderRadius` to support backgrounds and outlines with rounded edges (#3659)
* Axis Rules: Changed behavior of axis rules to reduce reliance on previous renders (#3674, #1966, #3547)
* Blazor: Numerous improvements to the Blazor cookbook (#3667) @KroMignon
* Finance: Improve support for DateTime candlesticks before 1900 where OADate is negative (#3678)
* Label: Added ability to separately control background vs. text Anti-Aliasing (#3686)
* Ticks: Use system `CultureInfo` to generate numeric tick labels (#3688, #3687) @xantiva @mikeKuester
* Plottables: Made all `Render()` methods `virtual void` to facilitate advanced customization (#3693) @sdhongjun
* Function: Improve function plot performance by only calculating visible range (#3703) @Matthew-Chidlow

## ScottPlot 5.0.26
_Published on [NuGet](https://www.nuget.org/profiles/ScottPlot) on 2024-04-14_
* Function: Improved autoscaling behavior and respect for user-defined horizontal ranges (#3618) @Matthew-Chidlow  
* Function: Exposed `MinX` and `MaxX` to allow users to restrict display to a horizontal range (#3595, #3603) @Matthew-Chidlow @Dibyanshuaman
* Axis Lines: Added `ExcludeFromLegend` so text can be added to axis line labels without appearing in the legend (#3612) @MCF
* WPF: Added `GetPlotPixelPosition()` for getting mouse position relative to the figure (#3622) @KroMignon
* Scatter: Upgraded the default smooth behavior to use cubic spline interpolation and exposed `SmoothTension` (#3623, #3606, #3274, #3566, #3629) @drolevar
* Vector Field: Added a new plot type to display a collection of rooted vectors (#3625, #3626, #3632, #3630, #3631) @bclehmann
* AxisLine: Improve appearance in of the key displayed in the legend (#3627, #3613) @MCF
* Crosshair: Expose `VerticalLine` and `HorizontalLine` for to allow axis-specific customization (#3638) @Fruchtzwerg94 @heartacker
* AxisLine: Added properties for faster styling including an optional `TextAlignment` setting (#3640, #3624) @MCF
* Axes: Improved autoscaling support behavior for plots where nonstandard axes are in use (#3641, #3637) @KroMignon @jpgarza93
* WinUI: Added automatic display scaling detection and correction (#3642) @PZidlik
* Bar: Added a `CenterLabel` flag to cause value labels to be displayed centered within a bar (#3391) @tibormarchynzoom
* FormsPlot: Allow plots to persist through `Show()` and `Close()` events (#3643, #3589) @CodeBehemoth @bwedding @Kruno313
* Callout: New plot type that displays text with an arrow that points to a location on the plot (#3650, #3654) @NicolasLairNET
* Cookbook: Simplified function recipes to use static methods (#3656, #3655) @abdul-muyeed
* Demo: Created a WPF demo application to document WPF-specific topics like display scaling (#3585, #3622) @KroMignon @MagicFawkes
* Blazor: Fixed issue causing the `ScottPlot.Blazor` package to install the SkiaSharp WinForms control (#3621) @angelofb

## ScottPlot 4.1.74
_Published on [NuGet](https://www.nuget.org/profiles/ScottPlot) on 2024-04-14_
* Security: Use System.Drawing.Common version 4.7.2 to address [CVE-2021-26701](https://github.com/advisories/GHSA-ghhp-997w-qr28)
* Package: Target supported versions of .NET Framework (4.6.2, 4.7.2, and 4.8) and .NET (6.0 and 8.0)

## ScottPlot 5.0.25
_Published on [NuGet](https://www.nuget.org/profiles/ScottPlot) on 2024-04-08_
* NuGet: Use snupkg format to include debug symbols (#3496)
* Scatter: Fixed indexing error affecting `GetNearest()` (#3616, #3461) @Matthew-Chidlow @SongPing @sunshuaize @mikeKuester
* Generate: Exposed a static `RandomWalker` instance for easily generating random walk datasets

## ScottPlot 5.0.24
_Published on [NuGet](https://www.nuget.org/profiles/ScottPlot) on 2024-04-07_
* Ticks: Modified `NumericFixedInterval` to add support for inverted axes (#3567) @Alexander-png
* Bar plot: Improved support for labels on horizontally oriented bar plots (#3546, #3520) @aespitia @yui1227
* Axis: Added new axis rules for edge locking, center locking, and tick snapping (#3547) @BrianAtZetica
* SignalXY: Added `GetNearest()` for locating the data point nearest the cursor (#3550) @endreew
* Demo: Added demonstration for draggable `SignalXY` plots which respond to the cursor (#3550) @endreew
* Legend: Do not display plottables where `IsVisible` is `false` (#3552, #3545, #3541) @KroMignon, @blahetal, @pkstrsk
* Annotation: Improve positioning so it is unaffected by typeface or font (#3558) @MCF
* Controls: Improve render artifacts on platforms that allow concurrent rendering and UI manipulation (#3559, #3557) @chjrom @Limula-PMA
* Controls: Improve behavior of interactions started outside the plot area (#3571, #3543) @bwedding @pkstrsk
* Label: Prevent rendering borders when line width is zero (#3572, #3538) @bwedding
* Scatter: Added support for `NaN` values to display gaps in the line (#3577, #3276) @drolevar @Hub3r
* DataLogger: Added support for `NaN` values to display gaps in the line (#3577) @drolevar
* Finance: OHLC plots now have a `Sequential` mode (like candlestick plots) for displaying data without gaps (#3590) @oktrue
* Plot: Added optional arguments to `GetCoordinateRect()` to support non-standard axes (#3591) @oktrue
* Axes: Added optional arguments to `Plot.Axes.AutoScale()` to add support for nonstandard axes (#3592)
* Axis Rules: Improved `Plot.Axes.SquareUnits()` to support inverted axes (#3592) @VisMotrix
* WinForms: Improve `FormsPlot` disposal so the control displays properly when re-launched (#3593, #3589) @bwedding @Kruno313
* Signal: Added support for inverted horizontal axes (#3594) @Excustic
* Axes: New helper methods `Plot.Axes.InvertX()`, `Plot.Axes.RectifyX()`, and similar for Y (#3594)
* Rendering: Improved performance for plot types with many lines (#3601) @drolevar
* Function Plot: Improve support for functions with limited X ranges (#3595, #3603) @Dibyanshuaman @Matthew-Chidlow
* Controls: All controls now include `Reset()` overloads for resetting or replacing the `Plot` (#3604, #3353) @aniketkumar7 @jon-rizzo
* Scatter: The `Smooth` property now allows points to be connected with smooth lines (#3606, #3274, #3566) @bjschwarz @ja1234567 @bwedding @CBrauer
* Layout: Added logic to reduce the size of axes which are visible but not used by any plottable (#3608)
* Colorbar: Improved positioning and support for adding multiple colorbars to plots (#3294, #3560, #3586) @NateEbling @mawbydp @hnMel
* Colorbar: Added a `Label` which users can customize to display an optional title (#3611) @mawbydp
* SignalXY: Added support for markers and marker styling (#3602, #3609) @Giviruk
* Scatter: Added support for `MinRenderIndex` and `MaxRenderIndex` to limit display to a portion of the data (#3614, #3308) @wellsw

## ScottPlot 5.0.23
_Published on [NuGet](https://www.nuget.org/profiles/ScottPlot) on 2024-03-24_
* Plot: Added `ShowLegend()` overload that does not override the current `Orientation` (#3450) @aespitia
* Grid: The standard grid can be accessed via `Plot.Grid` instead of `GetDefaultGrid()`
* Style: `Plot.Style.ColorLegend()` is deprecated. Access `Plot.Legend` properties directly as seen in the cookbook.
* Style: `Plot.Style.ColorAxes()` has moved to `Plot.Axes.Color()`
* Style: `Plot.Style.AxisFrame()` has moved to `Plot.Axes.Frame()`
* Style: `Plot.Style.SetBestFonts()` has moved to `Plot.Font.Automatic()`
* Grid: Added `Plot.Grid` with axis-specific styling options as seen in the cookbook (#3291, #3293) @bjschwarz @PaxITIS
* SignalXY: Fixed a bug where the final line segment was not drawn (#3495, #3423) @MareMare @mjazd
* SignalXY: Improved support for inverted vertical axes (#3495) @MareMare
* Controls: Ignore mouse wheel zooming if a zoom rectangle is being drawn (#3498) @BrianAtZetica
* Controls: Improve axis lock behavior when dragging the mouse on a control (#3498) @BrianAtZetica
* Heatmap: Added `Opacity` and `AlphaMap` properties to enhance transparency customization (#3499, #3349) @BrianAtZetica
* Heatmap: Intensity values that are `double.NaN` are now displayed as transparent cells (#3499, #3349) @BrianAtZetica
* Text: Added an `OffsetX` and `OffsetY` properties for adjusting text position in pixel units (#3506) @jamaa
* Demo: Added a demonstration window for highlight the point nearest the cursor across multiple scatter plots (#3507, #3503) @jamaa @RubensMigliore
* Polygon: Improved automatic axis limit detection of polygons (#3501) @drphobos
* Annotation: New plot type for adding text labels aligned to the data area which are always visible (#3510, #3356) @dlampa
* Ticks: Added `MinimumTickSpacing`, `TickDensity`, and `TargetTickCount` properties to the automatic tick generator (see Cookbook)
* Avalonia: Fixed transparent background issue introduced in the previous version (#3502, #3516) @chjrom @MrOldOwl @kebox7
* Rendering: Improved canvas state management to prevent duplicate restoration calls (#3527, #3523, #3528) @BrianAtZetica @chjrom
* Signal: Improved performance of large signal plots when zoomed in (#3530, #3229) @minjjKang 

## ScottPlot 4.1.73
_Published on [NuGet](https://www.nuget.org/profiles/ScottPlot) on 2024-03-24_
* Image: Improve automatic axis limit detection for images with manually defined positions (#3529, #3515) @bukkideme

## ScottPlot 5.0.22
_Published on [NuGet](https://www.nuget.org/profiles/ScottPlot) on 2024-03-16_
* Rendering: Added additional options for gradient fills (#3324) @KroMignon
* Plot: Improve `GetPixel()` behavior when a custom `ScaleFactor` is in use (#3327) @MCF
* Fonts: Improve behavior of cached typefaces (#3334, #3335) @Milkitic
* Legend: Added support for horizontal orientation (#3341, #3302, #3280) @KroMignon
* Controls: Created `AddSeparator()` to facilitate creation of custom context menus (#3342) @MCF
* Live Data: Improved indexing of the `Wipe` view to prevent race conditions when displaying live data (#3352) @drolevar
* Radial Gauge Plot: Added a new plot type for displaying categorical data as circular gauges (#3358) @arthurits
* Generate: Improved `RandomNormalSample()` behavior by fixing an off-by-one indexing error @DominicBeer
* Avalonia: Redraw plots using a non-blocking background thread to improve multi-axis behavior (#3373, #3359) @oktrue, @BendRocks, and @ykarpeev
* Bar plot: Added a `Label` property to allow a collection of bars to be displayed as a single item in the legend (#3375) @fhannan-ti
* WPF: Redraw plots using a non-blocking background background thread to improve multi-axis behavior (#3373, #3359, #3381) @drolevar
* Ellipse: Added `LineWidth`, `LineColor`, and `FillColor` shortcut properties
* Color: Added `Lighten()` and `Darken()` properties (#3387, #3390) @KroMignon
* Color: Modified `ToHSL()` to return improved Hue, Saturation and Luminosity values (#3390) @KroMignon
* SignalXY: Improve support for displaying data on inverted axes (#3396, #3400) @BrianAtZetica
* Axes: Improved support for ticks and labels on inverted axes (#3401, #3397) @BrianAtZetica
* Plot: Added `Remove()` overloads for Axes, Panels, and Grids (#3402, #3360) @Excustic, @redrabbit007, @csbebetter, @xichaoqiang
* Plot: `Plot.FigureBackground` is now `Plot.FigureBackground.Color` (and same with `DataBackground`)
* Plot: `Plot.FigureBackground.Image` and `Plot.DataBackground.Image` can be used to add a background image to plots (#3406, #3405) @unsigned-ru
* Axes: Updated the auto-scaler to ignore plottables with visibility disabled (#3407) @levipara
* Axes: Restrict pan, zoom, and autoscale to a single dimension if the cursor is over an axis panel (#3410) @drolevar
* Controls: Improved behavior of middle-click-drag zoom rectangle actions when CTRL or SHIFT is pressed
* DataLogger and DataStreamer: Improve support for multi-axis plots (#3411) @drolevar
* Controls: Prevent unnecessary zoom rectangle clearing (#3412) @drolevar
* Axes: Improve placement of decisecond and centisecond ticks on DateTime axes (#3413) @drolevar
* Label: Improved appearance of multiline labels with outlined borders or filled backgrounds (#3415, #3371) @NicolasLairNET
* Label: Added a `LineSpacing` property to allow manually defining line height in multi-line labels (#3415, #3371) @NicolasLairNET
* Heatmap: Improve vertical placement of scaled heatmaps (#3416, #3417) @BrianAtZetica
* Heatmap: Added `FlipHorizontally` and `FlipVertically` properties (#3418, #3419) @BrianAtZetica
* Heatmap: Fixed off-by-one render error when `Extent` is provided by the user (#3434, #3419) @BrianAtZetica
* Heatmap: Added support for the `Smooth` property do render anti-aliased images (#3419) @BrianAtZetica
* Ticks: Fix issue where manual ticks could be displayed outside the data area (#3425, #3427, #3395) @oktrue @wsomegapoint
* DataLogger and DataStreamer: prevent possible out-of-range exception when using the `Scroll` view mode (#3430, #3429) @KroMignon
* Color: Added `MixWith()` and related methods to facilitate color mixing and creation of color gradients (#3443, #3441) @KroMignon
* Pie: Added `DonutFraction` property to enable donut charts (#3447, #3438) @aespitia, @Prototipo-Erick-Santander
* Plot: `ScaleFactor` is now a `double` for simplified assignment (#3454, #3455) @MCF
* Marker: Improved default settings for outline-only markers (#3456, #3453) @KroMignon
* Scatter: New `Add.ScatterLine()` method creates a scatter plot with a line only and no markers (#3462, #3452) @MCF
* Scatter: New `Add.ScatterPoints()` method creates a scatter plot with markers only and no line (#3462, #3452) @MCF
* Ticks: Improve performance by reducing the number of string measurements (#3468) @drolevar
* Plot: `GetCoordinateRect()` now returns dimensions that respect `ScaleFactor` (#3471) @MCF
* Label: Added `Measure()` overloads to facilitate measuring arbitrary strings without modifying the label text (#3474, #3473, #3458) @aespitia @David-A-Blankenship
* Layout: Improved positioning of text for bottom tick labels with large font (#3436) @edwwsw
* Legend: Improve international font support when `Plot.Style.SetBestFonts()` is used (#3440) @edwwsw @yui1227
* Drawing: Do not draw rectangles if they have a line width of zero (#3384)
* Ticks: Do not render ticks on `Axes` where `TickLabelStyle.IsVisible` is `false`
* NuGet: Package now includes native Linux assets regardless of original build target (#3481, #3357)
* Bar: Added `Label` property to allow values to be displayed above bars (#3477) @DouglasWatt
* Axes: Added `Plot.Axes.SquareUnits()` helper method for adding an axis rule that enforces equal axis scales (#3451)
* Pie: Fixed issue were pie charts may have duplicate legends (#3445)
* Axes: Improved render event behavior and support for multi-axis plots (#3525) @BrianAtZetica

## ScottPlot 4.1.72
_Published on [NuGet](https://www.nuget.org/profiles/ScottPlot) on 2024-03-16_
* DataLogger: Improve support for multi-axis plots (#3411) @drolevar

## ScottPlot 5.0.21
_Published on [NuGet](https://www.nuget.org/profiles/ScottPlot) on 2024-01-28_
* RenderManager: Exposed `EnableRendering` to facilitate render locking in async environments (#3264, #3213, #3095) @kagerouttepaso
* Arrow: Added a new arrow plot type that can be used to mark a position in coordinate space (#3265) @hockerschwan
* Label: Improved measurement of text containing leading or tailing whitespace (#3223, #3268) @KroMignon and @lindpatr
* Axis Line: Added `LabelOppositeAxis` property and created dedicated cookbook page (#3275)Lyakabynka
* Plot: `AddRectangle()` now accepts more input types (#3263) @enumer
* Ticks: Created `IMinorTickGenerator` to allow users to inject their own logic for placing minor ticks
* Axes: Added support for log-scale tick labels and grid lines (#3143)
* Plot: Users can now `Add.Ellipse()` and `Add.Circle()` to place closed curves on plots (#3277, #3287) @hockerschwan
* Plot: Added `Plot.Remove()` overloads for removing all plottables of the given type (#3296, #3296) @DerekGooding
* Plot: Added `Plot.Remove()` overloads for removing plottables matching specific criteria (#3296, #3297) @KroMignon
* Plot: Added `Plot.GetPlottables()` overloads to facilitate iterating over plottables of a specific type
* Rendering: Added support for gradient fills (#3298, #3157, #3310) @KroMignon, @hockerschwan, and @faguetan
* Controls: Disabling interactions then re-enabling them restores original interactions (#3305, #3304) @Nils-Berghs
* Plot: Added `Plot.GetPixel()` overload for improved support on multi-axis plots (#3306) @MCF
* Axis Lines: Label background color may be distinct from line color (#3309) @PhoenixChenLu
* Axis Spans: New `Plot.Add.HorizontalSpan()` and `Plot.Add.VerticalSpan()` methods for shading axis ranges (#3307) @erikjl
* Interactivity: Added methods to simplify dragging axis lines and spans. See the demo application for details. (#3307) @erikjl
* Ticks: Improved tick density calculation to prevent overlapping tick labels for very large numbers (#3203)
* Axes: Deprecate `DateTimeTicks(Edge.Bottom)` in favor of `DateTimeTicksBottom()` which now returns the created axis.
* Cookbook: Demonstrate DateTime tick labels with custom string formatting (#3272, #3273) @sterenas and @stratdev3
* Demo: Added icon to main application and all windows launched within (#3281, #3273) @sterenas
* Controls: Do not list OpenGL controls in the toolbox. They can still be added programmatically, but they invite many problems and offer little performance improvements for most applications so their use is discouraged (#3282, #3262, #3271)
* WinForms: Disable design time visibility in .NET Framework projects to prevent Visual Studio error messages (#3300) @MaxFun
* Markers: Added `Plot.Add.Markers()` to display a collection of marker positions all using the same style (#3283)
* Axes: Added `Plot.Axes.Remove()` to allow users to remove additional axes they may have added (#3288)Felix
* Data Streamer and Data Logger: Renamed `IAxisManager` to `IAxisLimitManager` to disambiguate it from the `AxisManager` class (#3289)
* Pie: Added support for displaying slice label text above each slice (#3295) @sterenas
* Plot: `Save()` methods used to return the saved file path as a `string` but now they return a `SavedImageInfo` with a `Path` property and additional information (#3314)

## ScottPlot 5.0.20
_Published on [NuGet](https://www.nuget.org/profiles/ScottPlot) on 2024-01-21_
* Assembly: ScottPlot packages are now strongly named (#3235, #3241) @mlessmann
* Scatter Plot: Added a `ConnectStyle` to enable step display mode (#3242) @NoahSigl
* Polygon: `Plot.Add.Polygon()` now accepts generic type lists and arrays (#3244)howhowone_23
* Demo: Added a draggable points window to show how to drag points of a scatter plot (#3248)bologna
* Generate: Added `RandomNumber()` and `RandomNumbers()` overloads
* OHLC: Improved autoscaling behavior for empty datasets
* Generate: Added `RandomOHLCs()` overload that accepts a starting `DateTime` (#3254) @CBrauer
* Axes: Improved support for inverted axes (#3252) @fujiangang
* Finance: Improved performance of financial charts by not rendering symbols outside the data area (#3258)Lyakabynka
* SignalXY: Support vertical orientation (#3253) @manaruto
* Data logger and streamer: The property `Data` has been renamed to `DataSource` (#3260)
* SignalConst: The property `Data` has been renamed to `DataSource` (#3260)
* Axes: Added `AutoScaleExpand()` to zoom out to fit data only if necessary (#3259)
* Style: Added `Plot.Style.ColorLegend()` for quick customization of legend colors (#3247)
* Plot: Replacing palettes is now achieved by setting `Plot.Add.Palette` instead of `Plot.Palette`.
* Plot: Added `ShowLegend()` overload that accepts manually created legend items
* Scatter Plot: Added `LinePattern` property for customizing line style
* Pie: Improved default colors of pie charts created from discrete values

## ScottPlot 4.1.71
_Published on [NuGet](https://www.nuget.org/profiles/ScottPlot) on 2024-01-21_
* Assembly: All ScottPlot packages use the same strong name signing key (#3235, #3241) @mlessmann
* WPF Control: Routed events now pass the original source (#3243) @MarekJur

## ScottPlot 5.0.19
_Published on [NuGet](https://www.nuget.org/profiles/ScottPlot) on 2024-01-18_
* Plot: Improved render manager initialization (#3233) @VoteForPedro
* Projects: Sign all assemblies using strong names (#3235, #283) @mlessmann
* Axes: Improved automatic axis determination for plots containing non-real or infinite data limits (#3232, #3237)
* Bar Plots: Do not overwrite existing colors when adding `Bar` collections to the plot (#3231)
* Label: Clear cached typefaces when styles change (#3236) @kl7107 and @prime167

## ScottPlot 5.0.18
_Published on [NuGet](https://www.nuget.org/profiles/ScottPlot) on 2024-01-17_
* Axes: Improved default label rotation for DateTime axes (#3211, #3216) @CBrauer
* Fonts: Improved font detection for strings containing mixed-language characters (#3220, #3184, #2746) @kl7107 and @prime167
* Controls: Add a Reset function for context menus (#3224) @MCF
* Axes: Prevent exceptions when generating ticks for a DateTime axis with zero size (#3221) @devbotas
* SignalXY: Added `MinimumIndex` and `MaximumIndex` for partial array rendering (#3227)
* SignalXY: Added `OffsetX` and `OffsetY` for for applying a fixed offset in coordinate space (#3227)
* SignalConst: Improved display when signals are zoomed in enough to see individual points (#3228) @Marvenix

## ScottPlot 5.0.17
_Published on [NuGet](https://www.nuget.org/profiles/ScottPlot) on 2024-01-16_
* Rendering: Added a `RenderManager.EnableRendering` flag to skip render requests while performing dangerous actions in multi-threaded environments. Skipping renders compliments the `PreRenderLock` event which hangs renders. See the [async FAQ page](https://scottplot.net/faq/async/) for usage details. (#3213, #3095) @LumAsWell and @bclehmann
* WPF: Improved "Copy to Clipboard" functionality (#3214) @MCF
* Controls: Created `FormsPlotViewer` and `WpfPlotViewer` for launching interactive plots from console applications. See the [Interactive Plots in Console Applications](https://scottplot.net/faq/launch-console/) page for details. (#3212, #308) @chaojian-zhang
* DataLogger: Added `Add()` overloads which support X/Y pairs (#3210) @devbotas

## ScottPlot 5.0.16
_Published on [NuGet](https://www.nuget.org/profiles/ScottPlot) on 2024-01-15_
* Data Streamer: A new plot type for displaying live data as a fixed-width line trace (#3202, #3205)
* Data Logger: A new plot type for displaying live data as a growing scatter plot (#3202, #3205)
* Generate: Created a `Generate.RandomWalker` class for producing an infinite amount of streaming random data
* Ticks: Improved support for multi-line tick labels on vertical axes (#3208) @raburton
* Text: Exposed `FontName` and `LabelText` properties
* Internationalization: `Fonts.Detect()` now inspects all characters instead of just the first (#3184, #2746) @prime167
* Label: Added `SetBestFont()` to apply the installed font most likely able to display characters in the label (#3184, #2746) @prime167
* Style: Added `Plot.Style.SetBestFonts()` to apply the best font to all plot components (#3184, #2746) @prime167
* Controls: Removed `GetCoordinates()` from `IPlotControl`. Users can call Plot.GetCoordinates()` directly. (#3199)
* Ticks: Do not display manually defined grid lines, tick marks, or tick labels to appear outside the data area (#3207)
* Rendering: Created `IManagesAxisLimits` for `IPlottable` objects that manipulate axis limits at render time (#3207)
* NuGet: Improved package descriptions to better reflect that ScottPlot 5 is no longer in preview (#3207)

## ScottPlot 5.0.15
_Published on [NuGet](https://www.nuget.org/profiles/ScottPlot) on 2024-01-14_
* Ticks: Added additional styling options for axis tick labels (#3185) @barnettben
* Finance: Added `Sequential` property to display OHLC data without gaps (#2611, #3187) @robbyls, @mjpz, and @segeyros
* SignalConst: A high performance plot type for evenly-spaced unchanging data (#70, #3188) @StendProg
* Plot: Created `Plot.Add.Rectangle()` for placing a rectangular polygon on the plot
* Axis Rules: Improved `MaximumBoundary` and `MinimumBoundary` correction behavior (#3191) @Milyczekpolsl
* Bar Plot: Added support for horizontal bar graphs (#3192) @sghctoma

## ScottPlot 5.0.14-beta
_Published on [NuGet](https://www.nuget.org/profiles/ScottPlot) on 2024-01-10_
* Rendering: Improved performance by limiting how often `AutoScale()` is called by the renderer (#3183) @Smonze

## ScottPlot 5.0.13-beta
_Published on [NuGet](https://www.nuget.org/profiles/ScottPlot) on 2024-01-09_
* SignalXY: New high performance plot type for signal data with defined ascending X positions (#3163) @ChristianWeigand
* Scatter, Signal, and SignalXY: Improved support for generic data types
* Axis: Improve behavior of axis rules which reference axes from previous renders (#3179) @raburton
* Primitives: Separated `CoordinateRange` struct for passing ranges and `CoordinateRangeMutable` for mutating them (#3170)
* Function: Improved autoscaling behavior

## ScottPlot 5.0.12-beta
_Published on [NuGet](https://www.nuget.org/profiles/ScottPlot) on 2024-01-07_
* Axes: Improved automatic axis scaling for plots containing 1D plottables (#3132)
* Coordinates: Added `AreReal` property to confirm `X` and `Y` are finite
* Crosshair: Added `X` and `Y` properties to compliment `Position`
* Axes: Removed `Plot.Axes` list to encourage interaction with `Plot.YAxes` and `Plot.XAxes` (#3133)
* Plot: Added `AddLeftAxis()`, `AddRightAxis()`, etc. to simplify multi-axis creation and management (#3133)
* Layout: Created `Plot.Layout.Frameless()` to hide axes and allow the data area to fill the figure
* Axes: Improve rotation for right axis labels
* Bar: Improve autoscaling for bar plots displaying error ranges
* Signal: Improved rendering of makers when plots are zoomed in (#3136)
* Signal: Exposed `Color`, `LineWidth`, and `MaximumMarkerSize` so users do not interact with `LineStyle` and `MarkerStyle` directly (#3136)
* Statistics: Created `Series` class for calculating statistics for time series data
* Scatter Plot: Added `LineWidth` and `MarkerSize` properties
* Finance: Created `SimpleMovingAverage` and `BollingerBands` in the `ScottPlot.Finance` namespace to facilitate calculation and display of technical indicators (#3137)
* Axes: Moved axis management logic from `Plot` into the `Plot.Axes` class. Notable changed method names include `Plot.Axes.SetLimits()`, `Plot.Axes.GetLimits()`, `Plot.Axes.AutoScale()`, and `Plot.Axes.Margins()` (#3140)
* Rendering: Improved anti-aliased drawing of solid shapes
* Axis: Added rules for zoom in/out boundaries, axis span limits, and square ratio locking (#3139, #3142)
* ErrorBar: Improved axis limit detection for data that does not start at zero (#3155) @wolfcomp
* DataSources: Created `SignalSourceUInt16` to demonstrate how to plot data with custom types (#3154) @angulion
* Signal Plot: Added support for generic type arrays and lists (#3154)
* Scatter Plot: Added support for generic types including Xs and Ys of different types (#3154)
* Scatter Plot: Added support for DateTime types (#3154)
* Style: Added support for more line patterns (#3161) @MCF
* Controls: Assigning `Interaction` can be used instead of `Replace()` for customizing mouse actions (#3150)
* Controls: Added `Menu` with `Add()` and `Clear()` methods to simplify context menu customization (#3150)
* Axes: Added rules for locking horizontal and/or vertical axes (#3160) @raburton
* Signal: Added `Data.MinimumIndex` and `Data.MaximumIndex` to allow for partial array rendering (#3158) @raburton
* Heatmap: Added `GetIndexes()` and `GetValue()` to get data from a coordinate (#3165) @skn41

## ScottPlot 5.0.11-beta
_Published on [NuGet](https://www.nuget.org/profiles/ScottPlot) on 2023-12-29_
* Plot: `AutoScaler` can now be assigned a `FractionalAutoScaler` with custom properties (#3069, #3067) @arthurits
* Controls: add SVG to recommended save formats in the right-click menu (#3068)
* Bar: Refactored bar plots to simplify individual bar customization (#3070, #3066)
* Legend: Added `ManualItems` to allow building custom legend content
* Render: Prevent the pre-render auto-scaler from resetting manually defined axis limits (#3058)
* Cookbook: Rewrote reflection and source file parsing for simplified querying (#3081, #3080, #3079, #2962, #2755)
* Function: Added a new line plot type where Y position is a user defined function (#3094) @bclehmann
* Axes: Improved axis label alignment for secondary axes (#3030) @albyoo
* Statistics: Added generic overloads to `Statistics.Descriptive` class, renamed `StDev()` to `StandardDeviation()`, and added methods for calculating both sample and population statistics (#3071 and #3055) @arthurits
* Markers: Added a `None` marker (#3075, #3057) @Gray-lab
* Generate: Added methods for generating random marker shapes and colors
* Generate: `Random()` is deprecated in favor of `RandomSample()`
* Plot: Added `ShowLegend()` and `HideLegend()` helper methods which set `Plot.Legend.IsVisible`
* Marker Plot: `Plot.AddMarker()` can now be used to place a single marker on the plot (#3076, #2806) @Gray-lab
* Rendering: Fixed issue where disabling a plottable's visibility prevented rendering of subsequent plottables (#3097, #3089) @KroMignon
* SVG: Improved rendering of shadows by adding slight color to semitransparent black (#3098, #3063) @KroMignon
* Colormap: Added a `Reversed()` method for creating colormaps with reversed color order (#3100) @bukkideme
* Version: Added `ShouldBe()` method to assert the version of ScottPlot matches the expected one (#3093)
* Ticks: `TickGenerators.NumericManual` now has `AddMajor()` and `AddMinor()` to simplify manual tick placement (#3105, #2957)Lake
* Legend: Added `Plot.GetLegendImage()` and `Plot.GetLegendSvg()` for displaying legends outside plots (#3062, #2934) @KroMignon, @lichen95, and @bclehmann
* Plot: Added new `Line` plot type for creating straight lines between two points (#2915, #3109) @Gray-lab
* Controls: Added `IPlotInteraction` so users can inject their own `Interaction` (#3111, #3110) @albyoo
* Signal: Improved appearance of signal plots where `YOffset` is used (#2949) @minjjKang
* AxisLine: Improve rendering and simplify API by exposing common properties (#3060, #3056)
* Legend: `Alignment` has been renamed to `Location` (#3059)
* Box: Refactored box plot API to favor simplicity and user customization (#3072)
* Rendering: Added `RenderManager.RenderStarting` event to allow modification of plottable properties (#3077)GooBad
* Rendering: Added `RenderManager.PreRenderLock` event so developers of multi-threaded applications can ensure plottables are stable at render time (#3095) @bclehmann
* Statistics: Added descriptive statistics methods and improved support for 2D arrays (#3113, #3121) @arthurits
* Rendering: Improved appearance of shapes with custom hatches and outlines (#3099) @faguetan
* Text: Improved support for multiline labels (#3087) @raburton
* Layout: Improved tick and axis label alignment in fixed layout plots (#3104) @albyoo
* Layout: Created `Plot.Layout` class for holding `Frameless()` and related methods (#3106) @angulion

## ScottPlot 4.1.70
_Published on [NuGet](https://www.nuget.org/profiles/ScottPlot) on 2023-12-29_
* Population Plot: Improved performance for populations with curves that run off the screen (#3054) @Em3a-c and @cornford
* Performance: Improved performance of Bar and Finance plots by not drawing shapes outside the data area (#3053, #3078) @AndreyPalyutin
* Colormap: Added a `Reversed()` method for creating colormaps with reversed color order (#3100) @bukkideme
* Version: Added `ShouldBe()` method to assert the version of ScottPlot matches the expected one (#3093)
* Marker: Added support for `Marker.horizontalBar` to compliment `verticalBar` (#3101) @SerhiiMahera
* Axis: Span limits are respected when zooming with a window or scroll wheel (#3082) @ashe27
* Statistics: Added `Descriptive.StdErr()` for calculating standard error of the mean (#3112)

## ScottPlot 5.0.10-beta
_Published on [NuGet](https://www.nuget.org/profiles/ScottPlot) on 2023-12-03_
* Signal: Improved support for datasets with repeating values (#2933, #2935) @StendProg
* Blazor: Added a Blazor control (#2959) @sulivanganter
* Layout: Expose `Matched` layout engine (#2881) @proplunger
* Plot: Added `DisableGrid()` and `EnableGrid()` helper methods (#2947)
* Render: Created `IRenderLast` plottables can implement to draw above axes (#2998, #2993)
* Controls: Added `Interaction.Disable()` and `Interaction.Enable()` methods for easy control of mouse interactivity
* Render: Improve axis frame and tick mark rendering for SVG export (#2944) @Crown0815
* Controls: Created OpenGL controls `FormsPlotGL` and `WpfPlotGL` distinct from `FormsPlot` and `WpfPlot` (#3008, #3007, #2950, #2395, #2565)
* Markers: Added numerous additional marker types (#2999, #3019) @Gray-lab
* Plot: Improved support for multiple axes and automatic scaling (#3027)
* RandomDataGenerator: Use a global Random number generator for improved randomness and thread safety (#2893, #3022) @KroMignon
* Scatter: Added `Data.GetNearest()` to simplify locating the point nearest the cursor (#3026, #3048) @JurasskPark and @CBrauer
* Plottable: Added a new `Text` plot type for displaying a label at a location in coordinate space (#2939)
* Plot: Benchmark is now a user-customizable plottable and `Plot.ShowBenchmark` is now `Plot.Benchmark.IsVisible` (#2961)
* Grid: Improve support for custom line styles (#2904) @minjjKang
* Pie: Improve appearance of slice labels in the legend (#2894, #2852) @zy1075984
* Legend: Replaced `List<ILegend>` with a simple `Legend` object with an `IsVisible` property (#2792)
* Avalonia: Improved sizing of plot controls inside containers (#2923) @JohnSmith20211124 and @Developer-Alexander

## ScottPlot 4.1.69
_Published on [NuGet](https://www.nuget.org/profiles/ScottPlot) on 2023-12-03_
* Axis: Added `IsReverse` property to let users invert the orientation of an axis (#2958) @HandsomeGoldenKnight
* Text: Exposed `LastRenderRectangleCoordinates` to improve mouse interactivity (#2994) @DaveMartel
* Arrow: Fixed bug in constructor overload (#2976, #3001) @Gray-lab
* Controls: Resizing will now invoke `OnAxesChanged` event (#3000, #3002) @dhgigisoave
* Plot: Added `LastRenderDimensions` for easy access to the latest figure dimensions (#3000, #3002) @dhgigisoave
* DataLogger and DataStreamer: Added support for custom line styles (#2972, #2972) @Gray-lab
* Population: Defining `BoxAlphaOverride` and `MarkerAlpha` allows for exact color representation (#2967, #3013) @Gray-lab and @Em3a-c
* RandomDataGenerator: Use a global Random number generator for improved randomness and thread safety (#2893, #3022) @KroMignon
* Controls: Improve `Bitmap` disposal as controls are unloaded (#3023, #2902) @KroMignon and @mocakturk
* ScatterPlotDraggable: Fixed bug affecting `IsUnderMouse()` after `Update()` is called (#2870, #2969, #3025) @KroMignon, @SasKayDE, and @onur-akaydin
* Bar: New `AddBar()` overload for creating a single highly customized bar graph bar (#3024, #3033) @melhashash
* FormsPlot: Fix bug affecting mouse interaction on plots with all items hidden (#2895) @LapinFou
* RadarPlot: Added customization options for axis label string formatting, manual tick positions, and transparency (#3041) @JbmOnGitHub
* Axis: Added `Axis.SetTicks()` to allow full customization of major and minor ticks (#2957) @FannyAtGitHub
* Plot: `GetImageHTML()` has been renamed to `GetImageHtml()` (#2974) @b4shful

## ScottPlot 5.0.9-beta
_Published on [NuGet](https://www.nuget.org/profiles/ScottPlot) on 2023-10-03_
* PixelPadding: `TotalHorizontal` and `TotalVertical` renamed to `Horizontal` and `Vertical` (#2874, #2878) @viktoriussuwandi
* CoordinateRect: Added `Expanded()` method for creating a copy of the rectangle expanded to include a given point (#2871, #2890) @aespitia
* FillY: Added legend support (#2886, #2896) @msroest
* Plot: Created `Add.Line(x1, x2, y1, y2)` and related overloads for adding straight lines to plots (#2901, #2915)
* LinearRegression: Added `Statistics.Regression` (see cookbook) for fitting lines to collections of X/Y data points (#2901) @anewton
* Avalonia: Improve rendering in multi-control windows (#2920) @nightfog-git

## ScottPlot 4.1.68
_Published on [NuGet](https://www.nuget.org/profiles/ScottPlot) on 2023-10-03_
* Heatmap: Added a `UseParallel` option which can improve `Update()` performance for large datasets (#2897) @bukkideme

## ScottPlot 5.0.8-beta
_Published on [NuGet](https://www.nuget.org/profiles/ScottPlot) on 2023-08-13_
* Rendering: Improved performance by caching typefaces (#2833, #2848) @KroMignon and @taya92413
* Avalonia: Improved performance, DPI awareness, and color rendering (#2818, #2859) @oktrue
* Rename: `XMin`, `XMax`, `YMin`, and `YMax` properties are now `Left`, `Right`, `Bottom`, `Top` for all coordinate primitives (#2840)
* Plot: Improve `AutoScale()` customization using `Margins()` to define whitespace area (#2857)
* Primitives: Improved equality checks (#2855)
* Controls: Added a `RenderQueue` to allow cross-control render requests that would otherwise cause render artifacts or infinite loops
* Controls: Created `SharedAxisManager` and `SharedLayoutManager` to facilitate pairing controls together
* Multiplot: Added methods for creating creating static multi-plot figures (#2868, #2869)

## ScottPlot 4.1.67
_Published on [NuGet](https://www.nuget.org/profiles/ScottPlot) on 2023-08-13_
* DataLogger: Improved appearance of legend items (#2829, #2850) @KroMignon and @p4pravin
* Radial Gauge Plot: Improved layout for plots with a large number of gauges (#2722) @tinuskotze
* DataLogger: Added support for markers (#2862) @KroMignon
* AxisLimits: Added `WithPan()` overloads to facilitate panning in interactive applications (#2863) @LapinFou
* Rectangle: Plots now have an `AddRectangle()` for placing rectangular shapes on plots (#2866) @dpieve

## ScottPlot 5.0.7-beta
_Published on [NuGet](https://www.nuget.org/profiles/ScottPlot) on 2023-08-06_
* Axis: Fixed issue where axes with zero span would cause renders to fail (#2714) @ahmad-qamar
* Avalonia: Improve support for cross-platform and non-desktop applications (#2748) @PremekTill
* Scatter Plot: Improve support for empty datasets (#2740)
* Scatter Plot: Improve support for user-defined line widths (#2739, #2750) @dayo05
* Fonts: New static class to facilitate selecting fonts that support international characters (#2746) @heartacker
* Axis: Exposed `TickFont` to allow tick label size and style customization (#2747) @heartacker
* Plot: Added `Title()`, `XLabel()`, and `YLabel()` helper methods
* Fonts: Favor the system default font to achieve better support international characters (#2746) @heartacker
* Plot: Added `ScaleFactor` property to manage scaling of all plot components (#2747) @heartacker
* WinForms: Automatically adjust plot scaling to match display scaling (#2747) @heartacker
* Plot: Added a `RenderManager` which has a `List<RenderAction>` the user can modify to customize the render sequence (#2767)
* Plot: Refactored rendering system for all plottables, axes, etc. so canvases (not surfaces) are passed (#2767)
* WPF: Improved support for display scaling (#2760, #2766) @DmitryKotenev
* Plot: Added support for SVG export (#2704, #717)
* Legend: Respect `IsVisible` property (#2805)
* Ticks: Added `NumericManual` tick generator for manually-defined tick positions and labels
* Plot: `Title()`, `XLabel()`, and `YLabel()` have optional arguments for `size`
* Plot: Added `Plot.Style.SetFont()` to apply the given font to all titles, axis labels, and tick labels
* Plot: Added `Plot.Style.SetFontFromText()` to apply system font that best supports the language of the provided text (#2746) @heartacker
* RandomDataGenerator: Improved XML docs and added methods for returning single numbers (#2774, #2787) @Silent0Wings
* Pixel: Added constructor overload that accepts `double` values (#2780) @Silent0Wings
* Primitives: Refactored and added XML docs to `Pixel`, `PixelSize`, and `PixelRect` (#2784)
* Color: Added `WithAlpha()` method that accepts a fraction (#2794, #2776) @mjpz
* Coordinates: Added `Distance()` method for calculating distance between two points in axis space (#2791, #2798) @able-j
* CoordinateRect: Added a `Center` property that returns a `Coordinates` value in axis space (#2789, #2812) @tijin-abe-thomas
* CoordinateRect: Added a `Contains()` method to evaluate whether given `Coordinates` are inside the rectangle (#2790, #2813) @tijin-abe-thomas
* Crosshair: New plot type that draws a cross centered at a given position in X/Y space
* Avalonia: Support Avalonia version 11.0.1 (#2822) @oktrue
* Controls: Now have `GetCoordinates()` with built-in logic for display scaling compensation (#2760)
* Rendering: Improve multi-platform color support (#2818) @KroMignon and @oktrue
* Random Data Generation: Added an optional `slope` argument to `RandomWalk()` (#2763, #2826) @JasonC0x0D
* Browser: Improved support and documentation for running ScottPlot in the browser with Avalonia and WinUI (#2830) @oktrue
* Android: Improved support and documentation for running ScottPlot in Avalonia Android projects (#2830) @oktrue
* Legend: Now hidden by default with opt-in visibility by calling `Plot.Legend()` (#2764)
* Style: `Plot.Axes` has been renamed to `Plot.AxisStyler` to better communicate its purpose (#2778)
* Primitives: Created `ExpandingAxisLimits` helper class for creating `AxisLimits` inside plottables (#2799)
* Plot: Added `Pan()` and `Zoom()` methods that do not require passing state like `MousePan()` and `MouseZoom()` do (#2800)
* Plot: Added `Plot.RenderManager.RenderFinished` event that provides a `RenderDetails` indicating whether axes or layout changed (#2801)
* FormsPlot: Added `RefreshQueue()` to allow facilitate event-driven refreshing of multiple controls in single-thread applications (#2801, #2802)
* Plot: Added `MatchAxisLimits()` to simplify applying limits from one plot to another in multi-control applications (#2802)
* Layout: Added `MatchLayout()` and `FixedLayout()` as an alternative to the default `AutomaticLayout()` engine (#2802)

## ScottPlot 4.1.66
_Published on [NuGet](https://www.nuget.org/profiles/ScottPlot) on 2023-08-06_
* DataLogger: Improved support for single-point datasets (#2733) @KroMignon
* Plot: Added optional arguments to `AddDataLogger()` and `AddDataStreamer()` for customizing style (#2733) @KroMignon
* Version: Build information can now be accessed from the static `ScottPlot.Version` class
* Avalonia: Removed dependency on `Avalonia.Desktop` package (#2752, #2748) @Fruchtzwerg94
* Cookbook: Remove "experimental" designator from ScatterPlotList (#2782) @prime167
* Heatmap: Added `Rotation` and `CenterOfRotation` properties (#2814, #2815) @bukkideme
* WPF: Improved the `PlottableDragged` event (#2820) @tadmccorkle
* Avalonia: Support Avalonia version 11.0.1 (#2822) @oktrue
* Heatmap: Improved XML docs (#2738, #2827) @JasonC0x0D

## ScottPlot 5.0.6-beta
_Published on [NuGet](https://www.nuget.org/profiles/ScottPlot) on 2023-07-09_
* Legend: Improve support for custom positioning (#2584, #2638) @heartacker
* OpenGL: Use CPU to render on devices without hardware acceleration (#2651) @StendProg
* Polygon: New plot type for displaying closed shapes with arbitrary X/Y corners (#2696) @Tilation
* FillY: New plot type for displaying a shaded area between two sets of Y points that share the same X points (#2696) @Tilation
* Avalonia: Added support for Avalonia 11 (#2720, #2184, #2664, #2507, #2321, #2184, #2183, #2725) @Fruchtzwerg94, @Xerxes004, and @bclehmann

## ScottPlot 4.1.65
_Published on [NuGet](https://www.nuget.org/profiles/ScottPlot) on 2023-07-09_
* Axis: Improved log-scaled axis minor tick density default value and customization (#2646) @hellfo
* Image: Added option to disable anti-aliasing for scaled images (#2649) @mYcheng-95
* Binned Histogram: New plot type that represents binned 2D histogram data as a heatmap (#2453)
* DataLogger: New type of scatter plot designed for infinitely growing X/Y datasets (#2377, #2641)
* DataStreamer: New type of signal plot for displaying live data as it is shifted in (#2377, #2641)
* WPF: Multi-target Framework 4.6.1 changed to 4.6.2 (#2685)
* Axis: Added option to customize tick line width (#2643, #2654) @Guillaume-Deville
* Horizontal Span: Fixed `ToString()` message @RachamimYaakobov
* Signal Plot: Added `ScaleY` property to compliment `OffsetY` (#2642, #2656) @Guillaume-Deville
* Colorbar: Automatically adjust label position to prevent overlap with tick labels (#2684) @bukkideme
* Launcher: Made `Plot.Launch` methods available without requiring using statements (#2627, #2657) @Guillaume-Deville
* Population plot: Added `BoxBorderColor` and `ErrorStDevBarColor` properties to customize appearance (#2708) @johndoh
* Arrow: Made tip and base positions mutable (#2673) @MyZQL
* ScatterPlotList: Add `GetXs()` and `GetYs()` to let users retrieve copies of data points (#2694, #2711) @bukkideme and @Marc-Frank
* FormsPlotViewer: New constructor for synchronized plots with bidirectional updates (#2653, #2710, #2722) @bukkideme
* LineStyle: Default patterns (and a new custom pattern) can be customized by assigning `ScottPlot.LineStylePatterns` (#2690, #2692) @mocakturk, @Marc-Frank, and @bukkideme
* Radar Plots: Improve vertical spacing for all aspect ratios (#2702) @pjt33
* Avalonia: Added support for Avalonia 11 (#2720, #2184, #2664, #2507, #2321, #2184, #2183, #2725) @Fruchtzwerg94, @Xerxes004, and @bclehmann
* Colorbar: Added a `ResizeLayout()` helper method for adjusting plot layouts to accommodate large tick labels (#2703)
* Scatter List: Improved support for data containing NaN values (#2707) @oldteacup
* Population Plot: Improved support for populations with no data (#2727, #2726) @marklam

## ScottPlot 5.0.5-beta
_Published on [NuGet](https://www.nuget.org/profiles/ScottPlot) on 2023-05-17_
* Box Plot: New plot type for displaying multiple collections of population data (#2589) @bclehmann
* OpenGL Control: Prevent exceptions on keyboard input (#2609, #2616) @stendprog
* Platforms: Improved linux support by using SkiaSharp native assets without dependencies (#2607) @chrisxfire
* Color: Improved support for alpha values in constructor (#2625)Clay

## ScottPlot 4.1.64
_Published on [NuGet](https://www.nuget.org/profiles/ScottPlot) on 2023-05-17_
* Ellipse: Added `Rotation` property (#2588, #2595) @JohniMIEP and @bclehmann
* Controls: Prevent horizontal scroll wheel events from throwing exceptions (#2600, #2626, #2630) @bclehmann, @szescxz, and @Jordant190
* ScatterDataLogger: Experimental plot type for live incoming data (#2377, #2599)
* Ticks: Improved automatic layout sizing when manual ticks are used (#2603, #2605) @StefanBertels and @szescxz
* Ticks: Improved automatic layout sizing for short and empty tick labels (#2606) @szescxz
* Plot: Improved `AddVerticalLine()` XML docs (#2610) @wfs1900
* FinancePlot: `GetBollingerBands()` now accepts an optional standard deviation coefficient (#2594) @Minu476
* SignalPlot: Fixed bug where `Update()` did not change the final point (#2592) @Angeld10
* ScatterPlotDraggable: Expose IndexUnderMouse for access after drag events (#2682) @mocakturk

## ScottPlot 5.0.4-beta
_Published on [NuGet](https://www.nuget.org/profiles/ScottPlot) on 2023-04-09_
* WpfPlot: Converted the `UserControl` to a `CustomControl` to facilitate inheritance and theming (#2565) @KroMignon
* Controls: Improved ALT + left-click-drag zoom rectangle behavior (#2566)

## ScottPlot 4.1.63
_Published on [NuGet](https://www.nuget.org/profiles/ScottPlot) on 2023-04-09_
* WpfPlot: Converted the `UserControl` to a `CustomControl` to facilitate inheritance and theming (#2509, #2526) @KroMignon
* Lollipop and Cleveland plots: Added `LineWidth` property (#2556) @benton-anderson
* Pie: Added `SliceLabelPosition` property to allow slice labels to be placed outside the pie (#2515, #2510, #2275) @nuelle16 and @cpa-level-it
* Axis: Made `Edge` and `AxisIndex` immutable to prevent accidental modification after construction (#2539, #2538) @cxjcqu
* Plot: Created `LeftAxis`, `RightAxis`, `BottomAxis`, and `TopAxis` which alias `YAxis`, `YAxis2`, `XAxis`, and `XAxis2` but are more expressive (#2568)
* Plot: `Launch` property has methods for launching the plot as a static image, refreshing web page, or interactive window (#2543, #2570)
* Heatmap: Improved support for semitransparent cells (#2313, #2277, #2285, #2461, #2484) @bukkideme
* Axis: Added `SetZoomInLimit()`, `SetZoomOutLimit()`, and `SetBoundary()` to control zoom and pan (#2250, #2291, #1997, #1873, #662) @dusko23, @Gholamalih, and @bclehmann
* Controls: Added `Configuration.RightClickDragZoomFromMouseDown` flag to enable right-click-drag zoom to scale relative to the cursor (#2296, #2573) @pavlexander
* Finance: Improved DateTime position of random stock price sample data (#2574)
* Axis: Improve tick spacing for extremely small plots (#2289) @Xerxes004
* Signal: Fixed bug causing `Update()` to throw an indexing error (#2578) @Angeld10
* Annotation: Position is no longer defined as `X` and `Y` but instead `Alignment`, `MarginX`, and `MarginY` (#2302) @EFeru
* Colorbar: Add `Label` property (#2341) @bukkideme

## ScottPlot 5.0.4-beta
_Published on [NuGet](https://www.nuget.org/profiles/ScottPlot) on 2023-04-02_
* OpenGL: Enhanced customization options for OpenGL-accelerated scatter plots (#2446) @StendProg
* Data: Added axis limit caching functionality for improved performance of large scatter plots (#2460) @StendProg
* DataOperations: New static class with helper methods for working with 1D and 2D data (#2497) @bukkideme and @StendProg
* Financial: Created `IOHLC` to allow users to inject their own pricing logic (#2404) @mjpz
* Solution: Fixed configuration error caused by invalid GUIDs (#2525) @KroMignon
* Controls: Disabled context menu in non-interactive mode (#2475) @KroMignon
* Histogram: Improved constructor argument validation and support for small bins(#2490) @Margulieuxd and @bukkideme
* WpfPlot: Control now appears in the Visual Studio Toolbox (#2535, #1966)Valkyre
* Axis: Improved tick label format customization (#2500) @chhh

## ScottPlot 4.1.62
_Published on [NuGet](https://www.nuget.org/profiles/ScottPlot) on 2023-04-02_
* WinForms Control: `Reset()` makes new plots transparent (#2445) @Neopentane1
* Ellipse and Circle: New plot types demonstrated in the cookbook. (#2413, #2437) @bukkideme
* Heatmap: Added `FlipVertically` to invert vertical axis of heatmap data (#2444, #2450) @Neopentane1
* Histogram: Improved support for datasets with low variance (#2464, #2463) @Xerxes004
* Heatmap: Added `Opacity` property (#2461, #2484) @bukkideme
* DataOperations: New static class with helper methods for working with 1D and 2D data (#2497) @bukkideme and @StendProg
* Population: Added option for customizing horizontal errorbar alignment (#2502) @benton-anderson
* Financial: Created `IOHLC` to allow users to inject their own pricing logic (#2404) @mjpz
* OHLC: The `Volume` property and constructor overload initializing it have been deprecated (#2404)
* Axis: Expose tick, spine, and label configuration objects (#2512, #2513, #2353) @cxjcqu and @SaltyTears
* Signal: Improved `FillDisable()` behavior (#2436) @szescxz
* RadialGaugePlot: Improve alignment for plots with 1-3 gauges (#2448, #2128) @DavidWhataGIT, @johndoh, and daddydavid
* Pie: Added `LegendLabels` property so slices and legend items can have different labels (#2459) @vietanhbui
* Controls: Improved `GetCoordinate()` behavior for empty plots (#2468, #2540) @dusko23
* Histogram: Improved constructor argument validation and support for small bins(#2490) @Margulieuxd and @bukkideme
* Axis: Improved `Plot.AxisPanCenter()` support for multi-axis plots (#2483, #2544) @dusko23
* Bubble Plot: Added `RadiusIsPixels` flag which when `falst` sizes bubbles using radius units instead of pixels (#2492) @marcelpel
* Axis: Improved `Plot.MatchAxisLimits()` support for multi-axis plots (#2495) @Margulieuxd
* Plot: Improved `Plot.XLabel()` XML documentation (#2552) @JulianusIV

## ScottPlot 5.0.2-beta
_Published on [NuGet](https://www.nuget.org/profiles/ScottPlot) on 2023-02-27_
* Signal Plot: Support X and Y offset (#2378) @minjjKang
* WebAssembly: New sandbox demonstrates interactive ScottPlot in a browser (#2380, #2374)rafntor
* OpenGL: Added experimental support for direct GPU rendering (#2383, #2397) @StendProg
* Finance Plots: Added OHLC and Candlestick plot types (#2386) @bclehmann
* Style: Improved `Plot.Style.Background()` color configuration (#2398) @Jonathanio123
* WPF: Added OpenGL support to the WPF control (#2395) @StendProg
* Palette: Refactored the palette system to allow ScottPlot 4 and 5 to share palette code (#2409)
* Plot: Added `GetImageHTML()` for improved rendering in interactive notebooks (#2385, #1772) @neilyoung2008

## ScottPlot 4.1.61
_Published on [NuGet](https://www.nuget.org/profiles/ScottPlot) on 2023-02-27_
* Axis: Throw exception immediately upon setting invalid axis limits (#2327) @mjpz
* Heatmap: Added support for transparent single-color heatmaps (#2336) @bukkideme
* Statistics: Improved median calculation method in population plots (#2363) @Syntaxrabbit
* AxisLineVector: Improved automatic axis limits when using limited axis lines (#2371) @ChrisAtVault
* Controls: `Configuration.AddLinkedControl()` simplifies axis sharing across multiple controls (#2402, #2372)
* Statistics: New `ScottPlot.Statistics.Histogram` class optimized for simplicity and live data (#2403, #2389) @bukkideme and @Xerxes004
* Statistics: Improved bin edge calculations for histograms with fixed bin size bins (#2299) @Xerxes004
* Palette: Refactored the palette system to allow ScottPlot 4 and 5 to share palette code (#2409)
* Heatmap: Added `GetBitmap()` to provide access to raw heatmap image data (#2396, #2410) @bukkideme
* Pie: Prevent invalid argument exceptions when drawing zero-size pie charts (#2415) @KC7465128305
* Colormap: Colormaps can be created from a set of colors (#2375, #2191, #2187) @dhgigisoave
* Function Plot: New optional `AxisLimits` allows users to define default axis limits (#2428, #2412) @bukkideme
* Population: Fixed bug causing argument exceptions for 1px high plots (#2429, #2384) @Sprenk
* Controls: Added `Configuration.AltLeftClickDragZoom` option to customize zooming behavior (#2391, #2392) @DevJins
* Error Bar: Added `Label` property which allows error bars to appear independently in the legend (#2432, #2388) @dongyi-cai-windsab
* Demo: Fixed bug preventing the cookbook from launching (#2443) @FannyAtGitHub

## ScottPlot 5.0.1-beta
_Published on [NuGet](https://www.nuget.org/profiles/ScottPlot) on 2023-02-09_
* Namespace: DataSource → DataSources
* Error Bar: New plot type (#2346) @bclehmann
* Plot: Added `Style` object to group functions that perform complex styling tasks
* Controls: Added right-click context menus (#2350) @bclehmann
* Rendering: Added support for saving bitmap files (#2350) @bclehmann
* Axes: Added support for DateTime Axes (#2369) @bclehmann
* Rendering: Added support for line styles (#2373) @bclehmann
* WinUI3: Created a Uno WinUI3 control (#2374, #2039) @rafntor

## ScottPlot 5.0.0-beta
_Published on [NuGet](https://www.nuget.org/profiles/ScottPlot) on 2023-01-01_
* ScottPlot 5: First version 5 release published to NuGet #2304

## ScottPlot 4.1.60
_Published on [NuGet](https://www.nuget.org/profiles/ScottPlot) on 2022-12-23_
* Pie Chart: Improved display when a single slice covers the entire pie (#2248, #2251) @bclehmann
* Plot: Added `AddFill()` arguments for `LineWidth` and `LineColor` (#2258) @Fruchtzwerg94
* Plot: Improved support for filled polygons with fewer than 3 points (#2258) @Fruchtzwerg94
* A new `IDraggableSpan` interface was added to trigger events when the edges of spans are dragged (#2268) @StendProg
* Palettes: Added new light-color palettes PastelWheel, LightSpectrum, and LightOcean (#2271, #2272, #2273) @arthurits
* Ticks: Improved tick calculations for very small plots (#2280, #2278) @Xerxes004
* Crosshair: HLine and VLine are no longer readonly (#2208) @arthurits
* Function Plot: Added support for filling above and below lines (#2239, #2238) @SGanard
* Signal Plot: Improved error messages for when `Update()` fails to replace data (#2263)
* Plot: `Clear()` now resets inner and outer view limits (#2264) @vietanhbui
* FormsPlot: Right-click help menu is now `TopMost` (#2282) @dusko23
* Signal Plot: Allow users to apply different colors to lines and markers (#2288) @Nuliax7
* Pie: Added `Size` option to allow customizing how large the pie chart is (#2317) @Rudde
* FormsPlot: Improved support for horizontal legends in the pop-out legend viewer (#2300) @rotger
* Axis: Added arguments to `AxisPan()` to improve multi-axis support (#2293)
* Axis: Added `AxisPanCenter()` to center the view on a coordinate (#2293) @dusko23
* Project: Use System.Drawing.Common version 4.7.2 to avoid CVE-2021-26701 (#2303, #1004, #1413) @gobikulandaisamy

## ScottPlot 4.1.59
_Published on [NuGet](https://www.nuget.org/profiles/ScottPlot) on 2022-11-06_
* Ticks: Improve datetime tick labels for systems with a 24-hour display format (#2132, #2135) @MareMare and @bclehmann
* Axis: `Plot.AddAxis()` now uses auto-incremented axis index unless one is explicitly defined (#2133) @bclehmann and Discord/Nick
* Axis: `Plot.GetAxesMatching()` was created to obtain a given vertical or horizontal axis (#2133) @bclehmann and Discord/Nick
* Axis: Corner label format can be customized for any axis by calling `CornerLabelFormat()` (#2134) @ShannonZ
* BarSeries: Improved rendering of negative values (#2147, #2152) @fe-c
* Function Plot: Added optional `XMin` and `XMax` fields which limit function rendering to a defined horizontal span (#2158, #2156, #2138) @bclehmann and @phil100vol
* FormsPlot: Plot viewer now has `RefreshLegendImage()` allowing the pop-out legend to be redrawn programmatically (#2157, #2153) @rosdyana
* Function Plot: Improved performance for functions which return null (#2158, #2156, #2138) @bclehmann
* BarSeries: improve support for negative and horizontal bar labels (#2148, #2159, #2152) @bclehmann
* Palette: Added `Normal` Palette based on [Anton Tsitsulin's Normal 6-color palette](http://tsitsul.in/blog/coloropt/) (#2161, #2010) @martinkleppe
* BarSeries: Added helper function to create a bar series from an array of values (#2161) @KonH
* SignalPlot: Add `Smooth` option (#2174, #2137) @rosdyana
* Signal Plot: Use correct marker when displaying in legend (#2172, #2173) @bclehmann
* Data Generation: Improved floating point precision of `RandomNormalValue` randomness (#2189, #2206) @arthurits and @bclehmann_
* Finance Plot: Improved SMA calculations for charts with unordered candlesticks (#2199, #2207) @zachesposito and @xenedia
* Avalonia Control: Fixed subscription to ContexMenu property changes (#2215) @DmitryZhelnin
* Legend: Support horizontal orientation and added cookbook example (#2216) @lucabat
* Data Generation: Added generic support for `Consecutive()`, `Random()`, and `RandomWalk()`
* SignalPlot: New `SignalPlotGeneric` type allows `AddSignal()` to support generic data types (#2217) @codecrafty

## ScottPlot 4.1.58
_Published on [NuGet](https://www.nuget.org/profiles/ScottPlot) on 2022-09-08_
* Radar: New `Smooth` field allows radar areas to be drawn with smooth lines (#2067, #2065) @theelderwand
* Ticks: Setting manual ticks will now throw an immediate `ArgumentException` if positions and labels have different lengths (#2063) @sergaent
* VectorFieldList: New plot type for plotting arbitrary coordinate/vector pairs which are not confined to a grid (#2064, #2079) @sjdemoor and @bclehmann
* HLine and VLine: Line (but not position label) is hidden if `LineWidth` is `0` (#2085) @A1145681
* Controls: The cursor now reverts to `Configuration.DefaultCursor` after moving off draggable objects (#2091) @kurupt44
* Snapping: SnapNearest classes now expose `SnapIndex()` (#2099) @BambOoxX
* Background: Added optional arguments to `Style()` lets users place a custom background image behind their plot (#2016) @apaaris
* Axis Line: Remove the ability to drag invisible lines (#2110) @A1145681
* Controls: Draggable objects can now only be dragged with the left mouse button (#2111, #2120) @A1145681
* Heatmap: Prevent rendering artifacts by throwing an exception if the 2D array is larger than 2^15 in either dimension (#2119, #2116) @dhgigisoave

## ScottPlot 4.1.57
_Published on [NuGet](https://www.nuget.org/profiles/ScottPlot) on 2022-08-18_
* Scatter: Improved `GetPointNearest()` when `OnNaN` is `Gap` or `Ignore` (#2048) @thopri
* Heatmap and Image: Added `Coordinate[] ClippingPoints` to give users the ability to clip to an arbitrary polygon (#2049, #2052) @xichaoqiang
* Image: Improved automatic axis limits measurement when `HeightInAxisUnits` is defined
* Plot: Reduced anti-aliasing artifacts at the edge of frameless plots (#2051)

## ScottPlot 4.1.56
_Published on [NuGet](https://www.nuget.org/profiles/ScottPlot) on 2022-08-16_
* Signal: Improved accuracy of `GetIndexForX()` (#2044) @CharlesMauldin
* Palette: Added help messages for users attempting to create custom palettes (#1966) @EFeru

## ScottPlot 4.1.55
_Published on [NuGet](https://www.nuget.org/profiles/ScottPlot) on 2022-08-14_
* Scatter: Data may now contain NaN if the `OnNaN` field is customized. `Throw` throws an exception of NaN is detected (default behavior), `Ignore` skips over NaN values (connecting adjacent points with a line), and `Gap` breaks the line so NaN values appear as gaps. (#2040, #2041)
* Plot: Added a `AddFillError()` helper method to create a shaded error polygon for displaying beneath a scatter plot (#2037)

## ScottPlot 4.1.53
_Published on [NuGet](https://www.nuget.org/profiles/ScottPlot) on 2022-08-11_
* Scatter and Signal Plot: `GetYDataRange()` now returns the range of Y values between a range of X positions, useful for setting automatic axis limits when plots are zoomed-in (#1946, #1942, #1929) @bclehmann
* WPF Control: Right-click copy now renders high quality image to the clipboard (#1952) @bclehmann
* Radar, Coxcomb, and Pie Chart: New options to customize hatch pattern and color. See cookbook for examples. (#1948, #1943) @bclehmann
* Signal Plot: Improve support for plots with a single point (#1951, #1949) @bclehmann and @Fruchtzwerg94
* Draggable Marker Plots: Improved drag behavior when drag limits are in use (#1970) @xmln17
* Signal Plot: Added support for plotting `byte` arrays (#1945)
* Axis Line: Added properties to customize alignment of position labels (#1972) @hamhub7
* Plot: MatchAxis no longer modifies limits of unintended axes (#1980) @PlayCreatively
* Plot: Improved error reporting for invalid axis limits (#1994) @Xerxes004
* Signal Plot: Improved `GetPointNearestX()` accuracy for plots with high zoom (#1987, #2019, #2020) @dhgigisoave
* Draggable: `IDraggable` now has functions to facilitate snapping (#2006, #2007, #2022) @Agorath
* Palette: `ScottPlot.Palette` has been refactored to replace `ScottPlot.Drawing.Palette` and `ScottPlot.Drawing.Colorset` (#2024)
* Palette: Palettes now implement `IEnumerable` and colors can be retrieved using `foreach` (#2028)
* Render: Improved thread safety of the render lock system (#2030) @anprevost
* Scatter: Exposed `SmoothTension` to customize behavior when `Smooth` is enabled (#1878) @Michael99

## ScottPlot 4.1.52
_Published on [NuGet](https://www.nuget.org/profiles/ScottPlot) on 2022-07-09_
* WinForms control: Fixed a bug introduced by the previous version which resulted in flickering while using the mouse to pan or zoom (#1938, #1913) @AbeniMatteo
* Plot: Added obsolete `GetLegendBitmap()` with message indicating `RenderLegend()` is to be used instead (#1937, #1936) @johnfoll
* Signal Plot: Improved performance using platform-specific fast paths for common data types to minimize allocations (#1927) @AbeniMatteo, @StendProg, and @bclehmann

## ScottPlot 4.1.51
_Published on [NuGet](https://www.nuget.org/profiles/ScottPlot) on 2022-06-30_
* WinForms Control: Fixed a bug that caused frequent mouse events to overflow the stack (#1906, #1913) @AbeniMatteo
* Performance: Improve string measurement performance using cached fonts (#1915) @AbeniMatteo
* Layout: Improve axis alignment when `ManualDataArea()` is used (#1901, #1907, #1911) @dhgigisoave
* Cookbook: Improve error message if recipes.json is not found (#1917) @AbeniMatteo

## ScottPlot 4.1.50
_Published on [NuGet](https://www.nuget.org/profiles/ScottPlot) on 2022-06-26_
* BarSeries: Lists passed into new BarSeries are preserved and can be modified after instantiation. Added a `Count` property. Added a `AddBarSeries()` overload that permits creating an empty BarSeries. (#1902)
* Markers: Improved performance for plot types that render multiple markers (#1910) @AbeniMatteo
* Plot: New `ManualDataArea()` function allows users to define pixel-perfect layouts (#1907, #1901) @dhgigisoave

## ScottPlot 4.1.49
_Published on [NuGet](https://www.nuget.org/profiles/ScottPlot) on 2022-06-21_
* BarSeries: A new type of bar plot which allows each bar to be individually customized and offers mouse collision detection (#1891, #1749) @jhm-ciberman
* SignalXY: When step mode is activated markers are now only drawn at original data points (#1896) @grabul
* SignalConst: Fixed indexing error affecting the Update() overload that accepted generic arrays (#1895, #1893) @strontiumpku
* Scatter and Signal: When `StepDisplay` is enabled, the new `StepDisplayRight` property can toggle step orientation (#1894, #1811) @dhgigisoave
* SignalXY: Markers now shown in legend when the plot is zoomed-in enough that they become visible on the plot itself

## ScottPlot 4.1.48
_Published on [NuGet](https://www.nuget.org/profiles/ScottPlot) on 2022-06-09_
* Plottable: Collapsed `IHasAxisLimits`, `IHasDataValidation`, and `IHasLegendItems` back into `IPlottable`, reverting a change introduced by the previous version. The intent of the original change was to promote interface segregation (e.g., colorbar has no axis limits). However, the purpose of this reversion is to maintain consistent behavior for users who implemented their own plottables implementing `IPlottable` and may not be aware of these new interfaces. (#1868, #1881)

## ScottPlot 4.1.47
_Published on [NuGet](https://www.nuget.org/profiles/ScottPlot) on 2022-06-07_
* Scatter Plot: New `Smooth` property allows data points to be connected by smooth lines (#1852, #1853) @liuhongran626
* Axis: Improved corner notation for multi-axis plots (#1875) @nassaleh
* Plottable: Optional segregated interfaces `IHasAxisLimits`, `IHasDataValidation`, and `IHasLegendItems` were broken-out of `IPlottable`. Note that this change was reverted in the subsequent release. (#1868, #1881)

## ScottPlot 4.1.46
_Published on [NuGet](https://www.nuget.org/profiles/ScottPlot) on 2022-06-05_
* Image: `AddImage()` has optional arguments to define rotation, scale, and anchor alignment. The `Image` plot type has new public properties allowing images to be stretched so position and size can be defined using axis units (see Cookbook). `Rotation` now respects all anchor alignments. (#1847) @wtywtykk and @bclehmann
* Bracket: New plot type to highlight a range of data between two points in coordinate space (#1863) @bclehmann
* Heatmap: Added `FlipVertically` property to invert orientation of original data (#1866, #1864) @bclehmann and @vtozarks
* Axis: Improved placement of horizontal axis tick labels when multiple axes are in use (#1861, #1848) @bclehmann and @Shengcancheng
* Crosshair: Now included in automatic axis limit detection. Use its `IgnoreAxisAuto` property to disable this functionality. (#1855, #1857) @CarloToso and @bclehmann
* BarPlot: Improved automatic axis detection for bar plots containing negative values (#1855, #1857) @CarloToso and @bclehmann
* IHittable: new interface to facilitate mouse click and hover hit detection (#1845) @StendProg and @bclehmann
* Tooltip: Added logic to enable detection of mouse hover or click (#1843, #1844, #1845) @kkaiser41, @bclehmann, and @StendProg
* Controls: All user controls now have a `LeftClickedPlottable` event that fires when a plottable implementing `IHittable` was left-clicked
* FormsPlot: Set `Configuration.EnablePlotObjectEditor` to `true` to allow users to launch a plot object property editor from the right-click menu (#1842, #1831) @bradmartin333 and @BambOoxX
* BarPlot: Fixed bug where zooming extremely far in would cause large fills to disappear (#1849, #1850) @ChrisAtVault

## ScottPlot 4.1.45
_Published on [NuGet](https://www.nuget.org/profiles/ScottPlot) on 2022-05-05_
* Plottables: Fields converted to properties and setters paired with getters to facilitate binding (#1831) @bradmartin333

## ScottPlot 4.1.44
_Published on [NuGet](https://www.nuget.org/profiles/ScottPlot) on 2022-05-05_
* SignalXY: Permit duplicate X values and improve exception messages when invalid X data is loaded (#1832) @Niravk1997

## ScottPlot 4.1.43
_Published on [NuGet](https://www.nuget.org/profiles/ScottPlot) on 2022-05-02_
* Draggable Scatter Plot: Fixed a bug where horizontal drag limits were applied to the vertical axis (#1795) @m4se
* Plot: Improved support for user-defined ticks when inverted axis mode is enabled (#1826, #1814) @Xerxes004
* Heatmap: Added `GetCellIndexes()` to return the heatmap data position for a given coordinate (#1822, #1787) @tonpimenta
* Controls: Added `LeftClicked` event to customize left-click actions in GUI environments (#1822, #1787)

## ScottPlot 4.1.42
_Published on [NuGet](https://www.nuget.org/profiles/ScottPlot) on 2022-05-01_
* SignalXY: Fixed bug causing plots to disappear when displaying partial data containing duplicated X values. (#1803, #1806) @StendProg and @bernhardbreuss
* SignalXY: X data is no longer required to be ascending when it is first assigned, improving support for plots utilizing min/max render indexing (#1771, #1777) @bernhardbreuss
* Grid: Calling `Plot.Grid(onTop: true)` will cause grid lines to be drawn on top of plottables (#1780, #1779, #1773) @bclehmann and @KATAMANENI
* FormsPlot: Fixed a bug that caused the default right-click menu to throw an exception when certain types of plottables were present (#1791, #1794) @ShenxuanLi, @MareMare, and @StendProg
* Avalonia: Improved middle-click-drag zoom-rectangle behavior (#1807) @kivarsen
* Avalonia: Improved position of right-click menu (#1809) @kivarsen
* Avalonia: Added double-click support which displays benchmark information by default (#1810) @kivarsen
* Axis: Improved support for switching between custom tick label format strings and custom formatter functions (#1813) @schifazl
* Plot: `AutomaticTickPositions()` can now be used to undo action of `ManualTickPositions()` (#1814)
* Plot: `AutomaticTickPositions()` optionally accepts an array of ticks and labels that can be displayed in addition to the automatic ones (#1814) @Xerxes004
* Signal Plot: Improved low density display when `LineStyle` is `None` (#1797) @nassaleh
* FormsPlot: Detached legend now restores initial legend visibility state on close (#1804) @BambOoxX

## ScottPlot 4.1.41
_Published on [NuGet](https://www.nuget.org/profiles/ScottPlot) on 2022-04-09_
* Plot: Added `Plot.GetImageHTML()` to make it easy to display ScottPlot images in .NET Interactive / Jupyter notebooks (#1772) @StendProg and @Regenhardt

## ScottPlot 4.1.40
_Published on [NuGet](https://www.nuget.org/profiles/ScottPlot) on 2022-04-07_
* SignalPlotXY: Improved support for custom markers (#1763, #1764) @bclehmann and @ChrisCC6
* Legend: `Plot.Legend()` accepts a nullable `Location` so legends can be enabled/disabled without changing position (#1765) @envine
* FormsPlot: The right-click menu now shows "detach legend" even if all plottable items with legends are set to invisible (#1765) @envine
* AxisLine: Added a `PositionLabelAxis` field that can be used to define a specific axis to draw the position label on in multi-axis plots (#1766) @fuxinsen

## ScottPlot 4.1.39
_Published on [NuGet](https://www.nuget.org/profiles/ScottPlot) on 2022-04-01_
* SignalPlotXY: Fixed bug where `GetPointNearestX()` did not check proximity to the final point (#1757) @MareMare

## ScottPlot 4.1.38
_Published on [NuGet](https://www.nuget.org/profiles/ScottPlot) on 2022-03-31_
* Bar plot: Improved automatic axis limit detection for bars with negative offset (#1750) @painstgithub
* Axis labels: Added a `rotation` argument to `Axis.LabelStyle()` to support flipping label orientation (#1754, #1194) @zeticabrian

## ScottPlot 4.1.37
_Published on [NuGet](https://www.nuget.org/profiles/ScottPlot) on 2022-03-25_
* Controls: Improved multi-axis support for mouse tracking by giving `GetMouseCoordinates()` optional axis index arguments (#1743) @kv-gits

## ScottPlot 4.1.36
_Published on [NuGet](https://www.nuget.org/profiles/ScottPlot) on 2022-03-19_
* Axis: Allow grid line and tick mark pixel snapping to be disabled (#1721, #1722) @Xerxes004
* Axis: `ResetLayout()` sets padding to original values to reverse changes made by adding colorbars (#1732, #1736) @ccopsey

## ScottPlot 4.1.35
_Published on [NuGet](https://www.nuget.org/profiles/ScottPlot) on 2022-03-06_
* Eto.Forms: Improved handling of events (#1719, #1718) @rafntor and @VPKSoft

## ScottPlot 4.1.34
_Published on [NuGet](https://www.nuget.org/profiles/ScottPlot) on 2022-03-03_
* Bubble plot: Added methods to get the point nearest the cursor (#1657, #1652, #1705) @BambOoxX, @Maoyao233, and @adgriff2
* Markers: Improved alignment of markers and lines on Linux and MacOS by half a pixel (#1660, #340)
* Plottable: Added `IsHighlighted` properties to make some plot types bold (#1660) @BambOoxX
* Plottable: Segregated existing functionality interfaces for `IHasLine`, `IHasMarker`, and `IHilightable` (#1660) @BambOoxX
* Plot: `AxisAuto()` now throws an exception of margins are defined outside the allowable range (#450, #1682) @xichaoqiang
* Plot: Added `PlotFillRightLeft` method for adding horizontal filled scatter plots (#450) @xichaoqiang
* Markers: All shapes are now drawn discretely instead of relying on text rendering for improved performance and consistency (#1668, #1660) @BambOoxX
* Scatter Plot: Support distinct `LineColor` and `MarkerColor` colors (#1668)
* SignalXY: Fix bug affecting the edge of the plot when step mode is active (#1703, #1699) @PeppermintKing
* SignalXY: Improve appearance of filled regions when step mode is active (#1703, #1697) @PeppermintKing
* Axis Span: Added options to customize fill pattern and border (#1692) @BambOoxX
* Markers: Additional customization options such as `MarkerLineWidth` (#1690) @BambOoxX
* Legend Viewer: New functionality to customize line, marker, and highlight options have been added to the the right-click menu of the Windows Forms control (#1655, #1651) @BambOoxX

## ScottPlot 4.1.33
_Published on [NuGet](https://www.nuget.org/profiles/ScottPlot) on 2022-02-04_
* Spline Interpolation: Added new methods for data smoothing including Bézier interpolation (#1593, #1606)
* Detachable Legend: Added an option to detach the legend to the right-click menu in the Windows Forms control. Clicking items in the detached legend toggles their visibility on the plot (#1589, #1573, #1326) @BambOoxX
* Marker: Added an optional `Text` (and `TextFont`) for displaying a message that moves with a marker (#1599)
* Heatmap: Heatmaps with custom X and Y sizing or positioning no longer call `AxisScaleLock()` automatically (#1145) @bclehmann
* Axis: GetCoordinateY() now returns more accurate coordinate (#1625, #1616) @BambOoxX
* Text: Now has `IsDraggable` field and improved mouseover detection that supports rotation (#1616, #1599) @BambOoxX and @Niravk1997
* Plot: `Frameless()` no longer results in an image with a 3 pixel transparent border (#1571, #1605) @sjlai1993
* Colorbar: `AddColorbar()` has new optional argument to enable placement on the left side of the plot (#1524) @Niravk1997
* Heatmap: Fixed bug affecting manually-scaled heatmaps (#1485) @ZPYin, @mYcheng-95, and @bclehmann
* Colorbar: Exposed `DataAreaPadding` to improve layout customization for multi-axis plots (#1637) @ccopsey

## ScottPlot 4.1.32
_Published on [NuGet](https://www.nuget.org/profiles/ScottPlot) on 2022-01-23_
* Interpolation: New cubic interpolation module with improved stability and simplified API (#1433) @allopatin
* Legend: `GetBitmap()` returns a transparent image instead of throwing an exception if there are no items in the legend (#1578) @BambOoxX
* Legend: Added `Count`, `HasItems`, and `GetItems()` so users can inspect legend contents to if/how they want to display it (#1578) @BambOoxX
* Plot: Exposed `GetDraggable()` to allow users to retrieve the plotted objects at specific pixel positions (#1578) @BambOoxX
* Axis Limits: Improved handling of axis limits for plots containing no data (#1581) @EFeru
* Repeating Axis Line: Improved display of text labels (#1586, #1557) @BambOoxX
* Axis: Improved multi-axis support for `GetPixel()` methods (#1584, #1587) @ChrisCC6 and @BambOoxX
* Error Bar: `Plot.AddErrorBars()` can now be used to place 1D or 2D error bars anywhere on the plot (#1466, #1588) @bclehmann
* Scatter Plot List: Added generic support to `ScatterPlotList<T>` as demonstrated in the cookbook (#1463, #1592) @tyrbentsen
* Draggable Scatter Plot: Created a new `ScatterPlotListDraggable` that supports dragging points and custom clamp logic as seen in the cookbook (#1422) @EFeru and @BambOoxX
* Axis: Users may now customize the number of minor ticks and grid lines when log scale is enabled (#1594, #1595, #1583) @hibus

## ScottPlot 4.1.31
_Published on [NuGet](https://www.nuget.org/profiles/ScottPlot) on 2022-01-17_
* MultiAxis: Improved support for draggable items placed on non-primary axes (#1556, #1545) @BambOoxX
* RepeatingAxisLine: New plot types `RepeatingVLine` and `RepeatingHLine` show a primary line and a user-defined number of harmonics. See cookbook for example and usage notes. (#1535, #1775) @BambOoxX
* Scatter: The new `ScatterPlotDraggable` plot type is for creating scatter plots with mouse-draggable points (#1560, #1422) @BambOoxX and @EFeru
* Controls: Improved middle-click-drag zoom rectangle support for plots with multiple axes (#1559, #1537) @BambOoxX
* Marker: New plot types `DraggableMarkerPlot` and `DraggableMarkerPlotInVector` give users options to add mouse-interactive markers to plots (#1558) @BambOoxX
* Bar Plot: New `ValueFormatter` option allows users to customize the text displayed above bars (#1542) @jankri
* Plot: `Title()` now has additional arguments for customizing text above the plot (#1564)Hendri

## ScottPlot 4.1.30
_Published on [NuGet](https://www.nuget.org/profiles/ScottPlot) on 2022-01-15_
* Plot: Improve values returned by `GetDataLimits()` when axis lines and spans are in use (#1415, #1505, #1532) @EFeru
* Rendering: Revert default text hinting from ClearType back to AntiAliased to improve text appearance on transparent backgrounds. Users may call `ScottPlot.Drawing.GDI.ClearType(true)` to opt-in to ClearType rendering which is superior for most situations. (#1553, #1550, #1528) @r84r, @wangyexiang, @Elgot, @EFeru, and @saklanmazozgur

## ScottPlot 4.1.29
_Published on [NuGet](https://www.nuget.org/profiles/ScottPlot) on 2022-01-02_
* WinForms Control: Improve ClearType text rendering by no longer defaulting to a transparent control background color (#1496)

## ScottPlot 4.1.28
_Published on [NuGet](https://www.nuget.org/profiles/ScottPlot) on 2022-01-01_
* Eto Control: New ScottPlot control for the Eto GUI framework (#1425, #1438) @rafntor
* Radar Plot: `OutlineWidth` now allows customization of the line around radar plots (#1426, #1277) @Rayffer
* Ticks: Improved minor tick and minor grid line placement (#1420, #1421) @bclehmann and @at2software
* Palette: Added Amber and Nero palettes (#1411, #1412) @gauravagrwal
* Style: Hazel style (#1414) @gauravagrwal
* MarkerPlot: Improved data area clipping (#1423, #1459) @PremekTill, @lucabat, and @AndXaf
* MarkerPlot: Improved key in legend (#1459, #1454) @PremekTill and @Logicman111
* Style: Plottables that implement `IStylable` are now styled when `Plot.Style()` is called. Styles are now improved for `ScaleBar` and `Colorbar` plot types. (#1451, #1447) @diluculo
* Population plot: Population plots `DataFormat` now have a `DataFormat` member that displays individual data points on top of a bar graph representing their mean and variance (#1440) @Syntaxrabbit
* SignalXY: Fixed bug affecting filled plots with zero area (#1476, #1477) @chenxuuu
* Cookbook: Added example showing how to place markers colored according to a colormap displayed in a colorbar (#1461) @obnews
* Ticks: Added option to invert tick mark direction (#1489, #1475) @wangyexiang
* FormsPlot: Improved support for WinForms 6 (#1430, #1483) @SuperDaveOsbourne
* Axes: Fixed bug where `AxisAuto()` failed to adjust all axes in multi-axis plots (#1497) @Niravk1997
* Radial Gauge Plot: Fixed bug affecting rendering of extremely small gauge angles (#1492, #1474) @arthurits
* Text plot and arrow plot: Now have `PixelOffsetX` and `PixelOffsetY` to facilitate small adjustments at render time (#1392)
* Image: New `Scale` property allows customization of image size (#1406)
* Axis: `Plot.GetDataLimits()` returns the boundaries of all data from all visible plottables regardless of the current axis limits (#1415) @EFeru
* Rendering: Improved support for scaled plots when passing scale as a `Plot.Render()` argument (#1416) @Andreas
* Text: Improved support for rotated text and background fills using custom alignments (#1417, #1516) @riquich and @AndXaf
* Text: Added options for custom borders (#1417, #1516) @AndXaf and @MachineFossil
* Plot: New `RemoveAxis()` method allows users to remove axes placed by `AddAxis()` (#1458) @gobikulandaisamy
* Benchmark: `Plot.BenchmarkTimes()` now returns an array of recent frame render times (#1493, #1491) @anose001
* Ticks: Disabling log-scaled minor ticks now disables tick label integer rounding (#1419) @at2software
* Rendering: Improve appearance of text by defaulting to ClearType font rendering (#1496, #823) @Elgot

## ScottPlot 4.1.27
_Published on [NuGet](https://www.nuget.org/profiles/ScottPlot) on 2021-10-24_
* Colorbar: Exposed fields for additional tick line and tick label customization (#1360) @Maoyao233
* Plot: Improved `AxisAutoY()` margins (#1363) @Maoyao233
* Radar Plot: `LineWidth` may now be customized (#1277, #1369) @bclehmann
* Controls: Stretching due to display scaling can be disabled with `Configuration.DpiStretch` in WPF and Avalonia controls (#1352, #1364) @ktheijs and @bclehmann
* Axes: Improved support for log-distributed minor tick and grid lines (#1386, #1393) @at2software
* Axes: `GetTicks()` can be used to get the tick positions and labels from the previous render
* WPF Control: Improved responsiveness while dragging with the mouse to pan or zoom (#1387, #1388) @jbuckmccready
* Layout: `MatchLayout()` has improved alignment for plots containing colorbars (#1338, #1349, #1351) @dhgigisoave
* Axes: Added multi-axis support for `SetInnerViewLimits()` and `SetOuterViewLimits()` (#1357, #1361) @saroldhand
* Axes: Created simplified overloads for `AxisAuto()` and `Margins()` that lack multi-axis arguments (#1367) @cdytoby
* Signal Plot: `FillAbove()`, `FillBelow()`, and `FillAboveAndBelow()` methods have been added to simplify configuration and reduce run-time errors. Direct access to fill-related fields has been deprecated. (#1401)
* Plot: `AddFill()` now has an overload to fill between two Y curves with shared X values
* Palette: Made all `Palette` classes public (#1394) @Terebi42
* Colorbar: Added `AutomaticTicks()` to let the user further customize tick positions and labels (#1403, #1362) @bclehmann
* Heatmap: Improved support for automatic tick placement in colorbars (#1403, #1362)
* Heatmap: Added `XMin`, `XMax`, `YMin`, and `YMax` to help configure placement and edge alignment (#1405) @bclehmann
* Coordinated Heatmap: This plot type has been deprecated now that the special functionality it provided is present in the standard `Heatmap` (#1405)
* Marker: Created a new `Marker` class to simplify the marker API. Currently it is a pass-through for `MarkerShape` enumeration members.
* Plot: `AddMarker()` makes it easy to place a styled marker at an X/Y position on the plot. (#1391)
* Plottable: `AddPoint()` now returns a `MarkerPlot` rather than a `ScatterPlot` with a single point (#1407)
* Axis lines: Added `Min` and `Max` properties to terminate the line at a finite point (#1390, #1399) @bclehmann

## ScottPlot 4.1.26
_Published on [NuGet](https://www.nuget.org/profiles/ScottPlot) on 2021-10-12_
* SignalPlotYX: Improve support for step display (#1342) @EFeru
* Heatmap: Improve automatic axis limit detection (#1278) @bclehmann
* Plot: Added `Margins()` to set default margins to use when `AxisAuto()` is called without arguments (#1345)
* Heatmap: Deprecated `ShowAxisLabels` in favor of tight margins (see cookbook) (#1278) @bclehmann
* Histogram: Fixed bug affecting binning of values at the upper edge of the final bin (#1348, #1350) @jw-suh
* NuGet: Packages have improved debug experience with SourceLink and snupkg format symbols (#1285)

## ScottPlot 4.1.25
_Published on [NuGet](https://www.nuget.org/profiles/ScottPlot) on 2021-10-06_
* Palette: `ScottPlot.Palette` has been created and cookbook recipes have been updated to use it. The module it replaces (`ScottPlot.Drawing.Palette`) will not be marked obsolete until ScottPlot 5. (#1299, #1304)
* Style: Refactored to use static classes instead of enumeration members (#1299, #1291)
* NuGet: Improved System.Drawing.Common dependencies in user control packages (#1311, #1310) @Kritner
* Avalonia Control: Now targets .NET 5 (#1306, #1309) @bclehmann
* Plot: Fixed bug causing `GetPixel()` to return incorrect values for some axes (#1329, #1330) @riquich
* New Palettes:
  * `ColorblindFriendly` modeled after [Wong 2011](https://www.nature.com/articles/nmeth.1618.pdf) (#1312) @arthurits
  * `Dark` (#1313) @arthurits
  * `DarkPastel` (#1314) @arthurits
  * `Redness` (#1322) @wbalbo
  * `SummerSplash (#1317)` @KanishkKhurana
  * `Tsitsulin` 25-color optimal qualitative palette ([described here](http://tsitsul.in/blog/coloropt)) by [Anton Tsitsulin](http://tsitsul.in) (#1318) @arthurits and @xgfs
* New Styles:
  * `Burgundy` (#1319) @arthurits
  * `Earth` (#1320) @martinkleppe
  * `Pink` (#1234) @nanrod

## ScottPlot 4.1.23
_Published on [NuGet](https://www.nuget.org/profiles/ScottPlot) on 2021-09-26_
* NuGet: use deterministic builds, add source link support, and include compiler flags (#1285)

## ScottPlot 4.1.22
_Published on [NuGet](https://www.nuget.org/profiles/ScottPlot) on 2021-09-26_
* Coxcomb Plots: Added support for image labels (#1265, #1275) @Rayffer
* Palette: Added overloads for `GetColor()` and `GetColors()` to support transparency
* Plot Viewer: fixed bug causing render warning to appear in WinForms and Avalonia plot viewers (#1265, #1238) @bukkideme, @Nexus452, and @bclehmann

## ScottPlot 4.1.21
_Published on [NuGet](https://www.nuget.org/profiles/ScottPlot) on 2021-09-18_
* Legend: Throw an exception if `RenderLegend()` is called on a plot with no labeled plottables (#1257)
* Radar: Improved support for category labels. (#1261, #1262) @Rayffer
* Controls: Now have a `Refresh()` method as an alias of `Render()` for manually redrawing the plot and updating the image on the screen. Using `Render()` in user controls is more similar to similar plotting libraries and less likely to be confused with `Plot.Render()` in documentation and warning messages. (#1264, #1270, #1263, #1245, #1165)
* Controls: Decreased visibility of the render warning (introduced in ScottPlot 4.1.19) by allowing it only to appear when the debugger is attached (#1165, #1264)
* Radial Gaugue Plot: Fixed divide-by-zero bug affecting normalized gauges (#1272) @arthurits

## ScottPlot 4.1.20
_Published on [NuGet](https://www.nuget.org/profiles/ScottPlot) on 2021-09-09_
* Ticks: Fixed bug where corner labels would not render when multiplier or offset notation is in use (#1252, #1253) @DavidBergstromSWE

## ScottPlot 4.1.19
_Published on [NuGet](https://www.nuget.org/profiles/ScottPlot) on 2021-09-08_
* Controls: Fixed bug where render warning message is not hidden if `RenderRequest()` is called (#1165) @gigios

## ScottPlot 4.1.18
_Published on [NuGet](https://www.nuget.org/profiles/ScottPlot) on 2021-09-08_
* Ticks: Improve placement when axis scale lock is enabled (#1229, #1197)
* Plot: `SetViewLimits()` replaced by `SetOuterViewLimits()` and `SetInnerViewLimits()` (#1197) @noob765
* Plot: `EqualScaleMode` (an enumeration accepted by `AxisScaleLock()`) now has `PreserveSmallest` and `PreserveLargest` members to indicate which axis to prioritize when adjusting zoom level. The new default is `PreserveSmallest` which prevents data from falling off the edge of the plot when resizing. (#1197) @noob765
* Axis: Improved alignment of 90º rotated ticks (#1194, #1201) @gigios
* Controls: Fix bug where middle-click-drag zoom rectangle would persist if combined with scroll wheel events (#1226) @Elgot
* Scatter Plot: Fixed bug affecting plots where `YError` is set but `XError` is not (#1237, #1238) @simmdan
* Palette: Added `Microcharts` colorset (#1235) @arthurits
* SignalPlotXY: Added support for `FillType` (#1232) @ddrrrr
* Arrow: New plot type for rendering arrows on plots. Arrowhead functionality of scatter plots has been deprecated. (#1241, #1240)
* Controls: Automatic rendering has been deprecated. Users must call Render() manually at least once. (#1165, #1117)
* Radial Gauge Plots: `AddRadialGauge()` now adds a radial gauge plot (a new circular plot type where values are represented as arcs spanning a curve). See cookbook for examples and documentation. (#1242) @arthurits

## ScottPlot 4.1.17
_Published on [NuGet](https://www.nuget.org/profiles/ScottPlot) on 2021-08-25_
* Improved `RadarPlot.Update()` default arguments (#1097) @arthurits
* Radar Plot: Improved `Update()` default arguments (#1097) @arthurits
* Crosshair: Added `XLabelOnTop` and `YLabelOnRight` options to improve multi-axis support and label customization (#1147) @rutkowskit
* Signal Plot: Added `StepDisplay` option to render signal plots as step plots when zoomed in (#1092, #1128) @EFeru
* Testing: Improved error reporting on failed XML documentation tests (#1127) @StendProg
* Histogram: Marked `ScottPlot.Statistics.Histogram` obsolete in favor of static methods in `ScottPlot.Statistics.Common` designed to create histograms and probability function curves (#1051, #1166). See cookbook for usage examples. @breakwinz and @bclehmann
* WpfPlot: Improve memory management for dynamically created and destroyed WpfPlot controls by properly unloading the dispatcher timer (#1115, #1117) @ramsayamarin, @bclehmann, @StendProg, and @Orace
* Mouse Processing: Improved bug that affected fast drag-dropping of draggable objects (#1076)
* Rendering: Fixed clipping bug that caused some plot types to be rendered above data area frames (#1084)
* Plot: Added `Width` and `Height` properties
* Plot: `GetImageBytes()` now returns bytes for a PNG file for easier storage in cloud applications (#1107)
* Axis: Added a `GetSettings()` method for developers, testers, and experimenters to gain access to experimental objects which are normally private for extreme customization
* Axis: Axis ticks now have a `Ticks()` overload which allows selective control over major tick lines and major tick labels separately (#1118) @kegesch
* Plot: `AxisAuto()` now has `xAxisIndex` and `yAxisIndex` arguments to selectively adjust axes to fit data on a specified index (#1123)
* Crosshair: Refactored to use two `AxisLine`s so custom formatters can now be used and lines can be independently styled (#1173, #1172, #1122, 1195) @Maoyao233 and @EFeru
* ClevelandDotPlot: Improve automatic axis limit detection (#1185) @Nextra
* ScatterPlotList: Improved legend formatting (#1190) @Maoyao233
* Plot: Added an optional argument to `Frameless()` to reverse its behavior and deprecated `Frame()` (#1112, #1192) @arthurits
* AxisLine: Added `PositionLabel` option for displaying position as text (using a user-customizable formatter function) on the axis (#1122, #1195, #1172, #1173) @EFeru and @Maoyao233
* Radar Plot: Fixed rendering artifact that occurred when axis maximum is zero (#1139) @petersesztak and @bclehmann
* Mouse Processing: Improved panning behavior when view limits (axis boundaries) are active (#1148, #1203) @at2software
* Signal Plot: Fixed bug causing render artifacts when using fill modes (#1163, #1205)
* Scatter Plot: Added support for `OffsetX` and `OffsetY` (#1164, #1213)
* Coxcomb: Added a new plot type for categorical data. See cookbook for examples. (#1188) @bclehmann
* Axes: Added `LockLimits()` to control pan/zoom manipulation so individual axes can be manipulated in multi-axis plots. See demo application for example. (#1179, #1210) @kkaiser41
* Vector Plot: Add additional options to customize arrowhead style and position. See cookbook for examples. (#1202) @hhubschle
* Finance Plot: Fixed bug affecting plots with no data points (#1200) @Maoyao233
* Ticks: Improve display of rotated ticks on secondary axes (#1201) @gigios

## ScottPlot 4.1.16
_Published on [NuGet](https://www.nuget.org/profiles/ScottPlot) on 2021-05-30_
* Made it easier to use custom color palettes (see cookbook) (#1058, #1082) @EFeru
* Added a `IgnoreAxisAuto` field to axis lines and spans (#999) @kirsan31
* Heatmaps now have a `Smooth` field which uses bicubic interpolation to display smooth heatmaps (#1003) @xichaoqiang
* Radar plots now have an `Update()` method for updating data values without clearing the plot (#1086, #1091) @arthurits
* Controls now automatically render after the list of plottables is modified (previously it was after the number of plottables changed). This behavior can be disabled by setting a public field in the control's `Configuration` module. (#1087, #1088) @bftrock
* New `Crosshair` plot type draws lines to highlight a point on the plot and labels their coordinates in the axes (#999, #1093) @kirsan31
* Added support for a custom `Func<double, string>` to be used as custom tick label formatters (see cookbook) (#926, #1070) @damiandixon and @ssalsinha
* Added `Move`, `MoveFirst`, and `MoveLast` to the `Plot` module for added control over which plottables appear on top (#1090) @EFeru
* Fixed bug preventing expected behavior when calling `AxisAutoX` and `AxisAutoY` (#1089) @EFeru_

## ScottPlot 4.1.15
_Published on [NuGet](https://www.nuget.org/profiles/ScottPlot) on 2021-05-27_
* Hide design-time error message component at run time to reduce flicking when resizing (#1073, #1075) @Superberti and @bclehmann
* Added a modern `Plot.GetBitmap()` overload suitable for the new stateless rendering system (#913 #1063)
* Controls now have `PlottableDragged` and `PlottableDropped` event handlers (#1072) @JS-BGResearch

## ScottPlot 4.1.14
_Published on [NuGet](https://www.nuget.org/profiles/ScottPlot) on 2021-05-23_
* Add support for custom linestyles in SignalXY plots (#1017, #1016) @StendProg and @breakwinz
* Improved Avalonia dependency versioning (#1018, #1041) @bclehmann
* Controls now properly process `MouseEnter` and `MouseLeave` events (#999) @kirsan31 and @breakwinz
* Controls now have a `RenderRequest()` method that uses a render queue to facilitate non-blocking render calls (#813, #1034) @StendProg
* Added Last() to finance plots to make it easier to access the final OHLC (#1038) @CalderWhite
* Controls that fail to render in design mode now display the error message in a textbox to prevent Visual Studio exceptions (#1048) @bclehmann

## ScottPlot 4.1.13-beta
_Published on [NuGet](https://www.nuget.org/profiles/ScottPlot) on 2021-05-02_
* `Plot.Render()` and `Plot.SaveFig()` now have a `scale` argument to allow for the creation of high resolution scaled plots (#983, #982, #981) @PeterDavidson
* A `BubblePlot` has been added to allow display of circles with custom colors and sizes. See cookbook for examples. (#984, #973, #960) @PeterDavidson
* Avalonia 0.10.3 is now supported (#986) @bclehmann
* Default version of System.Drawing.Common has been changed from `5.0.0` to `4.6.1` to minimize errors associated with downgrading (#1004, #1005, #993, #924, #655) @bukkideme

## ScottPlot 4.1.12-beta
_Published on [NuGet](https://www.nuget.org/profiles/ScottPlot) on 2021-04-12_
* Added "Open in New Window" option to right-click menu (#958, #969) @ademkaya and @bclehmann
* User control `Configuration` module now has customizable scroll wheel zoom fraction (#940, #937) @PassionateDeveloper86 and @StendProg
* Added options to `Plot.AxisScaleLock()` to let the user define scaling behavior when the plot is resized (#933, #857) @boingo100p and @StendProg
* Improved XML documentation for `DataGen` module (#903, #902) @bclehmann
* Fixed bug where tick labels would not render for axes with a single tick (#945, #828, #725, #925) @saklanmazozgur and @audun
* Added option to manually refine tick density (#828) @ChrisAtVault and @bclehmann
* Improved tick density calculations for DateTime axes (#725) @bclehmann
* Fixed SignalXY rendering artifact affecting the right edge of the plot (#929, #931) @damiandixon and @StendProg
* Improved line style customization for signal plots (#929, #931) @damiandixon and @StendProg
* Fixed bug where negative bar plots would default to red fill color (#968, #946) @pietcoussens
* Fixed bug where custom vertical margin was not respected when `AxisAuto()` was called with a middle-click (#943)Andreas
* Added a minimum distance the mouse must travel while click-dragging for the action to be considered a drag instead of a click (#962)
* Improved Histogram documentation and simplified access to probability curves (#930, #932, #971) @LB767, @breakwinz, and @bclehmann

## ScottPlot 4.1.11-beta
_Published on [NuGet](https://www.nuget.org/profiles/ScottPlot) on 2021-03-30_
* FormsPlot mouse events are now properly forwarded to the base control (#892, #919) @grabul
* Prevent right-click menu from deploying after right-click-drag (#891, #917)
* Add offset support to SignalXY (#894, #890) @StendProg
* Eliminate rendering artifacts in SignalXY plots (#893, #889) @StendProg and @grabul
* Optimize cookbook generation and test execution (#901) @bclehmann

## ScottPlot 4.1.10-beta
_Published on [NuGet](https://www.nuget.org/profiles/ScottPlot) on 2021-03-21_
* Fixed a bug where applying the Seabourn style modified axis frame and minor tick distribution (#866) @oszymczak
* Improved XML documentation and error reporting for getting legend bitmaps (#860) @mzemljak
* Fixed rendering bug affecting finance plots with thin borders (#837) @AlgoExecutor
* Improved argument names and XML docs for SMA and Bollinger band calculation methods (#830) @ticool
* Improved GetPointNearest support for generic signal plots (#809, #882, #886) @StendProg, @at2software, and @mrradd
* Added support for custom slice label colors in pie charts (#883, #844) @bclehmann, @StendProg, and @Timothy343
* Improved support for transparent heatmaps using nullable double arrays (#849, #852) @bclehmann
* Deprecated bar plot `IsHorizontal` and `IsVertical` in favor of an `Orientation` enumeration
* Deprecated bar plot `xs` and `ys` in favor of `positions` and `values` which are better orientation-agnostic names
* Added Lollipop and Cleveland plots as new types of bar plots (#842, #817) @bclehmann
* Fixed a bug where `Plot.AddBarGroups()` returned an array of nulls (#839) @rhys-wootton
* Fixed a bug affecting manual tick labels (#829) @ohru131
* Implemented an optional render queue to allow asynchronous rendering in user controls (#813) @StendProg

## ScottPlot 4.1.9-beta
_Published on [NuGet](https://www.nuget.org/profiles/ScottPlot) on 2021-02-21_
* Improved support for negative DateTimes when using DateTime axis mode (#806, #807) @StendProg and @at2software
* Improved axis limit detection when using tooltips (#805, #811) @bclehmann and @ChrisAtVault
* Added `WickColor` field to candlestick plots (#803) @bclehmann
* Improved rendering of candlesticks that open and close at the same price (#803, #800) @bclehmann and @AlgoExecutor
* Improved rendering of SignalXY plots near the edge of the plot (#795) @StendProg
* new `AddScatterStep()` helper method creates a scatter plot with the step style (#808) @KlaskSkovby
* Marked `MultiPlot` obsolete
* Refactored `Colormap` module to use classes instead of reflection (#767, #773) @StendProg
* Refactored `OHLC` fields and finance plots to store `DateTime` and `TimeSpan` instead of `double` (#795)

## ScottPlot 4.1.8-beta
_Published on [NuGet](https://www.nuget.org/profiles/ScottPlot) on 2021-02-16_
* Improved validation and error reporting for large heatmaps (#772) @Matthias-C
* Removed noisy console output in `ScatterPlotList` (#780) @Scr0nch
* Improved rendering bug in signal plots (#783, #788) @AlgoExecutor and @StendProg
* Fix bug that hid grid lines in frameless plots (#779)
* Improved appearance of marker-only scatter plots in the legend (#790) @AlgoExecutor
* `AddPoint()` now has a `label` argument to match `AddScatter()` (#787) @AlgoExecutor

## ScottPlot 4.1.7-beta
_Published on [NuGet](https://www.nuget.org/profiles/ScottPlot) on 2021-02-14_
* Added support for image axis labels (#759, #446, #716) @bclehmann
* Added `MinRenderIndex` and `MaxRenderIndex` support to Scatter plots (#737, #763) @StendProg
* Improved display of horizontal manual axis tick labels (#724, #762) @inqb and @Saklut
* Added support for listing and retrieving colormaps by their names (#767, #773) @StendProg
* Enabled mouse pan and zoom for plots with infinitely small width and height (#768, #733, #764) @saklanmazozgur
* A descriptive exception is now thrown when attempting to create heatmaps of unsupported dimensions (#722) @Matthias-C

## ScottPlot 4.1.6-beta
_Published on [NuGet](https://www.nuget.org/profiles/ScottPlot) on 2021-02-08_
* Fixed single point render bug in Signal plots (#744, #745) @at2software and @StendProg
* Improved display scaling support for WPF control (#721, #720) @bclehmann
* User control `OnAxesChanged` events now send the control itself as the sender object (#743, #756) @at2software
* Fixed configuration bug related to Alt + middle-click-drag-zoom (#741) @JS-BGResearch and @bclehmann
* Fixed render bug related to ALT + middle-click-drag zoom box (#742) @bclehmann
* Fixed render bug for extremely small plots (#735)
* Added a coordinated heatmap plot type (#707) @StendProg
* Improved appearance of heatmap edges (#713) @StendProg
* Improved design-time rendering of Windows Forms control
* Added and expanded XML documentation for Plot and Plottable classes
* Created a new cookbook website generator that combines reflection with XML documentation (#727, #738, #756)
* ScottPlot is now a reserved prefix on NuGet

## ScottPlot 4.1.5-beta
_Published on [NuGet](https://www.nuget.org/profiles/ScottPlot) on 2021-02-01_
* Helper methods were added for creating scatter plots with just lines (`AddScatterLines()`) or just markers (`AddScatterPoints()`).
* Scatter and Signal plots have `GetPointNearest()` which now has a `xyRatio` argument to support identifying points near the cursor in pixel space (#709, #722) @oszymczak, @StendProg, @bclehmann
* Improved display of manual tick labels (#724) @bclehmann

## ScottPlot 4.1.4-beta
_Published on [NuGet](https://www.nuget.org/profiles/ScottPlot) on 2021-01-25_
* User controls have been extensively redesigned (#683)
  * All user controls are almost entirely logic-free and pass events to `ScottPlot.Control`, a shared common back-end module which handles mouse interaction and pixel/coordinate conversions.
  * Controls no longer have a `Configure()` method with numerous named arguments, but instead a `Configuration` field with XML-documented public fields to customize behavior.
  * Renders occur automatically when the number of plottables changes, meaning you do not have to manually call `Render()` when plotting data for the first time. This behavior can be disabled in the configuration.
  * Avalonia 0.10.0 is now supported and uses this new back-end (#656, #700) @bclehmann
  * Events are used to provide custom right-click menu actions.
  * The right-click plot settings window (that was only available from the WinForms control) has been removed.
* New methods were added to `ScottPlot.Statistics.Common` which efficiently find the Nth smallest number, quartiles, or other quantiles from arrays of numbers (#690) @bclehmann
* New tooltip plot type (#696) @bclehmann
* Fixed simple moving average (SMA) calculation (#703) @Saklut
* Improved multi-axis rendering (#706) @bclehmann
* Improved `SetSourceAsync()` for segmented trees (#705, #692) @jl0pd and @StendProg
* Improved layout for axes with rotated ticks (#706, #699) @MisterRedactus and @bclehmann
* ScottPlot now multi-targets more platforms and supports the latest C# language version on modern platforms but restricts the language to C# 7.3 for .NET Framework projects (#691, #711) @jl0pd
* Improved project file to install `System.ValueTuple` when targeting .NET Framework 4.6.1 (#88, #691)

## ScottPlot 4.1.3-beta
_Published on [NuGet](https://www.nuget.org/profiles/ScottPlot) on 2020-12-27_
* Scott will make a document to summarize 4.0 → 4.1 changes as we get closer to a non-beta release
* Fixed rendering bug affecting axis spans when zoomed far in (#662) @StendProg
* Improved Gaussian blur performance (#667) @bclehmann
* Largely refactored heatmaps (#679, #680) @bclehmann
* New `Colorbar` plot type (#681)
* Improved SMA and Bollinger band generators (#647) @Saklut
* Improved tick label rounding (#657)
* Improved setting of tick label color (#672)
* Improved fill above and below for scatter plots (#676) @MithrilMan
* Additional customizations for radar charts (#634, #628, #635) @bclehmann and @SommerEngineering

## ScottPlot 4.1.0-beta
_Published on [NuGet](https://www.nuget.org/profiles/ScottPlot) on 2020-11-29_
* In November, 2020 ScottPlot 4.0 branched into a permanent `stable` branch, and ScottPlot 4.1 began development as beta / pre-release in the main branch. ScottPlot 4.0 continues to be maintained, but modifications are aimed at small bugfixes rather than large refactoring or the addition of new features. ScottPlot 4.1 merged into the master branch in November, 2020 (#605). Improvements are focused at enhanced performance, improved thread safety, support for multiple axes, and options for data validation.
* Most plotting methods are unchanged so many users will not experience any breaking changes.
* Axis Limits: Axis limits are described by a `AxisLimits` struct (previously `double[]` was used)
* Axis Limits: Methods which modify axis limits do not return anything (previously they returned `double[]`)
* Axis Limits: To get the latest axis limits call `Plot.AxisLimits()` which returns a `AxisLimits` object
* Multiple Axes: Multiple axes are now supported! There is no change to the traditional workflow if this feature is not used.
* Multiple Axes: Most axis methods accept a `xAxisIndex` and `yAxisIndex` arguments to specify which axes they will modify or return
* Multiple Axes: Most plottable objects have `xAxisIndex` and `yAxisIndex` fields which specify which axes they will render on
* Multiple Axes: You can enable a second Y and X axis by calling `YLabel2` and `XLabel2()`
* Multiple Axes: You can obtain an axis by calling `GetXAxis(xAxisIndex)` or `GetYAxis(yAxisIndex)`, then modify its public fields to customize its behavior
* Multiple Axes: The default axes (left and bottom) both use axis index `0`
* Multiple Axes: The secondary axes (right and top) both use axis index `1`
* Multiple Axes: You can create additional axes by calling `Plot.AddAxis()` and customize it by modifying fields of the `Axis` it returns.
* Layout: The layout is re-calculated on every render, so it automatically adjusts to accommodate axis labels and ticks.
* Layout: To achieve extra space around the data area, call `Layout()` to supply a minimum size for each axis.
* Layout: To achieve a frameless plot where the data area fills the full figure, call `LayoutFrameless()`
* Naming: The `Plottable` base class has been replaced with an `IPlottable` interface
* Naming: Plottables have been renamed and moved into a `Plottable` namespace (e.g., `PlottableScatter` is  now `Plottable.ScatterPlot`)
* Naming: Several enums have been renamed
* Settings: It is still private, but you can request it with `Plot.GetSettings()`
* Settings: Many of its objects implement `IRenderable`, so their customization options are stored at the same level as their render methods.
* Rendering: `Bitmap` objects are never stored. The `Render()` method will create and return a new `Bitmap` when called, or will render onto an existing `Bitmap` if it is supplied as an argument. This allows controls to manage their own performance optimization by optionally re-using a `Bitmap` for multiple renders.
* Rendering: Drawing is achieved with `using` statements which respect all `IDisposable` drawing objects, improving thread safety and garbage collection performance.

## ScottPlot 4.0.46
_Published on [NuGet](https://www.nuget.org/profiles/ScottPlot) on 2020-12-11_
* Improved ticks for small plots (#724) @Saklut
* Improved display of manual ticks (#724) @bclehmann

## ScottPlot 4.0.45
_Published on [NuGet](https://www.nuget.org/profiles/ScottPlot) on 2020-11-25_
* Fixed a bug that affected very small plots with the benchmark enabled (#626) @martin-brajer
* Improved labels in bar graphs using a yOffset (#584)Terbaco
* Added `RenderLock()` and `RenderUnlock()` to the Plot module to facilitate multi-threaded plot modification (#609) @ZTaiIT1025

## ScottPlot 4.0.44
_Published on [NuGet](https://www.nuget.org/profiles/ScottPlot) on 2020-11-22_
* Improved limits for fixed-size axis spans (#586) @Ichibot200 and @StendProg
* Mouse drag/drop events now send useful event arguments (#593) @charlescao460 and @StendProg
* Fixed a bug that affected plots with extremely small (<1E-10) axis spans (#607) @RFIsoft
* `Plot.SaveFig()` now returns the full path to the file it created (#608)
* Fixed `AxisAuto()` bug affecting signal plots using min/max render indexes with a custom sample rate (#621) @LB767
* Fixed a bug affecting histogram normalization (#624) @LB767
* WPF and Windows Forms user controls now also target .NET 5
* Improved appearance of semi-transparent legend items (#567)
* Improved tick labels for ticks smaller than 1E-5 (#568) @ozgur640
* Improved support for Avalonia 0.10 (#571) @bclehmann and @apkrymov
* Improved positions for base16 ticks (#582, #581) @bclehmann

## ScottPlot 4.0.42
_Published on [NuGet](https://www.nuget.org/profiles/ScottPlot) on 2020-09-27_
* Improved DPI scaling support when using WinForms in .NET Core applications (#563) @Ichibot200
* Improved DPI scaling support for draggable axis lines and spans (#563) @Ichibot200

## ScottPlot 4.0.41
_Published on [NuGet](https://www.nuget.org/profiles/ScottPlot) on 2020-09-26_
* Improved density of DateTime ticks (#564, #561) @StendProg and @waynetheron
* Improved display of DateTime tick labels containing multiple spaces (#539, #564) @StendProg

## ScottPlot 4.0.40
_Published on [NuGet](https://www.nuget.org/profiles/ScottPlot) on 2020-09-20_
* Added user control for Avalonia (#496, #503) @bclehmann
* Holding shift while left-click-dragging the edge of a span moves it instead of resizing it (#509) @Torgano
* CSV export is now culture invariant for improved support on systems where commas are decimal separators (#512)Daniel
* Added fill support to scatter plots (#529) @AlexFsmn
* Fix bug that occurred when calling `GetLegendBitmap()` before the plot was rendered (#527) @el-aasi
* Improved DateTime tick placement and added support for milliseconds (#539) @StendProg
* Pie charts now have an optional hollow center to produce donut plots (#534) @bclehmann and @AlexFsmn
* Added electrocardiogram (ECG) simulator to the DataGen module (#540) @AteCoder
* Improved mouse scroll wheel responsiveness by delaying high quality render (#545, #543, #550) @StendProg
* `Plot.PlotBitmap()` allows Bitmaps to be placed at specific coordinates (#528) @AlexFsmn
* `DataGen.SampleImage()` returns a sample Bitmap that can be used for testing
* Bar graphs now have a hatchStyle property to customize fill pattern (#555) @bclehmann
* Support timecode tick labels (#537) @vrdriver and @StendProg

## ScottPlot 4.0.39
_Published on [NuGet](https://www.nuget.org/profiles/ScottPlot) on 2020-08-09_
* Legend now reflects LineStyle of Signal and SignalXY plots (#488) @bclehmann
* Improved mouse wheel zoom-to-cursor and middle-click-drag rectangle zoom in the WPF control for systems that use display scaling (#490) @nashilnik
* The `Configure()` method of user controls now has a `lowQualityAlways` argument to let the user easily enable/disable anti-aliasing at the control level. Previously this was only configurable by reaching into the control's plot object and calling its `AntiAlias()` method. (#499) @RachamimYaakobov
* SignalXY now supports parallel processing (#500) @StendProg
* SignalXY now respects index-based render limits (#493, #500) @StendProg and @envine

## ScottPlot 4.0.38
_Published on [NuGet](https://www.nuget.org/profiles/ScottPlot) on 2020-07-07_
* Improved `Plot.PlotFillAboveBelow()` rendering of data with a non-zero baseline (#477) @el-aasi
* Added `Plot.PlotWaterfall()` for easy creation of waterfall-style bar plots (#463, #476) @bclehmann
* Axis tick labels can be displayed using notations other than base 10 by supplying `Plot.Ticks()` with `base` and `prefix` arguments, allowing axes that display binary (e.g., `0b100110`) or hexadecimal (eg., `0x4B0D10`) tick labels (#469, #457) @bclehmann
* Added options to `PlotBar()` to facilitate customization of text displayed above bars when `showValue` is enabled (#483) @WillemWever
* Plot objects are colored based on a pre-defined set of colors. The default colorset (category10) is the same palette of colors used by matplotlib. A new `Colorset` module has been created to better define this behavior, and `Plot.Colorset()` makes it easy to plot data using alternative colorsets. (#481)
* Fixed a bug that caused instability when a population plot is zoomed-out so much that its fractional distribution curve is smaller than a single pixel (#480) @HowardWhile
* Added `Plot.Remove()` method to make it easier to specifically remove an individual plottable after it has been plotted. `Plot.Clear()` is similar, but designed to remove classes of plot types rather than a specific plot object. (#479) @cstyx and @Resonanz
* Signal plots can now be created with a defined `minRenderIndex` (in addition to the already-supported `maxRenderIndex`) to facilitate partial display of large arrays (#474) @bclehmann

## ScottPlot 4.0.37
_Published on [NuGet](https://www.nuget.org/profiles/ScottPlot) on 2020-06-22_
* Fixed a long-running issue related to strong assembly versioning that caused the WPF control to fail to render in the Visual Studio designer in .NET Framework (but not .NET Core) projects (#473, #466, #356) @bhairav-thakkar, @riquich, @Helitune-RobMcKay, and @iu2kxv
* User controls now also target `net472` (while still supporting `net461` and `netcoreapp3.0`) to produce a build folder with just 3 DLLs (compared to over 100 when building with .NET Framework 4.6.1)

## ScottPlot 4.0.36
_Published on [NuGet](https://www.nuget.org/profiles/ScottPlot) on 2020-06-22_
* `PlotSignal()` and `PlotSignalXY()` plots now have an optional `useParallel` argument (and public property on the objects they return) to allow the user to decide whether parallel or sequential calculations will be performed. (#454, #419, #245, #72) @StendProg
* Improved minor tick alignment to prevent rare single-pixel artifacts (#417)
* Improved horizontal axis tick label positions in ruler mode (#453)
* Added a `Statistics.Interpolation` module to generate smooth interpolated splines from a small number of input data points. See advanced statistics cookbook example for usage information. (#459)Hans-Peter Moser
* Improved automatic axis adjustment when adding bar plots with negative values (#461, #462) @bclehmann
* Created `Drawing.Colormaps` module which has over a dozen colormaps for easily converting a fractional value to a color for use in plotting or heatmap displays (#457, #458) @bclehmann
* Updated `Plot.Clear()` to accept any `Plottable` as an argument, and all `Plottable` objects of the same type will be cleared (#464) @imka-code

## ScottPlot 4.0.35
_Published on [NuGet](https://www.nuget.org/profiles/ScottPlot) on 2020-06-09_
* Added `processEvents` argument to `formsPlot2.Render()` to provide a performance enhancement when linking axes of two `FormsPlot` controls together (by calling `Plot.MatchAxis()` from the control's `AxesChanged` event, as seen in theLinked Axes demo application) (#451, #452) @StendProg and @robokamran
* New `Plot.PlotVectorField()` method for displaying vector fields (sometimes called quiver plots) (#438, #439, #440) @bclehmann and @hhubschle
* Included an experimental colormap module which is likely to evolve over subsequent releases (#420, #424, #442) @bclehmann
* `PlotScatterHighlight()` was created as a type of scatter plot designed specifically for applications where "show value on hover" functionality is desired. Examples are both in the cookbook and WinForms and WPF demo applications. (#415, #414) @bclehmann and @StendProg
* `PlotRadar()` is a new plot type for creating Radar plots (also called spider plots or star plots). See cookbook and demo application for examples. (#428, #430) @bclehmann
* `PlotPlolygons()` is a new performance-optimized variant of `PlotPolygon()` designed for displaying large numbers of complex shapes (#426) @StendProg
* The WinForms control's `Configure()` now has a `showCoordinatesTooltip` argument to continuously display the position at the tip of the cursor as a tooltip (#410) @jcbeppler
* User controls now use SHIFT (previously ALT) to lock the horizontal axis and ALT (previously SHIFT) while left-click-dragging for zoom-to-region. Holding CTRL+SHIFT while right-click-dragging now zooms evenly, without X/Y distortion. (#436) @tomwimmenhove and @StendProg
* Parallel processing is now enabled by default. Performance improvements will be most noticeable on Signal plots. (#419, #245, #72)
* `Plot.PlotBar()` now has an `autoAxis` argument (which defaults `true`) that automatically adjusts the axis limits so the base of the bar graphs touch the edge of the plot area. (#406)
* OSX-specific DLLs are now only retrieved by NuGet on OSX (#433, #211, #212)
* Pie charts can now be made with `plt.PlotPie()`. See cookbook and demo application for examples. (#421, #423) @bclehmann
* `ScottPlot.FormsPlotViewer(Plot)` no longer resets the new window's plot to the default style (#416)  @StendProg
* Controls now have a `recalculateLayoutOnMouseUp` option to prevent resetting of manually-defined data area padding

## ScottPlot 4.0.34
_Published on [NuGet](https://www.nuget.org/profiles/ScottPlot) on 2020-05-18_
* Improve display of `PlotSignalXY()` by not rendering markers when zoomed very far out (#402) @gobikulandaisamy
* Optimized rendering of solid lines which have a user-definable `LineStyle` property. This modification improves grid line rendering and increases performance for most types of plots. (#401, #327) @bukkideme and @Ichibot200

## ScottPlot 4.0.33
_Published on [NuGet](https://www.nuget.org/profiles/ScottPlot) on 2020-05-18_
* Force grid lines to always draw using anti-aliasing. This compensates for a bug in `System.Drawing` that may cause diagonal line artifacts to appear when the user controls were panned or zoomed. (#401, #327) @bukkideme and @Ichibot200

## ScottPlot 4.0.32
_Published on [NuGet](https://www.nuget.org/profiles/ScottPlot) on 2020-05-17_
* User controls now have a `GetMouseCoordinates()` method which returns the DPI-aware position of the mouse in graph coordinates (#379, #380) @bclehmann
* Default grid color was lightened in the user controls to match the default style (#372)
* New `PlotSignalXY()` method for high-speed rendering of signal data that has unevenly-spaced X coordinates (#374, #375) @StendProg and @LogDogg
* Modify `Tools.Log10()` to return `0` instead of `NaN`, improving automatic axis limit detection (#376, #377) @bclehmann
* WpfPlotViewer and FormsPlotViewer launch in center of parent window (#378)
* Improve reliability of `Plot.AxisAutoX()` and `Plot.AxisAutoY()` (#382)
* The `Configure()` method of FormsPlot and WpfPlot controls now have `middleClickMarginX` and `middleClickMarginY` arguments which define horizontal and vertical auto-axis margin used for middle-clicking. Setting horizontal margin to 0 is typical when plotting signals. (#383)
* `Plot.Grid()` and `Plot.Ticks()` now have a `snapToNearestPixel` argument which controls whether these lines appear anti-aliased or not. For static images non-anti-aliased grid lines and tick marks look best, but for continuously-panning plots anti-aliased lines look better. The default behavior is to enable snapping to the nearest pixel, consistent with previous releases. (#384)
* Mouse events (MouseDown, MouseMove, etc.) are now properly forwarded to the FormsPlot control (#390) @Minu476
* Improved rendering of very small candlesticks and OHLCs in financial plots
* Labeled plottables now display their label in the ToString() output. This is useful when viewing plottables listed in the FormsPlot settings window #391 @Minu476
* Added a Statistics.Finance module with methods for creating Simple Moving Average (SMA) and Bollinger band technical indicators to Candlestick and OHLC charts. Examples are in the cookbook and demo program. (#397) @Minu476
* Scatter plots, filled plots, and polygon plots now support Xs and Ys which contain `double.NaN` #396
* Added support for line styles to Signal plots (#392) @bukkideme

## ScottPlot 4.0.31
_Published on [NuGet](https://www.nuget.org/profiles/ScottPlot) on 2020-05-06_
* Created `Plot.PlotBarGroups()` for easier construction of grouped bar plots from 2D data (#367) @bclehmann
* Plot.PlotScaleBar() adds an L-shaped scalebar to the corner of the plot (#363)
* Default grid color lightened from #D3D3D3 (Color.LightGray) to #EFEFEF (#372)
* Improved error reporting for scatter plots (#369) @JagDTalcyon
* Improve pixel alignment by hiding grid lines and snapping tick marks that are 1px away from the lower left edge (#359)
* PlotText() ignores defaults to upperLeft alignment when rotation is used (#362)
* Improved minor tick positioning to prevent cases where minor ticks are 1px away from major ticks (#373)

## ScottPlot 4.0.30
_Published on [NuGet](https://www.nuget.org/profiles/ScottPlot) on 2020-05-04_
* `Plot.PlotCandlestick()` and `Plot.PlotOHLC()`
  * now support `OHLC` objects with variable widths defined with a new `timeSpan` argument in the OHLC constructor. (#346) @Minu476
  * now support custom up/down colors including those with transparency (#346) @Minu476
  * have a new `sequential` argument to plot data based on array index rather than `OHLC.time`. This is a new, simpler way to display unevenly-spaced data (e.g., gaps over weekends) in a way that makes the gaps invisible. (#346) @Minu476
* Fixed a marker/line alignment issue that only affeced low-density Signal plots on Linux and MacOS (#340) @SeidChr
* WPF control now appears in Toolbox (#151) @RalphLAtGitHub
* Plot titles are now center-aligned with the data area, not the figure. This improves the look of small plots with titles. (#365) @Resonanz
* Fixed bug that ignored `Configure(enableRightClickMenu: false)` in WPF and WinForms user controls. (#365) @thunderstatic
* Updated `Configure(enableScrollWheelZoom: false)` to disable middle-click-drag zooming. (#365) @eduhza
* Added color mixing methods to ScottPlot.Drawing.GDI (#361)
* Middle-click-drag zooming now respects locked axes (#353) @LogDogg
* Improved user control zooming of high-precision DateTime axis data (#351) @bukkideme
* Plot.AxisBounds() now lets user set absolute bounds for drag and pan operations (#349) @LogDogg
* WPF control uses improved Bitmap conversion method (#350)
* Function plots have improved handling of functions with infinite values (#370) @bclehmann

## ScottPlot 4.0.29
_Published on [NuGet](https://www.nuget.org/profiles/ScottPlot) on 2020-04-11_
* `Plot.PlotFill()` can be used to make scatter plots with shaded regions. Giving it a single pair of X/Y values (`xs, ys`) lets you shade beneath the curve to the `baseline` value (which defaults to 0). You can also give it a pair of X/Y values (`xs1, ys1, xs2, ys2`) and the area between the two curves will be shaded (the two curves do not need to be the same length). See cookbook for examples. (#255) @ckovamees 
* `DataGen.Range()` now has `includeStop` argument to include the last value in the returned array.
* `Tools.Pad()` has been created to return a copy of a given array padded with data values on each side. (#255) @ckovamees
* [Seaborn](https://seaborn.pydata.org/) style can be activated using `Plot.Style(Style.Seaborn)` (#339)
* The `enableZooming` argument in `WpfPlot.Configure()` and `FormsPlot.Configure()` has been replaced by two arguments `enableRightClickZoom` and `enableScrollWheelZoom` (#338)Zach
* Improved rendering of legend items for polygons and filled plots (#341) @SeidChr
* Improved Linux rendering of legend items which use thick lines: axis spans, fills, polygons, etc. (#340) @SeidChr
* Addded `Plot.PlotFillAboveBelow()` to create a shaded line plot with different colors above/below the baseline. (#255) @ckovamees
* Improved rendering in Linux and MacOS by refactoring the font measurement system (#340) @SeidChr

## ScottPlot 4.0.28
_Published on [NuGet](https://www.nuget.org/profiles/ScottPlot) on 2020-04-07_
* `Ticks()` now has arguments for numericStringFormat (X and Y) to make it easy to customize formatting of tick labels (percentage, currency, scientific notation, etc.) using standard [numeric format strings](https://docs.microsoft.com/en-us/dotnet/standard/base-types/standard-numeric-format-strings). Example use is demonstrated in the cookbook. (#336) @deiruch
* The right-click menu can now be more easily customized by writing a custom menu to `FormsPlot.ContextMenuStrip` or `WpfPlot.ContextMenu`. Demonstrations of both are in the demo application. (#337) @Antracik

## ScottPlot 4.0.27
_Published on [NuGet](https://www.nuget.org/profiles/ScottPlot) on 2020-04-05_
* `Plot.Polygon()` can now be used to plot polygons from X/Y points (#255) @ckovamees
* User controls now have an "open in new window" item in their right-click menu (#280)
* Plots now have offset notation and multiplier notation disabled by default. Layouts are automatically calculated before the first render, or manually after MouseUp events in the user controls. (#310)
* `Plot.Annotation()` allows for the placement of text on the figure using pixel coordinates (not unit coordinates on the data grid). This is useful for creating custom static labels or information messages. (#321) @SeidChr
* `FormsPlot.MouseDoubleClicked` event now passes a proper `MouseEventArgs` instead of `null` (#331) @ismdiego
* Added a right-click menu to `WpfPlot` with items (save image, copy image, open in new window, help, etc.) similar to `FormsPlot`

## ScottPlot 4.0.26
_Published on [NuGet](https://www.nuget.org/profiles/ScottPlot) on 2020-04-05_
* The `ScottPlot.WPF` package (which provides the `WpfPlot` user control) now targets .NET Framework 4.7.2 (in addition to .NET Core 3.0), allowing it to be used in applications which target either platform. The ScottPlot demo application now targets .NET Framework 4.7.2 which should be easier to run on most Windows systems. (#333)
* The `ScottPlot.WinForms` package (which produves the `FormsPlot` control) now only targets .NET Framework 4.6.1 and .NET Core 3.0 platforms (previously it also had build targets for .NET Framework 4.7.2 and .NET Framework 4.8). It is important to note that no functionality was lost here. (#330, #333)

## ScottPlot 4.0.25
_Published on [NuGet](https://www.nuget.org/profiles/ScottPlot) on 2020-03-29_
* `PlotBar()` now supports displaying values above each bar graph by setting the `showValues` argument.
* `PlotPopulations()` has extensive capabilities for plotting grouped population data using box plots, bar plots, box and whisper plots, scatter data with distribution curves, and more! See the cookbook for details. (#315)
* `Histogram` objects now have a `population` property.
* `PopulationStats` has been renamed to `Population` and has additional properties and methods useful for reporting population statistics.
* Improved grid rendering rare artifacts which appear as unwanted diagnal lines when anti-aliasing is disabled. (#327)

## ScottPlot 4.0.24
_Published on [NuGet](https://www.nuget.org/profiles/ScottPlot) on 2020-03-27_
* `Plot.Clear()` has been improved to more effectively clear plottable objects. Various overloads are provided to selectively clear or preserve certain plot types. (#275) @StendProg
* `PlotBar()` has been lightly refactored. Argument order has been adjusted, and additional options have been added. Error cap width is now in fractional units instead of pixel units. Horizontal bar charts are now supported. (#277, #315) @bonzaiferroni

## ScottPlot 4.0.23
_Published on [NuGet](https://www.nuget.org/profiles/ScottPlot) on 2020-03-23_
* Interactive plot viewers were created to make it easy to interactively display data in a pop-up window without having to write any GUI code: `ScottPlot.WpfPlotViewer` for WPF and `ScottPlot.FormsPlotViewer` for Windows Forms
* Fixed bug that affected the `ySpacing` argument of `Plot.Grid()`
* `Plot.Add()` makes it easy to add a custom `Plottable` to the plot
* `Plot.XLabels()` and `Plot.YLabels()` can now accept just a string array (x values are auto-populated as a consecutive series of numbers).
* Aliased `Plot.AxisAuto()` to `Plot.AutoAxis()` and `Plot.AutoScale()` to make this function easier to locate for users who may have experience with other plot libraries. (#309) @Resonanz
* Empty plots now render grid lines, ticks, and tick labels (#313)
* New plot type: Error bars. They allow the user to define error bar size in all 4 directions by calling `plt.PlotErrorBars()`. (#316) @zrolfs
* Improve how dashed lines appear in the legend
* Improved minor tick positions when using log scales with `logScaleX` and `logScaleY` arguments of `plt.Ticks()` method
* Fixed bug that caused the center of the coordinate field to shift when calling `Plot.AxisZoom()`
* Grid line thickness and style (dashed, dotted, etc) can be customized with new arguments in the `Plot.Grid()` method

## ScottPlot 4.0.22
_Published on [NuGet](https://www.nuget.org/profiles/ScottPlot) on 2020-03-17_
* Added support for custom horizontal axis tick rotation (#300) @SeidChr
* Added support for fixed grid spacing when using DateTime axes (#299) @SeidChr
* Updated ScottPlot icon (removed small text, styled icon after emoji)
* Improved legend font size when using display scaling (#289)
* Scroll wheel zooming now zooms to cursor (instead of center) in WPF control. This feature works now even if display scaling is used. (#281)
* Added `Plot.EqualAxis` property to make it easy to lock axis scales together (#306) @StendProg

## ScottPlot 4.0.21
_Published on [NuGet](https://www.nuget.org/profiles/ScottPlot) on 2020-03-15_
* Created new cookbook and demo applications for WinForms and WPF (#271)
* The `FormsPlot.MouseMoved` event now has `MouseEventArgs` (instead of `EventArgs`). The purpose of this was to make it easy to access mouse pixel coordinates via `e.X` and `e.Y`, but this change may require modifications to applications which use the old event signature.
* WpfPlot now has an `AxisChanged` event (like FormsPlot)
* Fixed bug that caused `Plot.CoordinateFromPixelY()` to return incorrect value
* Fixed bug causing cursor to show arrows when hovered over some non-draggable objects
* Improved support for WinForms and WpfPlot transparency (#286) @StendProg and @envine
* Added `DataGen.Zeros()` and `DataGen.Ones()` to generate arrays filled with values using methods familiar to numpy users.
* Added `equalAxes` argument to `WpfPlot.Configure()` (#272)
* Fixed a bug affecting the `equalAxes` argument in `FormsPlot.Configure()` (#272)
* Made all `Plot.Axis` methods return axis limits as `double[]` (previously many of them returned `void`)
* Added overload for `Plot.PlotLine()` which accepts a slope, offset, and start and end X points to make it easy to plot a linear line with known formula. Using PlotFormula() will produce the same output, but this may be simpler to use for straight lines.
* Added `rSquared` property to linear regression fits (#290) @bclehmann and @StendProg
* Added `Tools.ConvertPolarCoordinates()` to make it easier to display polar data on ScottPlot's Cartesian axes (#298) @bclehmann
* Improved `Plot.Function()` (#243) @bclehmann
* Added overload for `Plot.SetCulture()` to let the user define number and date formatting rather than relying on pre-made cultures (#301, #236) @SeidChr

## ScottPlot 4.0.19
_Published on [NuGet](https://www.nuget.org/profiles/ScottPlot) on 2020-02-29_
* Improved how markers are drawn in Signal and SignalConst plots at the transition area between zoomed out and zoomed in (#263) @bukkideme and @StendProg
* Improved support for zero lineSize and markerSize in Signal and SignalConst plots (#263, #264) @bukkideme and @StendProg
* Improved thread safety of interactive graphs (#245) @StendProg
* Added `CoordinateFromPixelX()` and `CoordinateFromPixelY()` to getdouble precision coordinates from a pixel location. Previously only SizeF (float) precision was available. This improvement is especially useful when using DateTime axes. (#269)Chris
* Added `AxisScale()` to adjust axis limits to set a defined scale (units per pixel) for each axis.
* Added `AxisEqual()` to adjust axis limits to set the scale of both axes to be the same regardless of the size of each axis (#272) @gberrante
* `PlotHSpan()` and `PlotVSpan()` now return `PlottableHSpan` and `PlottableVSpan` objects (instead of a `PlottableAxSpan` with a `vertical` property)
* `PlotHLine()` and `PlotVLine()` now return `PlottableHLine` and `PlottableVLine` objects (instead of a `PlottableAxLine` with a `vertical` property)
* MultiPlot now has a `GetSubplot()` method which returns the Plot from a row and column index (#242) @Resonanz and @StendProg
* Created `DataGen.Range()` to make it easy to create double arrays with evenly spaced data (#259)
* Improved support for display scaling (#273) @zrolfs
* Improved event handling (#266, #238) @StendProg
* Improved legend positioning (#253) @StendProg

## ScottPlot 4.0.18
_Published on [NuGet](https://www.nuget.org/profiles/ScottPlot) on 2020-02-07_
* Added `Plot.SetCulture()` for improved local culture formatting of numerical and DateTime axis tick labels (#236) @teejay-87

## ScottPlot 4.0.17
_Published on [NuGet](https://www.nuget.org/profiles/ScottPlot) on 2020-02-06_
* Added `mouseCoordinates` property to WinForms and WPF controls (#235) @bukkideme
* Fixed rendering bug that affected horizontal lines when anti-aliasing was turned off (#232) @StendProg
* Improved responsiveness while dragging axis lines and axis spans (#228) @StendProg

## ScottPlot 4.0.16
_Published on [NuGet](https://www.nuget.org/profiles/ScottPlot) on 2020-02-02_
* Improved support for MacOS and Linux (#211, #212, #216) @hexxone and @StendProg
* Fixed a bug affecting the `ySpacing` argument in `Plot.Grid()` (#221) @teejay-87
* Enabled `visible` argument in `Title()`, `XLabel()`, and `YLabel()` (#222) @ckovamees
* AxisSpan: Edges are now optionally draggable (#228) @StendProg
* AxisSpan: Can now be selectively removed with `Clear()` argument
* AxisSpan: Fixed bug caused by zooming far into an axis span (#226) @StendProg
* WinForms control: now supports draggable axis lines and axis spans
* WinForms control: Right-click menu now has "copy image" option (#220)
* WinForms control: Settings screen now has "copy CSV" button to export data (#220)
* WPF control: now supports draggable axis lines and axis spans
* WPF control: Configure() to set various WPF control options
* Improved axis handling, expansion, and auto-axis (#219, #230) @StendProg
* Added more options to `DataGen.Cos()`
* Tick labels can be hidden with `Ticks()` argument (#223) @ckovamees

## ScottPlot 4.0.14
_Published on [NuGet](https://www.nuget.org/profiles/ScottPlot) on 2020-01-24_
* Improved `MatchAxis()` and `MatchLayout()` (#217) @ckovamees and @StendProg

## ScottPlot 4.0.13
_Published on [NuGet](https://www.nuget.org/profiles/ScottPlot) on 2020-01-21_
* Improved support for Linux and MacOS @hexxone
* Improved font validation (#211, #212) @hexxone and @StendProg

## ScottPlot 4.0.11
_Published on [NuGet](https://www.nuget.org/profiles/ScottPlot) on 2020-01-19_
* User controls now have a `cursor` property which can be set to allow custom cursors. (#187) @gobikulandaisamy
* User controls now have a `mouseCoordinates` property which make it easy to get the X/Y location of the cursor. (#187) @gobikulandaisamy

## ScottPlot 4.0.10
_Published on [NuGet](https://www.nuget.org/profiles/ScottPlot) on 2020-01-18_
* Improved density colormap (#192, #194) @StendProg
* Added linear regression tools and cookbook example (#198) @bclehmann
* Added `maxRenderIndex` to Signal to allow partial plotting of large arrays intended to be used with live, incoming data (#202) @StendProg and @plumforest
* MadeShift + Left-click-drag zoom into a rectangle light middle-click-drag (in WinForms and WPF controls) to add support for mice with no middle button (#90) @JagDTalcyon
* Throw an exception if `SaveFig()` is called before the image is properly sized (#192) @karimshams and @StendProg
* `Ticks()` now has arguments for `FontName` and `FontSize` (#204)Clay
* Fixed a bug that caused poor layout due to incorrect title label size estimation (#205)Clay
* `Grid()` now has arguments to selectively enable/disable horizontal and vertical grid lines (#206)Clay
* Added tool and cookbook example to make it easier to plot data on a log axis (#207) @senged
* Arrows can be plotted using `plt.PlotArrow()` (#201)Clay

## ScottPlot 4.0.9
_Published on [NuGet](https://www.nuget.org/profiles/ScottPlot) on 2019-12-03_
* Use local regional display settings when formatting the month tick of DateTime axes. (#108) @FadyDev2
* Debug symbols are now packaged in the NuGet file

## ScottPlot 4.0.7
_Published on [NuGet](https://www.nuget.org/profiles/ScottPlot) on 2019-12-01_\_
* Added WinForms support for .NET Framework 4.7.2 and 4.8
* Fixed bug in WinForms control that only affected .NET Core 3.0 applications (#189, #138) @petarpetrovt

## ScottPlot 4.0.6
_Published on [NuGet](https://www.nuget.org/profiles/ScottPlot) on 2019-11-29_\_
* fixed bug that affected the settings dialog window in the WinForms control. (#187) @gobikulandaisamy

## ScottPlot 4.0.5
_Published on [NuGet](https://www.nuget.org/profiles/ScottPlot) on 2019-11-27_
* improved spacing for non-uniformly distributed OHLC and candlestick plots. (#184) @Luvnet-890
* added `fixedLineWidth` to `Legend()` to allow the user to control whether legend lines are dynamically sized. (#185) @ab-tools
* legend now hides lines or markers of they're hidden in the plottable
* DateTime axes now use local display format (#108) @FadyDev2

## ScottPlot 4.0.4
_Published on [NuGet](https://www.nuget.org/profiles/ScottPlot) on 2019-11-24_
* `PlotText()` now supports a background frame (#181) @Luvnet-890
* OHLC objects can be created with a double or a DateTime (#182) @Minu476
* Improved `AxisAuto()` fixes bug for mixed 2d and axis line plots

## ScottPlot 4.0.3
_Published on [NuGet](https://www.nuget.org/profiles/ScottPlot) on 2019-11-23_
* Fixed bug when plotting single-point candlestick (#172) @Minu476
* Improved style editing of plotted objects (#173) @Minu476
* Fixed pan/zoom axis lock when holding CTRL or ALT (#90) @FadyDev2
* Simplified the look of the user controls in designer mode
* Improved WPF control mouse tracking when using DPI scaling
* Added support for manual tick positions and labels (#174) @Minu476
* Improved tick system when using DateTime units (#108) @Padanian, @FadyDev2, and @Bhandejiya
* Created `Tools.DateTimesToDoubles(DateTime[] array)` to easily convert an array of dates to doubles which can be plotted with ScottPlot, then displayed as time using `plt.Ticks(dateTimeX: true)`.
* Added an inverted sign flag to allow display of an axis with descending units. (#177)Bart

## ScottPlot 4.0.2
_Published on [NuGet](https://www.nuget.org/profiles/ScottPlot) on 2019-11-09_
* Multi-plot figures: Images with several plots can be created using `ScottPlot.MultiPlot()`
* `ScottPlot.DataGen` functions which require a `Random` can accept null (they will create a `Random` if null is given)
* `plt.MatchAxis()` and `plt.MatchLayout()` have been improved
* `plt.PlotText()` now supports rotated text using the `rotation` argument. (#160) @gwilson9
* `ScottPlot.WinForms` user control has new events and `formsPlot1.Configure()` arguments to make it easy to replace the default functionality for double-clicking and deploying the right-click menu (#166). @FadyDev2
* All plottables now have a `visible` property which makes it easy to toggle visibility on/off after they've been plotted. @Nasser

## ScottPlot 4.0.1
_Published on [NuGet](https://www.nuget.org/profiles/ScottPlot) on 2019-11-03_
* ScottPlot now targets .NET Standard 2.0 so in addition to .NET Framework projects it can now be used in .NET Core applications, ASP projects, Xamarin apps, etc.
* The WinForms control has its own package which targets both .NET Framework 4.6.1 and .NET Core 3.0 @petarpetrovt
* The WPF control has its own package targeting .NET Core 3.0 @petarpetrovt
* Better layout system and control of padding @Ichibot200
* Added ruler mode to `plt.Ticks()` @Ichibot200
* `plt.MatchLayout()` no longer throws exceptions
* Eliminated `MouseTracker` class (tracking is now in user controls)
* Use NUnit (not MSTest) for tests

## ScottPlot 3.1.6
_Published on [NuGet](https://www.nuget.org/profiles/ScottPlot) on 2019-10-20_
* Reduced designer mode checks to increase render speed @StendProg
* Fixed cursor bug that occurred when draggable axis lines were used @Kamran
* Fully deleted the outdated `ScottPlotUC`
* Fixed infinite zoom bug caused by calling AxisAuto() when plotting a single point (or perfectly straight horizontal or vertical line)
* Added `ToolboxItem` and `DesignTimeVisible` delegates to WpfPlot control to try to get it to appear in the toolbox (but it doesn't seem to be working)
* Improved figure padding when axes frames are disabled @Ichibot200
* Improved rendering of ticks at the edge of the plottable area @Ichibot200
* Added `AxesChanged` event to user control to make it easier to sync axes between multiple plots
* Disabled drawing of arrows on user control in designer mode

## ScottPlot 3.1.5
_Published on [NuGet](https://www.nuget.org/profiles/ScottPlot) on 2019-10-06_
* WPF user control improved support for display scaling @morningkyle
* Fixed bug that crashed on extreme zoom-outs @morningkyle
* WPF user control improvements (middle-click autoaxis, scrollwheel zoom)
* ScottPlot user control has a new look in designer mode. Exceptions in user controls in designer mode can crash Visual Studio, so this risk is greatly reduced by not attempting to render a ScottPlotinside Visual Studio.

## ScottPlot 3.1.4
_Published on [NuGet](https://www.nuget.org/profiles/ScottPlot) on 2019-09-22_
* middle-click-drag zooms into a rectangle drawn with the mouse
* Fixed bug that caused user control to crash Visual Studio on some systems that used DPI scaling. (#125, #111) @ab-tools and @bukkideme
* Fixed poor rendering for extremely small plots
* Fixed bug when making a scatter plot with a single point (#126). @bonzaiferroni
* Added more options to right-click settings menu (grid options, legend options, axis labels, editable plot labels, etc.)
* Improved axis padding and image tightening
* Greatly refactored the settings module (no change in functionality)

## ScottPlot 3.1.3
_Published on [NuGet](https://www.nuget.org/profiles/ScottPlot) on 2019-08-25_
* FormsPlot: middle-click-drag zooms into a rectangle
* FormsPlot: CTRL+scroll to lock vertical axis
* FormsPlot: ALT+scroll to loch horizontal axis
* FormsPlot: Improved (and overridable) right-click menu
* Ticks: rudimentary support for date tick labels (`dateTimeX` and `dateTimeY`)
* Ticks: options to customize notation (`useExponentialNotation`, `useOffsetNotation`, and `useMultiplierNotation`)

## ScottPlot 3.1.0
_Published on [NuGet](https://www.nuget.org/profiles/ScottPlot) on 2019-08-19_
* `ScottPlotUC` was renamed to `FormsPlot`
* `ScottPlotWPF` was renamed to `WpfPlot`
* The right-click menu has improved. It responds faster and has improved controls to adjust plot settings.
* Plots can now be saved in BMP, PNG, JPG, and TIF format
* Holding `CTRL` while click-dragging locks the horizontal axis
* Holding `ALT` while click-dragging locks the vertical axis
* Minor ticks are now displayed (and can be turned on or off with `Ticks()`)
* Legend can be accessed for external display with `GetLegendBitmap()`
* anti-aliasing is turned off while click-dragging to increase responsiveness (#93) @StendProg
* `PlotSignalConst` now has support for generics and improved performance using single-precision floating-point math. @StendProg
* Legend draws more reliably (#104, #106) @StendProg
* `AxisAuto()` now has `expandOnly` arguments
* Axis lines with custom lineStyles display properly in the legend

## ScottPlot 3.0.9
_Published on [NuGet](https://www.nuget.org/profiles/ScottPlot) on 2019-08-12_
* New Plot Type: `PlotSignalConst` for extremely large arrays of data which are not expected to change after being plotted. Plots generated with this method can be much faster than `PlotSignal`. (#70) @StendProg
* Greatly improved axis tick labels. Axis tick labels are now less likely to overlap with axis labels, and it displays very large and very small numbers well using exponential notation. (#47, #68) @Padanian
* Parallel processing support for `SignalPlot` (#72) @StendProg
* Every `Plot` function now returns a `Plottable`. When creating things like scatter plots, text, and axis lines, the returned object can now be used to update the data, position, styling, or call plot-type-specific methods.
* Right-click menu now displays ScottPlot and .NET Framework version
* Improved rendering of extremely zoomed-out signals 
* Rendering speed increased now that `Format32bppPArgb` is the default PixelFormat (#83) @StendProg
* `DataGen.NoisySin()` was added
* Code was tested in .NET Core 3.0 preview and compiled without error. Therefore, the next release will likely be for .NET Core 3.0 (#85, #86) @petarpetrovt
* User controls now render graphs with anti-alias mode off (faster) while the mouse is being dragged. Upon release a high quality render is performed.

## ScottPlot 3.0.8
_Published on [NuGet](https://www.nuget.org/profiles/ScottPlot) on 2019-08-04_
* WPF User Control: A ScottPlotWPF user control was created to allow provide a simple mouse-interactive ScottPlot control to WPF applications. It is not as full-featured as the winforms control (it lacks a right-click menu and click-and-drag functions), but it is simple to review the code (<100 lines) and easy to use.
* New plot type: `plt.AxisSpan()` shades a region of the graph (semi-transparency is supported)
* Ticks: Vertical ticks no longer overlap with vertical axis label (#47) @bukkideme
* Ticks: When axis tick labels contain very large or very small numbers, scientific notation mode is engaged
* Ticks: Horizontal tick mark spacing increased to prevent overlapping
* Ticks: Vertical tick mark spacing increased to be consistent with horizontal tick spacing
* Plottable objects now have a `SaveCSV(filename)` method. Scatter and Signal plot data can be saved from the user control through the right-click menu.
* Added `lineStyle` arguments to Scatter plots
* Improved legend: ability to set location, ability to set shadow direction, markers and lines are now rendered in the legend
* Improved ability to use custom fonts
* Segoe UI is now the default font for all plot components

## ScottPlot 3.0.7
_Published on [NuGet](https://www.nuget.org/profiles/ScottPlot) on 2019-07-27_
* New plot type: `plt.PlotStep()`
* New plot type `plt.PlotCandlestick()`
* New plot type `plt.PlotOHLC()`
* `plt.MatchPadding()` copies the data frame layout from one ScottPlot onto another (useful for making plots of matching size)
* `plt.MatchAxis()` copies the axes from one ScottPlot onto another (useful for making plots match one or both axis)
* `plt.Legend()` improvements: The `location` argument allows the user to place the legend at one of 9 different places on the plot. The `shadowDirection` argument allows the user to control if a shadow is shown and at what angle.
* Custom marker shapes can be specified using the `markerShape` argument.

## ScottPlot 3.0.6
_Published on [NuGet](https://www.nuget.org/profiles/ScottPlot) on 2019-06-30_
* Bar plot: The plot module now has a `Bar()` method that lets users create various types of bar plots
* Histogram: The new `ScottPlot.Histogram` class has tools to create and analyze histogram data (including cumulative probability)
* Step plot: Scatter plots can now render as step plots. Use this feature by setting the `stepDisplay` argument with `PlotScatter()`
* Manual grid spacing: Users can now manually define the grid density by setting the `xSpacing` and `ySpacing` arguments in `Grid()`
* Draggable axis lines: Axis lines can be dragged with the mouse if the `draggable` argument is set to `true` in `PlotHLine()` and `PlotHLine()`. Draggable axis line limits can also be set by defining additional arguments.
* Using the scrollwheel to zoom now zooms to the cursor position rather than the center of the plot area
* `ScottPlot.DataGen.RandomNormal()` was created to create arbitrary amounts of normally-distributed random data
* Fixed bug causing axis line color to appear incorrectly in the legend
* `AxisAuto()` is now called automatically on the first render. This means users no longer have to call this function manually for most applications. This simplifies quickstart programs to just: instantiate plot, plot data, render (now 3 lines in total instead of 4).
* Throw exceptions if scatter, bar, or signal data inputs are null (rather than failing later)

## ScottPlot 3.0.5
_Published on [NuGet](https://www.nuget.org/profiles/ScottPlot) on 2019-06-23_
* Improved pan and zoom performance

## ScottPlot 3.0.4
_Published on [NuGet](https://www.nuget.org/profiles/ScottPlot) on 2019-06-23_
* Bar graphs: New `plotBar()` method allow creation of bar graphs. By customizing the `barWidth` and `xOffset` arguments you can push bars together to create grouped bar graphs. Error bars can also be added with the `yError` argument.
* Scatter plots support X and Y error bars: `plotScatter()` now has arguments to allow X and Y error bars with adjustable error bar line width and cap size.
* Draggable axis lines: `plotHLine()` and `plotVLine()` now have a `draggable` argument which lets those axis lines be dragged around with the mouse (#11) @plumforest
* Fixed errors caused by resizing to 0px
* Fixed a capitalization inconsistency in the `plotSignal` argument list
* `axisAuto()` now includes positions of axis lines (previously they were ignored)
* Fixed an that caused SplitContainer splitters to freeze (#23) @bukkideme

## ScottPlot 3.0.3
_Published on [NuGet](https://www.nuget.org/profiles/ScottPlot) on 2019-05-29_
* Update NuGet package to depend on System.Drawing.Common

## ScottPlot 3.0.2
_Published on [NuGet](https://www.nuget.org/profiles/ScottPlot) on 2019-05-28_
* Changed target from .NET Framework 4.5 to 4.7.2 (#15) @plumforest

## ScottPlot 3.0.1
_Published on [NuGet](https://www.nuget.org/profiles/ScottPlot) on 2019-05-28_
* First version of ScottPlot published on NuGet
<|MERGE_RESOLUTION|>--- conflicted
+++ resolved
@@ -1,13 +1,10 @@
 ## ScottPlot 5.0.56
 _Not yet on NuGet..._
-<<<<<<< HEAD
-* PolarAxis: Add support for custom background color (#4897) @CoderPM2011
-=======
 * Statistics: Added support for kernel density estimation with Epanechnikov, Gaussian, Uniform, and Triangular strategies. Scott's rule (no relation) was implemented for bandwidth estimation (#4869) @bclehmann
 * Radar: Added a `IsAxisAboveData` property to allow the axes to be rendered on top of the data series (#4874) @Christoph-Wagner
 * Scatter: Add support for vertically oriented gradient fills (#4881) @manaruto
 * Bar Plot: Add `LabelsOnTop` option to allow bar labels to always be displayed and never get overlapped by other bars or plottables (#4886, #4855) @manaruto @bclehmann
->>>>>>> cd750f51
+* PolarAxis: Add support for custom background color (#4897) @CoderPM2011
 
 ## ScottPlot 5.0.55
 _Published on [NuGet](https://www.nuget.org/profiles/ScottPlot) on 2025-03-22_
