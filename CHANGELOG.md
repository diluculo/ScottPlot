## ScottPlot 5.0.24
* Ticks: Modified `NumericFixedInterval` to add support for inverted axes (#3567) @Alexander-png
* Bar plot: Improved support for labels on horizontally oriented bar plots (#3546, #3520) @aespitia @yui1227
* Axis: Added new axis rules for edge locking, center locking, and tick snapping (#3547) @BrianAtZetica
* SignalXY: Added `GetNearest()` for locating the data point nearest the cursor (#3550) @endreew
* Demo: Added demonstration for draggable `SignalXY` plots which respond to the cursor (#3550) @endreew
* Legend: Do not display plottables where `IsVisible` is `false` (#3552, #3545, #3541) @KroMignon, @blahetal, @pkstrsk
* Annotation: Improve positioning so it is unaffected by typeface or font (#3558) @MCF
* Controls: Improve render artifacts on platforms that allow concurrent rendering and UI manipulation (#3559, #3557) @chjrom @Limula-PMA
* Controls: Improve behavior of interactions started outside the plot area (#3571, #3543) @bwedding @pkstrsk
* Label: Prevent rendering borders when line width is zero (#3572, #3538) @bwedding
* Scatter: Added support for `NaN` values to display gaps in the line (#3577, #3276) @drolevar @Hub3r
* DataLogger: Added support for `NaN` values to display gaps in the line (#3577) @drolevar
* Finance: OHLC plots now have a `Sequential` mode (like candlestick plots) for displaying data without gaps (#3590) @oktrue
* Plot: Added optional arguments to `GetCoordinateRect()` to support non-standard axes (#3591) @oktrue
* Axes: Added optional arguments to `Plot.Axes.AutoScale()` to add support for nonstandard axes (#3592)
* Axis Rules: Improved `Plot.Axes.SquareUnits()` to support inverted axes (#3592) @VisMotrix
* WinForms: Improve `FormsPlot` disposal so the control displays properly when re-launched (#3593, #3589) @bwedding @Kruno313
* Signal: Added support for inverted horizontal axes (#3594) @Excustic
* Axes: New helper methods `Plot.Axes.InvertX()`, `Plot.Axes.RectifyX()`, and similar for Y (#3594)
* Rendering: Improved performance for plot types with many lines (#3601) @drolevar
* Function Plot: Improve support for functions with limited X ranges (#3595, #3603) @Dibyanshuaman
* Controls: All controls now include `Reset()` overloads for resetting or replacing the `Plot` (#3604, #3353) @aniketkumar7 @jon-rizzo
* Scatter: The `Smooth` property now allows points to be connected with smooth lines (#3606, #3274, #3566) @bjschwarz @ja1234567 @bwedding @CBrauer
<<<<<<< HEAD
* SignalXY: Added support for markers and marker styling (#3602, #3609) @Giviruk
=======
* Layout: Added logic to reduce the size of axes which are visible but not used by any plottable (#3608)
* Colorbar: Improved positioning and support for adding multiple colorbars to plots (#3294, #3560, #3586) @NateEbling @mawbydp @hnMel
* Colorbar: Added a `Label` which users can customize to display an optional title (#3611) @mawbydp
>>>>>>> ba03e4a6

## ScottPlot 5.0.23
_Published on [NuGet](https://www.nuget.org/profiles/ScottPlot) on 2024-03-24_
* Plot: Added `ShowLegend()` overload that does not override the current `Orientation` (#3450) @aespitia
* Grid: The standard grid can be accessed via `Plot.Grid` instead of `GetDefaultGrid()`
* Style: `Plot.Style.ColorLegend()` is deprecated. Access `Plot.Legend` properties directly as seen in the cookbook.
* Style: `Plot.Style.ColorAxes()` has moved to `Plot.Axes.Color()`
* Style: `Plot.Style.AxisFrame()` has moved to `Plot.Axes.Frame()`
* Style: `Plot.Style.SetBestFonts()` has moved to `Plot.Font.Automatic()`
* Grid: Added `Plot.Grid` with axis-specific styling options as seen in the cookbook (#3291, #3293) @bjschwarz @PaxITIS
* SignalXY: Fixed a bug where the final line segment was not drawn (#3495, #3423) @MareMare @mjazd
* SignalXY: Improved support for inverted vertical axes (#3495) @MareMare
* Controls: Ignore mouse wheel zooming if a zoom rectangle is being drawn (#3498) @BrianAtZetica
* Controls: Improve axis lock behavior when dragging the mouse on a control (#3498) @BrianAtZetica
* Heatmap: Added `Opacity` and `AlphaMap` properties to enhance transparency customization (#3499, #3349) @BrianAtZetica
* Heatmap: Intensity values that are `double.NaN` are now displayed as transparent cells (#3499, #3349) @BrianAtZetica
* Text: Added an `OffsetX` and `OffsetY` properties for adjusting text position in pixel units (#3506) @jamaa
* Demo: Added a demonstration window for highlight the point nearest the cursor across multiple scatter plots (#3507, #3503) @jamaa @RubensMigliore
* Polygon: Improved automatic axis limit detection of polygons (#3501) @drphobos
* Annotation: New plot type for adding text labels aligned to the data area which are always visible (#3510, #3356) @dlampa
* Ticks: Added `MinimumTickSpacing`, `TickDensity`, and `TargetTickCount` properties to the automatic tick generator (see Cookbook)
* Avalonia: Fixed transparent background issue introduced in the previous version (#3502, #3516) @chjrom @MrOldOwl @kebox7
* Rendering: Improved canvas state management to prevent duplicate restoration calls (#3527, #3523, #3528) @BrianAtZetica @chjrom
* Signal: Improved performance of large signal plots when zoomed in (#3530, #3229) @minjjKang 

## ScottPlot 4.1.73
_Published on [NuGet](https://www.nuget.org/profiles/ScottPlot) on 2024-03-24_
* Image: Improve automatic axis limit detection for images with manually defined positions (#3529, #3515) @bukkideme

## ScottPlot 5.0.22
_Published on [NuGet](https://www.nuget.org/profiles/ScottPlot) on 2024-03-16_
* Rendering: Added additional options for gradient fills (#3324) @KroMignon
* Plot: Improve `GetPixel()` behavior when a custom `ScaleFactor` is in use (#3327) @MCF
* Fonts: Improve behavior of cached typefaces (#3334, #3335) @Milkitic
* Legend: Added support for horizontal orientation (#3341, #3302, #3280) @KroMignon
* Controls: Created `AddSeparator()` to facilitate creation of custom context menus (#3342) @MCF
* Live Data: Improved indexing of the `Wipe` view to prevent race conditions when displaying live data (#3352) @drolevar
* Radial Gauge Plot: Added a new plot type for displaying categorical data as circular gauges (#3358) @arthurits
* Generate: Improved `RandomNormalSample()` behavior by fixing an off-by-one indexing error @DominicBeer
* Avalonia: Redraw plots using a non-blocking background thread to improve multi-axis behavior (#3373, #3359) @oktrue, @BendRocks, and @ykarpeev
* Bar plot: Added a `Label` property to allow a collection of bars to be displayed as a single item in the legend (#3375) @fhannan-ti
* WPF: Redraw plots using a non-blocking background background thread to improve multi-axis behavior (#3373, #3359, #3381) @drolevar
* Ellipse: Added `LineWidth`, `LineColor`, and `FillColor` shortcut properties
* Color: Added `Lighten()` and `Darken()` properties (#3387, #3390) @KroMignon
* Color: Modified `ToHSL()` to return improved Hue, Saturation and Luminosity values (#3390) @KroMignon
* SignalXY: Improve support for displaying data on inverted axes (#3396, #3400) @BrianAtZetica
* Axes: Improved support for ticks and labels on inverted axes (#3401, #3397) @BrianAtZetica
* Plot: Added `Remove()` overloads for Axes, Panels, and Grids (#3402, #3360) @Excustic, @redrabbit007, @csbebetter, @xichaoqiang
* Plot: `Plot.FigureBackground` is now `Plot.FigureBackground.Color` (and same with `DataBackground`)
* Plot: `Plot.FigureBackground.Image` and `Plot.DataBackground.Image` can be used to add a background image to plots (#3406, #3405) @unsigned-ru
* Axes: Updated the auto-scaler to ignore plottables with visibility disabled (#3407) @levipara
* Axes: Restrict pan, zoom, and autoscale to a single dimension if the cursor is over an axis panel (#3410) @drolevar
* Controls: Improved behavior of middle-click-drag zoom rectangle actions when CTRL or SHIFT is pressed
* DataLogger and DataStreamer: Improve support for multi-axis plots (#3411) @drolevar
* Controls: Prevent unnecessary zoom rectangle clearing (#3412) @drolevar
* Axes: Improve placement of decisecond and centisecond ticks on DateTime axes (#3413) @drolevar
* Label: Improved appearance of multiline labels with outlined borders or filled backgrounds (#3415, #3371) @NicolasLairNET
* Label: Added a `LineSpacing` property to allow manually defining line height in multi-line labels (#3415, #3371) @NicolasLairNET
* Heatmap: Improve vertical placement of scaled heatmaps (#3416, #3417) @BrianAtZetica
* Heatmap: Added `FlipHorizontally` and `FlipVertically` properties (#3418, #3419) @BrianAtZetica
* Heatmap: Fixed off-by-one render error when `Extent` is provided by the user (#3434, #3419) @BrianAtZetica
* Heatmap: Added support for the `Smooth` property do render anti-aliased images (#3419) @BrianAtZetica
* Ticks: Fix issue where manual ticks could be displayed outside the data area (#3425, #3427, #3395) @oktrue @wsomegapoint
* DataLogger and DataStreamer: prevent possible out-of-range exception when using the `Scroll` view mode (#3430, #3429) @KroMignon
* Color: Added `MixWith()` and related methods to facilitate color mixing and creation of color gradients (#3443, #3441) @KroMignon
* Pie: Added `DonutFraction` property to enable donut charts (#3447, #3438) @aespitia, @Prototipo-Erick-Santander
* Plot: `ScaleFactor` is now a `double` for simplified assignment (#3454, #3455) @MCF
* Marker: Improved default settings for outline-only markers (#3456, #3453) @KroMignon
* Scatter: New `Add.ScatterLine()` method creates a scatter plot with a line only and no markers (#3462, #3452) @MCF
* Scatter: New `Add.ScatterPoints()` method creates a scatter plot with markers only and no line (#3462, #3452) @MCF
* Ticks: Improve performance by reducing the number of string measurements (#3468) @drolevar
* Plot: `GetCoordinateRect()` now returns dimensions that respect `ScaleFactor` (#3471) @MCF
* Label: Added `Measure()` overloads to facilitate measuring arbitrary strings without modifying the label text (#3474, #3473, #3458) @aespitia @David-A-Blankenship
* Layout: Improved positioning of text for bottom tick labels with large font (#3436) @edwwsw
* Legend: Improve international font support when `Plot.Style.SetBestFonts()` is used (#3440) @edwwsw @yui1227
* Drawing: Do not draw rectangles if they have a line width of zero (#3384)
* Ticks: Do not render ticks on `Axes` where `TickLabelStyle.IsVisible` is `false`
* NuGet: Package now includes native Linux assets regardless of original build target (#3481, #3357)
* Bar: Added `Label` property to allow values to be displayed above bars (#3477) @DouglasWatt
* Axes: Added `Plot.Axes.SquareUnits()` helper method for adding an axis rule that enforces equal axis scales (#3451)
* Pie: Fixed issue were pie charts may have duplicate legends (#3445)
* Axes: Improved render event behavior and support for multi-axis plots (#3525) @BrianAtZetica

## ScottPlot 4.1.72
_Published on [NuGet](https://www.nuget.org/profiles/ScottPlot) on 2024-03-16_
* DataLogger: Improve support for multi-axis plots (#3411) @drolevar

## ScottPlot 5.0.21
_Published on [NuGet](https://www.nuget.org/profiles/ScottPlot) on 2024-01-28_
* RenderManager: Exposed `EnableRendering` to facilitate render locking in async environments (#3264, #3213, #3095) @kagerouttepaso
* Arrow: Added a new arrow plot type that can be used to mark a position in coordinate space (#3265) @hockerschwan
* Label: Improved measurement of text containing leading or tailing whitespace (#3223, #3268) @KroMignon and @lindpatr
* Axis Line: Added `LabelOppositeAxis` property and created dedicated cookbook page (#3275)Lyakabynka
* Plot: `AddRectangle()` now accepts more input types (#3263) @enumer
* Ticks: Created `IMinorTickGenerator` to allow users to inject their own logic for placing minor ticks
* Axes: Added support for log-scale tick labels and grid lines (#3143)
* Plot: Users can now `Add.Ellipse()` and `Add.Circle()` to place closed curves on plots (#3277, #3287) @hockerschwan
* Plot: Added `Plot.Remove()` overloads for removing all plottables of the given type (#3296, #3296) @DerekGooding
* Plot: Added `Plot.Remove()` overloads for removing plottables matching specific criteria (#3296, #3297) @KroMignon
* Plot: Added `Plot.GetPlottables()` overloads to facilitate iterating over plottables of a specific type
* Rendering: Added support for gradient fills (#3298, #3157, #3310) @KroMignon, @hockerschwan, and @faguetan
* Controls: Disabling interactions then re-enabling them restores original interactions (#3305, #3304) @Nils-Berghs
* Plot: Added `Plot.GetPixel()` overload for improved support on multi-axis plots (#3306) @MCF
* Axis Lines: Label background color may be distinct from line color (#3309) @PhoenixChenLu
* Axis Spans: New `Plot.Add.HorizontalSpan()` and `Plot.Add.VerticalSpan()` methods for shading axis ranges (#3307) @erikjl
* Interactivity: Added methods to simplify dragging axis lines and spans. See the demo application for details. (#3307) @erikjl
* Ticks: Improved tick density calculation to prevent overlapping tick labels for very large numbers (#3203)
* Axes: Deprecate `DateTimeTicks(Edge.Bottom)` in favor of `DateTimeTicksBottom()` which now returns the created axis.
* Cookbook: Demonstrate DateTime tick labels with custom string formatting (#3272, #3273) @sterenas and @stratdev3
* Demo: Added icon to main application and all windows launched within (#3281, #3273) @sterenas
* Controls: Do not list OpenGL controls in the toolbox. They can still be added programmatically, but they invite many problems and offer little performance improvements for most applications so their use is discouraged (#3282, #3262, #3271)
* WinForms: Disable design time visibility in .NET Framework projects to prevent Visual Studio error messages (#3300) @MaxFun
* Markers: Added `Plot.Add.Markers()` to display a collection of marker positions all using the same style (#3283)
* Axes: Added `Plot.Axes.Remove()` to allow users to remove additional axes they may have added (#3288)Felix
* Data Streamer and Data Logger: Renamed `IAxisManager` to `IAxisLimitManager` to disambiguate it from the `AxisManager` class (#3289)
* Pie: Added support for displaying slice label text above each slice (#3295) @sterenas
* Plot: `Save()` methods used to return the saved file path as a `string` but now they return a `SavedImageInfo` with a `Path` property and additional information (#3314)

## ScottPlot 5.0.20
_Published on [NuGet](https://www.nuget.org/profiles/ScottPlot) on 2024-01-21_
* Assembly: ScottPlot packages are now strongly named (#3235, #3241) @mlessmann
* Scatter Plot: Added a `ConnectStyle` to enable step display mode (#3242) @NoahSigl
* Polygon: `Plot.Add.Polygon()` now accepts generic type lists and arrays (#3244)howhowone_23
* Demo: Added a draggable points window to show how to drag points of a scatter plot (#3248)bologna
* Generate: Added `RandomNumber()` and `RandomNumbers()` overloads
* OHLC: Improved autoscaling behavior for empty datasets
* Generate: Added `RandomOHLCs()` overload that accepts a starting `DateTime` (#3254) @CBrauer
* Axes: Improved support for inverted axes (#3252) @fujiangang
* Finance: Improved performance of financial charts by not rendering symbols outside the data area (#3258)Lyakabynka
* SignalXY: Support vertical orientation (#3253) @manaruto
* Data logger and streamer: The property `Data` has been renamed to `DataSource` (#3260)
* SignalConst: The property `Data` has been renamed to `DataSource` (#3260)
* Axes: Added `AutoScaleExpand()` to zoom out to fit data only if necessary (#3259)
* Style: Added `Plot.Style.ColorLegend()` for quick customization of legend colors (#3247)
* Plot: Replacing palettes is now achieved by setting `Plot.Add.Palette` instead of `Plot.Palette`.
* Plot: Added `ShowLegend()` overload that accepts manually created legend items
* Scatter Plot: Added `LinePattern` property for customizing line style
* Pie: Improved default colors of pie charts created from discrete values

## ScottPlot 4.1.71
_Published on [NuGet](https://www.nuget.org/profiles/ScottPlot) on 2024-01-21_
* Assembly: All ScottPlot packages use the same strong name signing key (#3235, #3241) @mlessmann
* WPF Control: Routed events now pass the original source (#3243) @MarekJur

## ScottPlot 5.0.19
_Published on [NuGet](https://www.nuget.org/profiles/ScottPlot) on 2024-01-18_
* Plot: Improved render manager initialization (#3233) @VoteForPedro
* Projects: Sign all assemblies using strong names (#3235, #283) @mlessmann
* Axes: Improved automatic axis determination for plots containing non-real or infinite data limits (#3232, #3237)
* Bar Plots: Do not overwrite existing colors when adding `Bar` collections to the plot (#3231)
* Label: Clear cached typefaces when styles change (#3236) @kl7107 and @prime167

## ScottPlot 5.0.18
_Published on [NuGet](https://www.nuget.org/profiles/ScottPlot) on 2024-01-17_
* Axes: Improved default label rotation for DateTime axes (#3211, #3216) @CBrauer
* Fonts: Improved font detection for strings containing mixed-language characters (#3220, #3184, #2746) @kl7107 and @prime167
* Controls: Add a Reset function for context menus (#3224) @MCF
* Axes: Prevent exceptions when generating ticks for a DateTime axis with zero size (#3221) @devbotas
* SignalXY: Added `MinimumIndex` and `MaximumIndex` for partial array rendering (#3227)
* SignalXY: Added `OffsetX` and `OffsetY` for for applying a fixed offset in coordinate space (#3227)
* SignalConst: Improved display when signals are zoomed in enough to see individual points (#3228) @Marvenix

## ScottPlot 5.0.17
_Published on [NuGet](https://www.nuget.org/profiles/ScottPlot) on 2024-01-16_
* Rendering: Added a `RenderManager.EnableRendering` flag to skip render requests while performing dangerous actions in multi-threaded environments. Skipping renders compliments the `PreRenderLock` event which hangs renders. See the [async FAQ page](https://scottplot.net/faq/async/) for usage details. (#3213, #3095) @LumAsWell and @bclehmann
* WPF: Improved "Copy to Clipboard" functionality (#3214) @MCF
* Controls: Created `FormsPlotViewer` and `WpfPlotViewer` for launching interactive plots from console applications. See the [Interactive Plots in Console Applications](https://scottplot.net/faq/launch-console/) page for details. (#3212, #308) @chaojian-zhang
* DataLogger: Added `Add()` overloads which support X/Y pairs (#3210) @devbotas

## ScottPlot 5.0.16
_Published on [NuGet](https://www.nuget.org/profiles/ScottPlot) on 2024-01-15_
* Data Streamer: A new plot type for displaying live data as a fixed-width line trace (#3202, #3205)
* Data Logger: A new plot type for displaying live data as a growing scatter plot (#3202, #3205)
* Generate: Created a `Generate.RandomWalker` class for producing an infinite amount of streaming random data
* Ticks: Improved support for multi-line tick labels on vertical axes (#3208) @raburton
* Text: Exposed `FontName` and `LabelText` properties
* Internationalization: `Fonts.Detect()` now inspects all characters instead of just the first (#3184, #2746) @prime167
* Label: Added `SetBestFont()` to apply the installed font most likely able to display characters in the label (#3184, #2746) @prime167
* Style: Added `Plot.Style.SetBestFonts()` to apply the best font to all plot components (#3184, #2746) @prime167
* Controls: Removed `GetCoordinates()` from `IPlotControl`. Users can call Plot.GetCoordinates()` directly. (#3199)
* Ticks: Do not display manually defined grid lines, tick marks, or tick labels to appear outside the data area (#3207)
* Rendering: Created `IManagesAxisLimits` for `IPlottable` objects that manipulate axis limits at render time (#3207)
* NuGet: Improved package descriptions to better reflect that ScottPlot 5 is no longer in preview (#3207)

## ScottPlot 5.0.15
_Published on [NuGet](https://www.nuget.org/profiles/ScottPlot) on 2024-01-14_
* Ticks: Added additional styling options for axis tick labels (#3185) @barnettben
* Finance: Added `Sequential` property to display OHLC data without gaps (#2611, #3187) @robbyls, @mjpz, and @segeyros
* SignalConst: A high performance plot type for evenly-spaced unchanging data (#70, #3188) @StendProg
* Plot: Created `Plot.Add.Rectangle()` for placing a rectangular polygon on the plot
* Axis Rules: Improved `MaximumBoundary` and `MinimumBoundary` correction behavior (#3191) @Milyczekpolsl
* Bar Plot: Added support for horizontal bar graphs (#3192) @sghctoma

## ScottPlot 5.0.14-beta
_Published on [NuGet](https://www.nuget.org/profiles/ScottPlot) on 2024-01-10_
* Rendering: Improved performance by limiting how often `AutoScale()` is called by the renderer (#3183) @Smonze

## ScottPlot 5.0.13-beta
_Published on [NuGet](https://www.nuget.org/profiles/ScottPlot) on 2024-01-09_
* SignalXY: New high performance plot type for signal data with defined ascending X positions (#3163) @ChristianWeigand
* Scatter, Signal, and SignalXY: Improved support for generic data types
* Axis: Improve behavior of axis rules which reference axes from previous renders (#3179) @raburton
* Primitives: Separated `CoordinateRange` struct for passing ranges and `CoordinateRangeMutable` for mutating them (#3170)
* Function: Improved autoscaling behavior

## ScottPlot 5.0.12-beta
_Published on [NuGet](https://www.nuget.org/profiles/ScottPlot) on 2024-01-07_
* Axes: Improved automatic axis scaling for plots containing 1D plottables (#3132)
* Coordinates: Added `AreReal` property to confirm `X` and `Y` are finite
* Crosshair: Added `X` and `Y` properties to compliment `Position`
* Axes: Removed `Plot.Axes` list to encourage interaction with `Plot.YAxes` and `Plot.XAxes` (#3133)
* Plot: Added `AddLeftAxis()`, `AddRightAxis()`, etc. to simplify multi-axis creation and management (#3133)
* Layout: Created `Plot.Layout.Frameless()` to hide axes and allow the data area to fill the figure
* Axes: Improve rotation for right axis labels
* Bar: Improve autoscaling for bar plots displaying error ranges
* Signal: Improved rendering of makers when plots are zoomed in (#3136)
* Signal: Exposed `Color`, `LineWidth`, and `MaximumMarkerSize` so users do not interact with `LineStyle` and `MarkerStyle` directly (#3136)
* Statistics: Created `Series` class for calculating statistics for time series data
* Scatter Plot: Added `LineWidth` and `MarkerSize` properties
* Finance: Created `SimpleMovingAverage` and `BollingerBands` in the `ScottPlot.Finance` namespace to facilitate calculation and display of technical indicators (#3137)
* Axes: Moved axis management logic from `Plot` into the `Plot.Axes` class. Notable changed method names include `Plot.Axes.SetLimits()`, `Plot.Axes.GetLimits()`, `Plot.Axes.AutoScale()`, and `Plot.Axes.Margins()` (#3140)
* Rendering: Improved anti-aliased drawing of solid shapes
* Axis: Added rules for zoom in/out boundaries, axis span limits, and square ratio locking (#3139, #3142)
* ErrorBar: Improved axis limit detection for data that does not start at zero (#3155) @wolfcomp
* DataSources: Created `SignalSourceUInt16` to demonstrate how to plot data with custom types (#3154) @angulion
* Signal Plot: Added support for generic type arrays and lists (#3154)
* Scatter Plot: Added support for generic types including Xs and Ys of different types (#3154)
* Scatter Plot: Added support for DateTime types (#3154)
* Style: Added support for more line patterns (#3161) @MCF
* Controls: Assigning `Interaction` can be used instead of `Replace()` for customizing mouse actions (#3150)
* Controls: Added `Menu` with `Add()` and `Clear()` methods to simplify context menu customization (#3150)
* Axes: Added rules for locking horizontal and/or vertical axes (#3160) @raburton
* Signal: Added `Data.MinimumIndex` and `Data.MaximumIndex` to allow for partial array rendering (#3158) @raburton
* Heatmap: Added `GetIndexes()` and `GetValue()` to get data from a coordinate (#3165) @skn41

## ScottPlot 5.0.11-beta
_Published on [NuGet](https://www.nuget.org/profiles/ScottPlot) on 2023-12-29_
* Plot: `AutoScaler` can now be assigned a `FractionalAutoScaler` with custom properties (#3069, #3067) @arthurits
* Controls: add SVG to recommended save formats in the right-click menu (#3068)
* Bar: Refactored bar plots to simplify individual bar customization (#3070, #3066)
* Legend: Added `ManualItems` to allow building custom legend content
* Render: Prevent the pre-render auto-scaler from resetting manually defined axis limits (#3058)
* Cookbook: Rewrote reflection and source file parsing for simplified querying (#3081, #3080, #3079, #2962, #2755)
* Function: Added a new line plot type where Y position is a user defined function (#3094) @bclehmann
* Axes: Improved axis label alignment for secondary axes (#3030) @albyoo
* Statistics: Added generic overloads to `Statistics.Descriptive` class, renamed `StDev()` to `StandardDeviation()`, and added methods for calculating both sample and population statistics (#3071 and #3055) @arthurits
* Markers: Added a `None` marker (#3075, #3057) @Gray-lab
* Generate: Added methods for generating random marker shapes and colors
* Generate: `Random()` is deprecated in favor of `RandomSample()`
* Plot: Added `ShowLegend()` and `HideLegend()` helper methods which set `Plot.Legend.IsVisible`
* Marker Plot: `Plot.AddMarker()` can now be used to place a single marker on the plot (#3076, #2806) @Gray-lab
* Rendering: Fixed issue where disabling a plottable's visibility prevented rendering of subsequent plottables (#3097, #3089) @KroMignon
* SVG: Improved rendering of shadows by adding slight color to semitransparent black (#3098, #3063) @KroMignon
* Colormap: Added a `Reversed()` method for creating colormaps with reversed color order (#3100) @bukkideme
* Version: Added `ShouldBe()` method to assert the version of ScottPlot matches the expected one (#3093)
* Ticks: `TickGenerators.NumericManual` now has `AddMajor()` and `AddMinor()` to simplify manual tick placement (#3105, #2957)Lake
* Legend: Added `Plot.GetLegendImage()` and `Plot.GetLegendSvg()` for displaying legends outside plots (#3062, #2934) @KroMignon, @lichen95, and @bclehmann
* Plot: Added new `Line` plot type for creating straight lines between two points (#2915, #3109) @Gray-lab
* Controls: Added `IPlotInteraction` so users can inject their own `Interaction` (#3111, #3110) @albyoo
* Signal: Improved appearance of signal plots where `YOffset` is used (#2949) @minjjKang
* AxisLine: Improve rendering and simplify API by exposing common properties (#3060, #3056)
* Legend: `Alignment` has been renamed to `Location` (#3059)
* Box: Refactored box plot API to favor simplicity and user customization (#3072)
* Rendering: Added `RenderManager.RenderStarting` event to allow modification of plottable properties (#3077)GooBad
* Rendering: Added `RenderManager.PreRenderLock` event so developers of multi-threaded applications can ensure plottables are stable at render time (#3095) @bclehmann
* Statistics: Added descriptive statistics methods and improved support for 2D arrays (#3113, #3121) @arthurits
* Rendering: Improved appearance of shapes with custom hatches and outlines (#3099) @faguetan
* Text: Improved support for multiline labels (#3087) @raburton
* Layout: Improved tick and axis label alignment in fixed layout plots (#3104) @albyoo
* Layout: Created `Plot.Layout` class for holding `Frameless()` and related methods (#3106) @angulion

## ScottPlot 4.1.70
_Published on [NuGet](https://www.nuget.org/profiles/ScottPlot) on 2023-12-29_
* Population Plot: Improved performance for populations with curves that run off the screen (#3054) @Em3a-c and @cornford
* Performance: Improved performance of Bar and Finance plots by not drawing shapes outside the data area (#3053, #3078) @AndreyPalyutin
* Colormap: Added a `Reversed()` method for creating colormaps with reversed color order (#3100) @bukkideme
* Version: Added `ShouldBe()` method to assert the version of ScottPlot matches the expected one (#3093)
* Marker: Added support for `Marker.horizontalBar` to compliment `verticalBar` (#3101) @SerhiiMahera
* Axis: Span limits are respected when zooming with a window or scroll wheel (#3082) @ashe27
* Statistics: Added `Descriptive.StdErr()` for calculating standard error of the mean (#3112)

## ScottPlot 5.0.10-beta
_Published on [NuGet](https://www.nuget.org/profiles/ScottPlot) on 2023-12-03_
* Signal: Improved support for datasets with repeating values (#2933, #2935) @StendProg
* Blazor: Added a Blazor control (#2959) @sulivanganter
* Layout: Expose `Matched` layout engine (#2881) @proplunger
* Plot: Added `DisableGrid()` and `EnableGrid()` helper methods (#2947)
* Render: Created `IRenderLast` plottables can implement to draw above axes (#2998, #2993)
* Controls: Added `Interaction.Disable()` and `Interaction.Enable()` methods for easy control of mouse interactivity
* Render: Improve axis frame and tick mark rendering for SVG export (#2944) @Crown0815
* Controls: Created OpenGL controls `FormsPlotGL` and `WpfPlotGL` distinct from `FormsPlot` and `WpfPlot` (#3008, #3007, #2950, #2395, #2565)
* Markers: Added numerous additional marker types (#2999, #3019) @Gray-lab
* Plot: Improved support for multiple axes and automatic scaling (#3027)
* RandomDataGenerator: Use a global Random number generator for improved randomness and thread safety (#2893, #3022) @KroMignon
* Scatter: Added `Data.GetNearest()` to simplify locating the point nearest the cursor (#3026, #3048) @JurasskPark and @CBrauer
* Plottable: Added a new `Text` plot type for displaying a label at a location in coordinate space (#2939)
* Plot: Benchmark is now a user-customizable plottable and `Plot.ShowBenchmark` is now `Plot.Benchmark.IsVisible` (#2961)
* Grid: Improve support for custom line styles (#2904) @minjjKang
* Pie: Improve appearance of slice labels in the legend (#2894, #2852) @zy1075984
* Legend: Replaced `List<ILegend>` with a simple `Legend` object with an `IsVisible` property (#2792)
* Avalonia: Improved sizing of plot controls inside containers (#2923) @JohnSmith20211124 and @Developer-Alexander

## ScottPlot 4.1.69
_Published on [NuGet](https://www.nuget.org/profiles/ScottPlot) on 2023-12-03_
* Axis: Added `IsReverse` property to let users invert the orientation of an axis (#2958) @HandsomeGoldenKnight
* Text: Exposed `LastRenderRectangleCoordinates` to improve mouse interactivity (#2994) @DaveMartel
* Arrow: Fixed bug in constructor overload (#2976, #3001) @Gray-lab
* Controls: Resizing will now invoke `OnAxesChanged` event (#3000, #3002) @dhgigisoave
* Plot: Added `LastRenderDimensions` for easy access to the latest figure dimensions (#3000, #3002) @dhgigisoave
* DataLogger and DataStreamer: Added support for custom line styles (#2972, #2972) @Gray-lab
* Population: Defining `BoxAlphaOverride` and `MarkerAlpha` allows for exact color representation (#2967, #3013) @Gray-lab and @Em3a-c
* RandomDataGenerator: Use a global Random number generator for improved randomness and thread safety (#2893, #3022) @KroMignon
* Controls: Improve `Bitmap` disposal as controls are unloaded (#3023, #2902) @KroMignon and @mocakturk
* ScatterPlotDraggable: Fixed bug affecting `IsUnderMouse()` after `Update()` is called (#2870, #2969, #3025) @KroMignon, @SasKayDE, and @onur-akaydin
* Bar: New `AddBar()` overload for creating a single highly customized bar graph bar (#3024, #3033) @melhashash
* FormsPlot: Fix bug affecting mouse interaction on plots with all items hidden (#2895) @LapinFou
* RadarPlot: Added customization options for axis label string formatting, manual tick positions, and transparency (#3041) @JbmOnGitHub
* Axis: Added `Axis.SetTicks()` to allow full customization of major and minor ticks (#2957) @FannyAtGitHub
* Plot: `GetImageHTML()` has been renamed to `GetImageHtml()` (#2974) @b4shful

## ScottPlot 5.0.9-beta
_Published on [NuGet](https://www.nuget.org/profiles/ScottPlot) on 2023-10-03_
* PixelPadding: `TotalHorizontal` and `TotalVertical` renamed to `Horizontal` and `Vertical` (#2874, #2878) @viktoriussuwandi
* CoordinateRect: Added `Expanded()` method for creating a copy of the rectangle expanded to include a given point (#2871, #2890) @aespitia
* FillY: Added legend support (#2886, #2896) @msroest
* Plot: Created `Add.Line(x1, x2, y1, y2)` and related overloads for adding straight lines to plots (#2901, #2915)
* LinearRegression: Added `Statistics.Regression` (see cookbook) for fitting lines to collections of X/Y data points (#2901) @anewton
* Avalonia: Improve rendering in multi-control windows (#2920) @nightfog-git

## ScottPlot 4.1.68
_Published on [NuGet](https://www.nuget.org/profiles/ScottPlot) on 2023-10-03_
* Heatmap: Added a `UseParallel` option which can improve `Update()` performance for large datasets (#2897) @bukkideme

## ScottPlot 5.0.8-beta
_Published on [NuGet](https://www.nuget.org/profiles/ScottPlot) on 2023-08-13_
* Rendering: Improved performance by caching typefaces (#2833, #2848) @KroMignon and @taya92413
* Avalonia: Improved performance, DPI awareness, and color rendering (#2818, #2859) @oktrue
* Rename: `XMin`, `XMax`, `YMin`, and `YMax` properties are now `Left`, `Right`, `Bottom`, `Top` for all coordinate primitives (#2840)
* Plot: Improve `AutoScale()` customization using `Margins()` to define whitespace area (#2857)
* Primitives: Improved equality checks (#2855)
* Controls: Added a `RenderQueue` to allow cross-control render requests that would otherwise cause render artifacts or infinite loops
* Controls: Created `SharedAxisManager` and `SharedLayoutManager` to facilitate pairing controls together
* Multiplot: Added methods for creating creating static multi-plot figures (#2868, #2869)

## ScottPlot 4.1.67
_Published on [NuGet](https://www.nuget.org/profiles/ScottPlot) on 2023-08-13_
* DataLogger: Improved appearance of legend items (#2829, #2850) @KroMignon and @p4pravin
* Radial Gauge Plot: Improved layout for plots with a large number of gauges (#2722) @tinuskotze
* DataLogger: Added support for markers (#2862) @KroMignon
* AxisLimits: Added `WithPan()` overloads to facilitate panning in interactive applications (#2863) @LapinFou
* Rectangle: Plots now have an `AddRectangle()` for placing rectangular shapes on plots (#2866) @dpieve

## ScottPlot 5.0.7-beta
_Published on [NuGet](https://www.nuget.org/profiles/ScottPlot) on 2023-08-06_
* Axis: Fixed issue where axes with zero span would cause renders to fail (#2714) @ahmad-qamar
* Avalonia: Improve support for cross-platform and non-desktop applications (#2748) @PremekTill
* Scatter Plot: Improve support for empty datasets (#2740)
* Scatter Plot: Improve support for user-defined line widths (#2739, #2750) @dayo05
* Fonts: New static class to facilitate selecting fonts that support international characters (#2746) @heartacker
* Axis: Exposed `TickFont` to allow tick label size and style customization (#2747) @heartacker
* Plot: Added `Title()`, `XLabel()`, and `YLabel()` helper methods
* Fonts: Favor the system default font to achieve better support international characters (#2746) @heartacker
* Plot: Added `ScaleFactor` property to manage scaling of all plot components (#2747) @heartacker
* WinForms: Automatically adjust plot scaling to match display scaling (#2747) @heartacker
* Plot: Added a `RenderManager` which has a `List<RenderAction>` the user can modify to customize the render sequence (#2767)
* Plot: Refactored rendering system for all plottables, axes, etc. so canvases (not surfaces) are passed (#2767)
* WPF: Improved support for display scaling (#2760, #2766) @DmitryKotenev
* Plot: Added support for SVG export (#2704, #717)
* Legend: Respect `IsVisible` property (#2805)
* Ticks: Added `NumericManual` tick generator for manually-defined tick positions and labels
* Plot: `Title()`, `XLabel()`, and `YLabel()` have optional arguments for `size`
* Plot: Added `Plot.Style.SetFont()` to apply the given font to all titles, axis labels, and tick labels
* Plot: Added `Plot.Style.SetFontFromText()` to apply system font that best supports the language of the provided text (#2746) @heartacker
* RandomDataGenerator: Improved XML docs and added methods for returning single numbers (#2774, #2787) @Silent0Wings
* Pixel: Added constructor overload that accepts `double` values (#2780) @Silent0Wings
* Primitives: Refactored and added XML docs to `Pixel`, `PixelSize`, and `PixelRect` (#2784)
* Color: Added `WithAlpha()` method that accepts a fraction (#2794, #2776) @mjpz
* Coordinates: Added `Distance()` method for calculating distance between two points in axis space (#2791, #2798) @able-j
* CoordinateRect: Added a `Center` property that returns a `Coordinates` value in axis space (#2789, #2812) @tijin-abe-thomas
* CoordinateRect: Added a `Contains()` method to evaluate whether given `Coordinates` are inside the rectangle (#2790, #2813) @tijin-abe-thomas
* Crosshair: New plot type that draws a cross centered at a given position in X/Y space
* Avalonia: Support Avalonia version 11.0.1 (#2822) @oktrue
* Controls: Now have `GetCoordinates()` with built-in logic for display scaling compensation (#2760)
* Rendering: Improve multi-platform color support (#2818) @KroMignon and @oktrue
* Random Data Generation: Added an optional `slope` argument to `RandomWalk()` (#2763, #2826) @JasonC0x0D
* Browser: Improved support and documentation for running ScottPlot in the browser with Avalonia and WinUI (#2830) @oktrue
* Android: Improved support and documentation for running ScottPlot in Avalonia Android projects (#2830) @oktrue
* Legend: Now hidden by default with opt-in visibility by calling `Plot.Legend()` (#2764)
* Style: `Plot.Axes` has been renamed to `Plot.AxisStyler` to better communicate its purpose (#2778)
* Primitives: Created `ExpandingAxisLimits` helper class for creating `AxisLimits` inside plottables (#2799)
* Plot: Added `Pan()` and `Zoom()` methods that do not require passing state like `MousePan()` and `MouseZoom()` do (#2800)
* Plot: Added `Plot.RenderManager.RenderFinished` event that provides a `RenderDetails` indicating whether axes or layout changed (#2801)
* FormsPlot: Added `RefreshQueue()` to allow facilitate event-driven refreshing of multiple controls in single-thread applications (#2801, #2802)
* Plot: Added `MatchAxisLimits()` to simplify applying limits from one plot to another in multi-control applications (#2802)
* Layout: Added `MatchLayout()` and `FixedLayout()` as an alternative to the default `AutomaticLayout()` engine (#2802)

## ScottPlot 4.1.66
_Published on [NuGet](https://www.nuget.org/profiles/ScottPlot) on 2023-08-06_
* DataLogger: Improved support for single-point datasets (#2733) @KroMignon
* Plot: Added optional arguments to `AddDataLogger()` and `AddDataStreamer()` for customizing style (#2733) @KroMignon
* Version: Build information can now be accessed from the static `ScottPlot.Version` class
* Avalonia: Removed dependency on `Avalonia.Desktop` package (#2752, #2748) @Fruchtzwerg94
* Cookbook: Remove "experimental" designator from ScatterPlotList (#2782) @prime167
* Heatmap: Added `Rotation` and `CenterOfRotation` properties (#2814, #2815) @bukkideme
* WPF: Improved the `PlottableDragged` event (#2820) @tadmccorkle
* Avalonia: Support Avalonia version 11.0.1 (#2822) @oktrue
* Heatmap: Improved XML docs (#2738, #2827) @JasonC0x0D

## ScottPlot 5.0.6-beta
_Published on [NuGet](https://www.nuget.org/profiles/ScottPlot) on 2023-07-09_
* Legend: Improve support for custom positioning (#2584, #2638) @heartacker
* OpenGL: Use CPU to render on devices without hardware acceleration (#2651) @StendProg
* Polygon: New plot type for displaying closed shapes with arbitrary X/Y corners (#2696) @Tilation
* FillY: New plot type for displaying a shaded area between two sets of Y points that share the same X points (#2696) @Tilation
* Avalonia: Added support for Avalonia 11 (#2720, #2184, #2664, #2507, #2321, #2184, #2183, #2725) @Fruchtzwerg94, @Xerxes004, and @bclehmann

## ScottPlot 4.1.65
_Published on [NuGet](https://www.nuget.org/profiles/ScottPlot) on 2023-07-09_
* Axis: Improved log-scaled axis minor tick density default value and customization (#2646) @hellfo
* Image: Added option to disable anti-aliasing for scaled images (#2649) @mYcheng-95
* Binned Histogram: New plot type that represents binned 2D histogram data as a heatmap (#2453)
* DataLogger: New type of scatter plot designed for infinitely growing X/Y datasets (#2377, #2641)
* DataStreamer: New type of signal plot for displaying live data as it is shifted in (#2377, #2641)
* WPF: Multi-target Framework 4.6.1 changed to 4.6.2 (#2685)
* Axis: Added option to customize tick line width (#2643, #2654) @Guillaume-Deville
* Horizontal Span: Fixed `ToString()` message @RachamimYaakobov
* Signal Plot: Added `ScaleY` property to compliment `OffsetY` (#2642, #2656) @Guillaume-Deville
* Colorbar: Automatically adjust label position to prevent overlap with tick labels (#2684) @bukkideme
* Launcher: Made `Plot.Launch` methods available without requiring using statements (#2627, #2657) @Guillaume-Deville
* Population plot: Added `BoxBorderColor` and `ErrorStDevBarColor` properties to customize appearance (#2708) @johndoh
* Arrow: Made tip and base positions mutable (#2673) @MyZQL
* ScatterPlotList: Add `GetXs()` and `GetYs()` to let users retrieve copies of data points (#2694, #2711) @bukkideme and @Marc-Frank
* FormsPlotViewer: New constructor for synchronized plots with bidirectional updates (#2653, #2710, #2722) @bukkideme
* LineStyle: Default patterns (and a new custom pattern) can be customized by assigning `ScottPlot.LineStylePatterns` (#2690, #2692) @mocakturk, @Marc-Frank, and @bukkideme
* Radar Plots: Improve vertical spacing for all aspect ratios (#2702) @pjt33
* Avalonia: Added support for Avalonia 11 (#2720, #2184, #2664, #2507, #2321, #2184, #2183, #2725) @Fruchtzwerg94, @Xerxes004, and @bclehmann
* Colorbar: Added a `ResizeLayout()` helper method for adjusting plot layouts to accommodate large tick labels (#2703)
* Scatter List: Improved support for data containing NaN values (#2707) @oldteacup
* Population Plot: Improved support for populations with no data (#2727, #2726) @marklam

## ScottPlot 5.0.5-beta
_Published on [NuGet](https://www.nuget.org/profiles/ScottPlot) on 2023-05-17_
* Box Plot: New plot type for displaying multiple collections of population data (#2589) @bclehmann
* OpenGL Control: Prevent exceptions on keyboard input (#2609, #2616) @stendprog
* Platforms: Improved linux support by using SkiaSharp native assets without dependencies (#2607) @chrisxfire
* Color: Improved support for alpha values in constructor (#2625)Clay

## ScottPlot 4.1.64
_Published on [NuGet](https://www.nuget.org/profiles/ScottPlot) on 2023-05-17_
* Ellipse: Added `Rotation` property (#2588, #2595) @JohniMIEP and @bclehmann
* Controls: Prevent horizontal scroll wheel events from throwing exceptions (#2600, #2626, #2630) @bclehmann, @szescxz, and @Jordant190
* ScatterDataLogger: Experimental plot type for live incoming data (#2377, #2599)
* Ticks: Improved automatic layout sizing when manual ticks are used (#2603, #2605) @StefanBertels and @szescxz
* Ticks: Improved automatic layout sizing for short and empty tick labels (#2606) @szescxz
* Plot: Improved `AddVerticalLine()` XML docs (#2610) @wfs1900
* FinancePlot: `GetBollingerBands()` now accepts an optional standard deviation coefficient (#2594) @Minu476
* SignalPlot: Fixed bug where `Update()` did not change the final point (#2592) @Angeld10
* ScatterPlotDraggable: Expose IndexUnderMouse for access after drag events (#2682) @mocakturk

## ScottPlot 5.0.4-beta
_Published on [NuGet](https://www.nuget.org/profiles/ScottPlot) on 2023-04-09_
* WpfPlot: Converted the `UserControl` to a `CustomControl` to facilitate inheritance and theming (#2565) @KroMignon
* Controls: Improved ALT + left-click-drag zoom rectangle behavior (#2566)

## ScottPlot 4.1.63
_Published on [NuGet](https://www.nuget.org/profiles/ScottPlot) on 2023-04-09_
* WpfPlot: Converted the `UserControl` to a `CustomControl` to facilitate inheritance and theming (#2509, #2526) @KroMignon
* Lollipop and Cleveland plots: Added `LineWidth` property (#2556) @benton-anderson
* Pie: Added `SliceLabelPosition` property to allow slice labels to be placed outside the pie (#2515, #2510, #2275) @nuelle16 and @cpa-level-it
* Axis: Made `Edge` and `AxisIndex` immutable to prevent accidental modification after construction (#2539, #2538) @cxjcqu
* Plot: Created `LeftAxis`, `RightAxis`, `BottomAxis`, and `TopAxis` which alias `YAxis`, `YAxis2`, `XAxis`, and `XAxis2` but are more expressive (#2568)
* Plot: `Launch` property has methods for launching the plot as a static image, refreshing web page, or interactive window (#2543, #2570)
* Heatmap: Improved support for semitransparent cells (#2313, #2277, #2285, #2461, #2484) @bukkideme
* Axis: Added `SetZoomInLimit()`, `SetZoomOutLimit()`, and `SetBoundary()` to control zoom and pan (#2250, #2291, #1997, #1873, #662) @dusko23, @Gholamalih, and @bclehmann
* Controls: Added `Configuration.RightClickDragZoomFromMouseDown` flag to enable right-click-drag zoom to scale relative to the cursor (#2296, #2573) @pavlexander
* Finance: Improved DateTime position of random stock price sample data (#2574)
* Axis: Improve tick spacing for extremely small plots (#2289) @Xerxes004
* Signal: Fixed bug causing `Update()` to throw an indexing error (#2578) @Angeld10
* Annotation: Position is no longer defined as `X` and `Y` but instead `Alignment`, `MarginX`, and `MarginY` (#2302) @EFeru
* Colorbar: Add `Label` property (#2341) @bukkideme

## ScottPlot 5.0.4-beta
_Published on [NuGet](https://www.nuget.org/profiles/ScottPlot) on 2023-04-02_
* OpenGL: Enhanced customization options for OpenGL-accelerated scatter plots (#2446) @StendProg
* Data: Added axis limit caching functionality for improved performance of large scatter plots (#2460) @StendProg
* DataOperations: New static class with helper methods for working with 1D and 2D data (#2497) @bukkideme and @StendProg
* Financial: Created `IOHLC` to allow users to inject their own pricing logic (#2404) @mjpz
* Solution: Fixed configuration error caused by invalid GUIDs (#2525) @KroMignon
* Controls: Disabled context menu in non-interactive mode (#2475) @KroMignon
* Histogram: Improved constructor argument validation and support for small bins(#2490) @Margulieuxd and @bukkideme
* WpfPlot: Control now appears in the Visual Studio Toolbox (#2535, #1966)Valkyre
* Axis: Improved tick label format customization (#2500) @chhh

## ScottPlot 4.1.62
_Published on [NuGet](https://www.nuget.org/profiles/ScottPlot) on 2023-04-02_
* WinForms Control: `Reset()` makes new plots transparent (#2445) @Neopentane1
* Ellipse and Circle: New plot types demonstrated in the cookbook. (#2413, #2437) @bukkideme
* Heatmap: Added `FlipVertically` to invert vertical axis of heatmap data (#2444, #2450) @Neopentane1
* Histogram: Improved support for datasets with low variance (#2464, #2463) @Xerxes004
* Heatmap: Added `Opacity` property (#2461, #2484) @bukkideme
* DataOperations: New static class with helper methods for working with 1D and 2D data (#2497) @bukkideme and @StendProg
* Population: Added option for customizing horizontal errorbar alignment (#2502) @benton-anderson
* Financial: Created `IOHLC` to allow users to inject their own pricing logic (#2404) @mjpz
* OHLC: The `Volume` property and constructor overload initializing it have been deprecated (#2404)
* Axis: Expose tick, spine, and label configuration objects (#2512, #2513, #2353) @cxjcqu and @SaltyTears
* Signal: Improved `FillDisable()` behavior (#2436) @szescxz
* RadialGaugePlot: Improve alignment for plots with 1-3 gauges (#2448, #2128) @DavidWhataGIT, @johndoh, and daddydavid
* Pie: Added `LegendLabels` property so slices and legend items can have different labels (#2459) @vietanhbui
* Controls: Improved `GetCoordinate()` behavior for empty plots (#2468, #2540) @dusko23
* Histogram: Improved constructor argument validation and support for small bins(#2490) @Margulieuxd and @bukkideme
* Axis: Improved `Plot.AxisPanCenter()` support for multi-axis plots (#2483, #2544) @dusko23
* Bubble Plot: Added `RadiusIsPixels` flag which when `falst` sizes bubbles using radius units instead of pixels (#2492) @marcelpel
* Axis: Improved `Plot.MatchAxisLimits()` support for multi-axis plots (#2495) @Margulieuxd
* Plot: Improved `Plot.XLabel()` XML documentation (#2552) @JulianusIV

## ScottPlot 5.0.2-beta
_Published on [NuGet](https://www.nuget.org/profiles/ScottPlot) on 2023-02-27_
* Signal Plot: Support X and Y offset (#2378) @minjjKang
* WebAssembly: New sandbox demonstrates interactive ScottPlot in a browser (#2380, #2374)rafntor
* OpenGL: Added experimental support for direct GPU rendering (#2383, #2397) @StendProg
* Finance Plots: Added OHLC and Candlestick plot types (#2386) @bclehmann
* Style: Improved `Plot.Style.Background()` color configuration (#2398) @Jonathanio123
* WPF: Added OpenGL support to the WPF control (#2395) @StendProg
* Palette: Refactored the palette system to allow ScottPlot 4 and 5 to share palette code (#2409)
* Plot: Added `GetImageHTML()` for improved rendering in interactive notebooks (#2385, #1772) @neilyoung2008

## ScottPlot 4.1.61
_Published on [NuGet](https://www.nuget.org/profiles/ScottPlot) on 2023-02-27_
* Axis: Throw exception immediately upon setting invalid axis limits (#2327) @mjpz
* Heatmap: Added support for transparent single-color heatmaps (#2336) @bukkideme
* Statistics: Improved median calculation method in population plots (#2363) @Syntaxrabbit
* AxisLineVector: Improved automatic axis limits when using limited axis lines (#2371) @ChrisAtVault
* Controls: `Configuration.AddLinkedControl()` simplifies axis sharing across multiple controls (#2402, #2372)
* Statistics: New `ScottPlot.Statistics.Histogram` class optimized for simplicity and live data (#2403, #2389) @bukkideme and @Xerxes004
* Statistics: Improved bin edge calculations for histograms with fixed bin size bins (#2299) @Xerxes004
* Palette: Refactored the palette system to allow ScottPlot 4 and 5 to share palette code (#2409)
* Heatmap: Added `GetBitmap()` to provide access to raw heatmap image data (#2396, #2410) @bukkideme
* Pie: Prevent invalid argument exceptions when drawing zero-size pie charts (#2415) @KC7465128305
* Colormap: Colormaps can be created from a set of colors (#2375, #2191, #2187) @dhgigisoave
* Function Plot: New optional `AxisLimits` allows users to define default axis limits (#2428, #2412) @bukkideme
* Population: Fixed bug causing argument exceptions for 1px high plots (#2429, #2384) @Sprenk
* Controls: Added `Configuration.AltLeftClickDragZoom` option to customize zooming behavior (#2391, #2392) @DevJins
* Error Bar: Added `Label` property which allows error bars to appear independently in the legend (#2432, #2388) @dongyi-cai-windsab
* Demo: Fixed bug preventing the cookbook from launching (#2443) @FannyAtGitHub

## ScottPlot 5.0.1-beta
_Published on [NuGet](https://www.nuget.org/profiles/ScottPlot) on 2023-02-09_
* Namespace: DataSource → DataSources
* Error Bar: New plot type (#2346) @bclehmann
* Plot: Added `Style` object to group functions that perform complex styling tasks
* Controls: Added right-click context menus (#2350) @bclehmann
* Rendering: Added support for saving bitmap files (#2350) @bclehmann
* Axes: Added support for DateTime Axes (#2369) @bclehmann
* Rendering: Added support for line styles (#2373) @bclehmann
* WinUI3: Created a Uno WinUI3 control (#2374, #2039) @rafntor

## ScottPlot 5.0.0-beta
_Published on [NuGet](https://www.nuget.org/profiles/ScottPlot) on 2023-01-01_
* ScottPlot 5: First version 5 release published to NuGet #2304

## ScottPlot 4.1.60
_Published on [NuGet](https://www.nuget.org/profiles/ScottPlot) on 2022-12-23_
* Pie Chart: Improved display when a single slice covers the entire pie (#2248, #2251) @bclehmann
* Plot: Added `AddFill()` arguments for `LineWidth` and `LineColor` (#2258) @Fruchtzwerg94
* Plot: Improved support for filled polygons with fewer than 3 points (#2258) @Fruchtzwerg94
* A new `IDraggableSpan` interface was added to trigger events when the edges of spans are dragged (#2268) @StendProg
* Palettes: Added new light-color palettes PastelWheel, LightSpectrum, and LightOcean (#2271, #2272, #2273) @arthurits
* Ticks: Improved tick calculations for very small plots (#2280, #2278) @Xerxes004
* Crosshair: HLine and VLine are no longer readonly (#2208) @arthurits
* Function Plot: Added support for filling above and below lines (#2239, #2238) @SGanard
* Signal Plot: Improved error messages for when `Update()` fails to replace data (#2263)
* Plot: `Clear()` now resets inner and outer view limits (#2264) @vietanhbui
* FormsPlot: Right-click help menu is now `TopMost` (#2282) @dusko23
* Signal Plot: Allow users to apply different colors to lines and markers (#2288) @Nuliax7
* Pie: Added `Size` option to allow customizing how large the pie chart is (#2317) @Rudde
* FormsPlot: Improved support for horizontal legends in the pop-out legend viewer (#2300) @rotger
* Axis: Added arguments to `AxisPan()` to improve multi-axis support (#2293)
* Axis: Added `AxisPanCenter()` to center the view on a coordinate (#2293) @dusko23
* Project: Use System.Drawing.Common version 4.7.2 to avoid CVE-2021-26701 (#2303, #1004, #1413) @gobikulandaisamy

## ScottPlot 4.1.59
_Published on [NuGet](https://www.nuget.org/profiles/ScottPlot) on 2022-11-06_
* Ticks: Improve datetime tick labels for systems with a 24-hour display format (#2132, #2135) @MareMare and @bclehmann
* Axis: `Plot.AddAxis()` now uses auto-incremented axis index unless one is explicitly defined (#2133) @bclehmann and Discord/Nick
* Axis: `Plot.GetAxesMatching()` was created to obtain a given vertical or horizontal axis (#2133) @bclehmann and Discord/Nick
* Axis: Corner label format can be customized for any axis by calling `CornerLabelFormat()` (#2134) @ShannonZ
* BarSeries: Improved rendering of negative values (#2147, #2152) @fe-c
* Function Plot: Added optional `XMin` and `XMax` fields which limit function rendering to a defined horizontal span (#2158, #2156, #2138) @bclehmann and @phil100vol
* FormsPlot: Plot viewer now has `RefreshLegendImage()` allowing the pop-out legend to be redrawn programmatically (#2157, #2153) @rosdyana
* Function Plot: Improved performance for functions which return null (#2158, #2156, #2138) @bclehmann
* BarSeries: improve support for negative and horizontal bar labels (#2148, #2159, #2152) @bclehmann
* Palette: Added `Normal` Palette based on [Anton Tsitsulin's Normal 6-color palette](http://tsitsul.in/blog/coloropt/) (#2161, #2010) @martinkleppe
* BarSeries: Added helper function to create a bar series from an array of values (#2161) @KonH
* SignalPlot: Add `Smooth` option (#2174, #2137) @rosdyana
* Signal Plot: Use correct marker when displaying in legend (#2172, #2173) @bclehmann
* Data Generation: Improved floating point precision of `RandomNormalValue` randomness (#2189, #2206) @arthurits and @bclehmann_
* Finance Plot: Improved SMA calculations for charts with unordered candlesticks (#2199, #2207) @zachesposito and @xenedia
* Avalonia Control: Fixed subscription to ContexMenu property changes (#2215) @DmitryZhelnin
* Legend: Support horizontal orientation and added cookbook example (#2216) @lucabat
* Data Generation: Added generic support for `Consecutive()`, `Random()`, and `RandomWalk()`
* SignalPlot: New `SignalPlotGeneric` type allows `AddSignal()` to support generic data types (#2217) @codecrafty

## ScottPlot 4.1.58
_Published on [NuGet](https://www.nuget.org/profiles/ScottPlot) on 2022-09-08_
* Radar: New `Smooth` field allows radar areas to be drawn with smooth lines (#2067, #2065) @theelderwand
* Ticks: Setting manual ticks will now throw an immediate `ArgumentException` if positions and labels have different lengths (#2063) @sergaent
* VectorFieldList: New plot type for plotting arbitrary coordinate/vector pairs which are not confined to a grid (#2064, #2079) @sjdemoor and @bclehmann
* HLine and VLine: Line (but not position label) is hidden if `LineWidth` is `0` (#2085) @A1145681
* Controls: The cursor now reverts to `Configuration.DefaultCursor` after moving off draggable objects (#2091) @kurupt44
* Snapping: SnapNearest classes now expose `SnapIndex()` (#2099) @BambOoxX
* Background: Added optional arguments to `Style()` lets users place a custom background image behind their plot (#2016) @apaaris
* Axis Line: Remove the ability to drag invisible lines (#2110) @A1145681
* Controls: Draggable objects can now only be dragged with the left mouse button (#2111, #2120) @A1145681
* Heatmap: Prevent rendering artifacts by throwing an exception if the 2D array is larger than 2^15 in either dimension (#2119, #2116) @dhgigisoave

## ScottPlot 4.1.57
_Published on [NuGet](https://www.nuget.org/profiles/ScottPlot) on 2022-08-18_
* Scatter: Improved `GetPointNearest()` when `OnNaN` is `Gap` or `Ignore` (#2048) @thopri
* Heatmap and Image: Added `Coordinate[] ClippingPoints` to give users the ability to clip to an arbitrary polygon (#2049, #2052) @xichaoqiang
* Image: Improved automatic axis limits measurement when `HeightInAxisUnits` is defined
* Plot: Reduced anti-aliasing artifacts at the edge of frameless plots (#2051)

## ScottPlot 4.1.56
_Published on [NuGet](https://www.nuget.org/profiles/ScottPlot) on 2022-08-16_
* Signal: Improved accuracy of `GetIndexForX()` (#2044) @CharlesMauldin
* Palette: Added help messages for users attempting to create custom palettes (#1966) @EFeru

## ScottPlot 4.1.55
_Published on [NuGet](https://www.nuget.org/profiles/ScottPlot) on 2022-08-14_
* Scatter: Data may now contain NaN if the `OnNaN` field is customized. `Throw` throws an exception of NaN is detected (default behavior), `Ignore` skips over NaN values (connecting adjacent points with a line), and `Gap` breaks the line so NaN values appear as gaps. (#2040, #2041)
* Plot: Added a `AddFillError()` helper method to create a shaded error polygon for displaying beneath a scatter plot (#2037)

## ScottPlot 4.1.53
_Published on [NuGet](https://www.nuget.org/profiles/ScottPlot) on 2022-08-11_
* Scatter and Signal Plot: `GetYDataRange()` now returns the range of Y values between a range of X positions, useful for setting automatic axis limits when plots are zoomed-in (#1946, #1942, #1929) @bclehmann
* WPF Control: Right-click copy now renders high quality image to the clipboard (#1952) @bclehmann
* Radar, Coxcomb, and Pie Chart: New options to customize hatch pattern and color. See cookbook for examples. (#1948, #1943) @bclehmann
* Signal Plot: Improve support for plots with a single point (#1951, #1949) @bclehmann and @Fruchtzwerg94
* Draggable Marker Plots: Improved drag behavior when drag limits are in use (#1970) @xmln17
* Signal Plot: Added support for plotting `byte` arrays (#1945)
* Axis Line: Added properties to customize alignment of position labels (#1972) @hamhub7
* Plot: MatchAxis no longer modifies limits of unintended axes (#1980) @PlayCreatively
* Plot: Improved error reporting for invalid axis limits (#1994) @Xerxes004
* Signal Plot: Improved `GetPointNearestX()` accuracy for plots with high zoom (#1987, #2019, #2020) @dhgigisoave
* Draggable: `IDraggable` now has functions to facilitate snapping (#2006, #2007, #2022) @Agorath
* Palette: `ScottPlot.Palette` has been refactored to replace `ScottPlot.Drawing.Palette` and `ScottPlot.Drawing.Colorset` (#2024)
* Palette: Palettes now implement `IEnumerable` and colors can be retrieved using `foreach` (#2028)
* Render: Improved thread safety of the render lock system (#2030) @anprevost
* Scatter: Exposed `SmoothTension` to customize behavior when `Smooth` is enabled (#1878)Michael99

## ScottPlot 4.1.52
_Published on [NuGet](https://www.nuget.org/profiles/ScottPlot) on 2022-07-09_
* WinForms control: Fixed a bug introduced by the previous version which resulted in flickering while using the mouse to pan or zoom (#1938, #1913) @AbeniMatteo
* Plot: Added obsolete `GetLegendBitmap()` with message indicating `RenderLegend()` is to be used instead (#1937, #1936) @johnfoll
* Signal Plot: Improved performance using platform-specific fast paths for common data types to minimize allocations (#1927) @AbeniMatteo, @StendProg, and @bclehmann

## ScottPlot 4.1.51
_Published on [NuGet](https://www.nuget.org/profiles/ScottPlot) on 2022-06-30_
* WinForms Control: Fixed a bug that caused frequent mouse events to overflow the stack (#1906, #1913) @AbeniMatteo
* Performance: Improve string measurement performance using cached fonts (#1915) @AbeniMatteo
* Layout: Improve axis alignment when `ManualDataArea()` is used (#1901, #1907, #1911) @dhgigisoave
* Cookbook: Improve error message if recipes.json is not found (#1917) @AbeniMatteo

## ScottPlot 4.1.50
_Published on [NuGet](https://www.nuget.org/profiles/ScottPlot) on 2022-06-26_
* BarSeries: Lists passed into new BarSeries are preserved and can be modified after instantiation. Added a `Count` property. Added a `AddBarSeries()` overload that permits creating an empty BarSeries. (#1902)
* Markers: Improved performance for plot types that render multiple markers (#1910) @AbeniMatteo
* Plot: New `ManualDataArea()` function allows users to define pixel-perfect layouts (#1907, #1901) @dhgigisoave

## ScottPlot 4.1.49
_Published on [NuGet](https://www.nuget.org/profiles/ScottPlot) on 2022-06-21_
* BarSeries: A new type of bar plot which allows each bar to be individually customized and offers mouse collision detection (#1891, #1749) @jhm-ciberman
* SignalXY: When step mode is activated markers are now only drawn at original data points (#1896) @grabul
* SignalConst: Fixed indexing error affecting the Update() overload that accepted generic arrays (#1895, #1893) @strontiumpku
* Scatter and Signal: When `StepDisplay` is enabled, the new `StepDisplayRight` property can toggle step orientation (#1894, #1811) @dhgigisoave
* SignalXY: Markers now shown in legend when the plot is zoomed-in enough that they become visible on the plot itself

## ScottPlot 4.1.48
_Published on [NuGet](https://www.nuget.org/profiles/ScottPlot) on 2022-06-09_
* Plottable: Collapsed `IHasAxisLimits`, `IHasDataValidation`, and `IHasLegendItems` back into `IPlottable`, reverting a change introduced by the previous version. The intent of the original change was to promote interface segregation (e.g., colorbar has no axis limits). However, the purpose of this reversion is to maintain consistent behavior for users who implemented their own plottables implementing `IPlottable` and may not be aware of these new interfaces. (#1868, #1881)

## ScottPlot 4.1.47
_Published on [NuGet](https://www.nuget.org/profiles/ScottPlot) on 2022-06-07_
* Scatter Plot: New `Smooth` property allows data points to be connected by smooth lines (#1852, #1853) @liuhongran626
* Axis: Improved corner notation for multi-axis plots (#1875) @nassaleh
* Plottable: Optional segregated interfaces `IHasAxisLimits`, `IHasDataValidation`, and `IHasLegendItems` were broken-out of `IPlottable`. Note that this change was reverted in the subsequent release. (#1868, #1881)

## ScottPlot 4.1.46
_Published on [NuGet](https://www.nuget.org/profiles/ScottPlot) on 2022-06-05_
* Image: `AddImage()` has optional arguments to define rotation, scale, and anchor alignment. The `Image` plot type has new public properties allowing images to be stretched so position and size can be defined using axis units (see Cookbook). `Rotation` now respects all anchor alignments. (#1847) @wtywtykk and @bclehmann
* Bracket: New plot type to highlight a range of data between two points in coordinate space (#1863) @bclehmann
* Heatmap: Added `FlipVertically` property to invert orientation of original data (#1866, #1864) @bclehmann and @vtozarks
* Axis: Improved placement of horizontal axis tick labels when multiple axes are in use (#1861, #1848) @bclehmann and @Shengcancheng
* Crosshair: Now included in automatic axis limit detection. Use its `IgnoreAxisAuto` property to disable this functionality. (#1855, #1857) @CarloToso and @bclehmann
* BarPlot: Improved automatic axis detection for bar plots containing negative values (#1855, #1857) @CarloToso and @bclehmann
* IHittable: new interface to facilitate mouse click and hover hit detection (#1845) @StendProg and @bclehmann
* Tooltip: Added logic to enable detection of mouse hover or click (#1843, #1844, #1845) @kkaiser41, @bclehmann, and @StendProg
* Controls: All user controls now have a `LeftClickedPlottable` event that fires when a plottable implementing `IHittable` was left-clicked
* FormsPlot: Set `Configuration.EnablePlotObjectEditor` to `true` to allow users to launch a plot object property editor from the right-click menu (#1842, #1831) @bradmartin333 and @BambOoxX
* BarPlot: Fixed bug where zooming extremely far in would cause large fills to disappear (#1849, #1850) @ChrisAtVault

## ScottPlot 4.1.45
_Published on [NuGet](https://www.nuget.org/profiles/ScottPlot) on 2022-05-05_
* Plottables: Fields converted to properties and setters paired with getters to facilitate binding (#1831) @bradmartin333

## ScottPlot 4.1.44
_Published on [NuGet](https://www.nuget.org/profiles/ScottPlot) on 2022-05-05_
* SignalXY: Permit duplicate X values and improve exception messages when invalid X data is loaded (#1832) @Niravk1997

## ScottPlot 4.1.43
_Published on [NuGet](https://www.nuget.org/profiles/ScottPlot) on 2022-05-02_
* Draggable Scatter Plot: Fixed a bug where horizontal drag limits were applied to the vertical axis (#1795) @m4se
* Plot: Improved support for user-defined ticks when inverted axis mode is enabled (#1826, #1814) @Xerxes004
* Heatmap: Added `GetCellIndexes()` to return the heatmap data position for a given coordinate (#1822, #1787) @tonpimenta
* Controls: Added `LeftClicked` event to customize left-click actions in GUI environments (#1822, #1787)

## ScottPlot 4.1.42
_Published on [NuGet](https://www.nuget.org/profiles/ScottPlot) on 2022-05-01_
* SignalXY: Fixed bug causing plots to disappear when displaying partial data containing duplicated X values. (#1803, #1806) @StendProg and @bernhardbreuss
* SignalXY: X data is no longer required to be ascending when it is first assigned, improving support for plots utilizing min/max render indexing (#1771, #1777) @bernhardbreuss
* Grid: Calling `Plot.Grid(onTop: true)` will cause grid lines to be drawn on top of plottables (#1780, #1779, #1773) @bclehmann and @KATAMANENI
* FormsPlot: Fixed a bug that caused the default right-click menu to throw an exception when certain types of plottables were present (#1791, #1794) @ShenxuanLi, @MareMare, and @StendProg
* Avalonia: Improved middle-click-drag zoom-rectangle behavior (#1807) @kivarsen
* Avalonia: Improved position of right-click menu (#1809) @kivarsen
* Avalonia: Added double-click support which displays benchmark information by default (#1810) @kivarsen
* Axis: Improved support for switching between custom tick label format strings and custom formatter functions (#1813) @schifazl
* Plot: `AutomaticTickPositions()` can now be used to undo action of `ManualTickPositions()` (#1814)
* Plot: `AutomaticTickPositions()` optionally accepts an array of ticks and labels that can be displayed in addition to the automatic ones (#1814) @Xerxes004
* Signal Plot: Improved low density display when `LineStyle` is `None` (#1797) @nassaleh
* FormsPlot: Detached legend now restores initial legend visibility state on close (#1804) @BambOoxX

## ScottPlot 4.1.41
_Published on [NuGet](https://www.nuget.org/profiles/ScottPlot) on 2022-04-09_
* Plot: Added `Plot.GetImageHTML()` to make it easy to display ScottPlot images in .NET Interactive / Jupyter notebooks (#1772) @StendProg and @Regenhardt

## ScottPlot 4.1.40
_Published on [NuGet](https://www.nuget.org/profiles/ScottPlot) on 2022-04-07_
* SignalPlotXY: Improved support for custom markers (#1763, #1764) @bclehmann and @ChrisCC6
* Legend: `Plot.Legend()` accepts a nullable `Location` so legends can be enabled/disabled without changing position (#1765) @envine
* FormsPlot: The right-click menu now shows "detach legend" even if all plottable items with legends are set to invisible (#1765) @envine
* AxisLine: Added a `PositionLabelAxis` field that can be used to define a specific axis to draw the position label on in multi-axis plots (#1766) @fuxinsen

## ScottPlot 4.1.39
_Published on [NuGet](https://www.nuget.org/profiles/ScottPlot) on 2022-04-01_
* SignalPlotXY: Fixed bug where `GetPointNearestX()` did not check proximity to the final point (#1757) @MareMare

## ScottPlot 4.1.38
_Published on [NuGet](https://www.nuget.org/profiles/ScottPlot) on 2022-03-31_
* Bar plot: Improved automatic axis limit detection for bars with negative offset (#1750) @painstgithub
* Axis labels: Added a `rotation` argument to `Axis.LabelStyle()` to support flipping label orientation (#1754, #1194) @zeticabrian

## ScottPlot 4.1.37
_Published on [NuGet](https://www.nuget.org/profiles/ScottPlot) on 2022-03-25_
* Controls: Improved multi-axis support for mouse tracking by giving `GetMouseCoordinates()` optional axis index arguments (#1743) @kv-gits

## ScottPlot 4.1.36
_Published on [NuGet](https://www.nuget.org/profiles/ScottPlot) on 2022-03-19_
* Axis: Allow grid line and tick mark pixel snapping to be disabled (#1721, #1722) @Xerxes004
* Axis: `ResetLayout()` sets padding to original values to reverse changes made by adding colorbars (#1732, #1736) @ccopsey

## ScottPlot 4.1.35
_Published on [NuGet](https://www.nuget.org/profiles/ScottPlot) on 2022-03-06_
* Eto.Forms: Improved handling of events (#1719, #1718) @rafntor and @VPKSoft

## ScottPlot 4.1.34
_Published on [NuGet](https://www.nuget.org/profiles/ScottPlot) on 2022-03-03_
* Bubble plot: Added methods to get the point nearest the cursor (#1657, #1652, #1705) @BambOoxX, @Maoyao233, and @adgriff2
* Markers: Improved alignment of markers and lines on Linux and MacOS by half a pixel (#1660, #340)
* Plottable: Added `IsHighlighted` properties to make some plot types bold (#1660) @BambOoxX
* Plottable: Segregated existing functionality interfaces for `IHasLine`, `IHasMarker`, and `IHilightable` (#1660) @BambOoxX
* Plot: `AxisAuto()` now throws an exception of margins are defined outside the allowable range (#450, #1682) @xichaoqiang
* Plot: Added `PlotFillRightLeft` method for adding horizontal filled scatter plots (#450) @xichaoqiang
* Markers: All shapes are now drawn discretely instead of relying on text rendering for improved performance and consistency (#1668, #1660) @BambOoxX
* Scatter Plot: Support distinct `LineColor` and `MarkerColor` colors (#1668)
* SignalXY: Fix bug affecting the edge of the plot when step mode is active (#1703, #1699) @PeppermintKing
* SignalXY: Improve appearance of filled regions when step mode is active (#1703, #1697) @PeppermintKing
* Axis Span: Added options to customize fill pattern and border (#1692) @BambOoxX
* Markers: Additional customization options such as `MarkerLineWidth` (#1690) @BambOoxX
* Legend Viewer: New functionality to customize line, marker, and highlight options have been added to the the right-click menu of the Windows Forms control (#1655, #1651) @BambOoxX

## ScottPlot 4.1.33
_Published on [NuGet](https://www.nuget.org/profiles/ScottPlot) on 2022-02-04_
* Spline Interpolation: Added new methods for data smoothing including Bézier interpolation (#1593, #1606)
* Detachable Legend: Added an option to detach the legend to the right-click menu in the Windows Forms control. Clicking items in the detached legend toggles their visibility on the plot (#1589, #1573, #1326) @BambOoxX
* Marker: Added an optional `Text` (and `TextFont`) for displaying a message that moves with a marker (#1599)
* Heatmap: Heatmaps with custom X and Y sizing or positioning no longer call `AxisScaleLock()` automatically (#1145) @bclehmann
* Axis: GetCoordinateY() now returns more accurate coordinate (#1625, #1616) @BambOoxX
* Text: Now has `IsDraggable` field and improved mouseover detection that supports rotation (#1616, #1599) @BambOoxX and @Niravk1997
* Plot: `Frameless()` no longer results in an image with a 3 pixel transparent border (#1571, #1605) @sjlai1993
* Colorbar: `AddColorbar()` has new optional argument to enable placement on the left side of the plot (#1524) @Niravk1997
* Heatmap: Fixed bug affecting manually-scaled heatmaps (#1485) @ZPYin, @mYcheng-95, and @bclehmann
* Colorbar: Exposed `DataAreaPadding` to improve layout customization for multi-axis plots (#1637) @ccopsey

## ScottPlot 4.1.32
_Published on [NuGet](https://www.nuget.org/profiles/ScottPlot) on 2022-01-23_
* Interpolation: New cubic interpolation module with improved stability and simplified API (#1433) @allopatin
* Legend: `GetBitmap()` returns a transparent image instead of throwing an exception if there are no items in the legend (#1578) @BambOoxX
* Legend: Added `Count`, `HasItems`, and `GetItems()` so users can inspect legend contents to if/how they want to display it (#1578) @BambOoxX
* Plot: Exposed `GetDraggable()` to allow users to retrieve the plotted objects at specific pixel positions (#1578) @BambOoxX
* Axis Limits: Improved handling of axis limits for plots containing no data (#1581) @EFeru
* Repeating Axis Line: Improved display of text labels (#1586, #1557) @BambOoxX
* Axis: Improved multi-axis support for `GetPixel()` methods (#1584, #1587) @ChrisCC6 and @BambOoxX
* Error Bar: `Plot.AddErrorBars()` can now be used to place 1D or 2D error bars anywhere on the plot (#1466, #1588) @bclehmann
* Scatter Plot List: Added generic support to `ScatterPlotList<T>` as demonstrated in the cookbook (#1463, #1592) @tyrbentsen
* Draggable Scatter Plot: Created a new `ScatterPlotListDraggable` that supports dragging points and custom clamp logic as seen in the cookbook (#1422) @EFeru and @BambOoxX
* Axis: Users may now customize the number of minor ticks and grid lines when log scale is enabled (#1594, #1595, #1583) @hibus

## ScottPlot 4.1.31
_Published on [NuGet](https://www.nuget.org/profiles/ScottPlot) on 2022-01-17_
* MultiAxis: Improved support for draggable items placed on non-primary axes (#1556, #1545) @BambOoxX
* RepeatingAxisLine: New plot types `RepeatingVLine` and `RepeatingHLine` show a primary line and a user-defined number of harmonics. See cookbook for example and usage notes. (#1535, #1775) @BambOoxX
* Scatter: The new `ScatterPlotDraggable` plot type is for creating scatter plots with mouse-draggable points (#1560, #1422) @BambOoxX and @EFeru
* Controls: Improved middle-click-drag zoom rectangle support for plots with multiple axes (#1559, #1537) @BambOoxX
* Marker: New plot types `DraggableMarkerPlot` and `DraggableMarkerPlotInVector` give users options to add mouse-interactive markers to plots (#1558) @BambOoxX
* Bar Plot: New `ValueFormatter` option allows users to customize the text displayed above bars (#1542) @jankri
* Plot: `Title()` now has additional arguments for customizing text above the plot (#1564)Hendri

## ScottPlot 4.1.30
_Published on [NuGet](https://www.nuget.org/profiles/ScottPlot) on 2022-01-15_
* Plot: Improve values returned by `GetDataLimits()` when axis lines and spans are in use (#1415, #1505, #1532) @EFeru
* Rendering: Revert default text hinting from ClearType back to AntiAliased to improve text appearance on transparent backgrounds. Users may call `ScottPlot.Drawing.GDI.ClearType(true)` to opt-in to ClearType rendering which is superior for most situations. (#1553, #1550, #1528) @r84r, @wangyexiang, @Elgot, @EFeru, and @saklanmazozgur

## ScottPlot 4.1.29
_Published on [NuGet](https://www.nuget.org/profiles/ScottPlot) on 2022-01-02_
* WinForms Control: Improve ClearType text rendering by no longer defaulting to a transparent control background color (#1496)

## ScottPlot 4.1.28
_Published on [NuGet](https://www.nuget.org/profiles/ScottPlot) on 2022-01-01_
* Eto Control: New ScottPlot control for the Eto GUI framework (#1425, #1438) @rafntor
* Radar Plot: `OutlineWidth` now allows customization of the line around radar plots (#1426, #1277) @Rayffer
* Ticks: Improved minor tick and minor grid line placement (#1420, #1421) @bclehmann and @at2software
* Palette: Added Amber and Nero palettes (#1411, #1412) @gauravagrwal
* Style: Hazel style (#1414) @gauravagrwal
* MarkerPlot: Improved data area clipping (#1423, #1459) @PremekTill, @lucabat, and @AndXaf
* MarkerPlot: Improved key in legend (#1459, #1454) @PremekTill and @Logicman111
* Style: Plottables that implement `IStylable` are now styled when `Plot.Style()` is called. Styles are now improved for `ScaleBar` and `Colorbar` plot types. (#1451, #1447) @diluculo
* Population plot: Population plots `DataFormat` now have a `DataFormat` member that displays individual data points on top of a bar graph representing their mean and variance (#1440) Thanks @Syntaxrabbit
* SignalXY: Fixed bug affecting filled plots with zero area (#1476, #1477) @chenxuuu
* Cookbook: Added example showing how to place markers colored according to a colormap displayed in a colorbar (#1461) @obnews
* Ticks: Added option to invert tick mark direction (#1489, #1475) @wangyexiang
* FormsPlot: Improved support for WinForms 6 (#1430, #1483) @SuperDaveOsbourne
* Axes: Fixed bug where `AxisAuto()` failed to adjust all axes in multi-axis plots (#1497) @Niravk1997
* Radial Gauge Plot: Fixed bug affecting rendering of extremely small gauge angles (#1492, #1474) @arthurits
* Text plot and arrow plot: Now have `PixelOffsetX` and `PixelOffsetY` to facilitate small adjustments at render time (#1392)
* Image: New `Scale` property allows customization of image size (#1406)
* Axis: `Plot.GetDataLimits()` returns the boundaries of all data from all visible plottables regardless of the current axis limits (#1415) @EFeru
* Rendering: Improved support for scaled plots when passing scale as a `Plot.Render()` argument (#1416) @Andreas
* Text: Improved support for rotated text and background fills using custom alignments (#1417, #1516) @riquich and @AndXaf
* Text: Added options for custom borders (#1417, #1516) @AndXaf and @MachineFossil
* Plot: New `RemoveAxis()` method allows users to remove axes placed by `AddAxis()` (#1458) @gobikulandaisamy
* Benchmark: `Plot.BenchmarkTimes()` now returns an array of recent frame render times (#1493, #1491) @anose001
* Ticks: Disabling log-scaled minor ticks now disables tick label integer rounding (#1419) @at2software
* Rendering: Improve appearance of text by defaulting to ClearType font rendering (#1496, #823) @Elgot

## ScottPlot 4.1.27
_Published on [NuGet](https://www.nuget.org/profiles/ScottPlot) on 2021-10-24_
* Colorbar: Exposed fields for additional tick line and tick label customization (#1360) @Maoyao233
* Plot: Improved `AxisAutoY()` margins (#1363) @Maoyao233
* Radar Plot: `LineWidth` may now be customized (#1277, #1369) @bclehmann
* Controls: Stretching due to display scaling can be disabled with `Configuration.DpiStretch` in WPF and Avalonia controls (#1352, #1364) @ktheijs and @bclehmann
* Axes: Improved support for log-distributed minor tick and grid lines (#1386, #1393) @at2software
* Axes: `GetTicks()` can be used to get the tick positions and labels from the previous render
* WPF Control: Improved responsiveness while dragging with the mouse to pan or zoom (#1387, #1388) @jbuckmccready
* Layout: `MatchLayout()` has improved alignment for plots containing colorbars (#1338, #1349, #1351) @dhgigisoave
* Axes: Added multi-axis support for `SetInnerViewLimits()` and `SetOuterViewLimits()` (#1357, #1361) @saroldhand
* Axes: Created simplified overloads for `AxisAuto()` and `Margins()` that lack multi-axis arguments (#1367) @cdytoby
* Signal Plot: `FillAbove()`, `FillBelow()`, and `FillAboveAndBelow()` methods have been added to simplify configuration and reduce run-time errors. Direct access to fill-related fields has been deprecated. (#1401)
* Plot: `AddFill()` now has an overload to fill between two Y curves with shared X values
* Palette: Made all `Palette` classes public (#1394) @Terebi42
* Colorbar: Added `AutomaticTicks()` to let the user further customize tick positions and labels (#1403, #1362) @bclehmann
* Heatmap: Improved support for automatic tick placement in colorbars (#1403, #1362)
* Heatmap: Added `XMin`, `XMax`, `YMin`, and `YMax` to help configure placement and edge alignment (#1405) @bclehmann
* Coordinated Heatmap: This plot type has been deprecated now that the special functionality it provided is present in the standard `Heatmap` (#1405)
* Marker: Created a new `Marker` class to simplify the marker API. Currently it is a pass-through for `MarkerShape` enumeration members.
* Plot: `AddMarker()` makes it easy to place a styled marker at an X/Y position on the plot. (#1391)
* Plottable: `AddPoint()` now returns a `MarkerPlot` rather than a `ScatterPlot` with a single point (#1407)
* Axis lines: Added `Min` and `Max` properties to terminate the line at a finite point (#1390, #1399) @bclehmann

## ScottPlot 4.1.26
_Published on [NuGet](https://www.nuget.org/profiles/ScottPlot) on 2021-10-12_
* SignalPlotYX: Improve support for step display (#1342) @EFeru
* Heatmap: Improve automatic axis limit detection (#1278) @bclehmann
* Plot: Added `Margins()` to set default margins to use when `AxisAuto()` is called without arguments (#1345)
* Heatmap: Deprecated `ShowAxisLabels` in favor of tight margins (see cookbook) (#1278) @bclehmann
* Histogram: Fixed bug affecting binning of values at the upper edge of the final bin (#1348, #1350) @jw-suh
* NuGet: Packages have improved debug experience with SourceLink and snupkg format symbols (#1285)

## ScottPlot 4.1.25
_Published on [NuGet](https://www.nuget.org/profiles/ScottPlot) on 2021-10-06_
* Palette: `ScottPlot.Palette` has been created and cookbook recipes have been updated to use it. The module it replaces (`ScottPlot.Drawing.Palette`) will not be marked obsolete until ScottPlot 5. (#1299, #1304)
* Style: Refactored to use static classes instead of enumeration members (#1299, #1291)
* NuGet: Improved System.Drawing.Common dependencies in user control packages (#1311, #1310) @Kritner
* Avalonia Control: Now targets .NET 5 (#1306, #1309) @bclehmann
* Plot: Fixed bug causing `GetPixel()` to return incorrect values for some axes (#1329, #1330) @riquich
* New Palettes:
  * `ColorblindFriendly` modeled after [Wong 2011](https://www.nature.com/articles/nmeth.1618.pdf) (#1312) @arthurits
  * `Dark` (#1313) @arthurits
  * `DarkPastel` (#1314) @arthurits
  * `Redness` (#1322) @wbalbo
  * `SummerSplash (#1317)` @KanishkKhurana
  * `Tsitsulin` 25-color optimal qualitative palette ([described here](http://tsitsul.in/blog/coloropt)) by [Anton Tsitsulin](http://tsitsul.in) (#1318) @arthurits and @xgfs
* New Styles:
  * `Burgundy` (#1319) @arthurits
  * `Earth` (#1320) @martinkleppe
  * `Pink` (#1234) @nanrod

## ScottPlot 4.1.23
_Published on [NuGet](https://www.nuget.org/profiles/ScottPlot) on 2021-09-26_
* NuGet: use deterministic builds, add source link support, and include compiler flags (#1285)

## ScottPlot 4.1.22
_Published on [NuGet](https://www.nuget.org/profiles/ScottPlot) on 2021-09-26_
* Coxcomb Plots: Added support for image labels (#1265, #1275) @Rayffer
* Palette: Added overloads for `GetColor()` and `GetColors()` to support transparency
* Plot Viewer: fixed bug causing render warning to appear in WinForms and Avalonia plot viewers (#1265, #1238) @bukkideme, @Nexus452, and @bclehmann

## ScottPlot 4.1.21
_Published on [NuGet](https://www.nuget.org/profiles/ScottPlot) on 2021-09-18_
* Legend: Throw an exception if `RenderLegend()` is called on a plot with no labeled plottables (#1257)
* Radar: Improved support for category labels. (#1261, #1262) @Rayffer
* Controls: Now have a `Refresh()` method as an alias of `Render()` for manually redrawing the plot and updating the image on the screen. Using `Render()` in user controls is more similar to similar plotting libraries and less likely to be confused with `Plot.Render()` in documentation and warning messages. (#1264, #1270, #1263, #1245, #1165)
* Controls: Decreased visibility of the render warning (introduced in ScottPlot 4.1.19) by allowing it only to appear when the debugger is attached (#1165, #1264)
* Radial Gaugue Plot: Fixed divide-by-zero bug affecting normalized gauges (#1272) @arthurits

## ScottPlot 4.1.20
_Published on [NuGet](https://www.nuget.org/profiles/ScottPlot) on 2021-09-09_
* Ticks: Fixed bug where corner labels would not render when multiplier or offset notation is in use (#1252, #1253) @DavidBergstromSWE

## ScottPlot 4.1.19
_Published on [NuGet](https://www.nuget.org/profiles/ScottPlot) on 2021-09-08_
* Controls: Fixed bug where render warning message is not hidden if `RenderRequest()` is called (#1165) @gigios

## ScottPlot 4.1.18
_Published on [NuGet](https://www.nuget.org/profiles/ScottPlot) on 2021-09-08_
* Ticks: Improve placement when axis scale lock is enabled (#1229, #1197)
* Plot: `SetViewLimits()` replaced by `SetOuterViewLimits()` and `SetInnerViewLimits()` (#1197) @noob765
* Plot: `EqualScaleMode` (an enumeration accepted by `AxisScaleLock()`) now has `PreserveSmallest` and `PreserveLargest` members to indicate which axis to prioritize when adjusting zoom level. The new default is `PreserveSmallest` which prevents data from falling off the edge of the plot when resizing. (#1197) @noob765
* Axis: Improved alignment of 90º rotated ticks (#1194, #1201) @gigios
* Controls: Fix bug where middle-click-drag zoom rectangle would persist if combined with scroll wheel events (#1226) @Elgot
* Scatter Plot: Fixed bug affecting plots where `YError` is set but `XError` is not (#1237, #1238) @simmdan
* Palette: Added `Microcharts` colorset (#1235) @arthurits
* SignalPlotXY: Added support for `FillType` (#1232) @ddrrrr
* Arrow: New plot type for rendering arrows on plots. Arrowhead functionality of scatter plots has been deprecated. (#1241, #1240)
* Controls: Automatic rendering has been deprecated. Users must call Render() manually at least once. (#1165, #1117)
* Radial Gauge Plots: `AddRadialGauge()` now adds a radial gauge plot (a new circular plot type where values are represented as arcs spanning a curve). See cookbook for examples and documentation. (#1242) @arthurits

## ScottPlot 4.1.17
_Published on [NuGet](https://www.nuget.org/profiles/ScottPlot) on 2021-08-25_
* Improved `RadarPlot.Update()` default arguments (#1097) @arthurits
* Radar Plot: Improved `Update()` default arguments (#1097) @arthurits
* Crosshair: Added `XLabelOnTop` and `YLabelOnRight` options to improve multi-axis support and label customization (#1147) @rutkowskit
* Signal Plot: Added `StepDisplay` option to render signal plots as step plots when zoomed in (#1092, #1128) @EFeru
* Testing: Improved error reporting on failed XML documentation tests (#1127) @StendProg
* Histogram: Marked `ScottPlot.Statistics.Histogram` obsolete in favor of static methods in `ScottPlot.Statistics.Common` designed to create histograms and probability function curves (#1051, #1166). See cookbook for usage examples. @breakwinz and @bclehmann
* WpfPlot: Improve memory management for dynamically created and destroyed WpfPlot controls by properly unloading the dispatcher timer (#1115, #1117) @RamsayGit, @bclehmann, @StendProg, and @Orace
* Mouse Processing: Improved bug that affected fast drag-dropping of draggable objects (#1076)
* Rendering: Fixed clipping bug that caused some plot types to be rendered above data area frames (#1084)
* Plot: Added `Width` and `Height` properties
* Plot: `GetImageBytes()` now returns bytes for a PNG file for easier storage in cloud applications (#1107)
* Axis: Added a `GetSettings()` method for developers, testers, and experimenters to gain access to experimental objects which are normally private for extreme customization
* Axis: Axis ticks now have a `Ticks()` overload which allows selective control over major tick lines and major tick labels separately (#1118) @kegesch
* Plot: `AxisAuto()` now has `xAxisIndex` and `yAxisIndex` arguments to selectively adjust axes to fit data on a specified index (#1123)
* Crosshair: Refactored to use two `AxisLine`s so custom formatters can now be used and lines can be independently styled (#1173, #1172, #1122, 1195) @Maoyao233 and @EFeru
* ClevelandDotPlot: Improve automatic axis limit detection (#1185) @Nextra
* ScatterPlotList: Improved legend formatting (#1190) @Maoyao233
* Plot: Added an optional argument to `Frameless()` to reverse its behavior and deprecated `Frame()` (#1112, #1192) @arthurits
* AxisLine: Added `PositionLabel` option for displaying position as text (using a user-customizable formatter function) on the axis (#1122, #1195, #1172, #1173) @EFeru and @Maoyao233
* Radar Plot: Fixed rendering artifact that occurred when axis maximum is zero (#1139) @petersesztak and @bclehmann
* Mouse Processing: Improved panning behavior when view limits (axis boundaries) are active (#1148, #1203) @at2software
* Signal Plot: Fixed bug causing render artifacts when using fill modes (#1163, #1205)
* Scatter Plot: Added support for `OffsetX` and `OffsetY` (#1164, #1213)
* Coxcomb: Added a new plot type for categorical data. See cookbook for examples. (#1188) @bclehmann
* Axes: Added `LockLimits()` to control pan/zoom manipulation so individual axes can be manipulated in multi-axis plots. See demo application for example. (#1179, #1210) @kkaiser41
* Vector Plot: Add additional options to customize arrowhead style and position. See cookbook for examples. (#1202) @hhubschle
* Finance Plot: Fixed bug affecting plots with no data points (#1200) @Maoyao233
* Ticks: Improve display of rotated ticks on secondary axes (#1201) @gigios

## ScottPlot 4.1.16
_Published on [NuGet](https://www.nuget.org/profiles/ScottPlot) on 2021-05-30_
* Made it easier to use custom color palettes (see cookbook) (#1058, #1082) @EFeru
* Added a `IgnoreAxisAuto` field to axis lines and spans (#999) @kirsan31
* Heatmaps now have a `Smooth` field which uses bicubic interpolation to display smooth heatmaps (#1003) @xichaoqiang
* Radar plots now have an `Update()` method for updating data values without clearing the plot (#1086, #1091) @arthurits
* Controls now automatically render after the list of plottables is modified (previously it was after the number of plottables changed). This behavior can be disabled by setting a public field in the control's `Configuration` module. (#1087, #1088) @bftrock
* New `Crosshair` plot type draws lines to highlight a point on the plot and labels their coordinates in the axes (#999, #1093) @kirsan31
* Added support for a custom `Func<double, string>` to be used as custom tick label formatters (see cookbook) (#926, #1070) @damiandixon and @ssalsinha
* Added `Move`, `MoveFirst`, and `MoveLast` to the `Plot` module for added control over which plottables appear on top (#1090) @EFeru
* Fixed bug preventing expected behavior when calling `AxisAutoX` and `AxisAutoY` (#1089) @EFeru_

## ScottPlot 4.1.15
_Published on [NuGet](https://www.nuget.org/profiles/ScottPlot) on 2021-05-27_
* Hide design-time error message component at run time to reduce flicking when resizing (#1073, #1075) @Superberti and @bclehmann
* Added a modern `Plot.GetBitmap()` overload suitable for the new stateless rendering system (#913 #1063)
* Controls now have `PlottableDragged` and `PlottableDropped` event handlers (#1072) @JS-BGResearch

## ScottPlot 4.1.14
_Published on [NuGet](https://www.nuget.org/profiles/ScottPlot) on 2021-05-23_
* Add support for custom linestyles in SignalXY plots (#1017, #1016) @StendProg and @breakwinz
* Improved Avalonia dependency versioning (#1018, #1041) @bclehmann
* Controls now properly process `MouseEnter` and `MouseLeave` events (#999) @kirsan31 and @breakwinz
* Controls now have a `RenderRequest()` method that uses a render queue to facilitate non-blocking render calls (#813, #1034) @StendProg
* Added Last() to finance plots to make it easier to access the final OHLC (#1038) @CalderWhite
* Controls that fail to render in design mode now display the error message in a textbox to prevent Visual Studio exceptions (#1048) @bclehmann

## ScottPlot 4.1.13-beta
_Published on [NuGet](https://www.nuget.org/profiles/ScottPlot) on 2021-05-02_
* `Plot.Render()` and `Plot.SaveFig()` now have a `scale` argument to allow for the creation of high resolution scaled plots (#983, #982, #981) @PeterDavidson
* A `BubblePlot` has been added to allow display of circles with custom colors and sizes. See cookbook for examples. (#984, #973, #960) @PeterDavidson
* Avalonia 0.10.3 is now supported (#986) @bclehmann
* Default version of System.Drawing.Common has been changed from `5.0.0` to `4.6.1` to minimize errors associated with downgrading (#1004, #1005, #993, #924, #655) @bukkideme

## ScottPlot 4.1.12-beta
_Published on [NuGet](https://www.nuget.org/profiles/ScottPlot) on 2021-04-12_
* Added "Open in New Window" option to right-click menu (#958, #969) @ademkaya and @bclehmann
* User control `Configuration` module now has customizable scroll wheel zoom fraction (#940, #937) @PassionateDeveloper86 and @StendProg
* Added options to `Plot.AxisScaleLock()` to let the user define scaling behavior when the plot is resized (#933, #857) @boingo100p and @StendProg
* Improved XML documentation for `DataGen` module (#903, #902) @bclehmann
* Fixed bug where tick labels would not render for axes with a single tick (#945, #828, #725, #925) @saklanmazozgur and @audun
* Added option to manually refine tick density (#828) @ChrisAtVault and @bclehmann
* Improved tick density calculations for DateTime axes (#725) @bclehmann
* Fixed SignalXY rendering artifact affecting the right edge of the plot (#929, #931) @damiandixon and @StendProg
* Improved line style customization for signal plots (#929, #931) @damiandixon and @StendProg
* Fixed bug where negative bar plots would default to red fill color (#968, #946) @pietcoussens
* Fixed bug where custom vertical margin was not respected when `AxisAuto()` was called with a middle-click (#943)Andreas
* Added a minimum distance the mouse must travel while click-dragging for the action to be considered a drag instead of a click (#962)
* Improved Histogram documentation and simplified access to probability curves (#930, #932, #971) @LB767, @breakwinz, and @bclehmann

## ScottPlot 4.1.11-beta
_Published on [NuGet](https://www.nuget.org/profiles/ScottPlot) on 2021-03-30_
* FormsPlot mouse events are now properly forwarded to the base control (#892, #919) @grabul
* Prevent right-click menu from deploying after right-click-drag (#891, #917)
* Add offset support to SignalXY (#894, #890) @StendProg
* Eliminate rendering artifacts in SignalXY plots (#893, #889) @StendProg and @grabul
* Optimize cookbook generation and test execution (#901) @bclehmann

## ScottPlot 4.1.10-beta
_Published on [NuGet](https://www.nuget.org/profiles/ScottPlot) on 2021-03-21_
* Fixed a bug where applying the Seabourn style modified axis frame and minor tick distribution (#866) @oszymczak
* Improved XML documentation and error reporting for getting legend bitmaps (#860) @mzemljak
* Fixed rendering bug affecting finance plots with thin borders (#837) @AlgoExecutor
* Improved argument names and XML docs for SMA and Bollinger band calculation methods (#830) @ticool
* Improved GetPointNearest support for generic signal plots (#809, #882, #886) @StendProg, @at2software, and @mrradd
* Added support for custom slice label colors in pie charts (#883, #844) @bclehmann, @StendProg, and @Timothy343
* Improved support for transparent heatmaps using nullable double arrays (#849, #852) @bclehmann
* Deprecated bar plot `IsHorizontal` and `IsVertical` in favor of an `Orientation` enumeration
* Deprecated bar plot `xs` and `ys` in favor of `positions` and `values` which are better orientation-agnostic names
* Added Lollipop and Cleveland plots as new types of bar plots (#842, #817) @bclehmann
* Fixed a bug where `Plot.AddBarGroups()` returned an array of nulls (#839) @rhys-wootton
* Fixed a bug affecting manual tick labels (#829) @ohru131
* Implemented an optional render queue to allow asynchronous rendering in user controls (#813) @StendProg

## ScottPlot 4.1.9-beta
_Published on [NuGet](https://www.nuget.org/profiles/ScottPlot) on 2021-02-21_
* Improved support for negative DateTimes when using DateTime axis mode (#806, #807) @StendProg and @at2software
* Improved axis limit detection when using tooltips (#805, #811) @bclehmann and @ChrisAtVault
* Added `WickColor` field to candlestick plots (#803) @bclehmann
* Improved rendering of candlesticks that open and close at the same price (#803, #800) @bclehmann and @AlgoExecutor
* Improved rendering of SignalXY plots near the edge of the plot (#795) @StendProg
* new `AddScatterStep()` helper method creates a scatter plot with the step style (#808) @KlaskSkovby
* Marked `MultiPlot` obsolete
* Refactored `Colormap` module to use classes instead of reflection (#767, #773) @StendProg
* Refactored `OHLC` fields and finance plots to store `DateTime` and `TimeSpan` instead of `double` (#795)

## ScottPlot 4.1.8-beta
_Published on [NuGet](https://www.nuget.org/profiles/ScottPlot) on 2021-02-16_
* Improved validation and error reporting for large heatmaps (#772) @Matthias-C
* Removed noisy console output in `ScatterPlotList` (#780) @Scr0nch
* Improved rendering bug in signal plots (#783, #788) @AlgoExecutor and @StendProg
* Fix bug that hid grid lines in frameless plots (#779)
* Improved appearance of marker-only scatter plots in the legend (#790) @AlgoExecutor
* `AddPoint()` now has a `label` argument to match `AddScatter()` (#787) @AlgoExecutor

## ScottPlot 4.1.7-beta
_Published on [NuGet](https://www.nuget.org/profiles/ScottPlot) on 2021-02-14_
* Added support for image axis labels (#759, #446, #716) @bclehmann
* Added `MinRenderIndex` and `MaxRenderIndex` support to Scatter plots (#737, #763) @StendProg
* Improved display of horizontal manual axis tick labels (#724, #762) @inqb and @Saklut
* Added support for listing and retrieving colormaps by their names (#767, #773) @StendProg
* Enabled mouse pan and zoom for plots with infinitely small width and height (#768, #733, #764) @saklanmazozgur
* A descriptive exception is now thrown when attempting to create heatmaps of unsupported dimensions (#722) @Matthias-C

## ScottPlot 4.1.6-beta
_Published on [NuGet](https://www.nuget.org/profiles/ScottPlot) on 2021-02-08_
* Fixed single point render bug in Signal plots (#744, #745) @at2software and @StendProg
* Improved display scaling support for WPF control (#721, #720) @bclehmann
* User control `OnAxesChanged` events now send the control itself as the sender object (#743, #756) @at2software
* Fixed configuration bug related to Alt + middle-click-drag-zoom (#741) @JS-BGResearch and @bclehmann
* Fixed render bug related to ALT + middle-click-drag zoom box (#742) @bclehmann
* Fixed render bug for extremely small plots (#735)
* Added a coordinated heatmap plot type (#707) @StendProg
* Improved appearance of heatmap edges (#713) @StendProg
* Improved design-time rendering of Windows Forms control
* Added and expanded XML documentation for Plot and Plottable classes
* Created a new cookbook website generator that combines reflection with XML documentation (#727, #738, #756)
* ScottPlot is now a reserved prefix on NuGet

## ScottPlot 4.1.5-beta
_Published on [NuGet](https://www.nuget.org/profiles/ScottPlot) on 2021-02-01_
* Helper methods were added for creating scatter plots with just lines (`AddScatterLines()`) or just markers (`AddScatterPoints()`).
* Scatter and Signal plots have `GetPointNearest()` which now has a `xyRatio` argument to support identifying points near the cursor in pixel space (#709, #722) @oszymczak, @StendProg, @bclehmann
* Improved display of manual tick labels (#724) @bclehmann

## ScottPlot 4.1.4-beta
_Published on [NuGet](https://www.nuget.org/profiles/ScottPlot) on 2021-01-25_
* User controls have been extensively redesigned (#683)
  * All user controls are almost entirely logic-free and pass events to `ScottPlot.Control`, a shared common back-end module which handles mouse interaction and pixel/coordinate conversions.
  * Controls no longer have a `Configure()` method with numerous named arguments, but instead a `Configuration` field with XML-documented public fields to customize behavior.
  * Renders occur automatically when the number of plottables changes, meaning you do not have to manually call `Render()` when plotting data for the first time. This behavior can be disabled in the configuration.
  * Avalonia 0.10.0 is now supported and uses this new back-end (#656, #700) @bclehmann
  * Events are used to provide custom right-click menu actions.
  * The right-click plot settings window (that was only available from the WinForms control) has been removed.
* New methods were added to `ScottPlot.Statistics.Common` which efficiently find the Nth smallest number, quartiles, or other quantiles from arrays of numbers (#690) @bclehmann
* New tooltip plot type (#696) @bclehmann
* Fixed simple moving average (SMA) calculation (#703) @Saklut
* Improved multi-axis rendering (#706) @bclehmann
* Improved `SetSourceAsync()` for segmented trees (#705, #692) @jl0pd and @StendProg
* Improved layout for axes with rotated ticks (#706, #699) @MisterRedactus and @bclehmann
* ScottPlot now multi-targets more platforms and supports the latest C# language version on modern platforms but restricts the language to C# 7.3 for .NET Framework projects (#691, #711) @jl0pd
* Improved project file to install `System.ValueTuple` when targeting .NET Framework 4.6.1 (#88, #691)

## ScottPlot 4.1.3-beta
_Published on [NuGet](https://www.nuget.org/profiles/ScottPlot) on 2020-12-27_
* Scott will make a document to summarize 4.0 → 4.1 changes as we get closer to a non-beta release
* Fixed rendering bug affecting axis spans when zoomed far in (#662) @StendProg
* Improved Gaussian blur performance (#667) @bclehmann
* Largely refactored heatmaps (#679, #680) @bclehmann
* New `Colorbar` plot type (#681)
* Improved SMA and Bollinger band generators (#647) @Saklut
* Improved tick label rounding (#657)
* Improved setting of tick label color (#672)
* Improved fill above and below for scatter plots (#676) @MithrilMan
* Additional customizations for radar charts (#634, #628, #635) @bclehmann and @SommerEngineering

## ScottPlot 4.1.0-beta
_Published on [NuGet](https://www.nuget.org/profiles/ScottPlot) on 2020-11-29_
* In November, 2020 ScottPlot 4.0 branched into a permanent `stable` branch, and ScottPlot 4.1 began development as beta / pre-release in the main branch. ScottPlot 4.0 continues to be maintained, but modifications are aimed at small bugfixes rather than large refactoring or the addition of new features. ScottPlot 4.1 merged into the master branch in November, 2020 (#605). Improvements are focused at enhanced performance, improved thread safety, support for multiple axes, and options for data validation.
* Most plotting methods are unchanged so many users will not experience any breaking changes.
* Axis Limits: Axis limits are described by a `AxisLimits` struct (previously `double[]` was used)
* Axis Limits: Methods which modify axis limits do not return anything (previously they returned `double[]`)
* Axis Limits: To get the latest axis limits call `Plot.AxisLimits()` which returns a `AxisLimits` object
* Multiple Axes: Multiple axes are now supported! There is no change to the traditional workflow if this feature is not used.
* Multiple Axes: Most axis methods accept a `xAxisIndex` and `yAxisIndex` arguments to specify which axes they will modify or return
* Multiple Axes: Most plottable objects have `xAxisIndex` and `yAxisIndex` fields which specify which axes they will render on
* Multiple Axes: You can enable a second Y and X axis by calling `YLabel2` and `XLabel2()`
* Multiple Axes: You can obtain an axis by calling `GetXAxis(xAxisIndex)` or `GetYAxis(yAxisIndex)`, then modify its public fields to customize its behavior
* Multiple Axes: The default axes (left and bottom) both use axis index `0`
* Multiple Axes: The secondary axes (right and top) both use axis index `1`
* Multiple Axes: You can create additional axes by calling `Plot.AddAxis()` and customize it by modifying fields of the `Axis` it returns.
* Layout: The layout is re-calculated on every render, so it automatically adjusts to accommodate axis labels and ticks.
* Layout: To achieve extra space around the data area, call `Layout()` to supply a minimum size for each axis.
* Layout: To achieve a frameless plot where the data area fills the full figure, call `LayoutFrameless()`
* Naming: The `Plottable` base class has been replaced with an `IPlottable` interface
* Naming: Plottables have been renamed and moved into a `Plottable` namespace (e.g., `PlottableScatter` is  now `Plottable.ScatterPlot`)
* Naming: Several enums have been renamed
* Settings: It is still private, but you can request it with `Plot.GetSettings()`
* Settings: Many of its objects implement `IRenderable`, so their customization options are stored at the same level as their render methods.
* Rendering: `Bitmap` objects are never stored. The `Render()` method will create and return a new `Bitmap` when called, or will render onto an existing `Bitmap` if it is supplied as an argument. This allows controls to manage their own performance optimization by optionally re-using a `Bitmap` for multiple renders.
* Rendering: Drawing is achieved with `using` statements which respect all `IDisposable` drawing objects, improving thread safety and garbage collection performance.

## ScottPlot 4.0.46
_Published on [NuGet](https://www.nuget.org/profiles/ScottPlot) on 2020-12-11_
* Improved ticks for small plots (#724) @Saklut
* Improved display of manual ticks (#724) @bclehmann

## ScottPlot 4.0.45
_Published on [NuGet](https://www.nuget.org/profiles/ScottPlot) on 2020-11-25_
* Fixed a bug that affected very small plots with the benchmark enabled (#626) @martin-brajer
* Improved labels in bar graphs using a yOffset (#584)Terbaco
* Added `RenderLock()` and `RenderUnlock()` to the Plot module to facilitate multi-threaded plot modification (#609) @ZTaiIT1025

## ScottPlot 4.0.44
_Published on [NuGet](https://www.nuget.org/profiles/ScottPlot) on 2020-11-22_
* Improved limits for fixed-size axis spans (#586) @Ichibot200 and @StendProg
* Mouse drag/drop events now send useful event arguments (#593) @charlescao460 and @StendProg
* Fixed a bug that affected plots with extremely small (<1E-10) axis spans (#607) @RFIsoft
* `Plot.SaveFig()` now returns the full path to the file it created (#608)
* Fixed `AxisAuto()` bug affecting signal plots using min/max render indexes with a custom sample rate (#621) @LB767
* Fixed a bug affecting histogram normalization (#624) @LB767
* WPF and Windows Forms user controls now also target .NET 5
* Improved appearance of semi-transparent legend items (#567)
* Improved tick labels for ticks smaller than 1E-5 (#568) @ozgur640
* Improved support for Avalonia 0.10 (#571) @bclehmann and @apkrymov
* Improved positions for base16 ticks (#582, #581) @bclehmann

## ScottPlot 4.0.42
_Published on [NuGet](https://www.nuget.org/profiles/ScottPlot) on 2020-09-27_
* Improved DPI scaling support when using WinForms in .NET Core applications (#563) @Ichibot200
* Improved DPI scaling support for draggable axis lines and spans (#563) @Ichibot200

## ScottPlot 4.0.41
_Published on [NuGet](https://www.nuget.org/profiles/ScottPlot) on 2020-09-26_
* Improved density of DateTime ticks (#564, #561) @StendProg and @waynetheron
* Improved display of DateTime tick labels containing multiple spaces (#539, #564) @StendProg

## ScottPlot 4.0.40
_Published on [NuGet](https://www.nuget.org/profiles/ScottPlot) on 2020-09-20_
* Added user control for Avalonia (#496, #503) @bclehmann
* Holding shift while left-click-dragging the edge of a span moves it instead of resizing it (#509) @Torgano
* CSV export is now culture invariant for improved support on systems where commas are decimal separators (#512)Daniel
* Added fill support to scatter plots (#529) @AlexFsmn
* Fix bug that occurred when calling `GetLegendBitmap()` before the plot was rendered (#527) @el-aasi
* Improved DateTime tick placement and added support for milliseconds (#539) @StendProg
* Pie charts now have an optional hollow center to produce donut plots (#534) @bclehmann and @AlexFsmn
* Added electrocardiogram (ECG) simulator to the DataGen module (#540) @AteCoder
* Improved mouse scroll wheel responsiveness by delaying high quality render (#545, #543, #550) @StendProg
* `Plot.PlotBitmap()` allows Bitmaps to be placed at specific coordinates (#528) @AlexFsmn
* `DataGen.SampleImage()` returns a sample Bitmap that can be used for testing
* Bar graphs now have a hatchStyle property to customize fill pattern (#555) @bclehmann
* Support timecode tick labels (#537) @vrdriver and @StendProg

## ScottPlot 4.0.39
_Published on [NuGet](https://www.nuget.org/profiles/ScottPlot) on 2020-08-09_
* Legend now reflects LineStyle of Signal and SignalXY plots (#488) @bclehmann
* Improved mouse wheel zoom-to-cursor and middle-click-drag rectangle zoom in the WPF control for systems that use display scaling (#490) @nashilnik
* The `Configure()` method of user controls now has a `lowQualityAlways` argument to let the user easily enable/disable anti-aliasing at the control level. Previously this was only configurable by reaching into the control's plot object and calling its `AntiAlias()` method. (#499) @RachamimYaakobov
* SignalXY now supports parallel processing (#500) @StendProg
* SignalXY now respects index-based render limits (#493, #500) @StendProg and @envine

## ScottPlot 4.0.38
_Published on [NuGet](https://www.nuget.org/profiles/ScottPlot) on 2020-07-07_
* Improved `Plot.PlotFillAboveBelow()` rendering of data with a non-zero baseline (#477) @el-aasi
* Added `Plot.PlotWaterfall()` for easy creation of waterfall-style bar plots (#463, #476) @bclehmann
* Axis tick labels can be displayed using notations other than base 10 by supplying `Plot.Ticks()` with `base` and `prefix` arguments, allowing axes that display binary (e.g., `0b100110`) or hexadecimal (eg., `0x4B0D10`) tick labels (#469, #457) @bclehmann
* Added options to `PlotBar()` to facilitate customization of text displayed above bars when `showValue` is enabled (#483) @WillemWever
* Plot objects are colored based on a pre-defined set of colors. The default colorset (category10) is the same palette of colors used by matplotlib. A new `Colorset` module has been created to better define this behavior, and `Plot.Colorset()` makes it easy to plot data using alternative colorsets. (#481)
* Fixed a bug that caused instability when a population plot is zoomed-out so much that its fractional distribution curve is smaller than a single pixel (#480) @HowardWhile
* Added `Plot.Remove()` method to make it easier to specifically remove an individual plottable after it has been plotted. `Plot.Clear()` is similar, but designed to remove classes of plot types rather than a specific plot object. (#479) @cstyx and @Resonanz
* Signal plots can now be created with a defined `minRenderIndex` (in addition to the already-supported `maxRenderIndex`) to facilitate partial display of large arrays (#474) @bclehmann

## ScottPlot 4.0.37
_Published on [NuGet](https://www.nuget.org/profiles/ScottPlot) on 2020-06-22_
* Fixed a long-running issue related to strong assembly versioning that caused the WPF control to fail to render in the Visual Studio designer in .NET Framework (but not .NET Core) projects (#473, #466, #356) @bhairav-thakkar, @riquich, @Helitune-RobMcKay, and @iu2kxv
* User controls now also target `net472` (while still supporting `net461` and `netcoreapp3.0`) to produce a build folder with just 3 DLLs (compared to over 100 when building with .NET Framework 4.6.1)

## ScottPlot 4.0.36
_Published on [NuGet](https://www.nuget.org/profiles/ScottPlot) on 2020-06-22_
* `PlotSignal()` and `PlotSignalXY()` plots now have an optional `useParallel` argument (and public property on the objects they return) to allow the user to decide whether parallel or sequential calculations will be performed. (#454, #419, #245, #72) @StendProg
* Improved minor tick alignment to prevent rare single-pixel artifacts (#417)
* Improved horizontal axis tick label positions in ruler mode (#453)
* Added a `Statistics.Interpolation` module to generate smooth interpolated splines from a small number of input data points. See advanced statistics cookbook example for usage information. (#459)Hans-Peter Moser
* Improved automatic axis adjustment when adding bar plots with negative values (#461, #462) @bclehmann
* Created `Drawing.Colormaps` module which has over a dozen colormaps for easily converting a fractional value to a color for use in plotting or heatmap displays (#457, #458) @bclehmann
* Updated `Plot.Clear()` to accept any `Plottable` as an argument, and all `Plottable` objects of the same type will be cleared (#464) @imka-code

## ScottPlot 4.0.35
_Published on [NuGet](https://www.nuget.org/profiles/ScottPlot) on 2020-06-09_
* Added `processEvents` argument to `formsPlot2.Render()` to provide a performance enhancement when linking axes of two `FormsPlot` controls together (by calling `Plot.MatchAxis()` from the control's `AxesChanged` event, as seen in theLinked Axes demo application) (#451, #452) @StendProg and @robokamran
* New `Plot.PlotVectorField()` method for displaying vector fields (sometimes called quiver plots) (#438, #439, #440) @bclehmann and @hhubschle
* Included an experimental colormap module which is likely to evolve over subsequent releases (#420, #424, #442) @bclehmann
* `PlotScatterHighlight()` was created as a type of scatter plot designed specifically for applications where "show value on hover" functionality is desired. Examples are both in the cookbook and WinForms and WPF demo applications. (#415, #414) @bclehmann and @StendProg
* `PlotRadar()` is a new plot type for creating Radar plots (also called spider plots or star plots). See cookbook and demo application for examples. (#428, #430) @bclehmann
* `PlotPlolygons()` is a new performance-optimized variant of `PlotPolygon()` designed for displaying large numbers of complex shapes (#426) @StendProg
* The WinForms control's `Configure()` now has a `showCoordinatesTooltip` argument to continuously display the position at the tip of the cursor as a tooltip (#410) @jcbeppler
* User controls now use SHIFT (previously ALT) to lock the horizontal axis and ALT (previously SHIFT) while left-click-dragging for zoom-to-region. Holding CTRL+SHIFT while right-click-dragging now zooms evenly, without X/Y distortion. (#436) @tomwimmenhove and @StendProg
* Parallel processing is now enabled by default. Performance improvements will be most noticeable on Signal plots. (#419, #245, #72)
* `Plot.PlotBar()` now has an `autoAxis` argument (which defaults `true`) that automatically adjusts the axis limits so the base of the bar graphs touch the edge of the plot area. (#406)
* OSX-specific DLLs are now only retrieved by NuGet on OSX (#433, #211, #212)
* Pie charts can now be made with `plt.PlotPie()`. See cookbook and demo application for examples. (#421, #423) @bclehmann
* `ScottPlot.FormsPlotViewer(Plot)` no longer resets the new window's plot to the default style (#416)  @StendProg
* Controls now have a `recalculateLayoutOnMouseUp` option to prevent resetting of manually-defined data area padding

## ScottPlot 4.0.34
_Published on [NuGet](https://www.nuget.org/profiles/ScottPlot) on 2020-05-18_
* Improve display of `PlotSignalXY()` by not rendering markers when zoomed very far out (#402) @gobikulandaisamy
* Optimized rendering of solid lines which have a user-definable `LineStyle` property. This modification improves grid line rendering and increases performance for most types of plots. (#401, #327) @bukkideme and @Ichibot200

## ScottPlot 4.0.33
_Published on [NuGet](https://www.nuget.org/profiles/ScottPlot) on 2020-05-18_
* Force grid lines to always draw using anti-aliasing. This compensates for a bug in `System.Drawing` that may cause diagonal line artifacts to appear when the user controls were panned or zoomed. (#401, #327) @bukkideme and @Ichibot200

## ScottPlot 4.0.32
_Published on [NuGet](https://www.nuget.org/profiles/ScottPlot) on 2020-05-17_
* User controls now have a `GetMouseCoordinates()` method which returns the DPI-aware position of the mouse in graph coordinates (#379, #380) @bclehmann
* Default grid color was lightened in the user controls to match the default style (#372)
* New `PlotSignalXY()` method for high-speed rendering of signal data that has unevenly-spaced X coordinates (#374, #375) @StendProg and @LogDogg
* Modify `Tools.Log10()` to return `0` instead of `NaN`, improving automatic axis limit detection (#376, #377) @bclehmann
* WpfPlotViewer and FormsPlotViewer launch in center of parent window (#378)
* Improve reliability of `Plot.AxisAutoX()` and `Plot.AxisAutoY()` (#382)
* The `Configure()` method of FormsPlot and WpfPlot controls now have `middleClickMarginX` and `middleClickMarginY` arguments which define horizontal and vertical auto-axis margin used for middle-clicking. Setting horizontal margin to 0 is typical when plotting signals. (#383)
* `Plot.Grid()` and `Plot.Ticks()` now have a `snapToNearestPixel` argument which controls whether these lines appear anti-aliased or not. For static images non-anti-aliased grid lines and tick marks look best, but for continuously-panning plots anti-aliased lines look better. The default behavior is to enable snapping to the nearest pixel, consistent with previous releases. (#384)
* Mouse events (MouseDown, MouseMove, etc.) are now properly forwarded to the FormsPlot control (#390) @Minu476
* Improved rendering of very small candlesticks and OHLCs in financial plots
* Labeled plottables now display their label in the ToString() output. This is useful when viewing plottables listed in the FormsPlot settings window #391 @Minu476
* Added a Statistics.Finance module with methods for creating Simple Moving Average (SMA) and Bollinger band technical indicators to Candlestick and OHLC charts. Examples are in the cookbook and demo program. (#397) @Minu476
* Scatter plots, filled plots, and polygon plots now support Xs and Ys which contain `double.NaN` #396
* Added support for line styles to Signal plots (#392) @bukkideme

## ScottPlot 4.0.31
_Published on [NuGet](https://www.nuget.org/profiles/ScottPlot) on 2020-05-06_
* Created `Plot.PlotBarGroups()` for easier construction of grouped bar plots from 2D data (#367) @bclehmann
* Plot.PlotScaleBar() adds an L-shaped scalebar to the corner of the plot (#363)
* Default grid color lightened from #D3D3D3 (Color.LightGray) to #EFEFEF (#372)
* Improved error reporting for scatter plots (#369) @JagDTalcyon
* Improve pixel alignment by hiding grid lines and snapping tick marks that are 1px away from the lower left edge (#359)
* PlotText() ignores defaults to upperLeft alignment when rotation is used (#362)
* Improved minor tick positioning to prevent cases where minor ticks are 1px away from major ticks (#373)

## ScottPlot 4.0.30
_Published on [NuGet](https://www.nuget.org/profiles/ScottPlot) on 2020-05-04_
* `Plot.PlotCandlestick()` and `Plot.PlotOHLC()`
  * now support `OHLC` objects with variable widths defined with a new `timeSpan` argument in the OHLC constructor. (#346) @Minu476
  * now support custom up/down colors including those with transparency (#346) @Minu476
  * have a new `sequential` argument to plot data based on array index rather than `OHLC.time`. This is a new, simpler way to display unevenly-spaced data (e.g., gaps over weekends) in a way that makes the gaps invisible. (#346) @Minu476
* Fixed a marker/line alignment issue that only affeced low-density Signal plots on Linux and MacOS (#340) @SeidChr
* WPF control now appears in Toolbox (#151) @RalphLAtGitHub
* Plot titles are now center-aligned with the data area, not the figure. This improves the look of small plots with titles. (#365) @Resonanz
* Fixed bug that ignored `Configure(enableRightClickMenu: false)` in WPF and WinForms user controls. (#365) @thunderstatic
* Updated `Configure(enableScrollWheelZoom: false)` to disable middle-click-drag zooming. (#365) @eduhza
* Added color mixing methods to ScottPlot.Drawing.GDI (#361)
* Middle-click-drag zooming now respects locked axes (#353) @LogDogg
* Improved user control zooming of high-precision DateTime axis data (#351) @bukkideme
* Plot.AxisBounds() now lets user set absolute bounds for drag and pan operations (#349) @LogDogg
* WPF control uses improved Bitmap conversion method (#350)
* Function plots have improved handling of functions with infinite values (#370) @bclehmann

## ScottPlot 4.0.29
_Published on [NuGet](https://www.nuget.org/profiles/ScottPlot) on 2020-04-11_
* `Plot.PlotFill()` can be used to make scatter plots with shaded regions. Giving it a single pair of X/Y values (`xs, ys`) lets you shade beneath the curve to the `baseline` value (which defaults to 0). You can also give it a pair of X/Y values (`xs1, ys1, xs2, ys2`) and the area between the two curves will be shaded (the two curves do not need to be the same length). See cookbook for examples. (#255) @ckovamees 
* `DataGen.Range()` now has `includeStop` argument to include the last value in the returned array.
* `Tools.Pad()` has been created to return a copy of a given array padded with data values on each side. (#255) @ckovamees
* [Seaborn](https://seaborn.pydata.org/) style can be activated using `Plot.Style(Style.Seaborn)` (#339)
* The `enableZooming` argument in `WpfPlot.Configure()` and `FormsPlot.Configure()` has been replaced by two arguments `enableRightClickZoom` and `enableScrollWheelZoom` (#338)Zach
* Improved rendering of legend items for polygons and filled plots (#341) @SeidChr
* Improved Linux rendering of legend items which use thick lines: axis spans, fills, polygons, etc. (#340) @SeidChr
* Addded `Plot.PlotFillAboveBelow()` to create a shaded line plot with different colors above/below the baseline. (#255) @ckovamees
* Improved rendering in Linux and MacOS by refactoring the font measurement system (#340) @SeidChr

## ScottPlot 4.0.28
_Published on [NuGet](https://www.nuget.org/profiles/ScottPlot) on 2020-04-07_
* `Ticks()` now has arguments for numericStringFormat (X and Y) to make it easy to customize formatting of tick labels (percentage, currency, scientific notation, etc.) using standard [numeric format strings](https://docs.microsoft.com/en-us/dotnet/standard/base-types/standard-numeric-format-strings). Example use is demonstrated in the cookbook. (#336) @deiruch
* The right-click menu can now be more easily customized by writing a custom menu to `FormsPlot.ContextMenuStrip` or `WpfPlot.ContextMenu`. Demonstrations of both are in the demo application. (#337) @Antracik

## ScottPlot 4.0.27
_Published on [NuGet](https://www.nuget.org/profiles/ScottPlot) on 2020-04-05_
* `Plot.Polygon()` can now be used to plot polygons from X/Y points (#255) @ckovamees
* User controls now have an "open in new window" item in their right-click menu (#280)
* Plots now have offset notation and multiplier notation disabled by default. Layouts are automatically calculated before the first render, or manually after MouseUp events in the user controls. (#310)
* `Plot.Annotation()` allows for the placement of text on the figure using pixel coordinates (not unit coordinates on the data grid). This is useful for creating custom static labels or information messages. (#321) @SeidChr
* `FormsPlot.MouseDoubleClicked` event now passes a proper `MouseEventArgs` instead of `null` (#331) @ismdiego
* Added a right-click menu to `WpfPlot` with items (save image, copy image, open in new window, help, etc.) similar to `FormsPlot`

## ScottPlot 4.0.26
_Published on [NuGet](https://www.nuget.org/profiles/ScottPlot) on 2020-04-05_
* The `ScottPlot.WPF` package (which provides the `WpfPlot` user control) now targets .NET Framework 4.7.2 (in addition to .NET Core 3.0), allowing it to be used in applications which target either platform. The ScottPlot demo application now targets .NET Framework 4.7.2 which should be easier to run on most Windows systems. (#333)
* The `ScottPlot.WinForms` package (which produves the `FormsPlot` control) now only targets .NET Framework 4.6.1 and .NET Core 3.0 platforms (previously it also had build targets for .NET Framework 4.7.2 and .NET Framework 4.8). It is important to note that no functionality was lost here. (#330, #333)

## ScottPlot 4.0.25
_Published on [NuGet](https://www.nuget.org/profiles/ScottPlot) on 2020-03-29_
* `PlotBar()` now supports displaying values above each bar graph by setting the `showValues` argument.
* `PlotPopulations()` has extensive capabilities for plotting grouped population data using box plots, bar plots, box and whisper plots, scatter data with distribution curves, and more! See the cookbook for details. (#315)
* `Histogram` objects now have a `population` property.
* `PopulationStats` has been renamed to `Population` and has additional properties and methods useful for reporting population statistics.
* Improved grid rendering rare artifacts which appear as unwanted diagnal lines when anti-aliasing is disabled. (#327)

## ScottPlot 4.0.24
_Published on [NuGet](https://www.nuget.org/profiles/ScottPlot) on 2020-03-27_
* `Plot.Clear()` has been improved to more effectively clear plottable objects. Various overloads are provided to selectively clear or preserve certain plot types. (#275) @StendProg
* `PlotBar()` has been lightly refactored. Argument order has been adjusted, and additional options have been added. Error cap width is now in fractional units instead of pixel units. Horizontal bar charts are now supported. (#277, #315) @bonzaiferroni

## ScottPlot 4.0.23
_Published on [NuGet](https://www.nuget.org/profiles/ScottPlot) on 2020-03-23_
* Interactive plot viewers were created to make it easy to interactively display data in a pop-up window without having to write any GUI code: `ScottPlot.WpfPlotViewer` for WPF and `ScottPlot.FormsPlotViewer` for Windows Forms
* Fixed bug that affected the `ySpacing` argument of `Plot.Grid()`
* `Plot.Add()` makes it easy to add a custom `Plottable` to the plot
* `Plot.XLabels()` and `Plot.YLabels()` can now accept just a string array (x values are auto-populated as a consecutive series of numbers).
* Aliased `Plot.AxisAuto()` to `Plot.AutoAxis()` and `Plot.AutoScale()` to make this function easier to locate for users who may have experience with other plot libraries. (#309) @Resonanz
* Empty plots now render grid lines, ticks, and tick labels (#313)
* New plot type: Error bars. They allow the user to define error bar size in all 4 directions by calling `plt.PlotErrorBars()`. (#316) @zrolfs
* Improve how dashed lines appear in the legend
* Improved minor tick positions when using log scales with `logScaleX` and `logScaleY` arguments of `plt.Ticks()` method
* Fixed bug that caused the center of the coordinate field to shift when calling `Plot.AxisZoom()`
* Grid line thickness and style (dashed, dotted, etc) can be customized with new arguments in the `Plot.Grid()` method

## ScottPlot 4.0.22
_Published on [NuGet](https://www.nuget.org/profiles/ScottPlot) on 2020-03-17_
* Added support for custom horizontal axis tick rotation (#300) @SeidChr
* Added support for fixed grid spacing when using DateTime axes (#299) @SeidChr
* Updated ScottPlot icon (removed small text, styled icon after emoji)
* Improved legend font size when using display scaling (#289)
* Scroll wheel zooming now zooms to cursor (instead of center) in WPF control. This feature works now even if display scaling is used. (#281)
* Added `Plot.EqualAxis` property to make it easy to lock axis scales together (#306) @StendProg

## ScottPlot 4.0.21
_Published on [NuGet](https://www.nuget.org/profiles/ScottPlot) on 2020-03-15_
* Created new cookbook and demo applications for WinForms and WPF (#271)
* The `FormsPlot.MouseMoved` event now has `MouseEventArgs` (instead of `EventArgs`). The purpose of this was to make it easy to access mouse pixel coordinates via `e.X` and `e.Y`, but this change may require modifications to applications which use the old event signature.
* WpfPlot now has an `AxisChanged` event (like FormsPlot)
* Fixed bug that caused `Plot.CoordinateFromPixelY()` to return incorrect value
* Fixed bug causing cursor to show arrows when hovered over some non-draggable objects
* Improved support for WinForms and WpfPlot transparency (#286) @StendProg and @envine
* Added `DataGen.Zeros()` and `DataGen.Ones()` to generate arrays filled with values using methods familiar to numpy users.
* Added `equalAxes` argument to `WpfPlot.Configure()` (#272)
* Fixed a bug affecting the `equalAxes` argument in `FormsPlot.Configure()` (#272)
* Made all `Plot.Axis` methods return axis limits as `double[]` (previously many of them returned `void`)
* Added overload for `Plot.PlotLine()` which accepts a slope, offset, and start and end X points to make it easy to plot a linear line with known formula. Using PlotFormula() will produce the same output, but this may be simpler to use for straight lines.
* Added `rSquared` property to linear regression fits (#290) @bclehmann and @StendProg
* Added `Tools.ConvertPolarCoordinates()` to make it easier to display polar data on ScottPlot's Cartesian axes (#298) @bclehmann
* Improved `Plot.Function()` (#243) @bclehmann
* Added overload for `Plot.SetCulture()` to let the user define number and date formatting rather than relying on pre-made cultures (#301, #236) @SeidChr

## ScottPlot 4.0.19
_Published on [NuGet](https://www.nuget.org/profiles/ScottPlot) on 2020-02-29_
* Improved how markers are drawn in Signal and SignalConst plots at the transition area between zoomed out and zoomed in (#263) @bukkideme and @StendProg
* Improved support for zero lineSize and markerSize in Signal and SignalConst plots (#263, #264) @bukkideme and @StendProg
* Improved thread safety of interactive graphs (#245) @StendProg
* Added `CoordinateFromPixelX()` and `CoordinateFromPixelY()` to getdouble precision coordinates from a pixel location. Previously only SizeF (float) precision was available. This improvement is especially useful when using DateTime axes. (#269)Chris
* Added `AxisScale()` to adjust axis limits to set a defined scale (units per pixel) for each axis.
* Added `AxisEqual()` to adjust axis limits to set the scale of both axes to be the same regardless of the size of each axis (#272) @gberrante
* `PlotHSpan()` and `PlotVSpan()` now return `PlottableHSpan` and `PlottableVSpan` objects (instead of a `PlottableAxSpan` with a `vertical` property)
* `PlotHLine()` and `PlotVLine()` now return `PlottableHLine` and `PlottableVLine` objects (instead of a `PlottableAxLine` with a `vertical` property)
* MultiPlot now has a `GetSubplot()` method which returns the Plot from a row and column index (#242) @Resonanz and @StendProg
* Created `DataGen.Range()` to make it easy to create double arrays with evenly spaced data (#259)
* Improved support for display scaling (#273) @zrolfs
* Improved event handling (#266, #238) @StendProg
* Improved legend positioning (#253) @StendProg

## ScottPlot 4.0.18
_Published on [NuGet](https://www.nuget.org/profiles/ScottPlot) on 2020-02-07_
* Added `Plot.SetCulture()` for improved local culture formatting of numerical and DateTime axis tick labels (#236) @teejay-87

## ScottPlot 4.0.17
_Published on [NuGet](https://www.nuget.org/profiles/ScottPlot) on 2020-02-06_
* Added `mouseCoordinates` property to WinForms and WPF controls (#235) @bukkideme
* Fixed rendering bug that affected horizontal lines when anti-aliasing was turned off (#232) @StendProg
* Improved responsiveness while dragging axis lines and axis spans (#228) @StendProg

## ScottPlot 4.0.16
_Published on [NuGet](https://www.nuget.org/profiles/ScottPlot) on 2020-02-02_
* Improved support for MacOS and Linux (#211, #212, #216) @hexxone and @StendProg
* Fixed a bug affecting the `ySpacing` argument in `Plot.Grid()` (#221) @teejay-87
* Enabled `visible` argument in `Title()`, `XLabel()`, and `YLabel()` (#222) @ckovamees
* AxisSpan: Edges are now optionally draggable (#228) @StendProg
* AxisSpan: Can now be selectively removed with `Clear()` argument
* AxisSpan: Fixed bug caused by zooming far into an axis span (#226) @StendProg
* WinForms control: now supports draggable axis lines and axis spans
* WinForms control: Right-click menu now has "copy image" option (#220)
* WinForms control: Settings screen now has "copy CSV" button to export data (#220)
* WPF control: now supports draggable axis lines and axis spans
* WPF control: Configure() to set various WPF control options
* Improved axis handling, expansion, and auto-axis (#219, #230) @StendProg
* Added more options to `DataGen.Cos()`
* Tick labels can be hidden with `Ticks()` argument (#223) @ckovamees

## ScottPlot 4.0.14
_Published on [NuGet](https://www.nuget.org/profiles/ScottPlot) on 2020-01-24_
* Improved `MatchAxis()` and `MatchLayout()` (#217) @ckovamees and @StendProg

## ScottPlot 4.0.13
_Published on [NuGet](https://www.nuget.org/profiles/ScottPlot) on 2020-01-21_
* Improved support for Linux and MacOS @hexxone
* Improved font validation (#211, #212) @hexxone and @StendProg

## ScottPlot 4.0.11
_Published on [NuGet](https://www.nuget.org/profiles/ScottPlot) on 2020-01-19_
* User controls now have a `cursor` property which can be set to allow custom cursors. (#187) @gobikulandaisamy
* User controls now have a `mouseCoordinates` property which make it easy to get the X/Y location of the cursor. (#187) @gobikulandaisamy

## ScottPlot 4.0.10
_Published on [NuGet](https://www.nuget.org/profiles/ScottPlot) on 2020-01-18_
* Improved density colormap (#192, #194) @StendProg
* Added linear regression tools and cookbook example (#198) @bclehmann
* Added `maxRenderIndex` to Signal to allow partial plotting of large arrays intended to be used with live, incoming data (#202) @StendProg and @plumforest
* MadeShift + Left-click-drag zoom into a rectangle light middle-click-drag (in WinForms and WPF controls) to add support for mice with no middle button (#90) @JagDTalcyon
* Throw an exception if `SaveFig()` is called before the image is properly sized (#192) @karimshams and @StendProg
* `Ticks()` now has arguments for `FontName` and `FontSize` (#204)Clay
* Fixed a bug that caused poor layout due to incorrect title label size estimation (#205)Clay
* `Grid()` now has arguments to selectively enable/disable horizontal and vertical grid lines (#206)Clay
* Added tool and cookbook example to make it easier to plot data on a log axis (#207) @senged
* Arrows can be plotted using `plt.PlotArrow()` (#201)Clay

## ScottPlot 4.0.9
_Published on [NuGet](https://www.nuget.org/profiles/ScottPlot) on 2019-12-03_
* Use local regional display settings when formatting the month tick of DateTime axes. (#108) @FadyDev2
* Debug symbols are now packaged in the NuGet file

## ScottPlot 4.0.7
_Published on [NuGet](https://www.nuget.org/profiles/ScottPlot) on 2019-12-01_\_
* Added WinForms support for .NET Framework 4.7.2 and 4.8
* Fixed bug in WinForms control that only affected .NET Core 3.0 applications (#189, #138) @petarpetrovt

## ScottPlot 4.0.6
_Published on [NuGet](https://www.nuget.org/profiles/ScottPlot) on 2019-11-29_\_
* fixed bug that affected the settings dialog window in the WinForms control. (#187) @gobikulandaisamy

## ScottPlot 4.0.5
_Published on [NuGet](https://www.nuget.org/profiles/ScottPlot) on 2019-11-27_
* improved spacing for non-uniformly distributed OHLC and candlestick plots. (#184) @Luvnet-890
* added `fixedLineWidth` to `Legend()` to allow the user to control whether legend lines are dynamically sized. (#185) @ab-tools
* legend now hides lines or markers of they're hidden in the plottable
* DateTime axes now use local display format (#108) @FadyDev2

## ScottPlot 4.0.4
_Published on [NuGet](https://www.nuget.org/profiles/ScottPlot) on 2019-11-24_
* `PlotText()` now supports a background frame (#181) @Luvnet-890
* OHLC objects can be created with a double or a DateTime (#182) @Minu476
* Improved `AxisAuto()` fixes bug for mixed 2d and axis line plots

## ScottPlot 4.0.3
_Published on [NuGet](https://www.nuget.org/profiles/ScottPlot) on 2019-11-23_
* Fixed bug when plotting single-point candlestick (#172) @Minu476
* Improved style editing of plotted objects (#173) @Minu476
* Fixed pan/zoom axis lock when holding CTRL or ALT (#90) @FadyDev2
* Simplified the look of the user controls in designer mode
* Improved WPF control mouse tracking when using DPI scaling
* Added support for manual tick positions and labels (#174) @Minu476
* Improved tick system when using DateTime units (#108) @Padanian, @FadyDev2, and @Bhandejiya
* Created `Tools.DateTimesToDoubles(DateTime[] array)` to easily convert an array of dates to doubles which can be plotted with ScottPlot, then displayed as time using `plt.Ticks(dateTimeX: true)`.
* Added an inverted sign flag to allow display of an axis with descending units. (#177)Bart

## ScottPlot 4.0.2
_Published on [NuGet](https://www.nuget.org/profiles/ScottPlot) on 2019-11-09_
* Multi-plot figures: Images with several plots can be created using `ScottPlot.MultiPlot()`
* `ScottPlot.DataGen` functions which require a `Random` can accept null (they will create a `Random` if null is given)
* `plt.MatchAxis()` and `plt.MatchLayout()` have been improved
* `plt.PlotText()` now supports rotated text using the `rotation` argument. (#160) @gwilson9
* `ScottPlot.WinForms` user control has new events and `formsPlot1.Configure()` arguments to make it easy to replace the default functionality for double-clicking and deploying the right-click menu (#166). @FadyDev2
* All plottables now have a `visible` property which makes it easy to toggle visibility on/off after they've been plotted. @Nasser

## ScottPlot 4.0.1
_Published on [NuGet](https://www.nuget.org/profiles/ScottPlot) on 2019-11-03_
* ScottPlot now targets .NET Standard 2.0 so in addition to .NET Framework projects it can now be used in .NET Core applications, ASP projects, Xamarin apps, etc.
* The WinForms control has its own package which targets both .NET Framework 4.6.1 and .NET Core 3.0 @petarpetrovt
* The WPF control has its own package targeting .NET Core 3.0 @petarpetrovt
* Better layout system and control of padding @Ichibot200
* Added ruler mode to `plt.Ticks()` @Ichibot200
* `plt.MatchLayout()` no longer throws exceptions
* Eliminated `MouseTracker` class (tracking is now in user controls)
* Use NUnit (not MSTest) for tests

## ScottPlot 3.1.6
_Published on [NuGet](https://www.nuget.org/profiles/ScottPlot) on 2019-10-20_
* Reduced designer mode checks to increase render speed @StendProg
* Fixed cursor bug that occurred when draggable axis lines were used @Kamran
* Fully deleted the outdated `ScottPlotUC`
* Fixed infinite zoom bug caused by calling AxisAuto() when plotting a single point (or perfectly straight horizontal or vertical line)
* Added `ToolboxItem` and `DesignTimeVisible` delegates to WpfPlot control to try to get it to appear in the toolbox (but it doesn't seem to be working)
* Improved figure padding when axes frames are disabled @Ichibot200
* Improved rendering of ticks at the edge of the plottable area @Ichibot200
* Added `AxesChanged` event to user control to make it easier to sync axes between multiple plots
* Disabled drawing of arrows on user control in designer mode

## ScottPlot 3.1.5
_Published on [NuGet](https://www.nuget.org/profiles/ScottPlot) on 2019-10-06_
* WPF user control improved support for display scaling @morningkyle
* Fixed bug that crashed on extreme zoom-outs @morningkyle
* WPF user control improvements (middle-click autoaxis, scrollwheel zoom)
* ScottPlot user control has a new look in designer mode. Exceptions in user controls in designer mode can crash Visual Studio, so this risk is greatly reduced by not attempting to render a ScottPlotinside Visual Studio.

## ScottPlot 3.1.4
_Published on [NuGet](https://www.nuget.org/profiles/ScottPlot) on 2019-09-22_
* middle-click-drag zooms into a rectangle drawn with the mouse
* Fixed bug that caused user control to crash Visual Studio on some systems that used DPI scaling. (#125, #111) @ab-tools and @bukkideme
* Fixed poor rendering for extremely small plots
* Fixed bug when making a scatter plot with a single point (#126). @bonzaiferroni
* Added more options to right-click settings menu (grid options, legend options, axis labels, editable plot labels, etc.)
* Improved axis padding and image tightening
* Greatly refactored the settings module (no change in functionality)

## ScottPlot 3.1.3
_Published on [NuGet](https://www.nuget.org/profiles/ScottPlot) on 2019-08-25_
* FormsPlot: middle-click-drag zooms into a rectangle
* FormsPlot: CTRL+scroll to lock vertical axis
* FormsPlot: ALT+scroll to loch horizontal axis
* FormsPlot: Improved (and overridable) right-click menu
* Ticks: rudimentary support for date tick labels (`dateTimeX` and `dateTimeY`)
* Ticks: options to customize notation (`useExponentialNotation`, `useOffsetNotation`, and `useMultiplierNotation`)

## ScottPlot 3.1.0
_Published on [NuGet](https://www.nuget.org/profiles/ScottPlot) on 2019-08-19_
* `ScottPlotUC` was renamed to `FormsPlot`
* `ScottPlotWPF` was renamed to `WpfPlot`
* The right-click menu has improved. It responds faster and has improved controls to adjust plot settings.
* Plots can now be saved in BMP, PNG, JPG, and TIF format
* Holding `CTRL` while click-dragging locks the horizontal axis
* Holding `ALT` while click-dragging locks the vertical axis
* Minor ticks are now displayed (and can be turned on or off with `Ticks()`)
* Legend can be accessed for external display with `GetLegendBitmap()`
* anti-aliasing is turned off while click-dragging to increase responsiveness (#93) @StendProg
* `PlotSignalConst` now has support for generics and improved performance using single-precision floating-point math. @StendProg
* Legend draws more reliably (#104, #106) @StendProg
* `AxisAuto()` now has `expandOnly` arguments
* Axis lines with custom lineStyles display properly in the legend

## ScottPlot 3.0.9
_Published on [NuGet](https://www.nuget.org/profiles/ScottPlot) on 2019-08-12_
* New Plot Type: `PlotSignalConst` for extremely large arrays of data which are not expected to change after being plotted. Plots generated with this method can be much faster than `PlotSignal`. (#70) @StendProg
* Greatly improved axis tick labels. Axis tick labels are now less likely to overlap with axis labels, and it displays very large and very small numbers well using exponential notation. (#47, #68) @Padanian
* Parallel processing support for `SignalPlot` (#72) @StendProg
* Every `Plot` function now returns a `Plottable`. When creating things like scatter plots, text, and axis lines, the returned object can now be used to update the data, position, styling, or call plot-type-specific methods.
* Right-click menu now displays ScottPlot and .NET Framework version
* Improved rendering of extremely zoomed-out signals 
* Rendering speed increased now that `Format32bppPArgb` is the default PixelFormat (#83) @StendProg
* `DataGen.NoisySin()` was added
* Code was tested in .NET Core 3.0 preview and compiled without error. Therefore, the next release will likely be for .NET Core 3.0 (#85, #86) @petarpetrovt
* User controls now render graphs with anti-alias mode off (faster) while the mouse is being dragged. Upon release a high quality render is performed.

## ScottPlot 3.0.8
_Published on [NuGet](https://www.nuget.org/profiles/ScottPlot) on 2019-08-04_
* WPF User Control: A ScottPlotWPF user control was created to allow provide a simple mouse-interactive ScottPlot control to WPF applications. It is not as full-featured as the winforms control (it lacks a right-click menu and click-and-drag functions), but it is simple to review the code (<100 lines) and easy to use.
* New plot type: `plt.AxisSpan()` shades a region of the graph (semi-transparency is supported)
* Ticks: Vertical ticks no longer overlap with vertical axis label (#47) @bukkideme
* Ticks: When axis tick labels contain very large or very small numbers, scientific notation mode is engaged
* Ticks: Horizontal tick mark spacing increased to prevent overlapping
* Ticks: Vertical tick mark spacing increased to be consistent with horizontal tick spacing
* Plottable objects now have a `SaveCSV(filename)` method. Scatter and Signal plot data can be saved from the user control through the right-click menu.
* Added `lineStyle` arguments to Scatter plots
* Improved legend: ability to set location, ability to set shadow direction, markers and lines are now rendered in the legend
* Improved ability to use custom fonts
* Segoe UI is now the default font for all plot components

## ScottPlot 3.0.7
_Published on [NuGet](https://www.nuget.org/profiles/ScottPlot) on 2019-07-27_
* New plot type: `plt.PlotStep()`
* New plot type `plt.PlotCandlestick()`
* New plot type `plt.PlotOHLC()`
* `plt.MatchPadding()` copies the data frame layout from one ScottPlot onto another (useful for making plots of matching size)
* `plt.MatchAxis()` copies the axes from one ScottPlot onto another (useful for making plots match one or both axis)
* `plt.Legend()` improvements: The `location` argument allows the user to place the legend at one of 9 different places on the plot. The `shadowDirection` argument allows the user to control if a shadow is shown and at what angle.
* Custom marker shapes can be specified using the `markerShape` argument.

## ScottPlot 3.0.6
_Published on [NuGet](https://www.nuget.org/profiles/ScottPlot) on 2019-06-30_
* Bar plot: The plot module now has a `Bar()` method that lets users create various types of bar plots
* Histogram: The new `ScottPlot.Histogram` class has tools to create and analyze histogram data (including cumulative probability)
* Step plot: Scatter plots can now render as step plots. Use this feature by setting the `stepDisplay` argument with `PlotScatter()`
* Manual grid spacing: Users can now manually define the grid density by setting the `xSpacing` and `ySpacing` arguments in `Grid()`
* Draggable axis lines: Axis lines can be dragged with the mouse if the `draggable` argument is set to `true` in `PlotHLine()` and `PlotHLine()`. Draggable axis line limits can also be set by defining additional arguments.
* Using the scrollwheel to zoom now zooms to the cursor position rather than the center of the plot area
* `ScottPlot.DataGen.RandomNormal()` was created to create arbitrary amounts of normally-distributed random data
* Fixed bug causing axis line color to appear incorrectly in the legend
* `AxisAuto()` is now called automatically on the first render. This means users no longer have to call this function manually for most applications. This simplifies quickstart programs to just: instantiate plot, plot data, render (now 3 lines in total instead of 4).
* Throw exceptions if scatter, bar, or signal data inputs are null (rather than failing later)

## ScottPlot 3.0.5
_Published on [NuGet](https://www.nuget.org/profiles/ScottPlot) on 2019-06-23_
* Improved pan and zoom performance

## ScottPlot 3.0.4
_Published on [NuGet](https://www.nuget.org/profiles/ScottPlot) on 2019-06-23_
* Bar graphs: New `plotBar()` method allow creation of bar graphs. By customizing the `barWidth` and `xOffset` arguments you can push bars together to create grouped bar graphs. Error bars can also be added with the `yError` argument.
* Scatter plots support X and Y error bars: `plotScatter()` now has arguments to allow X and Y error bars with adjustable error bar line width and cap size.
* Draggable axis lines: `plotHLine()` and `plotVLine()` now have a `draggable` argument which lets those axis lines be dragged around with the mouse (#11) @plumforest
* Fixed errors caused by resizing to 0px
* Fixed a capitalization inconsistency in the `plotSignal` argument list
* `axisAuto()` now includes positions of axis lines (previously they were ignored)
* Fixed an that caused SplitContainer splitters to freeze (#23) @bukkideme

## ScottPlot 3.0.3
_Published on [NuGet](https://www.nuget.org/profiles/ScottPlot) on 2019-05-29_
* Update NuGet package to depend on System.Drawing.Common

## ScottPlot 3.0.2
_Published on [NuGet](https://www.nuget.org/profiles/ScottPlot) on 2019-05-28_
* Changed target from .NET Framework 4.5 to 4.7.2 (#15) @plumforest

## ScottPlot 3.0.1
_Published on [NuGet](https://www.nuget.org/profiles/ScottPlot) on 2019-05-28_
* First version of ScottPlot published on NuGet
<|MERGE_RESOLUTION|>--- conflicted
+++ resolved
@@ -22,13 +22,10 @@
 * Function Plot: Improve support for functions with limited X ranges (#3595, #3603) @Dibyanshuaman
 * Controls: All controls now include `Reset()` overloads for resetting or replacing the `Plot` (#3604, #3353) @aniketkumar7 @jon-rizzo
 * Scatter: The `Smooth` property now allows points to be connected with smooth lines (#3606, #3274, #3566) @bjschwarz @ja1234567 @bwedding @CBrauer
-<<<<<<< HEAD
-* SignalXY: Added support for markers and marker styling (#3602, #3609) @Giviruk
-=======
 * Layout: Added logic to reduce the size of axes which are visible but not used by any plottable (#3608)
 * Colorbar: Improved positioning and support for adding multiple colorbars to plots (#3294, #3560, #3586) @NateEbling @mawbydp @hnMel
 * Colorbar: Added a `Label` which users can customize to display an optional title (#3611) @mawbydp
->>>>>>> ba03e4a6
+* SignalXY: Added support for markers and marker styling (#3602, #3609) @Giviruk
 
 ## ScottPlot 5.0.23
 _Published on [NuGet](https://www.nuget.org/profiles/ScottPlot) on 2024-03-24_
