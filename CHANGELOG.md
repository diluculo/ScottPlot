--- conflicted
+++ resolved
@@ -6,11 +6,8 @@
 ## ScottPlot 5.0.18 (not yet on NuGet...)
 * Axes: Improved default label rotation for DateTime axes (#3211, #3216) _Thanks @CBrauer_
 * Fonts: Improved font detection for strings containing mixed-language characters (#3220, #3184, #2746) _Thanks @kl7107 and @prime167_
-<<<<<<< HEAD
+* Controls: Add a Reset function for context menus (#3224) _Thanks @MCF_
 * Axes: Prevent exceptions when generating ticks for a DateTime axis with zero size (#3221) _Thanks @devbotas_
-=======
-* Controls: Add a Reset function for context menus (#3224) _Thanks @MCF_
->>>>>>> 064d2aa5
 
 ## ScottPlot 5.0.17
 _Published on [NuGet](https://www.nuget.org/profiles/ScottPlot) on 2024-01-16_
